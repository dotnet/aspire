--- conflicted
+++ resolved
@@ -32,12 +32,9 @@
       <package pattern="Microsoft.DotNet.Maestro.Tasks" />
       <package pattern="Microsoft.DotNet.RemoteExecutor" />
       <package pattern="Microsoft.DotNet.SignTool" />
-<<<<<<< HEAD
       <package pattern="Microsoft.DotNet.SourceBuild.Tasks" />
       <package pattern="Microsoft.SourceBuild.Intermediate.*" />
-=======
       <package pattern="Microsoft.DotNet.SignCheck" />
->>>>>>> 379f964b
       <package pattern="Microsoft.DotNet.Tar" />
       <package pattern="Microsoft.DotNet.XliffTasks" />
       <package pattern="Microsoft.DotNet.XUnitExtensions" />
