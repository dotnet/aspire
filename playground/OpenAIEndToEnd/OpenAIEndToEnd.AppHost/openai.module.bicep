@description('The location for the resource(s) to be deployed.')
param location string = resourceGroup().location

param principalId string

param principalType string

<<<<<<< HEAD
resource openai 'Microsoft.CognitiveServices/accounts@2022-12-01' = {
    name: take('openai-${uniqueString(resourceGroup().id)}', 64)
    location: location
    kind: 'OpenAI'
    properties: {
        customSubDomainName: toLower(take(concat('openai', uniqueString(resourceGroup().id)), 24))
        publicNetworkAccess: 'Enabled'
        disableLocalAuth: true
    }
    sku: {
        name: 'S0'
    }
    tags: {
        'aspire-resource-name': 'openai'
    }
=======

resource cognitiveServicesAccount_wXAGTFUId 'Microsoft.CognitiveServices/accounts@2023-05-01' = {
  name: toLower(take('openai${uniqueString(resourceGroup().id)}', 24))
  location: location
  kind: 'OpenAI'
  sku: {
    name: 'S0'
  }
  properties: {
    customSubDomainName: toLower(take(concat('openai', uniqueString(resourceGroup().id)), 24))
    publicNetworkAccess: 'Enabled'
    disableLocalAuth: true
  }
>>>>>>> b82e9e00
}

resource openai_CognitiveServicesOpenAIContributor 'Microsoft.Authorization/roleAssignments@2022-04-01' = {
    name: guid(openai.id, principalId, subscriptionResourceId('Microsoft.Authorization/roleDefinitions', 'a001fd3d-188f-4b5d-821b-7da978bf7442'))
    properties: {
        principalId: principalId
        roleDefinitionId: subscriptionResourceId('Microsoft.Authorization/roleDefinitions', 'a001fd3d-188f-4b5d-821b-7da978bf7442')
        principalType: principalType
    }
    scope: openai
}

<<<<<<< HEAD
resource gpt-4o 'Microsoft.CognitiveServices/accounts/deployments@2022-12-01' = {
    name: 'gpt-4o'
    properties: {
        model: {
            format: 'OpenAI'
            name: 'gpt-4o'
            version: '2024-05-13'
        }
    }
    sku: {
        name: 'Standard'
        capacity: 8
=======
resource cognitiveServicesAccountDeployment_oFQ0tEiLR 'Microsoft.CognitiveServices/accounts/deployments@2023-05-01' = {
  parent: cognitiveServicesAccount_wXAGTFUId
  name: 'gpt-4o'
  sku: {
    name: 'Standard'
    capacity: 8
  }
  properties: {
    model: {
      format: 'OpenAI'
      name: 'gpt-4o'
      version: '2024-05-13'
>>>>>>> b82e9e00
    }
    parent: openai
}

output connectionString string = 'Endpoint=${openai.properties.endpoint}'<|MERGE_RESOLUTION|>--- conflicted
+++ resolved
@@ -5,7 +5,6 @@
 
 param principalType string
 
-<<<<<<< HEAD
 resource openai 'Microsoft.CognitiveServices/accounts@2022-12-01' = {
     name: take('openai-${uniqueString(resourceGroup().id)}', 64)
     location: location
@@ -21,21 +20,6 @@
     tags: {
         'aspire-resource-name': 'openai'
     }
-=======
-
-resource cognitiveServicesAccount_wXAGTFUId 'Microsoft.CognitiveServices/accounts@2023-05-01' = {
-  name: toLower(take('openai${uniqueString(resourceGroup().id)}', 24))
-  location: location
-  kind: 'OpenAI'
-  sku: {
-    name: 'S0'
-  }
-  properties: {
-    customSubDomainName: toLower(take(concat('openai', uniqueString(resourceGroup().id)), 24))
-    publicNetworkAccess: 'Enabled'
-    disableLocalAuth: true
-  }
->>>>>>> b82e9e00
 }
 
 resource openai_CognitiveServicesOpenAIContributor 'Microsoft.Authorization/roleAssignments@2022-04-01' = {
@@ -48,7 +32,6 @@
     scope: openai
 }
 
-<<<<<<< HEAD
 resource gpt-4o 'Microsoft.CognitiveServices/accounts/deployments@2022-12-01' = {
     name: 'gpt-4o'
     properties: {
@@ -61,20 +44,6 @@
     sku: {
         name: 'Standard'
         capacity: 8
-=======
-resource cognitiveServicesAccountDeployment_oFQ0tEiLR 'Microsoft.CognitiveServices/accounts/deployments@2023-05-01' = {
-  parent: cognitiveServicesAccount_wXAGTFUId
-  name: 'gpt-4o'
-  sku: {
-    name: 'Standard'
-    capacity: 8
-  }
-  properties: {
-    model: {
-      format: 'OpenAI'
-      name: 'gpt-4o'
-      version: '2024-05-13'
->>>>>>> b82e9e00
     }
     parent: openai
 }
