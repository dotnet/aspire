@description('The location for the resource(s) to be deployed.')
param location string = resourceGroup().location

param principalId string

param principalType string

resource openai 'Microsoft.CognitiveServices/accounts@2022-12-01' = {
<<<<<<< HEAD
    name: take('openai-${uniqueString(resourceGroup().id)}', 64)
    location: location
    kind: 'OpenAI'
    properties: {
        customSubDomainName: toLower(take(concat('openai', uniqueString(resourceGroup().id)), 24))
        publicNetworkAccess: 'Enabled'
        disableLocalAuth: true
    }
    sku: {
        name: 'S0'
    }
    tags: {
        'aspire-resource-name': 'openai'
    }
=======
  name: toLower(take('openai${uniqueString(resourceGroup().id)}', 24))
  location: location
  kind: 'OpenAI'
  properties: {
    customSubDomainName: toLower(take(concat('openai', uniqueString(resourceGroup().id)), 24))
    publicNetworkAccess: 'Enabled'
    disableLocalAuth: true
  }
  sku: {
    name: 'S0'
  }
  tags: {
    'aspire-resource-name': 'openai'
  }
>>>>>>> aee5a845
}

resource openai_CognitiveServicesOpenAIContributor 'Microsoft.Authorization/roleAssignments@2022-04-01' = {
  name: guid(openai.id, principalId, subscriptionResourceId('Microsoft.Authorization/roleDefinitions', 'a001fd3d-188f-4b5d-821b-7da978bf7442'))
  properties: {
    principalId: principalId
    roleDefinitionId: subscriptionResourceId('Microsoft.Authorization/roleDefinitions', 'a001fd3d-188f-4b5d-821b-7da978bf7442')
    principalType: principalType
  }
  scope: openai
}

resource gpt-4o 'Microsoft.CognitiveServices/accounts/deployments@2022-12-01' = {
  name: 'gpt-4o'
  properties: {
    model: {
      format: 'OpenAI'
      name: 'gpt-4o'
      version: '2024-05-13'
    }
  }
  sku: {
    name: 'Standard'
    capacity: 8
  }
  parent: openai
}

output connectionString string = 'Endpoint=${openai.properties.endpoint}'<|MERGE_RESOLUTION|>--- conflicted
+++ resolved
@@ -6,23 +6,7 @@
 param principalType string
 
 resource openai 'Microsoft.CognitiveServices/accounts@2022-12-01' = {
-<<<<<<< HEAD
-    name: take('openai-${uniqueString(resourceGroup().id)}', 64)
-    location: location
-    kind: 'OpenAI'
-    properties: {
-        customSubDomainName: toLower(take(concat('openai', uniqueString(resourceGroup().id)), 24))
-        publicNetworkAccess: 'Enabled'
-        disableLocalAuth: true
-    }
-    sku: {
-        name: 'S0'
-    }
-    tags: {
-        'aspire-resource-name': 'openai'
-    }
-=======
-  name: toLower(take('openai${uniqueString(resourceGroup().id)}', 24))
+  name: take('openai-${uniqueString(resourceGroup().id)}', 64)
   location: location
   kind: 'OpenAI'
   properties: {
@@ -36,7 +20,6 @@
   tags: {
     'aspire-resource-name': 'openai'
   }
->>>>>>> aee5a845
 }
 
 resource openai_CognitiveServicesOpenAIContributor 'Microsoft.Authorization/roleAssignments@2022-04-01' = {
