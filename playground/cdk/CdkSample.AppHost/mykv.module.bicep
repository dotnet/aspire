--- conflicted
+++ resolved
@@ -9,28 +9,13 @@
 param principalType string
 
 resource mykv 'Microsoft.KeyVault/vaults@2019-09-01' = {
-<<<<<<< HEAD
-    name: take('mykv-${uniqueString(resourceGroup().id)}', 24)
-    location: location
-    properties: {
-        tenantId: tenant().tenantId
-        sku: {
-            family: 'A'
-            name: 'standard'
-        }
-        enableRbacAuthorization: true
-    }
-    tags: {
-        'aspire-resource-name': 'mykv'
-=======
-  name: toLower(take('mykv${uniqueString(resourceGroup().id)}', 24))
+  name: take('mykv-${uniqueString(resourceGroup().id)}', 24)
   location: location
   properties: {
     tenantId: tenant().tenantId
     sku: {
       family: 'A'
       name: 'standard'
->>>>>>> aee5a845
     }
     enableRbacAuthorization: true
   }
