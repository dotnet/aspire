@description('The location for the resource(s) to be deployed.')
param location string = resourceGroup().location

resource logAnalyticsWorkspace 'Microsoft.OperationalInsights/workspaces@2022-10-01' = {
<<<<<<< HEAD
    name: take('logAnalyticsWorkspace-${uniqueString(resourceGroup().id)}', 63)
    location: location
    properties: {
        sku: {
            name: 'PerNode'
        }
    }
    tags: {
        'aspire-resource-name': 'logAnalyticsWorkspace'
=======
  name: toLower(take('logAnalyticsWorkspace${uniqueString(resourceGroup().id)}', 24))
  location: location
  properties: {
    sku: {
      name: 'PerNode'
>>>>>>> aee5a845
    }
  }
  tags: {
    'aspire-resource-name': 'logAnalyticsWorkspace'
  }
}

output logAnalyticsWorkspaceId string = logAnalyticsWorkspace.id<|MERGE_RESOLUTION|>--- conflicted
+++ resolved
@@ -2,23 +2,11 @@
 param location string = resourceGroup().location
 
 resource logAnalyticsWorkspace 'Microsoft.OperationalInsights/workspaces@2022-10-01' = {
-<<<<<<< HEAD
-    name: take('logAnalyticsWorkspace-${uniqueString(resourceGroup().id)}', 63)
-    location: location
-    properties: {
-        sku: {
-            name: 'PerNode'
-        }
-    }
-    tags: {
-        'aspire-resource-name': 'logAnalyticsWorkspace'
-=======
-  name: toLower(take('logAnalyticsWorkspace${uniqueString(resourceGroup().id)}', 24))
+  name: take('logAnalyticsWorkspace-${uniqueString(resourceGroup().id)}', 63)
   location: location
   properties: {
     sku: {
       name: 'PerNode'
->>>>>>> aee5a845
     }
   }
   tags: {
