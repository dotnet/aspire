@description('The location for the resource(s) to be deployed.')
param location string = resourceGroup().location

param keyVaultName string

resource keyVault 'Microsoft.KeyVault/vaults@2019-09-01' existing = {
  name: keyVaultName
}

resource cache 'Microsoft.Cache/redis@2020-06-01' = {
<<<<<<< HEAD
    name: take('cache-${uniqueString(resourceGroup().id)}', 63)
    location: location
    properties: {
        sku: {
            name: 'Basic'
            family: 'C'
            capacity: 1
        }
        enableNonSslPort: false
        minimumTlsVersion: '1.2'
    }
    tags: {
        'aspire-resource-name': 'cache'
=======
  name: toLower(take('cache${uniqueString(resourceGroup().id)}', 24))
  location: location
  properties: {
    sku: {
      name: 'Basic'
      family: 'C'
      capacity: 1
>>>>>>> aee5a845
    }
    enableNonSslPort: false
    minimumTlsVersion: '1.2'
  }
  tags: {
    'aspire-resource-name': 'cache'
  }
}

resource connectionString 'Microsoft.KeyVault/vaults/secrets@2019-09-01' = {
  name: 'connectionString'
  properties: {
    value: '${cache.properties.hostName},ssl=true,password=${cache.listKeys().primaryKey}'
  }
  parent: keyVault
}<|MERGE_RESOLUTION|>--- conflicted
+++ resolved
@@ -8,29 +8,13 @@
 }
 
 resource cache 'Microsoft.Cache/redis@2020-06-01' = {
-<<<<<<< HEAD
-    name: take('cache-${uniqueString(resourceGroup().id)}', 63)
-    location: location
-    properties: {
-        sku: {
-            name: 'Basic'
-            family: 'C'
-            capacity: 1
-        }
-        enableNonSslPort: false
-        minimumTlsVersion: '1.2'
-    }
-    tags: {
-        'aspire-resource-name': 'cache'
-=======
-  name: toLower(take('cache${uniqueString(resourceGroup().id)}', 24))
+  name: take('cache-${uniqueString(resourceGroup().id)}', 63)
   location: location
   properties: {
     sku: {
       name: 'Basic'
       family: 'C'
       capacity: 1
->>>>>>> aee5a845
     }
     enableNonSslPort: false
     minimumTlsVersion: '1.2'
