{
  "resources": {
    "cosmos": {
      "type": "azure.bicep.v0",
      "connectionString": "{cosmos.secretOutputs.connectionString}",
      "path": "cosmos.module.bicep",
      "params": {
        "keyVaultName": ""
      }
    },
    "storagesku": {
      "type": "parameter.v0",
      "value": "{storagesku.inputs.value}",
      "inputs": {
        "value": {
          "type": "string"
        }
      }
    },
    "locationOverride": {
      "type": "parameter.v0",
      "value": "{locationOverride.inputs.value}",
      "inputs": {
        "value": {
          "type": "string"
        }
      }
    },
    "storage": {
      "type": "azure.bicep.v0",
      "path": "storage.module.bicep",
      "params": {
        "principalId": "",
        "principalType": "",
        "storagesku": "{storagesku.value}",
        "locationOverride": "{locationOverride.value}"
      }
    },
    "blobs": {
      "type": "value.v0",
      "connectionString": "{storage.outputs.blobEndpoint}"
    },
    "sql": {
      "type": "azure.bicep.v0",
      "connectionString": "Server=tcp:{sql.outputs.sqlServerFqdn},1433;Encrypt=True;Authentication=\u0022Active Directory Default\u0022",
      "path": "sql.module.bicep",
      "params": {
        "principalId": "",
        "principalName": ""
      },
      "inputs": {
        "password": {
          "type": "string",
          "secret": true,
          "default": {
            "generate": {
              "minLength": 10
            }
          }
        }
      }
    },
    "sqldb": {
      "type": "value.v0",
      "connectionString": "{sql.connectionString};Database=sqldb"
    },
    "signaturesecret": {
      "type": "parameter.v0",
      "value": "{signaturesecret.inputs.value}",
      "inputs": {
        "value": {
          "type": "string"
        }
      }
    },
    "mykv": {
      "type": "azure.bicep.v0",
      "connectionString": "{mykv.outputs.vaultUri}",
      "path": "mykv.module.bicep",
      "params": {
        "principalId": "",
        "principalType": "",
        "signaturesecret": "{signaturesecret.value}"
      }
    },
    "cache": {
      "type": "azure.bicep.v0",
      "connectionString": "{cache.secretOutputs.connectionString}",
      "path": "cache.module.bicep",
      "params": {
        "principalId": "",
        "keyVaultName": ""
      }
    },
    "pgsqlAdministratorLogin": {
      "type": "parameter.v0",
      "value": "{pgsqlAdministratorLogin.inputs.value}",
      "inputs": {
        "value": {
          "type": "string"
        }
      }
    },
    "pgsqlAdministratorLoginPassword": {
      "type": "parameter.v0",
      "value": "{pgsqlAdministratorLoginPassword.inputs.value}",
      "inputs": {
        "value": {
          "type": "string",
          "secret": true
        }
      }
    },
    "pgsql": {
      "type": "azure.bicep.v0",
      "connectionString": "{pgsql.secretOutputs.connectionString}",
      "path": "pgsql.module.bicep",
      "params": {
        "principalId": "",
        "keyVaultName": "",
        "administratorLogin": "{pgsqlAdministratorLogin.value}",
        "administratorLoginPassword": "{pgsqlAdministratorLoginPassword.value}"
      },
      "inputs": {
        "password": {
          "type": "string",
          "secret": true,
          "default": {
            "generate": {
              "minLength": 10
            }
          }
        }
      }
    },
    "pgsqldb": {
      "type": "value.v0",
      "connectionString": "{pgsql.connectionString};Database=pgsqldb"
    },
    "pgsql2": {
      "type": "azure.bicep.v0",
      "connectionString": "{pgsql2.secretOutputs.connectionString}",
      "path": "pgsql2.module.bicep",
      "params": {
        "principalId": "",
        "keyVaultName": "",
        "administratorLogin": "{pgsql2.inputs.username}",
        "administratorLoginPassword": "{pgsql2.inputs.password}"
      },
      "inputs": {
        "password": {
          "type": "string",
          "secret": true,
          "default": {
            "generate": {
              "minLength": 10
            }
          }
        },
        "username": {
          "type": "string",
          "default": {
            "generate": {
              "minLength": 10
            }
          }
        }
      }
    },
    "api": {
      "type": "project.v0",
      "path": "../CdkSample.ApiService/CdkSample.ApiService.csproj",
      "env": {
        "OTEL_DOTNET_EXPERIMENTAL_OTLP_EMIT_EXCEPTION_LOG_ATTRIBUTES": "true",
        "OTEL_DOTNET_EXPERIMENTAL_OTLP_EMIT_EVENT_LOG_ATTRIBUTES": "true",
        "ConnectionStrings__blobs": "{blobs.connectionString}",
        "ConnectionStrings__sqldb": "{sqldb.connectionString}",
        "ConnectionStrings__mykv": "{mykv.connectionString}",
        "ConnectionStrings__cache": "{cache.connectionString}",
<<<<<<< HEAD
        "ConnectionStrings__cosmos": "{cosmos.connectionString}"
=======
        "ConnectionStrings__pgsqldb": "{pgsqldb.connectionString}"
>>>>>>> 98a09336
      },
      "bindings": {
        "http": {
          "scheme": "http",
          "protocol": "tcp",
          "transport": "http"
        },
        "https": {
          "scheme": "https",
          "protocol": "tcp",
          "transport": "http"
        }
      }
    }
  }
}<|MERGE_RESOLUTION|>--- conflicted
+++ resolved
@@ -177,11 +177,8 @@
         "ConnectionStrings__sqldb": "{sqldb.connectionString}",
         "ConnectionStrings__mykv": "{mykv.connectionString}",
         "ConnectionStrings__cache": "{cache.connectionString}",
-<<<<<<< HEAD
         "ConnectionStrings__cosmos": "{cosmos.connectionString}"
-=======
         "ConnectionStrings__pgsqldb": "{pgsqldb.connectionString}"
->>>>>>> 98a09336
       },
       "bindings": {
         "http": {
