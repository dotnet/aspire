--- conflicted
+++ resolved
@@ -10,25 +10,7 @@
 param principalType string
 
 resource storage 'Microsoft.Storage/storageAccounts@2023-01-01' = {
-<<<<<<< HEAD
-    name: take('storage${uniqueString(resourceGroup().id)}', 24)
-    kind: 'StorageV2'
-    location: locationOverride
-    sku: {
-        name: storagesku
-    }
-    properties: {
-        accessTier: 'Hot'
-        allowSharedKeyAccess: false
-        minimumTlsVersion: 'TLS1_2'
-        networkAcls: {
-            defaultAction: 'Allow'
-        }
-    }
-    tags: {
-        'aspire-resource-name': 'storage'
-=======
-  name: toLower(take('storage${uniqueString(resourceGroup().id)}', 24))
+  name: take('storage${uniqueString(resourceGroup().id)}', 24)
   kind: 'StorageV2'
   location: locationOverride
   sku: {
@@ -40,7 +22,6 @@
     minimumTlsVersion: 'TLS1_2'
     networkAcls: {
       defaultAction: 'Allow'
->>>>>>> aee5a845
     }
   }
   tags: {
