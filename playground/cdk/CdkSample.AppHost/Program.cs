--- conflicted
+++ resolved
@@ -59,11 +59,9 @@
     .AddSubscription("topic1", "subscription2")
     .AddTopic("topic3", new[] { "sub1", "sub2" });
 
-<<<<<<< HEAD
 var appConfig = builder.AddAzureAppConfigurationConstruct("appConfig");
-=======
+
 var search = builder.AddAzureConstructSearch("search");
->>>>>>> ab13bfaa
 
 builder.AddProject<Projects.CdkSample_ApiService>("api")
     .WithReference(blobs)
@@ -73,11 +71,8 @@
     .WithReference(cosmosdb)
     .WithReference(pgsqldb)
     .WithReference(sb)
-<<<<<<< HEAD
     .WithReference(appConfig);
-=======
     .WithReference(search);
->>>>>>> ab13bfaa
 
 // This project is only added in playground projects to support development/debugging
 // of the dashboard. It is not required in end developer code. Comment out this code
