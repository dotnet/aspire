--- conflicted
+++ resolved
@@ -13,26 +13,7 @@
 }
 
 resource pgsql 'Microsoft.DBforPostgreSQL/flexibleServers@2022-12-01' = {
-<<<<<<< HEAD
-    name: take('pgsql${uniqueString(resourceGroup().id)}', 24)
-    location: location
-    properties: {
-        administratorLogin: administratorLogin
-        administratorLoginPassword: administratorLoginPassword
-        availabilityZone: '1'
-        backup: {
-            backupRetentionDays: 7
-            geoRedundantBackup: 'Disabled'
-        }
-        highAvailability: {
-            mode: 'Disabled'
-        }
-        storage: {
-            storageSizeGB: 32
-        }
-        version: '16'
-=======
-  name: toLower(take('pgsql${uniqueString(resourceGroup().id)}', 24))
+  name: take('pgsql${uniqueString(resourceGroup().id)}', 24)
   location: location
   properties: {
     administratorLogin: administratorLogin
@@ -41,7 +22,6 @@
     backup: {
       backupRetentionDays: 7
       geoRedundantBackup: 'Disabled'
->>>>>>> aee5a845
     }
     highAvailability: {
       mode: 'Disabled'
