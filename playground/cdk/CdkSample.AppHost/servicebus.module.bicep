--- conflicted
+++ resolved
@@ -8,20 +8,7 @@
 param principalType string
 
 resource servicebus 'Microsoft.ServiceBus/namespaces@2017-04-01' = {
-<<<<<<< HEAD
-    name: take('servicebus-${uniqueString(resourceGroup().id)}', 50)
-    location: location
-    properties: {
-        disableLocalAuth: true
-    }
-    sku: {
-        name: sku
-    }
-    tags: {
-        'aspire-resource-name': 'servicebus'
-    }
-=======
-  name: toLower(take('servicebus${uniqueString(resourceGroup().id)}', 24))
+  name: take('servicebus-${uniqueString(resourceGroup().id)}', 50)
   location: location
   properties: {
     disableLocalAuth: true
@@ -32,7 +19,6 @@
   tags: {
     'aspire-resource-name': 'servicebus'
   }
->>>>>>> aee5a845
 }
 
 resource servicebus_AzureServiceBusDataOwner 'Microsoft.Authorization/roleAssignments@2022-04-01' = {
