{
  "$schema": "https://json.schemastore.org/aspire-8.0.json",
  "resources": {
    "mysql": {
      "type": "container.v0",
      "connectionString": "Server={mysql.bindings.tcp.host};Port={mysql.bindings.tcp.port};User ID=root;Password={mysql-password.value}",
      "image": "docker.io/library/mysql:9.5",
      "bindMounts": [
        {
          "source": "../MySql.ApiService/data",
          "target": "/docker-entrypoint-initdb.d",
          "readOnly": false
        }
      ],
      "env": {
        "MYSQL_ROOT_PASSWORD": "{mysql-password.value}",
        "MYSQL_DATABASE": "catalog"
      },
      "bindings": {
        "tcp": {
          "scheme": "tcp",
          "protocol": "tcp",
          "transport": "tcp",
          "targetPort": 3306
        }
      }
    },
    "catalog": {
      "type": "value.v0",
      "connectionString": "{mysql.connectionString};Database=catalog"
    },
    "myTestDb": {
      "type": "value.v0",
      "connectionString": "{mysql.connectionString};Database=myTestDb"
    },
    "myTestDb2": {
      "type": "value.v0",
      "connectionString": "{mysql.connectionString};Database=myTestDb2"
    },
    "apiservice": {
      "type": "project.v0",
      "path": "../MySql.ApiService/MySql.ApiService.csproj",
      "env": {
        "OTEL_DOTNET_EXPERIMENTAL_OTLP_EMIT_EXCEPTION_LOG_ATTRIBUTES": "true",
        "OTEL_DOTNET_EXPERIMENTAL_OTLP_EMIT_EVENT_LOG_ATTRIBUTES": "true",
        "OTEL_DOTNET_EXPERIMENTAL_OTLP_RETRY": "in_memory",
        "ASPNETCORE_FORWARDEDHEADERS_ENABLED": "true",
        "HTTP_PORTS": "{apiservice.bindings.http.targetPort}",
        "ConnectionStrings__catalog": "{catalog.connectionString}",
        "CATALOG_HOST": "{mysql.bindings.tcp.host}",
        "CATALOG_PORT": "{mysql.bindings.tcp.port}",
        "CATALOG_USERNAME": "root",
        "CATALOG_PASSWORD": "{mysql-password.value}",
<<<<<<< HEAD
        "CATALOG_URI": "mysql://root:{mysql-password.value}@{mysql.bindings.tcp.host}:{mysql.bindings.tcp.port}/catalog",
=======
        "CATALOG_URI": "mysql://root:{mysql-password-uri-encoded.value}@{mysql.bindings.tcp.host}:{mysql.bindings.tcp.port}/catalog",
>>>>>>> 02e5a10e
        "CATALOG_JDBCCONNECTIONSTRING": "jdbc:mysql://{mysql.bindings.tcp.host}:{mysql.bindings.tcp.port}/catalog",
        "CATALOG_DATABASE": "catalog",
        "ConnectionStrings__myTestDb": "{myTestDb.connectionString}",
        "MYTESTDB_HOST": "{mysql.bindings.tcp.host}",
        "MYTESTDB_PORT": "{mysql.bindings.tcp.port}",
        "MYTESTDB_USERNAME": "root",
        "MYTESTDB_PASSWORD": "{mysql-password.value}",
<<<<<<< HEAD
        "MYTESTDB_URI": "mysql://root:{mysql-password.value}@{mysql.bindings.tcp.host}:{mysql.bindings.tcp.port}/myTestDb",
=======
        "MYTESTDB_URI": "mysql://root:{mysql-password-uri-encoded.value}@{mysql.bindings.tcp.host}:{mysql.bindings.tcp.port}/myTestDb",
>>>>>>> 02e5a10e
        "MYTESTDB_JDBCCONNECTIONSTRING": "jdbc:mysql://{mysql.bindings.tcp.host}:{mysql.bindings.tcp.port}/myTestDb",
        "MYTESTDB_DATABASE": "myTestDb",
        "ConnectionStrings__myTestDb2": "{myTestDb2.connectionString}",
        "MYTESTDB2_HOST": "{mysql.bindings.tcp.host}",
        "MYTESTDB2_PORT": "{mysql.bindings.tcp.port}",
        "MYTESTDB2_USERNAME": "root",
        "MYTESTDB2_PASSWORD": "{mysql-password.value}",
<<<<<<< HEAD
        "MYTESTDB2_URI": "mysql://root:{mysql-password.value}@{mysql.bindings.tcp.host}:{mysql.bindings.tcp.port}/myTestDb2",
=======
        "MYTESTDB2_URI": "mysql://root:{mysql-password-uri-encoded.value}@{mysql.bindings.tcp.host}:{mysql.bindings.tcp.port}/myTestDb2",
>>>>>>> 02e5a10e
        "MYTESTDB2_JDBCCONNECTIONSTRING": "jdbc:mysql://{mysql.bindings.tcp.host}:{mysql.bindings.tcp.port}/myTestDb2",
        "MYTESTDB2_DATABASE": "myTestDb2"
      },
      "bindings": {
        "http": {
          "scheme": "http",
          "protocol": "tcp",
          "transport": "http",
          "external": true
        },
        "https": {
          "scheme": "https",
          "protocol": "tcp",
          "transport": "http",
          "external": true
        }
      }
    },
    "mysql-password": {
      "type": "parameter.v0",
      "value": "{mysql-password.inputs.value}",
      "inputs": {
        "value": {
          "type": "string",
          "secret": true,
          "default": {
            "generate": {
              "minLength": 22
            }
          }
        }
      }
    },
    "mysql-password-uri-encoded": {
      "type": "annotated.string",
      "value": "{mysql-password.value}",
      "filter": "uri"
    }
  }
}<|MERGE_RESOLUTION|>--- conflicted
+++ resolved
@@ -51,11 +51,7 @@
         "CATALOG_PORT": "{mysql.bindings.tcp.port}",
         "CATALOG_USERNAME": "root",
         "CATALOG_PASSWORD": "{mysql-password.value}",
-<<<<<<< HEAD
-        "CATALOG_URI": "mysql://root:{mysql-password.value}@{mysql.bindings.tcp.host}:{mysql.bindings.tcp.port}/catalog",
-=======
         "CATALOG_URI": "mysql://root:{mysql-password-uri-encoded.value}@{mysql.bindings.tcp.host}:{mysql.bindings.tcp.port}/catalog",
->>>>>>> 02e5a10e
         "CATALOG_JDBCCONNECTIONSTRING": "jdbc:mysql://{mysql.bindings.tcp.host}:{mysql.bindings.tcp.port}/catalog",
         "CATALOG_DATABASE": "catalog",
         "ConnectionStrings__myTestDb": "{myTestDb.connectionString}",
@@ -63,11 +59,7 @@
         "MYTESTDB_PORT": "{mysql.bindings.tcp.port}",
         "MYTESTDB_USERNAME": "root",
         "MYTESTDB_PASSWORD": "{mysql-password.value}",
-<<<<<<< HEAD
-        "MYTESTDB_URI": "mysql://root:{mysql-password.value}@{mysql.bindings.tcp.host}:{mysql.bindings.tcp.port}/myTestDb",
-=======
         "MYTESTDB_URI": "mysql://root:{mysql-password-uri-encoded.value}@{mysql.bindings.tcp.host}:{mysql.bindings.tcp.port}/myTestDb",
->>>>>>> 02e5a10e
         "MYTESTDB_JDBCCONNECTIONSTRING": "jdbc:mysql://{mysql.bindings.tcp.host}:{mysql.bindings.tcp.port}/myTestDb",
         "MYTESTDB_DATABASE": "myTestDb",
         "ConnectionStrings__myTestDb2": "{myTestDb2.connectionString}",
@@ -75,11 +67,7 @@
         "MYTESTDB2_PORT": "{mysql.bindings.tcp.port}",
         "MYTESTDB2_USERNAME": "root",
         "MYTESTDB2_PASSWORD": "{mysql-password.value}",
-<<<<<<< HEAD
-        "MYTESTDB2_URI": "mysql://root:{mysql-password.value}@{mysql.bindings.tcp.host}:{mysql.bindings.tcp.port}/myTestDb2",
-=======
         "MYTESTDB2_URI": "mysql://root:{mysql-password-uri-encoded.value}@{mysql.bindings.tcp.host}:{mysql.bindings.tcp.port}/myTestDb2",
->>>>>>> 02e5a10e
         "MYTESTDB2_JDBCCONNECTIONSTRING": "jdbc:mysql://{mysql.bindings.tcp.host}:{mysql.bindings.tcp.port}/myTestDb2",
         "MYTESTDB2_DATABASE": "myTestDb2"
       },
