// Licensed to the .NET Foundation under one or more agreements.
// The .NET Foundation licenses this file to you under the MIT license.

var builder = DistributedApplication.CreateBuilder(args);

#pragma warning disable ASPIRECOSMOS001 // Type is for evaluation purposes only and is subject to change or removal in future updates. Suppress this diagnostic to proceed.
var db = builder.AddAzureCosmosDB("cosmos")
<<<<<<< HEAD
                .WithDatabase("db", database => database.Containers.Add(new("entries", "/Id")))
                .RunAsEmulator();
=======
                .AddDatabase("db")
                .RunAsPreviewEmulator(e => e.WithDataExplorer());
#pragma warning restore ASPIRECOSMOS001 // Type is for evaluation purposes only and is subject to change or removal in future updates. Suppress this diagnostic to proceed.
>>>>>>> 9e9f3748

builder.AddProject<Projects.CosmosEndToEnd_ApiService>("api")
       .WithExternalHttpEndpoints()
       .WithReference(db).WaitFor(db);

#if !SKIP_DASHBOARD_REFERENCE
// This project is only added in playground projects to support development/debugging
// of the dashboard. It is not required in end developer code. Comment out this code
// or build with `/p:SkipDashboardReference=true`, to test end developer
// dashboard launch experience, Refer to Directory.Build.props for the path to
// the dashboard binary (defaults to the Aspire.Dashboard bin output in the
// artifacts dir).
builder.AddProject<Projects.Aspire_Dashboard>(KnownResourceNames.AspireDashboard);
#endif

builder.Build().Run();<|MERGE_RESOLUTION|>--- conflicted
+++ resolved
@@ -5,14 +5,9 @@
 
 #pragma warning disable ASPIRECOSMOS001 // Type is for evaluation purposes only and is subject to change or removal in future updates. Suppress this diagnostic to proceed.
 var db = builder.AddAzureCosmosDB("cosmos")
-<<<<<<< HEAD
                 .WithDatabase("db", database => database.Containers.Add(new("entries", "/Id")))
-                .RunAsEmulator();
-=======
-                .AddDatabase("db")
                 .RunAsPreviewEmulator(e => e.WithDataExplorer());
 #pragma warning restore ASPIRECOSMOS001 // Type is for evaluation purposes only and is subject to change or removal in future updates. Suppress this diagnostic to proceed.
->>>>>>> 9e9f3748
 
 builder.AddProject<Projects.CosmosEndToEnd_ApiService>("api")
        .WithExternalHttpEndpoints()
