--- conflicted
+++ resolved
@@ -15,15 +15,11 @@
     },
     "entries": {
       "type": "value.v0",
-<<<<<<< HEAD
-      "connectionString": "AccountEndpoint={cosmos.outputs.connectionString};Database=db;Container=entries"
-=======
       "connectionString": "AccountEndpoint={cosmos.outputs.connectionString};Database=db;Container=staging-entries"
     },
     "users": {
       "type": "value.v0",
       "connectionString": "AccountEndpoint={cosmos.outputs.connectionString};Database=db;Container=users"
->>>>>>> 3fb91760
     },
     "api": {
       "type": "project.v0",
