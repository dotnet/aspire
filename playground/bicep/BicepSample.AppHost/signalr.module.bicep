@description('The location for the resource(s) to be deployed.')
param location string = resourceGroup().location

param principalId string

param principalType string

resource signalr 'Microsoft.SignalRService/signalR@2022-02-01' = {
<<<<<<< HEAD
    name: take('signalr-${uniqueString(resourceGroup().id)}', 63)
    location: location
    properties: {
        cors: {
            allowedOrigins: [
                '*'
            ]
        }
        features: [
            {
                flag: 'ServiceMode'
                value: 'Default'
            }
        ]
    }
    kind: 'SignalR'
    sku: {
        name: 'Free_F1'
        capacity: 1
    }
    tags: {
        'aspire-resource-name': 'signalr'
=======
  name: toLower(take('signalr${uniqueString(resourceGroup().id)}', 24))
  location: location
  properties: {
    cors: {
      allowedOrigins: [
        '*'
      ]
>>>>>>> aee5a845
    }
    features: [
      {
        flag: 'ServiceMode'
        value: 'Default'
      }
    ]
  }
  kind: 'SignalR'
  sku: {
    name: 'Free_F1'
    capacity: 1
  }
  tags: {
    'aspire-resource-name': 'signalr'
  }
}

resource signalr_SignalRAppServer 'Microsoft.Authorization/roleAssignments@2022-04-01' = {
  name: guid(signalr.id, principalId, subscriptionResourceId('Microsoft.Authorization/roleDefinitions', '420fcaa2-552c-430f-98ca-3264be4806c7'))
  properties: {
    principalId: principalId
    roleDefinitionId: subscriptionResourceId('Microsoft.Authorization/roleDefinitions', '420fcaa2-552c-430f-98ca-3264be4806c7')
    principalType: principalType
  }
  scope: signalr
}

output hostName string = signalr.properties.hostName<|MERGE_RESOLUTION|>--- conflicted
+++ resolved
@@ -6,38 +6,13 @@
 param principalType string
 
 resource signalr 'Microsoft.SignalRService/signalR@2022-02-01' = {
-<<<<<<< HEAD
-    name: take('signalr-${uniqueString(resourceGroup().id)}', 63)
-    location: location
-    properties: {
-        cors: {
-            allowedOrigins: [
-                '*'
-            ]
-        }
-        features: [
-            {
-                flag: 'ServiceMode'
-                value: 'Default'
-            }
-        ]
-    }
-    kind: 'SignalR'
-    sku: {
-        name: 'Free_F1'
-        capacity: 1
-    }
-    tags: {
-        'aspire-resource-name': 'signalr'
-=======
-  name: toLower(take('signalr${uniqueString(resourceGroup().id)}', 24))
+  name: take('signalr-${uniqueString(resourceGroup().id)}', 63)
   location: location
   properties: {
     cors: {
       allowedOrigins: [
         '*'
       ]
->>>>>>> aee5a845
     }
     features: [
       {
