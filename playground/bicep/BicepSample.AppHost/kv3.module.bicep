--- conflicted
+++ resolved
@@ -6,28 +6,13 @@
 param principalType string
 
 resource kv3 'Microsoft.KeyVault/vaults@2019-09-01' = {
-<<<<<<< HEAD
-    name: take('kv3-${uniqueString(resourceGroup().id)}', 24)
-    location: location
-    properties: {
-        tenantId: tenant().tenantId
-        sku: {
-            family: 'A'
-            name: 'standard'
-        }
-        enableRbacAuthorization: true
-    }
-    tags: {
-        'aspire-resource-name': 'kv3'
-=======
-  name: toLower(take('kv3${uniqueString(resourceGroup().id)}', 24))
+  name: take('kv3-${uniqueString(resourceGroup().id)}', 24)
   location: location
   properties: {
     tenantId: tenant().tenantId
     sku: {
       family: 'A'
       name: 'standard'
->>>>>>> aee5a845
     }
     enableRbacAuthorization: true
   }
