--- conflicted
+++ resolved
@@ -23,11 +23,7 @@
     },
     "test0": {
       "type": "azure.bicep.v0",
-<<<<<<< HEAD
-      "path": "../../../../../AppData/Local/Temp/tmphmltkq.tmp.bicep"
-=======
       "path": "test0.bicep"
->>>>>>> b684d118
     },
     "kv3": {
       "type": "azure.bicep.v0",
