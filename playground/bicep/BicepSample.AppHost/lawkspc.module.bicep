@description('The location for the resource(s) to be deployed.')
param location string = resourceGroup().location

resource lawkspc 'Microsoft.OperationalInsights/workspaces@2022-10-01' = {
<<<<<<< HEAD
    name: take('lawkspc-${uniqueString(resourceGroup().id)}', 63)
    location: location
    properties: {
        sku: {
            name: 'PerGB2018'
        }
    }
    tags: {
        'aspire-resource-name': 'lawkspc'
=======
  name: toLower(take('lawkspc${uniqueString(resourceGroup().id)}', 24))
  location: location
  properties: {
    sku: {
      name: 'PerGB2018'
>>>>>>> aee5a845
    }
  }
  tags: {
    'aspire-resource-name': 'lawkspc'
  }
}

output logAnalyticsWorkspaceId string = lawkspc.id<|MERGE_RESOLUTION|>--- conflicted
+++ resolved
@@ -2,23 +2,11 @@
 param location string = resourceGroup().location
 
 resource lawkspc 'Microsoft.OperationalInsights/workspaces@2022-10-01' = {
-<<<<<<< HEAD
-    name: take('lawkspc-${uniqueString(resourceGroup().id)}', 63)
-    location: location
-    properties: {
-        sku: {
-            name: 'PerGB2018'
-        }
-    }
-    tags: {
-        'aspire-resource-name': 'lawkspc'
-=======
-  name: toLower(take('lawkspc${uniqueString(resourceGroup().id)}', 24))
+  name: take('lawkspc-${uniqueString(resourceGroup().id)}', 63)
   location: location
   properties: {
     sku: {
       name: 'PerGB2018'
->>>>>>> aee5a845
     }
   }
   tags: {
