using Aspire.Hosting.Azure;

// Licensed to the .NET Foundation under one or more agreements.
// The .NET Foundation licenses this file to you under the MIT license.

var builder = DistributedApplication.CreateBuilder(args);

builder.AddAzureProvisioning();

var parameter = builder.AddParameter("val");

var templ = builder.AddBicepTemplate("test", "test.bicep")
                   .WithParameter("test", parameter)
                   .WithParameter("values", ["one", "two"]);

var kv = builder.AddAzureKeyVault("kv");
var appConfig = builder.AddAzureAppConfiguration("appConfig").WithParameter("sku", "standard");
var storage = builder.AddAzureStorage("storage");
                    // .UseEmulator();

var blobs = storage.AddBlobs("blob");
var tables = storage.AddTables("table");
var queues = storage.AddQueues("queue");

var sqlServer = builder.AddSqlServer("sql").AsAzureSqlDatabase().AddDatabase("db");

var administratorLogin = builder.AddParameter("administratorLogin");
var administratorLoginPassword = builder.AddParameter("administratorLoginPassword", secret: true);
var pg = builder.AddPostgres("postgres2")
                .AsAzurePostgresFlexibleServer(administratorLogin, administratorLoginPassword)
                .AddDatabase("db2");

var cosmosDb = builder.AddAzureCosmosDB("cosmos")
                      .AddDatabase("db3");

var appInsights = builder.AddAzureApplicationInsights("ai");

// Redis takes forever to spin up...
var redis = builder.AddRedis("redis")
                   .AsAzureRedis();

<<<<<<< HEAD
var serviceBus = builder.AddAzureServiceBus("sb", ["queue1"], ["topic1"]);
var signalr = builder.AddAzureSignalR("signalr");
=======
var serviceBus = builder.AddAzureServiceBus("sb")
                        .AddQueue("queue1")
                        .AddTopic("topic1", ["subscription1", "subscription2"])
                        .AddTopic("topic2", ["subscription1"]);

>>>>>>> 668b5126
builder.AddProject<Projects.BicepSample_ApiService>("api")
       .WithReference(sqlServer)
       .WithReference(pg)
       .WithReference(cosmosDb)
       .WithReference(blobs)
       .WithReference(tables)
       .WithReference(queues)
       .WithReference(kv)
       .WithReference(appConfig)
       .WithReference(appInsights)
       .WithReference(redis)
       .WithReference(serviceBus)
       .WithReference(signalr)
       .WithEnvironment("bicepValue_test", templ.GetOutput("test"))
       .WithEnvironment("bicepValue0", templ.GetOutput("val0"))
       .WithEnvironment("bicepValue1", templ.GetOutput("val1"));

// This project is only added in playground projects to support development/debugging
// of the dashboard. It is not required in end developer code. Comment out this code
// to test end developer dashboard launch experience. Refer to Directory.Build.props
// for the path to the dashboard binary (defaults to the Aspire.Dashboard bin output
// in the artifacts dir).
builder.AddProject<Projects.Aspire_Dashboard>(KnownResourceNames.AspireDashboard);

builder.Build().Run();<|MERGE_RESOLUTION|>--- conflicted
+++ resolved
@@ -39,16 +39,12 @@
 var redis = builder.AddRedis("redis")
                    .AsAzureRedis();
 
-<<<<<<< HEAD
-var serviceBus = builder.AddAzureServiceBus("sb", ["queue1"], ["topic1"]);
-var signalr = builder.AddAzureSignalR("signalr");
-=======
 var serviceBus = builder.AddAzureServiceBus("sb")
                         .AddQueue("queue1")
                         .AddTopic("topic1", ["subscription1", "subscription2"])
                         .AddTopic("topic2", ["subscription1"]);
+var signalr = builder.AddAzureSignalR("signalr");
 
->>>>>>> 668b5126
 builder.AddProject<Projects.BicepSample_ApiService>("api")
        .WithReference(sqlServer)
        .WithReference(pg)
