@description('The location for the resource(s) to be deployed.')
param location string = resourceGroup().location

param keyVaultName string

resource keyVault 'Microsoft.KeyVault/vaults@2019-09-01' existing = {
  name: keyVaultName
}

resource redis 'Microsoft.Cache/redis@2020-06-01' = {
<<<<<<< HEAD
    name: take('redis-${uniqueString(resourceGroup().id)}', 63)
    location: location
    properties: {
        sku: {
            name: 'Basic'
            family: 'C'
            capacity: 1
        }
        enableNonSslPort: false
        minimumTlsVersion: '1.2'
    }
    tags: {
        'aspire-resource-name': 'redis'
=======
  name: toLower(take('redis${uniqueString(resourceGroup().id)}', 24))
  location: location
  properties: {
    sku: {
      name: 'Basic'
      family: 'C'
      capacity: 1
>>>>>>> aee5a845
    }
    enableNonSslPort: false
    minimumTlsVersion: '1.2'
  }
  tags: {
    'aspire-resource-name': 'redis'
  }
}

resource connectionString 'Microsoft.KeyVault/vaults/secrets@2019-09-01' = {
  name: 'connectionString'
  properties: {
    value: '${redis.properties.hostName},ssl=true,password=${redis.listKeys().primaryKey}'
  }
  parent: keyVault
}<|MERGE_RESOLUTION|>--- conflicted
+++ resolved
@@ -8,29 +8,13 @@
 }
 
 resource redis 'Microsoft.Cache/redis@2020-06-01' = {
-<<<<<<< HEAD
-    name: take('redis-${uniqueString(resourceGroup().id)}', 63)
-    location: location
-    properties: {
-        sku: {
-            name: 'Basic'
-            family: 'C'
-            capacity: 1
-        }
-        enableNonSslPort: false
-        minimumTlsVersion: '1.2'
-    }
-    tags: {
-        'aspire-resource-name': 'redis'
-=======
-  name: toLower(take('redis${uniqueString(resourceGroup().id)}', 24))
+  name: take('redis-${uniqueString(resourceGroup().id)}', 63)
   location: location
   properties: {
     sku: {
       name: 'Basic'
       family: 'C'
       capacity: 1
->>>>>>> aee5a845
     }
     enableNonSslPort: false
     minimumTlsVersion: '1.2'
