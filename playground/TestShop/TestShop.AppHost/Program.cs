var builder = DistributedApplication.CreateBuilder(args);

var catalogDb = builder.AddPostgres("postgres")
                       .WithDataVolume()
                       .WithPgAdmin()
                       .AddDatabase("catalogdb");

var basketCache = builder.AddRedis("basketcache")
                         .WithDataVolume();

#if !SKIP_DASHBOARD_REFERENCE
basketCache.WithRedisCommander(c =>
<<<<<<< HEAD
                               {
                                   c.WithHostPort(33801);
                               });
=======
                     {
                         c.WithHostPort(33801);
                     })
           .WithRedisInsight(c =>
                    {
                         c.WithHostPort(33802);
                    });
>>>>>>> a9991133
#endif

var catalogDbApp = builder.AddProject<Projects.CatalogDb>("catalogdbapp")
                          .WithReference(catalogDb);

var catalogService = builder.AddProject<Projects.CatalogService>("catalogservice")
                            .WithReference(catalogDb)
                            .WithReplicas(2);

var messaging = builder.AddRabbitMQ("messaging")
                       .WithDataVolume()
                       .WithManagementPlugin()
                       .PublishAsContainer();

var basketService = builder.AddProject("basketservice", @"..\BasketService\BasketService.csproj")
                           .WithReference(basketCache)
                           .WithReference(messaging).WaitFor(messaging);

builder.AddProject<Projects.MyFrontend>("frontend")
       .WithExternalHttpEndpoints()
       .WithReference(basketService)
       .WithReference(catalogService);

builder.AddProject<Projects.OrderProcessor>("orderprocessor", launchProfileName: "OrderProcessor")
       .WithReference(messaging).WaitFor(messaging);

builder.AddProject<Projects.ApiGateway>("apigateway")
       .WithReference(basketService)
       .WithReference(catalogService);

#if !SKIP_DASHBOARD_REFERENCE
// This project is only added in playground projects to support development/debugging
// of the dashboard. It is not required in end developer code. Comment out this code
// or build with `/p:SkipDashboardReference=true`, to test end developer
// dashboard launch experience, Refer to Directory.Build.props for the path to
// the dashboard binary (defaults to the Aspire.Dashboard bin output in the
// artifacts dir).
builder.AddProject<Projects.Aspire_Dashboard>(KnownResourceNames.AspireDashboard);
#endif

builder.Build().Run();<|MERGE_RESOLUTION|>--- conflicted
+++ resolved
@@ -10,19 +10,13 @@
 
 #if !SKIP_DASHBOARD_REFERENCE
 basketCache.WithRedisCommander(c =>
-<<<<<<< HEAD
-                               {
-                                   c.WithHostPort(33801);
-                               });
-=======
-                     {
-                         c.WithHostPort(33801);
-                     })
+            {
+                c.WithHostPort(33801);
+            })
            .WithRedisInsight(c =>
-                    {
-                         c.WithHostPort(33802);
-                    });
->>>>>>> a9991133
+            {
+                c.WithHostPort(33802);
+            });
 #endif
 
 var catalogDbApp = builder.AddProject<Projects.CatalogDb>("catalogdbapp")
