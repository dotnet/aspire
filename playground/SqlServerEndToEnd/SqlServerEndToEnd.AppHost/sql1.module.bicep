--- conflicted
+++ resolved
@@ -5,7 +5,6 @@
 
 param principalName string
 
-<<<<<<< HEAD
 resource sql1 'Microsoft.Sql/servers@2021-11-01' = {
     name: take('sql1-${uniqueString(resourceGroup().id)}', 63)
     location: location
@@ -23,25 +22,6 @@
     }
     tags: {
         'aspire-resource-name': 'sql1'
-=======
-
-resource sqlServer_x8iP8H24Z 'Microsoft.Sql/servers@2020-11-01-preview' = {
-  name: toLower(take('sql1${uniqueString(resourceGroup().id)}', 24))
-  location: location
-  tags: {
-    'aspire-resource-name': 'sql1'
-  }
-  properties: {
-    version: '12.0'
-    minimalTlsVersion: '1.2'
-    publicNetworkAccess: 'Enabled'
-    administrators: {
-      administratorType: 'ActiveDirectory'
-      login: principalName
-      sid: principalId
-      tenantId: subscription().tenantId
-      azureADOnlyAuthentication: true
->>>>>>> b82e9e00
     }
 }
 
