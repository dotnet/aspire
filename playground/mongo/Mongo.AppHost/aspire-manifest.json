{
  "$schema": "https://json.schemastore.org/aspire-8.0.json",
  "resources": {
    "mongo": {
      "type": "container.v0",
      "connectionString": "mongodb://{mongo.bindings.tcp.host}:{mongo.bindings.tcp.port}",
<<<<<<< HEAD
      "image": "docker.io/library/mongo:7.0.5",
=======
      "image": "mongo:7.0.8",
>>>>>>> d40d6a8f
      "bindings": {
        "tcp": {
          "scheme": "tcp",
          "protocol": "tcp",
          "transport": "tcp",
          "targetPort": 27017
        }
      }
    },
    "api": {
      "type": "project.v0",
      "path": "../Mongo.ApiService/Mongo.ApiService.csproj",
      "env": {
        "OTEL_DOTNET_EXPERIMENTAL_OTLP_EMIT_EXCEPTION_LOG_ATTRIBUTES": "true",
        "OTEL_DOTNET_EXPERIMENTAL_OTLP_EMIT_EVENT_LOG_ATTRIBUTES": "true",
        "OTEL_DOTNET_EXPERIMENTAL_OTLP_RETRY": "in_memory",
        "ASPNETCORE_FORWARDEDHEADERS_ENABLED": "true",
        "ConnectionStrings__mongo": "{mongo.connectionString}"
      },
      "bindings": {
        "http": {
          "scheme": "http",
          "protocol": "tcp",
          "transport": "http",
          "external": true
        },
        "https": {
          "scheme": "https",
          "protocol": "tcp",
          "transport": "http",
          "external": true
        }
      }
    }
  }
}<|MERGE_RESOLUTION|>--- conflicted
+++ resolved
@@ -4,11 +4,7 @@
     "mongo": {
       "type": "container.v0",
       "connectionString": "mongodb://{mongo.bindings.tcp.host}:{mongo.bindings.tcp.port}",
-<<<<<<< HEAD
       "image": "docker.io/library/mongo:7.0.5",
-=======
-      "image": "mongo:7.0.8",
->>>>>>> d40d6a8f
       "bindings": {
         "tcp": {
           "scheme": "tcp",
