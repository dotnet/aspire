--- conflicted
+++ resolved
@@ -5,38 +5,8 @@
 var weatherApi = builder.AddProject<Projects.AspireJavaScript_MinimalApi>("weatherapi")
     .WithExternalHttpEndpoints();
 
-<<<<<<< HEAD
 var reactvite = builder.AddViteApp("reactvite", "../AspireJavaScript.Vite")
-    .WithNpmPackageManager()
-=======
-builder.AddNpmApp("angular", "../AspireJavaScript.Angular")
     .WithNpm(install: true)
-    .WithReference(weatherApi)
-    .WaitFor(weatherApi)
-    .WithHttpEndpoint(env: "PORT")
-    .WithExternalHttpEndpoints()
-    .PublishAsDockerFile();
-
-builder.AddNpmApp("react", "../AspireJavaScript.React")
-    .WithNpm(install: true)
-    .WithReference(weatherApi)
-    .WaitFor(weatherApi)
-    .WithEnvironment("BROWSER", "none") // Disable opening browser on npm start
-    .WithHttpEndpoint(env: "PORT")
-    .WithExternalHttpEndpoints()
-    .PublishAsDockerFile();
-
-builder.AddNpmApp("vue", "../AspireJavaScript.Vue")
-    .WithInstallCommand("npm", ["ci"]) // Use 'npm ci' for clean install
-    .WithReference(weatherApi)
-    .WaitFor(weatherApi)
-    .WithHttpEndpoint(env: "PORT")
-    .WithExternalHttpEndpoints()
-    .PublishAsDockerFile();
-
-builder.AddViteApp("reactvite", "../AspireJavaScript.Vite")
-    .WithNpm(install: true)
->>>>>>> 36b44c36
     .WithReference(weatherApi)
     .WithEnvironment("BROWSER", "none")
     .WithExternalHttpEndpoints();
