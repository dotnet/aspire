--- conflicted
+++ resolved
@@ -6,25 +6,7 @@
 param principalType string
 
 resource storage 'Microsoft.Storage/storageAccounts@2023-01-01' = {
-<<<<<<< HEAD
-    name: take('storage${uniqueString(resourceGroup().id)}', 24)
-    kind: 'StorageV2'
-    location: location
-    sku: {
-        name: 'Standard_GRS'
-    }
-    properties: {
-        accessTier: 'Hot'
-        allowSharedKeyAccess: false
-        minimumTlsVersion: 'TLS1_2'
-        networkAcls: {
-            defaultAction: 'Allow'
-        }
-    }
-    tags: {
-        'aspire-resource-name': 'storage'
-=======
-  name: toLower(take('storage${uniqueString(resourceGroup().id)}', 24))
+  name: take('storage${uniqueString(resourceGroup().id)}', 24)
   kind: 'StorageV2'
   location: location
   sku: {
@@ -36,7 +18,6 @@
     minimumTlsVersion: 'TLS1_2'
     networkAcls: {
       defaultAction: 'Allow'
->>>>>>> aee5a845
     }
   }
   tags: {
