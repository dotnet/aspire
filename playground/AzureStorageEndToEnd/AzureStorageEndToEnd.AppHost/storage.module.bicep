--- conflicted
+++ resolved
@@ -22,12 +22,6 @@
     tags: {
         'aspire-resource-name': 'storage'
     }
-<<<<<<< HEAD
-=======
-    minimumTlsVersion: 'TLS1_2'
-    allowSharedKeyAccess: false
-  }
->>>>>>> b82e9e00
 }
 
 resource blobs 'Microsoft.Storage/storageAccounts/blobServices@2023-01-01' = {
