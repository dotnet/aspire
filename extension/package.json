{
  "name": "aspire-vscode",
<<<<<<< HEAD
  "displayName": "aspire",
  "description": "vscode extension for aspire",
  "version": "0.0.1",
  "aiKey": "0c6ae279ed8443289764825290e4f9e2-1a736e7c-1324-4338-be46-fc2a58ae4d14-7255",
=======
  "displayName": "Aspire",
  "description": "%extension.description%",
  "publisher": "microsoft-aspire",
  "version": "0.1.0",
  "icon": "dotnet-aspire-logo-128.png",
  "license": "SEE LICENSE IN LICENSE.TXT",
  "bugs": {
    "url": "https://github.com/dotnet/aspire/issues"
  },
>>>>>>> a38f5336
  "engines": {
    "vscode": "^1.98.0"
  },
  "categories": [
    "Programming Languages",
    "Debuggers",
    "Other"
  ],
  "keywords": [
    "dotnet",
    "orchestrator",
    "apphost"
  ],
  "activationEvents": [],
  "main": "./dist/extension.js",
  "contributes": {
    "commands": [
      {
        "command": "aspire-vscode.run",
        "title": "%command.run%",
        "category": "Aspire"
      },
      {
        "command": "aspire-vscode.add",
        "title": "%command.add%",
        "category": "Aspire"
      },
      {
        "command": "aspire-vscode.new",
        "title": "%command.new%",
        "category": "Aspire"
      },
      {
        "command": "aspire-vscode.publish",
        "title": "%command.publish%",
        "category": "Aspire"
      },
      {
        "command": "aspire-vscode.config",
        "title": "%command.config%",
        "category": "Aspire"
      },
      {
        "command": "aspire-vscode.deploy",
        "title": "%command.deploy%",
        "category": "Aspire"
      }
    ]
  },
  "repository": {
    "type": "git",
    "url": "https://github.com/dotnet/aspire",
    "branch": "main"
  },
  "scripts": {
    "vscode:prepublish": "yarn run package",
    "compile": "webpack",
    "watch": "webpack --watch",
    "package": "webpack --mode production --devtool hidden-source-map",
    "compile-tests": "tsc -p . --outDir out",
    "watch-tests": "tsc -p . -w --outDir out",
    "pretest": "yarn run compile-tests && yarn run compile && yarn run lint",
    "lint": "eslint src",
    "unit-test": "vscode-test",
    "test": "yarn unit-test",
    "localize": "yarn ci-prepareLoc && yarn ci-deployLoc",
    "ci-localize": "gulp localizationBundle",
    "ci-prepareLoc": "gulp prepare",
    "ci-deployLoc": "copyfiles -u 2 .localization/out/**/* ./dist",
    "precompile": "yarn localize",
    "prewatch": "yarn localize"
  },
  "devDependencies": {
    "@eslint/js": "^9.27.0",
    "@types/mocha": "^10.0.10",
    "@types/node": "20.x",
    "@types/node-forge": "^1.3.11",
    "@types/sinon": "^17.0.4",
    "@types/vscode": "^1.98.0",
    "@typescript-eslint/eslint-plugin": "^8.28.0",
    "@typescript-eslint/parser": "^8.28.0",
    "@vscode/test-cli": "^0.0.10",
    "@vscode/test-electron": "^2.4.1",
    "copyfiles": "^2.4.1",
    "eslint": "^9.27.0",
    "gulp": "^4.0.2",
    "gulp-concat": "^2.6.1",
    "gulp-filter": "^7.0.0",
    "gulp-sourcemaps": "^3.0.0",
    "gulp-typescript": "^6.0.0-alpha.1",
    "ts-loader": "^9.5.2",
    "typescript": "^5.8.3",
    "typescript-eslint": "^8.32.1",
    "vscode-nls-dev": "^4.0.1",
    "wait-for-expect": "^3.0.2",
    "webpack": "^5.98.0",
    "webpack-cli": "^6.0.1"
  },
  "dependencies": {
    "@vscode/extension-telemetry": "^1.0.0",
    "@vscode/vsce": "^3.3.2",
    "node-forge": "^1.3.1",
    "sinon": "^20.0.0",
    "ts-node": "^10.9.2",
    "vscode-jsonrpc": "^8.2.1",
    "vscode-nls": "5.2.0"
  },
  "resolutions": {
    "braces": "^3.0.3"
  }
}<|MERGE_RESOLUTION|>--- conflicted
+++ resolved
@@ -1,21 +1,15 @@
 {
   "name": "aspire-vscode",
-<<<<<<< HEAD
-  "displayName": "aspire",
-  "description": "vscode extension for aspire",
-  "version": "0.0.1",
-  "aiKey": "0c6ae279ed8443289764825290e4f9e2-1a736e7c-1324-4338-be46-fc2a58ae4d14-7255",
-=======
   "displayName": "Aspire",
   "description": "%extension.description%",
   "publisher": "microsoft-aspire",
   "version": "0.1.0",
+  "aiKey": "0c6ae279ed8443289764825290e4f9e2-1a736e7c-1324-4338-be46-fc2a58ae4d14-7255",
   "icon": "dotnet-aspire-logo-128.png",
   "license": "SEE LICENSE IN LICENSE.TXT",
   "bugs": {
     "url": "https://github.com/dotnet/aspire/issues"
   },
->>>>>>> a38f5336
   "engines": {
     "vscode": "^1.98.0"
   },
