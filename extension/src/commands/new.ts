--- conflicted
+++ resolved
@@ -2,12 +2,5 @@
 import { sendToAspireTerminal } from '../utils/terminal';
 
 export async function newCommand() {
-<<<<<<< HEAD
     sendToAspireTerminal("aspire new");
-=======
-    const terminal = getAspireTerminal();
-
-    terminal.sendText('aspire new');
-    terminal.show();
->>>>>>> d73217f3
 };