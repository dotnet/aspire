import * as vscode from 'vscode';
import { sendToAspireTerminal } from '../utils/terminal';
import { isWorkspaceOpen } from '../utils/vsc';

export async function deployCommand() {
    if (!isWorkspaceOpen()) {
        return;
    }

<<<<<<< HEAD
    sendToAspireTerminal("aspire deploy");
=======
    const terminal = getAspireTerminal();

    terminal.sendText('aspire deploy');
    terminal.show();
>>>>>>> d73217f3
}<|MERGE_RESOLUTION|>--- conflicted
+++ resolved
@@ -7,12 +7,5 @@
         return;
     }
 
-<<<<<<< HEAD
     sendToAspireTerminal("aspire deploy");
-=======
-    const terminal = getAspireTerminal();
-
-    terminal.sendText('aspire deploy');
-    terminal.show();
->>>>>>> d73217f3
 }