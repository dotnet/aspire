--- conflicted
+++ resolved
@@ -6,14 +6,6 @@
     if (!isWorkspaceOpen()) {
         return;
     }
-<<<<<<< HEAD
-    
+
     sendToAspireTerminal("aspire run");
-=======
-
-    const terminal = getAspireTerminal();
-
-    terminal.sendText('aspire run');
-    terminal.show();
->>>>>>> d73217f3
 };