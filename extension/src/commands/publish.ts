import * as vscode from 'vscode';
import { sendToAspireTerminal } from '../utils/terminal';
import { isWorkspaceOpen } from '../utils/vsc';

export async function publishCommand() {
    if (!isWorkspaceOpen()) {
        return;
    }

<<<<<<< HEAD
    sendToAspireTerminal("aspire publish");
=======
    const terminal = getAspireTerminal();

    terminal.sendText('aspire publish');
    terminal.show();
>>>>>>> d73217f3
}<|MERGE_RESOLUTION|>--- conflicted
+++ resolved
@@ -7,12 +7,5 @@
         return;
     }
 
-<<<<<<< HEAD
     sendToAspireTerminal("aspire publish");
-=======
-    const terminal = getAspireTerminal();
-
-    terminal.sendText('aspire publish');
-    terminal.show();
->>>>>>> d73217f3
 }