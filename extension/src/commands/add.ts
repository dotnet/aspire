--- conflicted
+++ resolved
@@ -7,12 +7,5 @@
         return;
     }
 
-<<<<<<< HEAD
     sendToAspireTerminal("aspire add");
-=======
-    const terminal = getAspireTerminal();
-    
-    terminal.sendText('aspire add');
-    terminal.show();
->>>>>>> d73217f3
 }