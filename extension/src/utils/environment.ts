--- conflicted
+++ resolved
@@ -11,10 +11,6 @@
 }
 
 export const enum EnvironmentVariables {
-<<<<<<< HEAD
-    ASPIRE_CLI_STOP_ON_ENTRY = "ASPIRE_CLI_STOP_ON_ENTRY"
-=======
     ASPIRE_CLI_STOP_ON_ENTRY = "ASPIRE_CLI_STOP_ON_ENTRY",
     ASPIRE_APPHOST_STOP_ON_ENTRY = "ASPIRE_APPHOST_STOP_ON_ENTRY"
->>>>>>> 6a49433a
 }