import * as vscode from 'vscode';
import { rpcServerInfo } from '../extension';
<<<<<<< HEAD
import { aspireTerminalName } from '../constants/strings';
import { vscOutputChannelWriter } from './vsc';
=======
import { aspireTerminalName } from '../loc/strings';
>>>>>>> d73217f3

let hasRunGetAspireTerminal = false;
export function getAspireTerminal(): vscode.Terminal {
    if (!rpcServerInfo) {
        throw new Error('RPC server is not initialized. Ensure activation before using this function.');
    }

    const terminalName = aspireTerminalName;

    const existingTerminal = vscode.window.terminals.find(terminal => terminal.name === terminalName);
    if (existingTerminal) {
        if (!hasRunGetAspireTerminal) {
            existingTerminal.dispose();
            vscOutputChannelWriter.appendLine("lifecycle", `Recreating existing Aspire terminal`);
            hasRunGetAspireTerminal = true;
        }
        else {
            return existingTerminal;
        }
    }
<<<<<<< HEAD

    vscOutputChannelWriter.appendLine("lifecycle", `Creating new Aspire terminal`);

    const env = {
        ...process.env,
        ASPIRE_EXTENSION_ENDPOINT: rpcServerInfo.address,
        ASPIRE_EXTENSION_TOKEN: rpcServerInfo.token,
        ASPIRE_EXTENSION_CERT: Buffer.from(rpcServerInfo.cert, 'utf-8').toString('base64'),
        ASPIRE_EXTENSION_PROMPT_ENABLED: 'true',
        ASPIRE_LOCALE_OVERRIDE: vscode.env.language
    };

    return vscode.window.createTerminal({
        name: terminalName,
        env
    });
}

export function sendToAspireTerminal(command: string) {
    const terminal = getAspireTerminal();
    vscOutputChannelWriter.appendLine("command", `Sending command to Aspire terminal: ${command}`);
    terminal.sendText(command);
    terminal.show();
}

type CommandFlag = {
    singleDash?: boolean;
    name: string;
    value?: string;
};

export function buildCliCommand(executable: string, args: string | undefined, flags: CommandFlag[] | undefined) {
    const commandParts: string[] = [executable];

    if (args) {
        commandParts.push(args);
    }

    if (flags) {
        flags.forEach(flag => {
            const flagPrefix = flag.singleDash ? '-' : '--';
            commandParts.push(`${flagPrefix}${flag.name}`);
            // If the flag has a value, append it to the command
            if (flag.value) {
                commandParts.push(" " + flag.value);
            }
        });
    }

    return commandParts.join(' ');
=======
>>>>>>> d73217f3
}<|MERGE_RESOLUTION|>--- conflicted
+++ resolved
@@ -1,11 +1,7 @@
 import * as vscode from 'vscode';
 import { rpcServerInfo } from '../extension';
-<<<<<<< HEAD
-import { aspireTerminalName } from '../constants/strings';
 import { vscOutputChannelWriter } from './vsc';
-=======
 import { aspireTerminalName } from '../loc/strings';
->>>>>>> d73217f3
 
 let hasRunGetAspireTerminal = false;
 export function getAspireTerminal(): vscode.Terminal {
@@ -26,7 +22,6 @@
             return existingTerminal;
         }
     }
-<<<<<<< HEAD
 
     vscOutputChannelWriter.appendLine("lifecycle", `Creating new Aspire terminal`);
 
@@ -50,33 +45,4 @@
     vscOutputChannelWriter.appendLine("command", `Sending command to Aspire terminal: ${command}`);
     terminal.sendText(command);
     terminal.show();
-}
-
-type CommandFlag = {
-    singleDash?: boolean;
-    name: string;
-    value?: string;
-};
-
-export function buildCliCommand(executable: string, args: string | undefined, flags: CommandFlag[] | undefined) {
-    const commandParts: string[] = [executable];
-
-    if (args) {
-        commandParts.push(args);
-    }
-
-    if (flags) {
-        flags.forEach(flag => {
-            const flagPrefix = flag.singleDash ? '-' : '--';
-            commandParts.push(`${flagPrefix}${flag.name}`);
-            // If the flag has a value, append it to the command
-            if (flag.value) {
-                commandParts.push(" " + flag.value);
-            }
-        });
-    }
-
-    return commandParts.join(' ');
-=======
->>>>>>> d73217f3
 }