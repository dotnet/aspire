--- conflicted
+++ resolved
@@ -5,10 +5,7 @@
 import { DcpServerConnectionInfo } from '../dcp/types';
 import { getRunSessionInfo, getSupportedCapabilities } from '../capabilities';
 import { EnvironmentVariables } from './environment';
-<<<<<<< HEAD
-=======
 import path from 'path';
->>>>>>> 6a49433a
 
 export const enum AnsiColors {
     Green = '\x1b[32m'
