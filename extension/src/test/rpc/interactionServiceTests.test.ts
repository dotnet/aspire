--- conflicted
+++ resolved
@@ -153,11 +153,7 @@
 	test("displayLines endpoint", async () => {
 		const stub = sinon.stub(extensionLogOutputChannel, 'info');
 		const testInfo = await createTestRpcServer();
-<<<<<<< HEAD
 		const openTextDocumentStub = sinon.stub(vscode.workspace, 'openTextDocument');
-=======
-		const showInformationMessageSpy = sinon.spy(vscode.window, 'showInformationMessage');
->>>>>>> 543c9f85
 
 		testInfo.interactionService.displayLines([
 			{ Stream: 'stdout', Line: 'line1' },
