import { MessageConnection } from 'vscode-jsonrpc';
import * as vscode from 'vscode';
import * as fs from 'fs/promises';
import { isFolderOpenInWorkspace } from '../utils/workspace';
import { yesLabel, noLabel, directLink, codespacesLink, openAspireDashboard, failedToShowPromptEmpty, incompatibleAppHostError, aspireHostingSdkVersion, aspireCliVersion, requiredCapability, fieldRequired, aspireDebugSessionNotInitialized } from '../loc/strings';
import { ICliRpcClient } from './rpcClient';
import { formatText } from '../utils/strings';
import { extensionLogOutputChannel } from '../utils/logging';
import { EnvVar } from '../dcp/types';
import { AspireDebugSession } from '../debugger/AspireDebugSession';

export interface IInteractionService {
    showStatus: (statusText: string | null) => void;
    promptForString: (promptText: string, defaultValue: string | null, required: boolean, rpcClient: ICliRpcClient) => Promise<string | null>;
    confirm: (promptText: string, defaultValue: boolean) => Promise<boolean | null>;
    promptForSelection: (promptText: string, choices: string[]) => Promise<string | null>;
    displayIncompatibleVersionError: (requiredCapability: string, appHostHostingSdkVersion: string, rpcClient: ICliRpcClient) => Promise<void>;
    displayError: (errorMessage: string) => void;
    displayMessage: (emoji: string, message: string) => void;
    displaySuccess: (message: string) => void;
    displaySubtleMessage: (message: string) => void;
    displayEmptyLine: () => void;
    displayDashboardUrls: (dashboardUrls: DashboardUrls) => Promise<void>;
    displayLines: (lines: ConsoleLine[]) => void;
<<<<<<< HEAD
    displayPlainText: (message: string) => void;
    displayCancellationMessage: (message: string) => void;
    openEditor: (path: string) => Promise<void>;
=======
    displayCancellationMessage: () => void;
    openProject: (projectPath: string) => void;
>>>>>>> 543c9f85
    logMessage: (logLevel: CSLogLevel, message: string) => void;
    launchAppHost(projectFile: string, args: string[], environment: EnvVar[], debug: boolean): Promise<void>;
    stopDebugging: () => void;
    notifyAppHostStartupCompleted: () => void;
}

type CSLogLevel = 'Trace' | 'Debug' | 'Information' | 'Warn' | 'Error' | 'Critical';

type DashboardUrls = {
    BaseUrlWithLoginToken: string;
    CodespacesUrlWithLoginToken: string | null;
};

type ConsoleLine = {
    Stream: 'stdout' | 'stderr';
    Line: string;
};

export class InteractionService implements IInteractionService {
    private _getAspireDebugSession: () => AspireDebugSession | null;

    private _statusBarItem: vscode.StatusBarItem | undefined;

    constructor(getAspireDebugSession: () => AspireDebugSession | null) {
        this._getAspireDebugSession = getAspireDebugSession;
    }

    showStatus(statusText: string | null) {
        extensionLogOutputChannel.info(`Setting status bar text: ${statusText ?? 'null'}`);

        if (!this._statusBarItem) {
            this._statusBarItem = vscode.window.createStatusBarItem(vscode.StatusBarAlignment.Left);
        }

        if (statusText) {
            this._statusBarItem.text = formatText(statusText);
            this._statusBarItem.show();

            this._getAspireDebugSession()?.sendMessage(formatText(statusText));
        } else if (this._statusBarItem) {
            this._statusBarItem.hide();
        }
    }

    async promptForString(promptText: string, defaultValue: string | null, required: boolean, rpcClient: ICliRpcClient): Promise<string | null> {
        if (!promptText) {
            vscode.window.showErrorMessage(failedToShowPromptEmpty);
            extensionLogOutputChannel.error(failedToShowPromptEmpty);
            return null;
        }

        extensionLogOutputChannel.info(`Prompting for string: ${promptText} with default value: ${defaultValue ?? 'null'}`);
        const input = await vscode.window.showInputBox({
            prompt: formatText(promptText),
            value: formatText(defaultValue ?? ''),
            validateInput: async (value: string) => {
                // Check required field validation first
                if (required && (!value || value.trim() === '')) {
                    return fieldRequired;
                }

                // Then check RPC validation
                const validationResult = await rpcClient.validatePromptInputString(value);
                if (validationResult) {
                    return validationResult.Successful ? null : validationResult.Message;
                }

                return null;
            }
        });

        return input || null;
    }

    async confirm(promptText: string, defaultValue: boolean): Promise<boolean | null> {
        extensionLogOutputChannel.info(`Confirming: ${promptText} with default value: ${defaultValue}`);
        const yes = yesLabel;
        const no = noLabel;

        const result = await vscode.window.showInformationMessage(
            formatText(promptText),
            { modal: true },
            yes,
            no
        );

        if (result === yes) {
            return true;
        }

        if (result === no) {
            return false;
        }

        return null;
    }

    async promptForSelection(promptText: string, choices: string[]): Promise<string | null> {
        extensionLogOutputChannel.info(`Prompting for selection: ${promptText}`);

        const selected = await vscode.window.showQuickPick(choices, {
            placeHolder: formatText(promptText),
            canPickMany: false,
            ignoreFocusOut: true
        });

        return selected ?? null;
    }

    async displayIncompatibleVersionError(requiredCapabilityStr: string, appHostHostingSdkVersion: string, rpcClient: ICliRpcClient) {
        extensionLogOutputChannel.info(`Displaying incompatible version error`);

        const cliInformationalVersion = await rpcClient.getCliVersion();

        const errorLines = [
            incompatibleAppHostError,
            aspireHostingSdkVersion(appHostHostingSdkVersion),
            aspireCliVersion(cliInformationalVersion),
            requiredCapability(requiredCapabilityStr),
        ];

        vscode.window.showErrorMessage(formatText(errorLines.join('. ')));

        errorLines.forEach(line => {
            extensionLogOutputChannel.error(formatText(line));
        });
    }

    displayError(errorMessage: string) {
        if (errorMessage.length === 0) {
            extensionLogOutputChannel.warn('Attempted to display an empty error message.');
            return;
        }

        extensionLogOutputChannel.error(`Displaying error: ${errorMessage}`);
        vscode.window.showErrorMessage(formatText(errorMessage));
        this.clearStatusBar();
    }

    displayMessage(emoji: string, message: string) {
        if (message.length === 0) {
            extensionLogOutputChannel.warn('Attempted to display an empty message.');
            return;
        }

        extensionLogOutputChannel.info(`Displaying message: ${emoji} ${message}`);
        vscode.window.showInformationMessage(formatText(message));
    }

    // There is no need for a different success message handler, as a general informative message ~= success
    // in extension design philosophy.
    displaySuccess(message: string) {
        if (message.length === 0) {
            extensionLogOutputChannel.warn('Attempted to display an empty success message.');
            return;
        }

        extensionLogOutputChannel.info(`Displaying success message: ${message}`);
        vscode.window.showInformationMessage(formatText(message));
    }

    displaySubtleMessage(message: string) {
        if (message.length === 0) {
            extensionLogOutputChannel.warn('Attempted to display an empty subtle message.');
            return;
        }

        extensionLogOutputChannel.info(`Displaying subtle message: ${message}`);
        vscode.window.setStatusBarMessage(formatText(message), 5000);
    }

    displayPlainText(message: string) {
        extensionLogOutputChannel.info(`Displaying plain text: ${message}`);
        vscode.window.showInformationMessage(formatText(message));
    }

    // No direct equivalent in VS Code, so don't display anything visually, just log to output channel.
    displayEmptyLine() {
        extensionLogOutputChannel.append('\n');
    }

    async displayDashboardUrls(dashboardUrls: DashboardUrls) {
        extensionLogOutputChannel.info(`Displaying dashboard URLs: ${JSON.stringify(dashboardUrls)}`);

        const actions: vscode.MessageItem[] = [
            { title: directLink }
        ];

        if (dashboardUrls.CodespacesUrlWithLoginToken) {
            actions.push({ title: codespacesLink });
        }

        // Don't await - fire and forget to avoid blocking
        vscode.window.showInformationMessage(
            openAspireDashboard,
            ...actions
        ).then(selected => {
            if (!selected) {
                return;
            }

            extensionLogOutputChannel.info(`Selected action: ${selected.title}`);

            if (selected.title === directLink) {
                vscode.env.openExternal(vscode.Uri.parse(dashboardUrls.BaseUrlWithLoginToken));
            }
            else if (selected.title === codespacesLink && dashboardUrls.CodespacesUrlWithLoginToken) {
                vscode.env.openExternal(vscode.Uri.parse(dashboardUrls.CodespacesUrlWithLoginToken));
            }
        });
    }

<<<<<<< HEAD
    async displayLines(lines: ConsoleLine[]) {
        const displayText = lines.map(line => line.Line).join('\n');
        lines.forEach(line => extensionLogOutputChannel.info(formatText(line.Line)));

        // Open a new temp file with the displayText
        const doc = await vscode.workspace.openTextDocument({ content: displayText, language: 'plaintext' });
        await vscode.window.showTextDocument(doc, { preview: false });
=======
    displayLines(lines: ConsoleLine[]) {
        const displayText = lines.map(line => line.Line).join('\n');
        vscode.window.showInformationMessage(formatText(displayText));
        lines.forEach(line => extensionLogOutputChannel.info(formatText(line.Line)));
>>>>>>> 543c9f85
    }

    displayCancellationMessage() {
        extensionLogOutputChannel.info(`Cancelled Aspire operation.`);
    }

    async openEditor(path: string) {
        extensionLogOutputChannel.info(`Opening path: ${path}`);

        // check if is folder
        if (await isDirectory(path)) {
            if (isFolderOpenInWorkspace(path)) {
                return;
            }

            const uri = vscode.Uri.file(path);
            vscode.commands.executeCommand('vscode.openFolder', uri, { forceNewWindow: false });
        }
        else {
            const fileUri = vscode.Uri.file(path);
            await vscode.window.showTextDocument(fileUri, { preview: false });
        }

        async function isDirectory(path: string): Promise<boolean> {
            try {
                const stat = await fs.stat(path);
                return stat.isDirectory();
            } catch {
                return false;
            }
        }
    }

    logMessage(logLevel: CSLogLevel, message: string) {
        if (logLevel === 'Trace') {
            extensionLogOutputChannel.trace(formatText(message));
        }
        else if (logLevel === 'Debug') {
            extensionLogOutputChannel.debug(formatText(message));
        }
        else if (logLevel === 'Information') {
            extensionLogOutputChannel.info(formatText(message));
        }
        else if (logLevel === 'Warn') {
            extensionLogOutputChannel.warn(formatText(message));
        }
        else if (logLevel === 'Error' || logLevel === 'Critical') {
            extensionLogOutputChannel.error(formatText(message));
        }
    }

    launchAppHost(projectFile: string, args: string[], environment: EnvVar[], debug: boolean): Promise<void> {
        const debugSession = this._getAspireDebugSession();
        if (!debugSession) {
            throw new Error(aspireDebugSessionNotInitialized);
        }

        return debugSession.startAppHost(projectFile, args, environment, debug);
    }

    stopDebugging() {
        this.clearStatusBar();
        this._getAspireDebugSession()?.dispose();
    }

    notifyAppHostStartupCompleted() {
        const debugSession = this._getAspireDebugSession();
        if (!debugSession) {
            throw new Error(aspireDebugSessionNotInitialized);
        }

        debugSession.notifyAppHostStartupCompleted();
    }

    clearStatusBar() {
        if (this._statusBarItem) {
            this._statusBarItem.hide();
            this._statusBarItem.dispose();
            this._statusBarItem = undefined;
        }
    }
}

export function addInteractionServiceEndpoints(connection: MessageConnection, interactionService: IInteractionService, rpcClient: ICliRpcClient, withAuthentication: (callback: (...params: any[]) => any) => (...params: any[]) => any) {
    connection.onRequest("showStatus", withAuthentication(interactionService.showStatus.bind(interactionService)));
    connection.onRequest("promptForString", withAuthentication(async (promptText: string, defaultValue: string | null, required: boolean) => interactionService.promptForString(promptText, defaultValue, required, rpcClient)));
    connection.onRequest("confirm", withAuthentication(interactionService.confirm.bind(interactionService)));
    connection.onRequest("promptForSelection", withAuthentication(interactionService.promptForSelection.bind(interactionService)));
    connection.onRequest("displayIncompatibleVersionError", withAuthentication((requiredCapability: string, appHostHostingSdkVersion: string) => interactionService.displayIncompatibleVersionError(requiredCapability, appHostHostingSdkVersion, rpcClient)));
    connection.onRequest("displayError", withAuthentication(interactionService.displayError.bind(interactionService)));
    connection.onRequest("displayMessage", withAuthentication(interactionService.displayMessage.bind(interactionService)));
    connection.onRequest("displaySuccess", withAuthentication(interactionService.displaySuccess.bind(interactionService)));
    connection.onRequest("displaySubtleMessage", withAuthentication(interactionService.displaySubtleMessage.bind(interactionService)));
    connection.onRequest("displayEmptyLine", withAuthentication(interactionService.displayEmptyLine.bind(interactionService)));
    connection.onRequest("displayDashboardUrls", withAuthentication(interactionService.displayDashboardUrls.bind(interactionService)));
    connection.onRequest("displayLines", withAuthentication(interactionService.displayLines.bind(interactionService)));
    connection.onRequest("displayPlainText", withAuthentication(interactionService.displayPlainText.bind(interactionService)));
    connection.onRequest("displayCancellationMessage", withAuthentication(interactionService.displayCancellationMessage.bind(interactionService)));
    connection.onRequest("openEditor", withAuthentication(interactionService.openEditor.bind(interactionService)));
    connection.onRequest("logMessage", withAuthentication(interactionService.logMessage.bind(interactionService)));
    connection.onRequest("launchAppHost", withAuthentication(async (projectFile: string, args: string[], environment: EnvVar[], debug: boolean) => interactionService.launchAppHost(projectFile, args, environment, debug)));
    connection.onRequest("stopDebugging", withAuthentication(interactionService.stopDebugging.bind(interactionService)));
    connection.onRequest("notifyAppHostStartupCompleted", withAuthentication(interactionService.notifyAppHostStartupCompleted.bind(interactionService)));
}<|MERGE_RESOLUTION|>--- conflicted
+++ resolved
@@ -22,14 +22,9 @@
     displayEmptyLine: () => void;
     displayDashboardUrls: (dashboardUrls: DashboardUrls) => Promise<void>;
     displayLines: (lines: ConsoleLine[]) => void;
-<<<<<<< HEAD
     displayPlainText: (message: string) => void;
-    displayCancellationMessage: (message: string) => void;
+    displayCancellationMessage: () => void;
     openEditor: (path: string) => Promise<void>;
-=======
-    displayCancellationMessage: () => void;
-    openProject: (projectPath: string) => void;
->>>>>>> 543c9f85
     logMessage: (logLevel: CSLogLevel, message: string) => void;
     launchAppHost(projectFile: string, args: string[], environment: EnvVar[], debug: boolean): Promise<void>;
     stopDebugging: () => void;
@@ -242,7 +237,6 @@
         });
     }
 
-<<<<<<< HEAD
     async displayLines(lines: ConsoleLine[]) {
         const displayText = lines.map(line => line.Line).join('\n');
         lines.forEach(line => extensionLogOutputChannel.info(formatText(line.Line)));
@@ -250,12 +244,6 @@
         // Open a new temp file with the displayText
         const doc = await vscode.workspace.openTextDocument({ content: displayText, language: 'plaintext' });
         await vscode.window.showTextDocument(doc, { preview: false });
-=======
-    displayLines(lines: ConsoleLine[]) {
-        const displayText = lines.map(line => line.Line).join('\n');
-        vscode.window.showInformationMessage(formatText(displayText));
-        lines.forEach(line => extensionLogOutputChannel.info(formatText(line.Line)));
->>>>>>> 543c9f85
     }
 
     displayCancellationMessage() {
