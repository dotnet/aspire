import { MessageConnection } from 'vscode-jsonrpc';
import { extensionLogOutputChannel, logAsyncOperation } from '../utils/logging';
import { IInteractionService, InteractionService } from './interactionService';
import { AspireTerminalProvider } from '../utils/AspireTerminalProvider';
import { AspireDebugSession } from '../debugger/AspireDebugSession';

export interface ICliRpcClient {
    debugSessionId: string | null;
    interactionService: IInteractionService;
    getCliVersion(): Promise<string>;
    validatePromptInputString(input: string): Promise<ValidationResult | null>;
    stopCli(): Promise<void>;
}

export type ValidationResult = {
    Message: string;
    Successful: boolean;
};

export class RpcClient implements ICliRpcClient {
    private _messageConnection: MessageConnection;
    private _connectionClosed: boolean;
    private _terminalProvider: AspireTerminalProvider;

    public debugSessionId: string | null;
    public interactionService: IInteractionService;

<<<<<<< HEAD
    constructor(terminalProvider: AspireTerminalProvider, messageConnection: MessageConnection, token: string, debugSessionId: string | null, getAspireDebugSession: () => AspireDebugSession | null) {
=======
    constructor(terminalProvider: AspireTerminalProvider, messageConnection: MessageConnection, debugSessionId: string | null, interactionService: IInteractionService) {
>>>>>>> 543c9f85
        this._terminalProvider = terminalProvider;
        this._messageConnection = messageConnection;
        this._connectionClosed = false;
        this.debugSessionId = debugSessionId;
        this.interactionService = new InteractionService(getAspireDebugSession, this);

        this._messageConnection.onClose(() => {
            this._connectionClosed = true;
            extensionLogOutputChannel.info('JSON-RPC connection closed');
        });
    }

    getCliVersion(): Promise<string> {
        return logAsyncOperation(
            `Requesting CLI version from CLI`,
            (version: string) => `Received CLI version: ${version}`,
            async () => {
                return await this._messageConnection.sendRequest<string>('getCliVersion');
            }
        );
    }

    validatePromptInputString(input: string): Promise<ValidationResult | null> {
        return logAsyncOperation(
            `Validating prompt input string`,
            (result: ValidationResult | null) => `Received validation result: ${JSON.stringify(result)}`,
            async () => {
                return await this._messageConnection.sendRequest<ValidationResult | null>('validatePromptInputString', {
                    input
                });
            }
        );
    }

    async stopCli() {
        if (this._connectionClosed) {
            // If connection is already closed for some reason, we cannot send a request
            // Instead, dispose of the terminal directly.
            this._terminalProvider.getAspireTerminal().dispose();
        } else {
            await this._messageConnection.sendRequest('stopCli');
        }
    }
}<|MERGE_RESOLUTION|>--- conflicted
+++ resolved
@@ -25,11 +25,7 @@
     public debugSessionId: string | null;
     public interactionService: IInteractionService;
 
-<<<<<<< HEAD
-    constructor(terminalProvider: AspireTerminalProvider, messageConnection: MessageConnection, token: string, debugSessionId: string | null, getAspireDebugSession: () => AspireDebugSession | null) {
-=======
-    constructor(terminalProvider: AspireTerminalProvider, messageConnection: MessageConnection, debugSessionId: string | null, interactionService: IInteractionService) {
->>>>>>> 543c9f85
+    constructor(terminalProvider: AspireTerminalProvider, messageConnection: MessageConnection, token: string, debugSessionId: string | null, interactionService: IInteractionService) {
         this._terminalProvider = terminalProvider;
         this._messageConnection = messageConnection;
         this._connectionClosed = false;
