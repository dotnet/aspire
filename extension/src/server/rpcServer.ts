import * as net from 'net';
import * as vscode from 'vscode';
import { createMessageConnection, MessageConnection } from 'vscode-jsonrpc';
import { StreamMessageReader, StreamMessageWriter } from 'vscode-jsonrpc/node';
<<<<<<< HEAD
import { rpcServerAddressError } from '../constants/strings';
=======
import { rpcServerAddressError, rpcServerListening } from '../constants/strings';
>>>>>>> b4a083f2
import * as crypto from 'crypto';
import { addInteractionServiceEndpoints, IInteractionService } from './interactionService';
import { ICliRpcClient } from './rpcClient';
import { IOutputChannelWriter } from '../utils/vsc';

export type RpcServerInformation = {
    address: string;
    token: string;
    server: net.Server;
    dispose: () => void;
};

export function setupRpcServer(interactionService: (connection: MessageConnection) => IInteractionService, rpcClient: (connection: MessageConnection, token: string) => ICliRpcClient, outputChannelWriter: IOutputChannelWriter): Promise<RpcServerInformation> {
    const token = generateToken();

    function withAuthentication(callback: (...params: any[]) => any) {
        return (...params: any[]) => {
            if (!params || params[0] !== token) {
                throw new Error('Invalid token provided');
            }

            if (Array.isArray(params)) {
                (params as any[]).shift();
            }

            return callback(...params);
        };
    }

    return new Promise<RpcServerInformation>((resolve, reject) => {
        const rpcServer = net.createServer((socket) => {
            const connection = createMessageConnection(
                new StreamMessageReader(socket),
                new StreamMessageWriter(socket)
            );

            connection.onRequest('ping', withAuthentication(async () => {
                return { message: 'pong' };
            }));

            connection.onRequest('getCapabilities', withAuthentication(async () => {
                return ["baseline.v1"];
            }));

            addInteractionServiceEndpoints(connection, interactionService(connection), rpcClient(connection, token), withAuthentication);

            connection.listen();
        });

        rpcServer.listen(0, () => {
            const addressInfo = rpcServer?.address();
            if (typeof addressInfo === 'object' && addressInfo?.port) {
                const fullAddress = (addressInfo.address === "::" ? "localhost" : `${addressInfo.address}`) + ":" + addressInfo.port;
<<<<<<< HEAD
                outputChannelWriter.appendLine(`Aspire extension server listening on: ${fullAddress}`);
=======
                outputChannelWriter.appendLine(rpcServerListening(fullAddress));
>>>>>>> b4a083f2
                resolve({
                    token: token,
                    server: rpcServer,
                    address: fullAddress,
                    dispose: () => disposeRpcServer(rpcServer)
                });
            }
            else {
                outputChannelWriter.appendLine(rpcServerAddressError);
                vscode.window.showErrorMessage(rpcServerAddressError);
                reject(new Error(rpcServerAddressError));
            }
        });
    });
}

function disposeRpcServer(rpcServer: net.Server) {
    rpcServer.close();
}

function generateToken(): string {
    const key = crypto.randomBytes(16);
    return key.toString('base64');
}<|MERGE_RESOLUTION|>--- conflicted
+++ resolved
@@ -2,11 +2,7 @@
 import * as vscode from 'vscode';
 import { createMessageConnection, MessageConnection } from 'vscode-jsonrpc';
 import { StreamMessageReader, StreamMessageWriter } from 'vscode-jsonrpc/node';
-<<<<<<< HEAD
-import { rpcServerAddressError } from '../constants/strings';
-=======
 import { rpcServerAddressError, rpcServerListening } from '../constants/strings';
->>>>>>> b4a083f2
 import * as crypto from 'crypto';
 import { addInteractionServiceEndpoints, IInteractionService } from './interactionService';
 import { ICliRpcClient } from './rpcClient';
@@ -60,11 +56,7 @@
             const addressInfo = rpcServer?.address();
             if (typeof addressInfo === 'object' && addressInfo?.port) {
                 const fullAddress = (addressInfo.address === "::" ? "localhost" : `${addressInfo.address}`) + ":" + addressInfo.port;
-<<<<<<< HEAD
-                outputChannelWriter.appendLine(`Aspire extension server listening on: ${fullAddress}`);
-=======
                 outputChannelWriter.appendLine(rpcServerListening(fullAddress));
->>>>>>> b4a083f2
                 resolve({
                     token: token,
                     server: rpcServer,
