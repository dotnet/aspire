--- conflicted
+++ resolved
@@ -50,10 +50,7 @@
 export const processExceptionOccurred = (error: string, command: string) => vscode.l10n.t('Encountered an exception ({0}) while running the following command: {1}.', error, command);
 export const failedToStartDebugSession = vscode.l10n.t('Failed to start debug session.');
 export const invalidLaunchConfiguration = (projectPath: string) => vscode.l10n.t('Invalid launch configuration for {0}.', projectPath);
-<<<<<<< HEAD
 export const dontShowAgainLabel = vscode.l10n.t("Don't Show Again");
 export const doYouWantToSetDefaultApphost = vscode.l10n.t('Do you want to set the default apphost for this workspace?');
 export const selectDefaultLaunchApphost = vscode.l10n.t('Select the default apphost to launch when starting an Aspire debug session');
-=======
-export const noAppHostInWorkspace = vscode.l10n.t('No apphost found in the Aspire settings file.');
->>>>>>> 9166f17a
+export const noAppHostInWorkspace = vscode.l10n.t('No apphost found in the Aspire settings file.');