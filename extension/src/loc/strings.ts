import * as vscode from 'vscode';

export const noCsprojFound = vscode.l10n.t('No apphost found in the current workspace.');
export const errorMessage = (error: any) => vscode.l10n.t('Error: {0}', error);
export const yesLabel = vscode.l10n.t('Yes');
export const noLabel = vscode.l10n.t('No');
export const directUrl = (url: string) => vscode.l10n.t('Direct: {0}', url);
export const codespacesUrl = (url: string) => vscode.l10n.t('Codespaces: {0}', url);
export const directLink = vscode.l10n.t('Open local URL');
export const codespacesLink = vscode.l10n.t('Open codespaces URL');
export const openAspireDashboard = vscode.l10n.t('Launch Aspire Dashboard');
export const noWorkspaceOpen = vscode.l10n.t('No workspace is open. Please open a folder or workspace before running this command.');
export const failedToShowPromptEmpty = vscode.l10n.t('Failed to show prompt, text was empty.');
export const rpcServerAddressError = vscode.l10n.t('Failed to get RPC server address. The extension may not function correctly.');
export const rpcServerError = (err: any) => vscode.l10n.t('RPC server error: {0}.', err);
export const incompatibleAppHostError = vscode.l10n.t('The apphost is not compatible. Consider upgrading the apphost or Aspire CLI.');
export const aspireHostingSdkVersion = (version: string) => vscode.l10n.t('Aspire Hosting SDK Version: {0}.', version);
export const aspireCliVersion = (version: string) => vscode.l10n.t('Aspire CLI Version: {0}.', version);
export const requiredCapability = (capability: string) => vscode.l10n.t('Required capability: {0}.', capability);
export const aspireTerminalName = vscode.l10n.t('Aspire terminal');
export const aspireOutputChannelName = vscode.l10n.t('Aspire Extension');
export const fieldRequired = vscode.l10n.t('This field is required.');
export const runProject = (projectName: string) => vscode.l10n.t('Run {0}', projectName);
export const debugProject = (projectName: string) => vscode.l10n.t('Debug {0}', projectName);
export const watchProject = (projectName: string, projectType: string) => vscode.l10n.t('Watch {0} ({1})', projectName, projectType);
export const noCsharpBuildTask = vscode.l10n.t('No C# Dev Kit build task found.');
export const noWatchTask = vscode.l10n.t('No watch task found. Please ensure a watch task is defined in your workspace.');
export const buildFailedWithExitCode = (exitCode: number | string) => vscode.l10n.t('Build failed with exit code {0}.', exitCode);
export const noOutputFromMsbuild = vscode.l10n.t('No output from msbuild.');
export const failedToGetTargetPath = (err: string) => vscode.l10n.t('Failed to get TargetPath: {0}.', err);
export const unsupportedResourceType = (type: string) => vscode.l10n.t('Attempted to start unsupported resource type: {0}.', type);
export const rpcServerNotInitialized = vscode.l10n.t('RPC server is not initialized.');
export const extensionContextNotInitialized = vscode.l10n.t('Extension context is not initialized.');
export const aspireDebugSessionNotInitialized = vscode.l10n.t('Aspire debug session is not initialized');
export const errorRetrievingAppHosts = vscode.l10n.t('Error retrieving apphosts in the current workspace. Debug options may be incomplete.');
export const launchingWithDirectory = (appHostPath: string) => vscode.l10n.t('Launching Aspire debug session using directory {0}: attempting to determine effective apphost...', appHostPath);
export const launchingWithAppHost = (appHostPath: string) => vscode.l10n.t('Launching Aspire debug session for apphost {0}...', appHostPath);
export const disconnectingFromSession = vscode.l10n.t('Disconnecting from Aspire debug session... Child processes will be stopped.');
export const processExitedWithCode = (code: number | string) => vscode.l10n.t('Process exited with code {0}.', code);
export const failedToStartPythonProgram = (errorMessage: string) => vscode.l10n.t('Failed to start Python program: {0}.', errorMessage);
export const csharpSupportNotEnabled = vscode.l10n.t('C# support is not enabled in this workspace. This project should have started through the Aspire CLI.');
export const failedToStartProject = (errorMessage: string) => vscode.l10n.t('Failed to start project: {0}.', errorMessage);
export const dcpServerNotInitialized = vscode.l10n.t('DCP server not initialized - cannot forward debug output.');
export const invalidTokenProvided = vscode.l10n.t('Invalid token provided.');
export const noWorkspaceFolder = vscode.l10n.t('No workspace folder found.');
export const aspireConfigExists = vscode.l10n.t('Aspire launch configuration already exists in launch.json.');
export const failedToConfigureLaunchJson = (error: any) => vscode.l10n.t('Failed to configure launch.json: {0}.', error);
export const defaultConfigurationName = vscode.l10n.t('Aspire: Launch default apphost');
export const debugSessionAlreadyExists = (id: string) => vscode.l10n.t('A debug session is already active for id {0}.', id);
export const processExceptionOccurred = (error: string, command: string) => vscode.l10n.t('Encountered an exception ({0}) while running the following command: {1}.', error, command);
export const failedToStartDebugSession = vscode.l10n.t('Failed to start debug session.');
export const invalidLaunchConfiguration = (projectPath: string) => vscode.l10n.t('Invalid launch configuration for {0}.', projectPath);
<<<<<<< HEAD
export const dontShowAgainLabel = vscode.l10n.t("Don't Show Again");
export const doYouWantToSetDefaultApphost = (appHost: string) => vscode.l10n.t('Do you want to set {0} as the default apphost for this workspace?', appHost);
export const doYouWantToSelectDefaultApphost = vscode.l10n.t('Do you want to select the default apphost for this workspace?');
export const selectDefaultLaunchApphost = vscode.l10n.t('Select the default apphost to launch when starting an Aspire debug session');
export const noAppHostInWorkspace = vscode.l10n.t('No apphost found in the Aspire settings file.');
=======
export const noAppHostInWorkspace = vscode.l10n.t('No apphost found in the Aspire settings file.');
export const dashboard = vscode.l10n.t('Dashboard');
export const codespaces = vscode.l10n.t('Codespaces');
>>>>>>> 80f248ea
<|MERGE_RESOLUTION|>--- conflicted
+++ resolved
@@ -50,14 +50,10 @@
 export const processExceptionOccurred = (error: string, command: string) => vscode.l10n.t('Encountered an exception ({0}) while running the following command: {1}.', error, command);
 export const failedToStartDebugSession = vscode.l10n.t('Failed to start debug session.');
 export const invalidLaunchConfiguration = (projectPath: string) => vscode.l10n.t('Invalid launch configuration for {0}.', projectPath);
-<<<<<<< HEAD
 export const dontShowAgainLabel = vscode.l10n.t("Don't Show Again");
 export const doYouWantToSetDefaultApphost = (appHost: string) => vscode.l10n.t('Do you want to set {0} as the default apphost for this workspace?', appHost);
 export const doYouWantToSelectDefaultApphost = vscode.l10n.t('Do you want to select the default apphost for this workspace?');
 export const selectDefaultLaunchApphost = vscode.l10n.t('Select the default apphost to launch when starting an Aspire debug session');
 export const noAppHostInWorkspace = vscode.l10n.t('No apphost found in the Aspire settings file.');
-=======
-export const noAppHostInWorkspace = vscode.l10n.t('No apphost found in the Aspire settings file.');
 export const dashboard = vscode.l10n.t('Dashboard');
-export const codespaces = vscode.l10n.t('Codespaces');
->>>>>>> 80f248ea
+export const codespaces = vscode.l10n.t('Codespaces');