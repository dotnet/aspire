import * as vscode from 'vscode';
import { extensionLogOutputChannel } from '../../utils/logging';
import { noCsharpBuildTask, buildFailedWithExitCode, noOutputFromMsbuild, failedToGetTargetPath, invalidLaunchConfiguration } from '../../loc/strings';
import { ChildProcessWithoutNullStreams, execFile, spawn } from 'child_process';
import * as util from 'util';
import * as path from 'path';
import * as readline from 'readline';
import * as os from 'os';
import { doesFileExist } from '../../utils/io';
import { AspireResourceExtendedDebugConfiguration, isProjectLaunchConfiguration } from '../../dcp/types';
import { ResourceDebuggerExtension } from '../debuggerExtensions';
import {
    readLaunchSettings,
    determineBaseLaunchProfile,
    mergeEnvironmentVariables,
    determineArguments,
    determineWorkingDirectory,
    determineServerReadyAction
} from '../launchProfiles';

interface IDotNetService {
    getAndActivateDevKit(): Promise<boolean>
    buildDotNetProject(projectFile: string): Promise<void>;
    getDotNetTargetPath(projectFile: string): Promise<string>;
    getDotNetRunApiOutput(projectFile: string): Promise<string>;
}

class DotNetService implements IDotNetService {
    execFileAsync = util.promisify(execFile);

    async getAndActivateDevKit(): Promise<boolean> {
        const csharpDevKit = vscode.extensions.getExtension('ms-dotnettools.csdevkit');
        if (!csharpDevKit) {
            // If c# dev kit is not installed, we will have already built this project on the command line using the Aspire CLI
            // thus we should just immediately return
            return Promise.resolve(false);
        }

        if (!csharpDevKit.isActive) {
            extensionLogOutputChannel.info('Activating C# Dev Kit extension...');
            await csharpDevKit.activate();
        }

        return Promise.resolve(true);
    }

    async buildDotNetProject(projectFile: string): Promise<void> {
        // C# Dev Kit may not register the build task immediately, so we need to retry until it is available
        const pRetry = (await import('p-retry')).default;
        const buildTask = await pRetry(async () => {
            const tasks = await vscode.tasks.fetchTasks();
            const buildTask = tasks.find(t => t.source === "dotnet" && t.name?.includes('build'));
            if (!buildTask) {
                throw new Error(noCsharpBuildTask);
            }

            return buildTask;
        }, { retries: 10 });

        // Modify the task to target the specific project
        const projectName = path.basename(projectFile, '.csproj');

        // Create a modified task definition with just the project file
        const modifiedDefinition = {
            ...buildTask.definition,
            file: projectFile  // This will make it build the specific project directly
        };

        // Create a new task with the modified definition
        const modifiedTask = new vscode.Task(
            modifiedDefinition,
            buildTask.scope || vscode.TaskScope.Workspace,
            `build ${projectName}`,
            buildTask.source,
            buildTask.execution,
            buildTask.problemMatchers
        );

        extensionLogOutputChannel.info(`Executing build task: ${modifiedTask.name} for project: ${projectFile}`);
        await vscode.tasks.executeTask(modifiedTask);

        let disposable: vscode.Disposable;
        return new Promise<void>((resolve, reject) => {
            disposable = vscode.tasks.onDidEndTaskProcess(async e => {
                if (e.execution.task === modifiedTask) {
                    if (e.exitCode !== 0) {
                        reject(new Error(buildFailedWithExitCode(e.exitCode ?? 'unknown')));
                    }
                    else {
                        return resolve();
                    }
                }
            });
        }).finally(() => disposable.dispose());
    }

    async getDotNetTargetPath(projectFile: string): Promise<string> {
        const args = [
            'msbuild',
            projectFile,
            '-nologo',
            '-getProperty:TargetPath',
            '-v:q',
            '-property:GenerateFullPaths=true'
        ];
        try {
            const { stdout } = await this.execFileAsync('dotnet', args, { encoding: 'utf8' });
            const output = stdout.trim();
            if (!output) {
                throw new Error(noOutputFromMsbuild);
            }

            return output;
        } catch (err) {
            throw new Error(failedToGetTargetPath(String(err)));
        }
    }

    async getDotNetRunApiOutput(projectPath: string): Promise<string> {
        return new Promise<string>(async (resolve, reject) => {
            try {
                let childProcess: ChildProcessWithoutNullStreams;
                const timeout = setTimeout(() => {
                    childProcess?.kill();
                    reject(new Error('Timeout while waiting for dotnet run-api response'));
                }, 10_000);

                extensionLogOutputChannel.info('dotnet run-api - starting process');

                childProcess = spawn('dotnet', ['run-api'], {
                    cwd: path.dirname(projectPath),
                    env: process.env,
                    stdio: ['pipe', 'pipe', 'pipe']
                });

                childProcess.on('error', reject);
                childProcess.on('exit', (code, signal) => {
                    clearTimeout(timeout);
                    reject(new Error(`dotnet run-api exited with ${code ?? signal}`));
                });

                const rl = readline.createInterface(childProcess.stdout);
                rl.on('line', line => {
                    clearTimeout(timeout);
                    extensionLogOutputChannel.info(`dotnet run-api - received: ${line}`);
                    resolve(line);
                });

                const message = JSON.stringify({ ['$type']: 'GetRunCommand', ['EntryPointFileFullPath']: projectPath });
                extensionLogOutputChannel.info(`dotnet run-api - sending: ${message}`);
                childProcess.stdin.write(message + os.EOL);
                childProcess.stdin.end();
            } catch (e) {
                reject(e);
            }
        });
    }
}

function isSingleFileAppHost(projectPath: string): boolean {
    return path.basename(projectPath).toLowerCase() === 'apphost.cs';
}

function applyRunApiOutputToDebugConfiguration(runApiOutput: string, debugConfiguration: AspireResourceExtendedDebugConfiguration) {
    const parsed = JSON.parse(runApiOutput);
    if (parsed.$type === 'Error') {
        throw new Error(`dotnet run-api failed: ${parsed.Message}`);
    }
    else if (parsed.$type !== 'RunCommand') {
        throw new Error(`dotnet run-api failed: Unexpected response type '${parsed.$type}'`);
    }

    debugConfiguration.program = parsed.ExecutablePath;
    if (parsed.EnvironmentVariables) {
        debugConfiguration.env = {
            ...debugConfiguration.env,
            ...parsed.EnvironmentVariables
        };
    }
}

export function createProjectDebuggerExtension(dotNetService: IDotNetService): ResourceDebuggerExtension {
    return {
        resourceType: 'project',
        debugAdapter: 'coreclr',
        extensionId: 'ms-dotnettools.csharp',
        displayName: 'C#',
        getProjectFile: (launchConfig) => {
            if (isProjectLaunchConfiguration(launchConfig)) {
                return launchConfig.project_path;
            }

            throw new Error(invalidLaunchConfiguration(JSON.stringify(launchConfig)));
        },
        createDebugSessionConfigurationCallback: async (launchConfig, args, env, launchOptions, debugConfiguration: AspireResourceExtendedDebugConfiguration): Promise<void> => {
            if (!isProjectLaunchConfiguration(launchConfig)) {
                extensionLogOutputChannel.info(`The resource type was not project for ${JSON.stringify(launchConfig)}`);
                throw new Error(invalidLaunchConfiguration(JSON.stringify(launchConfig)));
            }

            const projectPath = launchConfig.project_path;

            // Apply launch profile settings if available
            const launchSettings = await readLaunchSettings(projectPath);
            if (!isProjectLaunchConfiguration(launchConfig)) {
                extensionLogOutputChannel.info(`The resource type was not project for ${projectPath}`);
                throw new Error(invalidLaunchConfiguration(projectPath));
            }

            const { profile: baseProfile, profileName } = determineBaseLaunchProfile(launchConfig, launchSettings);

            extensionLogOutputChannel.info(profileName
                ? `Using launch profile '${profileName}' for project: ${projectPath}`
                : `No launch profile selected for project: ${projectPath}`);

            // Configure debug session with launch profile settings
            debugConfiguration.cwd = determineWorkingDirectory(projectPath, baseProfile);
            debugConfiguration.args = determineArguments(baseProfile?.commandLineArgs, args);
            debugConfiguration.env = Object.fromEntries(mergeEnvironmentVariables(baseProfile?.environmentVariables, env));
            debugConfiguration.executablePath = baseProfile?.executablePath;
            debugConfiguration.checkForDevCert = baseProfile?.useSSL;
            debugConfiguration.serverReadyAction = determineServerReadyAction(baseProfile?.launchBrowser, baseProfile?.applicationUrl);
<<<<<<< HEAD
        },
        getSupportedFileTypes: () => [".cs"]
=======

            // Build project if needed
            if (!isSingleFileAppHost(projectPath)) {
                const outputPath = await dotNetService.getDotNetTargetPath(projectPath);
                if ((!(await doesFileExist(outputPath)) || launchOptions.forceBuild) && await dotNetService.getAndActivateDevKit()) {
                    await dotNetService.buildDotNetProject(projectPath);
                }

                debugConfiguration.program = outputPath;
            }
            else {
                const runApiOutput = await dotNetService.getDotNetRunApiOutput(projectPath);
                applyRunApiOutputToDebugConfiguration(runApiOutput, debugConfiguration);
            }
        }
>>>>>>> 637ec3a9
    };
}

export const projectDebuggerExtension: ResourceDebuggerExtension = createProjectDebuggerExtension(new DotNetService());<|MERGE_RESOLUTION|>--- conflicted
+++ resolved
@@ -220,10 +220,6 @@
             debugConfiguration.executablePath = baseProfile?.executablePath;
             debugConfiguration.checkForDevCert = baseProfile?.useSSL;
             debugConfiguration.serverReadyAction = determineServerReadyAction(baseProfile?.launchBrowser, baseProfile?.applicationUrl);
-<<<<<<< HEAD
-        },
-        getSupportedFileTypes: () => [".cs"]
-=======
 
             // Build project if needed
             if (!isSingleFileAppHost(projectPath)) {
@@ -238,8 +234,8 @@
                 const runApiOutput = await dotNetService.getDotNetRunApiOutput(projectPath);
                 applyRunApiOutputToDebugConfiguration(runApiOutput, debugConfiguration);
             }
-        }
->>>>>>> 637ec3a9
+        },
+        getSupportedFileTypes: () => [".cs"]
     };
 }
 
