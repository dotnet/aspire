--- conflicted
+++ resolved
@@ -288,22 +288,9 @@
             debugConfiguration.executablePath = baseProfile?.executablePath;
             debugConfiguration.checkForDevCert = baseProfile?.useSSL;
 
-<<<<<<< HEAD
-            // Set serverReadyAction if applicable
-            if (launchOptions.isApphost) {
-                // The Aspire dashboard URL will be set as the apphost's application URL. Check if auto-launch is enabled
-                const enableDashboardAutoLaunch = vscode.workspace.getConfiguration('aspire').get<boolean>('enableAspireDashboardAutoLaunch', true);
-
-                if (enableDashboardAutoLaunch) {
-                    debugConfiguration.serverReadyAction = determineServerReadyAction(baseProfile?.launchBrowser, baseProfile?.applicationUrl);
-                }
-            }
-            else {
-=======
             // The apphost's application URL is the Aspire dashboard URL. We already get the dashboard login URL later on,
             // so we should just avoid setting up serverReadyAction and manually open the browser ourselves.
             if (!launchOptions.isApphost) {
->>>>>>> 6314f659
                 debugConfiguration.serverReadyAction = determineServerReadyAction(baseProfile?.launchBrowser, baseProfile?.applicationUrl);
             }
 
