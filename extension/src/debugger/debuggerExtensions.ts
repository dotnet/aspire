--- conflicted
+++ resolved
@@ -6,12 +6,8 @@
 import { projectDebuggerExtension } from "./languages/dotnet";
 import { isCsharpInstalled, isJavaInstalled, isPythonInstalled } from "../capabilities";
 import { pythonDebuggerExtension } from "./languages/python";
-<<<<<<< HEAD
 import { javaDebuggerExtension } from "./languages/java";
-import { stat } from "fs/promises";
-=======
 import { isDirectory } from "../utils/io";
->>>>>>> 698e00f8
 
 // Represents a resource-specific debugger extension for when the default session configuration is not sufficient to launch the resource.
 export interface ResourceDebuggerExtension {
@@ -31,36 +27,13 @@
 
     const projectPath = debuggerExtension.getProjectFile(launchConfig);
 
-    // Determine the current working directory based on if the project path is a file or directory
-    let cwd;
-    try {
-        const projectPathStat = await stat(projectPath);
-
-        // If the project path is already a directory, use it as is
-        // Otherwise, use the parent directory
-        if (projectPathStat.isDirectory()) {
-            cwd = projectPath;
-        } else if (projectPathStat.isFile()) {
-            cwd = path.dirname(projectPath);
-        }
-    } catch (error) {
-        extensionLogOutputChannel.debug(`Error determining current working directory: ${error}. Falling back to ${projectPath}.`);
-
-        // Fallback to the provided project path
-        cwd = projectPath;
-    }
-
     const configuration: AspireResourceExtendedDebugConfiguration = {
         type: debuggerExtension.debugAdapter || launchConfig.type,
         request: 'launch',
         name: launchOptions.debug ? debugProject(debuggerExtension.getDisplayName(launchConfig)) : runProject(debuggerExtension.getDisplayName(launchConfig)),
         program: projectPath,
         args: args,
-<<<<<<< HEAD
-        cwd: cwd,
-=======
         cwd: await isDirectory(projectPath) ? projectPath : path.dirname(projectPath),
->>>>>>> 698e00f8
         env: mergeEnvs(process.env, env),
         justMyCode: false,
         stopAtEntry: false,
