import * as vscode from 'vscode';

import { runCommand } from './commands/run';
import { addCommand } from './commands/add';
import { tryExecuteCommand, vscOutputChannelWriter } from './utils/vsc';
<<<<<<< HEAD
=======
import { activated } from './loc/strings';
>>>>>>> d73217f3
import { RpcServerInformation, setupRpcServer } from './server/rpcServer';
import { RpcClient } from './server/rpcClient';
import { InteractionService } from './server/interactionService';
import { newCommand } from './commands/new';
import { configCommand } from './commands/config';
import { deployCommand } from './commands/deploy';
import { publishCommand } from './commands/publish';

export let rpcServerInfo: RpcServerInformation | undefined;

export async function activate(context: vscode.ExtensionContext) {
	vscOutputChannelWriter.appendLine("lifecycle", "Activating Aspire extension");

	const cliRunCommand = vscode.commands.registerCommand('aspire-vscode.run', () => tryExecuteCommand(runCommand));
	const cliAddCommand = vscode.commands.registerCommand('aspire-vscode.add', () => tryExecuteCommand(addCommand));
	const cliNewCommand = vscode.commands.registerCommand('aspire-vscode.new', () => tryExecuteCommand(newCommand));
	const cliConfigCommand = vscode.commands.registerCommand('aspire-vscode.config', () => tryExecuteCommand(configCommand));
	const cliDeployCommand = vscode.commands.registerCommand('aspire-vscode.deploy', () => tryExecuteCommand(deployCommand));
	const cliPublishCommand = vscode.commands.registerCommand('aspire-vscode.publish', () => tryExecuteCommand(publishCommand));

	context.subscriptions.push(cliRunCommand, cliAddCommand, cliNewCommand, cliConfigCommand, cliDeployCommand, cliPublishCommand);

	rpcServerInfo = await setupRpcServer(
		connection => new InteractionService(vscOutputChannelWriter),
		(connection, token: string) => new RpcClient(connection, token),
		vscOutputChannelWriter
	);

	// Return exported API for tests or other extensions
	return {
		getRpcServerInfo: (): RpcServerInformation | undefined => {
			return rpcServerInfo;
		}
	};
}

export function deactivate() {
	rpcServerInfo?.dispose();
}<|MERGE_RESOLUTION|>--- conflicted
+++ resolved
@@ -3,10 +3,7 @@
 import { runCommand } from './commands/run';
 import { addCommand } from './commands/add';
 import { tryExecuteCommand, vscOutputChannelWriter } from './utils/vsc';
-<<<<<<< HEAD
-=======
 import { activated } from './loc/strings';
->>>>>>> d73217f3
 import { RpcServerInformation, setupRpcServer } from './server/rpcServer';
 import { RpcClient } from './server/rpcClient';
 import { InteractionService } from './server/interactionService';
