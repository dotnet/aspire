
# Aspire VS Code Extension

The Aspire VS Code extension provides a set of commands and tools to help you work with Aspire and Aspire AppHost projects directly from Visual Studio Code.

## Commands

The extension adds the following commands to VS Code:

| Command | Description | Availability |
|---------|-------------|--------------|
| Aspire: New Aspire project | Create a new Aspire apphost or starter app from a template. | Available |
| Aspire: Add an integration | Add a hosting integration (`Aspire.Hosting.*`) to the Aspire apphost. | Available |
| Aspire: Configure launch.json | Adds the default Aspire debugger launch configuration to your workspace's `launch.json`, which will detect and run the apphost in the workspace. | Available |
| Aspire: Manage configuration settings | Manage configuration settings including feature flags. | Available |
| Aspire: Open Aspire terminal | Open an Aspire VS Code terminal for working with Aspire projects. | Available |
| Aspire: Publish deployment artifacts | Generates deployment artifacts for an Aspire apphost. | Preview |
| Aspire: Deploy app | Deploy the contents of an Aspire apphost to its defined deployment targets. | Preview |
| Aspire: Update integrations | Update hosting integrations and Aspire SDK in the apphost. | Preview |

All commands are available from the Command Palette (`Cmd+Shift+P` or `Ctrl+Shift+P`) and are grouped under the "Aspire" category.

## Debugging

To run an Aspire application using the Aspire VS Code extension, you must be using Aspire 9.5 or higher. Some features are only available when certain VS Code extensions are installed and available. See the feature matrix below:

| Feature | Requirement | Notes |
|---------|-------------|-------|
| Debug C# projects | [C# Dev Kit](https://marketplace.visualstudio.com/items?itemName=ms-dotnettools.csdevkit) or [C# for Visual Studio Code](https://marketplace.visualstudio.com/items?itemName=ms-dotnettools.csharp) | The C# extension is required for debugging .NET projects. Apphosts will be built in VS Code if C# Dev Kit is available. |
| Debug Python projects | [Python extension](https://marketplace.visualstudio.com/items?itemName=ms-python.python) | Required for debugging Python projects |
| Debug Java projects | [Java Extension Pack](https://marketplace.visualstudio.com/items?itemName=vscjava.vscode-java-pack) | Required for debugging Java projects |

To run and debug your Aspire application, add an entry to the workspace `launch.json`. You can change the apphost to run by setting the `program` field to an apphost project file based on the below example:

```json
{
    "type": "aspire",
    "request": "launch",
    "name": "Aspire: Launch MyAppHost",
    "program": "${workspaceFolder}/MyAppHost/MyAppHost.csproj"
}
```

## Requirements

### Aspire CLI

The [Aspire CLI](https://learn.microsoft.com/dotnet/aspire/cli/install) must be installed and available on the path. You can install using the following scripts.

On Windows:

```powershell
iex "& { $(irm https://aspire.dev/install.ps1) }"
```

On Linux or macOS:

```sh
curl -sSL https://aspire.dev/install.sh | bash
```

### .NET

[.NET 8+](https://dotnet.microsoft.com/en-us/download) must be installed.

## Feedback and Issues

Please report [issues](https://github.com/dotnet/aspire/issues/new?template=10_bug_report.yml&labels=area-extension) or [feature requests](https://github.com/dotnet/aspire/issues/new?template=20_feature-request.yml&labels=area-extension) on the Aspire [GitHub repository](https://github.com/dotnet/aspire/issues) using the label `area-extension`.

## Customizing debugger attributes for resources

| Language | Debugger entry |
|----------|-----------------|
| C# | project |
| Python | python |
| Java | java |

The debuggers property stores common debug configuration properties for different types of Aspire services.
C#-based services have common debugging properties under `project`. Python-based services have their common properties under `python`.
Java-based services have their common properties under `java`. 

There is also a special entry for the apphost (`apphost`). For example:

```json
{
    "type": "aspire",
    "request": "launch",
    "name": "Aspire: Launch MyAppHost",
    "program": "${workspaceFolder}/MyAppHost/MyAppHost.csproj",
    "debuggers": {
        "project": {
            "console": "integratedTerminal",
            "logging": {
                "moduleLoad": false
            }
        },
        "apphost": {
            "stopAtEntry": true
        }
    }
}
```

<<<<<<< HEAD
Available configuration options for each debugger type can be found in the corresponding extension's documentation:

- [C# debugger options](https://code.visualstudio.com/docs/csharp/debugging#_configuration-options)
- [Python debugger options](https://code.visualstudio.com/docs/python/debugging#_set-configuration-options)
- [Java debugger options](https://code.visualstudio.com/docs/java/java-debugging#_configuration-options)

## Requirements

- The [Aspire CLI](https://learn.microsoft.com/en-us/dotnet/aspire/cli/install) must be installed and available on the path.

## Feedback and Issues

Please report issues or feature requests on the Aspire [GitHub repository](https://github.com/dotnet/aspire/issues) using the label `area-extension`.

=======
>>>>>>> 698e00f8
## License

See [LICENSE.TXT](./LICENSE.TXT) for details.<|MERGE_RESOLUTION|>--- conflicted
+++ resolved
@@ -101,7 +101,6 @@
 }
 ```
 
-<<<<<<< HEAD
 Available configuration options for each debugger type can be found in the corresponding extension's documentation:
 
 - [C# debugger options](https://code.visualstudio.com/docs/csharp/debugging#_configuration-options)
@@ -116,8 +115,6 @@
 
 Please report issues or feature requests on the Aspire [GitHub repository](https://github.com/dotnet/aspire/issues) using the label `area-extension`.
 
-=======
->>>>>>> 698e00f8
 ## License
 
 See [LICENSE.TXT](./LICENSE.TXT) for details.