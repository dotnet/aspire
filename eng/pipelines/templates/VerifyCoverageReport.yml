--- conflicted
+++ resolved
@@ -46,7 +46,6 @@
       codeCoverageTool: cobertura
       summaryFileLocation: $(Build.SourcesDirectory)/merged/merged.cobertura.xml
       pathToSources: $(Build.SourcesDirectory)
-<<<<<<< HEAD
       reportDirectory: ./CoverageResultsHtml
 
   - ${{ if eq(variables['Build.Reason'], 'PullRequest') }}:
@@ -71,7 +70,4 @@
         repositoryName: '$(Build.Repository.Name)'
         id: $(System.PullRequest.PullRequestNumber)
       displayName: Report coverage to GitHub
-      continueOnError: 'true' # Avoid failing the build if the GitHub comment posting failed
-=======
-      reportDirectory: ./CoverageResultsHtml
->>>>>>> 5a2470ff
+      continueOnError: 'true' # Avoid failing the build if the GitHub comment posting failed