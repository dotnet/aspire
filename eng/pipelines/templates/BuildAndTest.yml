parameters:
  - name: runAsPublic
    type: boolean
    default: false
  - name: buildScript
    type: string
  - name: buildConfig
    type: string
  - name: repoArtifactsPath
    type: string
  - name: repoLogPath
    type: string
  - name: repoTestResultsPath
    type: string
  - name: isWindows
    type: string
  - name: dotnetScript
    type: string
  - name: skipTests
    type: boolean
    default: false

steps:
  - ${{ if eq(parameters.isWindows, 'true') }}:
    - script: ${{ parameters.buildScript }}
              -restore -build
              -configuration ${{ parameters.buildConfig }}
              /p:ArchiveTests=true
              /bl:${{ parameters.repoLogPath }}/build.binlog
              $(_OfficialBuildIdArgs)
      displayName: Build
  - ${{ if ne(parameters.isWindows, 'true') }}:
    # temporary: Use -pack for linux as it is required for workload testing
    # Issue: https://github.com/dotnet/aspire/issues/2687
    - script: ${{ parameters.buildScript }}
              -restore -build
              -pack
              -configuration ${{ parameters.buildConfig }}
              /p:ArchiveTests=true
              /bl:${{ parameters.repoLogPath }}/build.binlog
              $(extraBuildArgs)
              $(_OfficialBuildIdArgs)
      displayName: Build

  - ${{ if ne(parameters.skipTests, 'true') }}:
<<<<<<< HEAD
    #- script: ${{ parameters.dotnetScript }} dotnet-coverage collect
              #--settings $(Build.SourcesDirectory)/eng/CodeCoverage.config
              #--output ${{ parameters.repoTestResultsPath }}/NonHelixTests.cobertura.xml
              #"${{ parameters.buildScript }} -testnobuild -test -configuration ${{ parameters.buildConfig }} /bl:${{ parameters.repoLogPath }}/tests.binlog $(_OfficialBuildIdArgs)"
      #displayName: Run non-helix tests

    #- task: PublishBuildArtifacts@1
      #inputs:
        #PathtoPublish: '$(Build.SourcesDirectory)/artifacts/TestResults'
        #PublishLocation: Container
        #ArtifactName: 'TestResults_NonHelix_$(Agent.Os)_$(Agent.JobName)'
      #displayName: Publish non-helix TestResults
      #condition: always()

=======
    - script: ${{ parameters.dotnetScript }} dotnet-coverage collect
              --settings $(Build.SourcesDirectory)/eng/CodeCoverage.config
              --output ${{ parameters.repoTestResultsPath }}/NonHelix.cobertura.xml
              "${{ parameters.buildScript }} -testnobuild -test -configuration ${{ parameters.buildConfig }} /bl:${{ parameters.repoLogPath }}/tests.binlog $(_OfficialBuildIdArgs)"
      displayName: Run non-helix tests

>>>>>>> 802ba961
    - ${{ if ne(parameters.isWindows, 'true') }}:
      # E2E tests are disabled on windows for now
      - script: ${{ parameters.buildScript }}
                -p:ContinuousIntegrationBuild=true
                -p:Configuration=${{ parameters.buildConfig }}
                -p:TriggerInstallWorkloadForTesting=true
                -bl:${{ parameters.repoLogPath }}/WorkloadInstallForTesting.binlog
                --projects $(Build.SourcesDirectory)/tests/Aspire.EndToEnd.Tests/Aspire.EndToEnd.Tests.csproj
        displayName: Install sdk+workload for testing

    # Helix captures code coverage information and, once tests are complete, the code coverage information is
    # downloaded to <repo root>/artifacts/helixresults folder.
    - template: /eng/pipelines/templates/send-to-helix.yml
      parameters:
        HelixProjectPath: '$(Build.SourcesDirectory)/tests/send-to-helix.proj'
        HelixProjectArguments: /p:Configuration=${{ parameters.buildConfig }} /p:RunWithCodeCoverage=true /p:RepoTestResultsPath=${{ parameters.repoTestResultsPath }}

        ${{ if eq(parameters.isWindows, 'true') }}:
          ${{ if eq(variables['System.TeamProject'], 'public') }}:
            HelixTargetQueues: Windows.11.Amd64.Client.Open
          ${{ if eq(variables['System.TeamProject'], 'internal') }}:
            HelixTargetQueues: Windows.11.Amd64.Client
        ${{ if ne(parameters.isWindows, 'true') }}:
          ${{ if eq(variables['System.TeamProject'], 'public') }}:
            HelixTargetQueues: Ubuntu.2204.Amd64.Open
          ${{ if eq(variables['System.TeamProject'], 'internal') }}:
            HelixTargetQueues: Ubuntu.2204.Amd64

        IsWindows: ${{ parameters.isWindows }}
        ${{ if eq(variables['System.TeamProject'], 'public') }}:
          Creator: $(Build.DefinitionName)
        HelixBuild: $(Build.BuildNumber)
        HelixAccessToken: $(HelixApiAccessToken)

    - task: CopyFiles@2
      inputs:
        Contents: '${{ parameters.repoArtifactsPath }}/**/*.cobertura.xml'
        TargetFolder: '${{ parameters.repoArtifactsPath }}/CodeCoverage'
        flattenFolders: true
      displayName: Gather code coverage results

    - ${{ if eq(parameters.runAsPublic, 'true') }}:
      - task: PublishPipelineArtifact@1
        displayName: Publish coverage results (cobertura.xml)
        inputs:
          targetPath: '${{ parameters.repoArtifactsPath }}/CodeCoverage'
          artifactName: '$(Agent.JobName)_CodeCoverageResults'
          publishLocation: 'pipeline'

    - ${{ if ne(parameters.runAsPublic, 'true') }}:
      - task: 1ES.PublishPipelineArtifact@1
        displayName: Publish code coverage results
        inputs:
          targetPath: '${{ parameters.repoArtifactsPath }}/CodeCoverage'
          artifactName: '$(Agent.JobName)_CodeCoverageResults'

  - ${{ if eq(parameters.isWindows, 'true') }}:
    - script: ${{ parameters.buildScript }}
              -pack
              -sign $(_SignArgs)
              -publish $(_PublishArgs)
              -configuration ${{ parameters.buildConfig }}
              /bl:${{ parameters.repoLogPath }}/pack.binlog
              /p:Restore=false /p:Build=false
              $(_OfficialBuildIdArgs)
      displayName: Pack, Sign, and Publish

    - script: ${{ parameters.buildScript }}
        -restore -build
        -pack
        -sign $(_SignArgs)
        -publish $(_PublishArgs)
        -configuration $(_BuildConfig)
        /bl:${{ parameters.repoLogPath }}/build-workloads.binlog
        -projects eng\workloads\workloads.csproj
        $(_InternalBuildArgs)
      displayName: Build Workloads

    - ${{ if eq(parameters.runAsPublic, 'true') }}:
      - task: PublishPipelineArtifact@1
        displayName: Publish VSDrop MSIs
        inputs:
          targetPath: '$(Build.SourcesDirectory)/artifacts/VSSetup/$(_BuildConfig)'
          artifactName: VSDropInsertion
          publishLocation: 'pipeline'

    - ${{ if ne(parameters.runAsPublic, 'true') }}:
      - task: 1ES.PublishPipelineArtifact@1
        displayName: Publish VSDrop MSIs
        inputs:
          targetPath: '$(Build.SourcesDirectory)/artifacts/VSSetup/$(_BuildConfig)'
          artifactName: VSDropInsertion<|MERGE_RESOLUTION|>--- conflicted
+++ resolved
@@ -43,29 +43,12 @@
       displayName: Build
 
   - ${{ if ne(parameters.skipTests, 'true') }}:
-<<<<<<< HEAD
-    #- script: ${{ parameters.dotnetScript }} dotnet-coverage collect
-              #--settings $(Build.SourcesDirectory)/eng/CodeCoverage.config
-              #--output ${{ parameters.repoTestResultsPath }}/NonHelixTests.cobertura.xml
-              #"${{ parameters.buildScript }} -testnobuild -test -configuration ${{ parameters.buildConfig }} /bl:${{ parameters.repoLogPath }}/tests.binlog $(_OfficialBuildIdArgs)"
-      #displayName: Run non-helix tests
-
-    #- task: PublishBuildArtifacts@1
-      #inputs:
-        #PathtoPublish: '$(Build.SourcesDirectory)/artifacts/TestResults'
-        #PublishLocation: Container
-        #ArtifactName: 'TestResults_NonHelix_$(Agent.Os)_$(Agent.JobName)'
-      #displayName: Publish non-helix TestResults
-      #condition: always()
-
-=======
     - script: ${{ parameters.dotnetScript }} dotnet-coverage collect
               --settings $(Build.SourcesDirectory)/eng/CodeCoverage.config
               --output ${{ parameters.repoTestResultsPath }}/NonHelix.cobertura.xml
               "${{ parameters.buildScript }} -testnobuild -test -configuration ${{ parameters.buildConfig }} /bl:${{ parameters.repoLogPath }}/tests.binlog $(_OfficialBuildIdArgs)"
       displayName: Run non-helix tests
 
->>>>>>> 802ba961
     - ${{ if ne(parameters.isWindows, 'true') }}:
       # E2E tests are disabled on windows for now
       - script: ${{ parameters.buildScript }}
