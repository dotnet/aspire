--- conflicted
+++ resolved
@@ -137,17 +137,7 @@
       <Uri>https://dev.azure.com/dnceng/internal/_git/dotnet-efcore</Uri>
       <Sha>3f7d40ec7be104358780955b3f0fea62495264dc</Sha>
     </Dependency>
-<<<<<<< HEAD
-    <Dependency Name="Microsoft.AspNetCore.SignalR.Client" Version="9.0.8">
-=======
-    <!-- Intermediate is necessary for source build. -->
-    <Dependency Name="Microsoft.SourceBuild.Intermediate.source-build-reference-packages" Version="9.0.0-alpha.1.24453.2">
-      <Uri>https://github.com/dotnet/source-build-reference-packages</Uri>
-      <Sha>eb436a482c2a0c6aa45578ea0a48fd3782c275b2</Sha>
-      <SourceBuild RepoName="source-build-reference-packages" ManagedOnly="true" />
-    </Dependency>
     <Dependency Name="Microsoft.AspNetCore.SignalR.Client" Version="9.0.9">
->>>>>>> 6842ab12
       <Uri>https://dev.azure.com/dnceng/internal/_git/dotnet-aspnetcore</Uri>
       <Sha>ff66c263be7ed395794bdaf616322977b8ec897c</Sha>
     </Dependency>
