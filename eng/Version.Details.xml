--- conflicted
+++ resolved
@@ -153,27 +153,6 @@
     </Dependency>
   </ProductDependencies>
   <ToolsetDependencies>
-<<<<<<< HEAD
-    <Dependency Name="Microsoft.DotNet.Arcade.Sdk" Version="10.0.0-beta.25325.3">
-      <Uri>https://github.com/dotnet/arcade</Uri>
-      <Sha>f70d32d77df8544117bd659512a9087619c1de6e</Sha>
-    </Dependency>
-    <Dependency Name="Microsoft.DotNet.Build.Tasks.Archives" Version="10.0.0-beta.25325.3">
-      <Uri>https://github.com/dotnet/arcade</Uri>
-      <Sha>f70d32d77df8544117bd659512a9087619c1de6e</Sha>
-    </Dependency>
-    <Dependency Name="Microsoft.DotNet.Helix.Sdk" Version="10.0.0-beta.25325.3">
-      <Uri>https://github.com/dotnet/arcade</Uri>
-      <Sha>f70d32d77df8544117bd659512a9087619c1de6e</Sha>
-    </Dependency>
-    <Dependency Name="Microsoft.DotNet.SharedFramework.Sdk" Version="10.0.0-beta.25325.3">
-      <Uri>https://github.com/dotnet/arcade</Uri>
-      <Sha>f70d32d77df8544117bd659512a9087619c1de6e</Sha>
-    </Dependency>
-    <Dependency Name="Microsoft.DotNet.RemoteExecutor" Version="10.0.0-beta.25325.3">
-      <Uri>https://github.com/dotnet/arcade</Uri>
-      <Sha>f70d32d77df8544117bd659512a9087619c1de6e</Sha>
-=======
     <Dependency Name="Microsoft.DotNet.Arcade.Sdk" Version="10.0.0-beta.25351.1">
       <Uri>https://github.com/dotnet/arcade</Uri>
       <Sha>e554a518e2d93daee29a8aad27fd471a8804d8e1</Sha>
@@ -193,21 +172,14 @@
     <Dependency Name="Microsoft.DotNet.RemoteExecutor" Version="10.0.0-beta.25351.1">
       <Uri>https://github.com/dotnet/arcade</Uri>
       <Sha>e554a518e2d93daee29a8aad27fd471a8804d8e1</Sha>
->>>>>>> 2c143e3d
     </Dependency>
     <Dependency Name="Microsoft.DotNet.XUnitV3Extensions" Version="10.0.0-beta.25351.1">
       <Uri>https://github.com/dotnet/arcade</Uri>
       <Sha>e554a518e2d93daee29a8aad27fd471a8804d8e1</Sha>
     </Dependency>
-<<<<<<< HEAD
-    <Dependency Name="Microsoft.DotNet.XliffTasks" Version="10.0.0-beta.25325.3">
-      <Uri>https://github.com/dotnet/arcade</Uri>
-      <Sha>f70d32d77df8544117bd659512a9087619c1de6e</Sha>
-=======
     <Dependency Name="Microsoft.DotNet.XliffTasks" Version="10.0.0-beta.25351.1">
       <Uri>https://github.com/dotnet/arcade</Uri>
       <Sha>e554a518e2d93daee29a8aad27fd471a8804d8e1</Sha>
->>>>>>> 2c143e3d
     </Dependency>
     <!-- Intermediate is necessary for source build. -->
     <Dependency Name="Microsoft.SourceBuild.Intermediate.arcade" Version="9.0.0-beta.25325.4">
