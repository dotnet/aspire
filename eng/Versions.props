--- conflicted
+++ resolved
@@ -13,17 +13,15 @@
     <DotNetRuntimeCurrentVersionForTesting>9.0.6</DotNetRuntimeCurrentVersionForTesting>
     <!-- dotnet 8.0 versions for running tests - used for templates tests -->
     <DotNetSdkPreviousVersionForTesting>8.0.406</DotNetSdkPreviousVersionForTesting>
-<<<<<<< HEAD
-    <XunitV3Version>3.0.0-pre.25</XunitV3Version>
-=======
     <!-- dotnet 10.0 versions for running tests - used for templates tests -->
     <DotNetSdkNextVersionForTesting>10.0.100-preview.5.25277.114</DotNetSdkNextVersionForTesting>
-    <XunitV3Version>2.0.3</XunitV3Version>
->>>>>>> 83857043
+
+    <XunitV3Version>3.0.0-pre.25</XunitV3Version>
     <XUnitAnalyzersVersion>1.21.0</XUnitAnalyzersVersion>
     <XunitRunnerVisualStudioVersion>3.1.0</XunitRunnerVisualStudioVersion>
     <MicrosoftTestingPlatformVersion>1.6.3</MicrosoftTestingPlatformVersion>
     <MicrosoftNETTestSdkVersion>17.13.0</MicrosoftNETTestSdkVersion>
+
     <!-- Enable to remove prerelease label. -->
     <StabilizePackageVersion Condition="'$(StabilizePackageVersion)' == ''">false</StabilizePackageVersion>
     <DotNetFinalVersionKind Condition="'$(StabilizePackageVersion)' == 'true'">release</DotNetFinalVersionKind>
