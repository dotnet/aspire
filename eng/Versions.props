--- conflicted
+++ resolved
@@ -13,13 +13,6 @@
     -->
     <BaselineVersionForPackageValidation>8.0.1</BaselineVersionForPackageValidation>
     <DefaultTargetFramework>net8.0</DefaultTargetFramework>
-<<<<<<< HEAD
-=======
-    <!-- dotnet 8.0 versions for running tests -->
-    <DotNetRuntimeVersionForTesting>8.0.8</DotNetRuntimeVersionForTesting>
-    <!-- dotnet 8.0 versions for running tests - used for workload tests -->
-    <DotNetSdkVersionForTesting>8.0.401</DotNetSdkVersionForTesting>
->>>>>>> 4eeea45c
     <UseVSTestRunner>true</UseVSTestRunner>
     <!-- Enable to remove prerelease label. -->
     <StabilizePackageVersion Condition="'$(StabilizePackageVersion)' == ''">false</StabilizePackageVersion>
