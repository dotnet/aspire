<Project>
  <PropertyGroup>
    <!-- This repo version -->
    <MajorVersion>9</MajorVersion>
    <MinorVersion>4</MinorVersion>
    <PatchVersion>0</PatchVersion>
    <VersionPrefix>$(MajorVersion).$(MinorVersion).$(PatchVersion)</VersionPrefix>
    <PreReleaseVersionLabel>preview.1</PreReleaseVersionLabel>
    <DefaultTargetFramework>net8.0</DefaultTargetFramework>
    <AllTargetFrameworks>$(DefaultTargetFramework);net9.0</AllTargetFrameworks>
    <!-- dotnet versions for running tests -->
    <DotNetRuntimePreviousVersionForTesting>8.0.13</DotNetRuntimePreviousVersionForTesting>
    <DotNetRuntimeCurrentVersionForTesting>9.0.6</DotNetRuntimeCurrentVersionForTesting>
    <!-- dotnet 8.0 versions for running tests - used for templates tests -->
    <DotNetSdkPreviousVersionForTesting>8.0.406</DotNetSdkPreviousVersionForTesting>
<<<<<<< HEAD
    <!-- dotnet 10.0 versions for running tests - used for templates tests -->
    <DotNetSdkNextVersionForTesting>10.0.100-preview.5.25277.114</DotNetSdkNextVersionForTesting>
    <XunitV3Version>2.0.2</XunitV3Version>
=======
    <XunitV3Version>2.0.3</XunitV3Version>
>>>>>>> a830b4ce
    <XUnitAnalyzersVersion>1.21.0</XUnitAnalyzersVersion>
    <XunitRunnerVisualStudioVersion>3.1.0</XunitRunnerVisualStudioVersion>
    <MicrosoftTestingPlatformVersion>1.6.3</MicrosoftTestingPlatformVersion>
    <MicrosoftNETTestSdkVersion>17.13.0</MicrosoftNETTestSdkVersion>
    <!-- Enable to remove prerelease label. -->
    <StabilizePackageVersion Condition="'$(StabilizePackageVersion)' == ''">false</StabilizePackageVersion>
    <DotNetFinalVersionKind Condition="'$(StabilizePackageVersion)' == 'true'">release</DotNetFinalVersionKind>
  </PropertyGroup>
  <PropertyGroup>
    <!-- Package versions defined directly in <reporoot>/Directory.Packages.props -->
    <MicrosoftDotnetSdkInternalVersion>8.0.100-rtm.23512.16</MicrosoftDotnetSdkInternalVersion>
    <!-- DCP -->
    <MicrosoftDeveloperControlPlanedarwinamd64Version>0.15.8</MicrosoftDeveloperControlPlanedarwinamd64Version>
    <MicrosoftDeveloperControlPlanedarwinarm64Version>0.15.8</MicrosoftDeveloperControlPlanedarwinarm64Version>
    <MicrosoftDeveloperControlPlanelinuxamd64Version>0.15.8</MicrosoftDeveloperControlPlanelinuxamd64Version>
    <MicrosoftDeveloperControlPlanelinuxarm64Version>0.15.8</MicrosoftDeveloperControlPlanelinuxarm64Version>
    <MicrosoftDeveloperControlPlanewindows386Version>0.15.8</MicrosoftDeveloperControlPlanewindows386Version>
    <MicrosoftDeveloperControlPlanewindowsamd64Version>0.15.8</MicrosoftDeveloperControlPlanewindowsamd64Version>
    <MicrosoftDeveloperControlPlanewindowsarm64Version>0.15.8</MicrosoftDeveloperControlPlanewindowsarm64Version>
    <!-- Other -->
    <MicrosoftDotNetRemoteExecutorVersion>9.0.0-beta.25302.2</MicrosoftDotNetRemoteExecutorVersion>
    <MicrosoftDotNetXUnitV3ExtensionsVersion>10.0.0-beta.25178.1</MicrosoftDotNetXUnitV3ExtensionsVersion>
    <MicrosoftDotNetBuildTasksInstallersVersion>9.0.0-beta.25302.2</MicrosoftDotNetBuildTasksInstallersVersion>
    <MicrosoftDotNetBuildTasksWorkloadsVersion>9.0.0-beta.25302.2</MicrosoftDotNetBuildTasksWorkloadsVersion>
    <!-- dotnet/extensions -->
    <MicrosoftExtensionsAIVersion>9.5.0</MicrosoftExtensionsAIVersion>
    <MicrosoftExtensionsAIPreviewVersion>9.5.0-preview.1.25265.7</MicrosoftExtensionsAIPreviewVersion>
    <MicrosoftExtensionsFileProvidersEmbeddedVersion>8.0.15</MicrosoftExtensionsFileProvidersEmbeddedVersion>
    <!-- when updating this, also update cgmanifest.json as it is consumed in templates -->
    <MicrosoftExtensionsHttpResilienceVersion>9.4.0</MicrosoftExtensionsHttpResilienceVersion>
    <MicrosoftExtensionsDiagnosticsTestingVersion>9.4.0</MicrosoftExtensionsDiagnosticsTestingVersion>
    <MicrosoftExtensionsTimeProviderTestingVersion>9.4.0</MicrosoftExtensionsTimeProviderTestingVersion>
    <!-- for templates -->
    <MicrosoftAspNetCorePackageVersionForNet9>9.0.6</MicrosoftAspNetCorePackageVersionForNet9>
    <MicrosoftAspNetCorePackageVersionForNet10>10.0.0-preview.5.25277.114</MicrosoftAspNetCorePackageVersionForNet10>
  </PropertyGroup>
  <!-- .NET 9.0 Package Versions -->
  <PropertyGroup Label="Current">
    <!-- EF -->
    <MicrosoftEntityFrameworkCoreCosmosVersion>9.0.4</MicrosoftEntityFrameworkCoreCosmosVersion>
    <MicrosoftEntityFrameworkCoreDesignVersion>9.0.4</MicrosoftEntityFrameworkCoreDesignVersion>
    <MicrosoftEntityFrameworkCoreSqlServerVersion>9.0.4</MicrosoftEntityFrameworkCoreSqlServerVersion>
    <MicrosoftEntityFrameworkCoreToolsVersion>9.0.4</MicrosoftEntityFrameworkCoreToolsVersion>
    <!-- ASP.NET Core -->
    <MicrosoftAspNetCoreAuthenticationCertificateVersion>9.0.4</MicrosoftAspNetCoreAuthenticationCertificateVersion>
    <MicrosoftAspNetCoreAuthenticationJwtBearerVersion>9.0.4</MicrosoftAspNetCoreAuthenticationJwtBearerVersion>
    <MicrosoftAspNetCoreAuthenticationOpenIdConnectVersion>9.0.4</MicrosoftAspNetCoreAuthenticationOpenIdConnectVersion>
    <MicrosoftAspNetCoreOutputCachingStackExchangeRedisVersion>9.0.4</MicrosoftAspNetCoreOutputCachingStackExchangeRedisVersion>
    <MicrosoftAspNetCoreTestHostVersion>9.0.4</MicrosoftAspNetCoreTestHostVersion>
    <MicrosoftExtensionsCachingMemoryVersion>9.0.4</MicrosoftExtensionsCachingMemoryVersion>
    <MicrosoftExtensionsCachingStackExchangeRedisVersion>9.0.4</MicrosoftExtensionsCachingStackExchangeRedisVersion>
    <MicrosoftExtensionsDiagnosticsHealthChecksEntityFrameworkCoreVersion>9.0.4</MicrosoftExtensionsDiagnosticsHealthChecksEntityFrameworkCoreVersion>
    <MicrosoftExtensionsDiagnosticsHealthChecksVersion>9.0.4</MicrosoftExtensionsDiagnosticsHealthChecksVersion>
    <MicrosoftExtensionsFeaturesVersion>9.0.4</MicrosoftExtensionsFeaturesVersion>
    <MicrosoftAspNetCoreSignalRClientVersion>9.0.4</MicrosoftAspNetCoreSignalRClientVersion>
    <!-- Runtime -->
    <MicrosoftExtensionsHostingAbstractionsVersion>9.0.4</MicrosoftExtensionsHostingAbstractionsVersion>
    <MicrosoftExtensionsHostingVersion>9.0.4</MicrosoftExtensionsHostingVersion>
    <MicrosoftExtensionsConfigurationAbstractionsVersion>9.0.4</MicrosoftExtensionsConfigurationAbstractionsVersion>
    <MicrosoftExtensionsConfigurationBinderVersion>9.0.4</MicrosoftExtensionsConfigurationBinderVersion>
    <MicrosoftExtensionsDependencyInjectionAbstractionsVersion>9.0.4</MicrosoftExtensionsDependencyInjectionAbstractionsVersion>
    <MicrosoftExtensionsLoggingAbstractionsVersion>9.0.4</MicrosoftExtensionsLoggingAbstractionsVersion>
    <MicrosoftExtensionsOptionsVersion>9.0.4</MicrosoftExtensionsOptionsVersion>
    <MicrosoftExtensionsPrimitivesVersion>9.0.4</MicrosoftExtensionsPrimitivesVersion>
    <MicrosoftExtensionsHttpVersion>9.0.4</MicrosoftExtensionsHttpVersion>
    <SystemFormatsAsn1Version>9.0.4</SystemFormatsAsn1Version>
    <SystemTextJsonVersion>9.0.4</SystemTextJsonVersion>
    <!-- OpenTelemetry (OTel) -->
    <OpenTelemetryInstrumentationAspNetCoreVersion>1.12.0</OpenTelemetryInstrumentationAspNetCoreVersion>
    <OpenTelemetryInstrumentationHttpVersion>1.12.0</OpenTelemetryInstrumentationHttpVersion>
    <OpenTelemetryInstrumentationExtensionsHostingVersion>1.12.0</OpenTelemetryInstrumentationExtensionsHostingVersion>
    <OpenTelemetryInstrumentationRuntimeVersion>1.12.0</OpenTelemetryInstrumentationRuntimeVersion>
    <OpenTelemetryExporterOpenTelemetryProtocolVersion>1.12.0</OpenTelemetryExporterOpenTelemetryProtocolVersion>
  </PropertyGroup>
  <!-- .NET 8.0 Package Versions -->
  <PropertyGroup Label="LTS">
    <!-- EF -->
    <MicrosoftEntityFrameworkCoreCosmosLTSVersion>8.0.15</MicrosoftEntityFrameworkCoreCosmosLTSVersion>
    <MicrosoftEntityFrameworkCoreDesignLTSVersion>8.0.15</MicrosoftEntityFrameworkCoreDesignLTSVersion>
    <MicrosoftEntityFrameworkCoreSqlServerLTSVersion>8.0.15</MicrosoftEntityFrameworkCoreSqlServerLTSVersion>
    <MicrosoftEntityFrameworkCoreToolsLTSVersion>8.0.15</MicrosoftEntityFrameworkCoreToolsLTSVersion>
    <!-- ASP.NET Core -->
    <MicrosoftAspNetCoreAuthenticationCertificateLTSVersion>8.0.15</MicrosoftAspNetCoreAuthenticationCertificateLTSVersion>
    <MicrosoftAspNetCoreAuthenticationJwtBearerLTSVersion>8.0.15</MicrosoftAspNetCoreAuthenticationJwtBearerLTSVersion>
    <MicrosoftAspNetCoreAuthenticationOpenIdConnectLTSVersion>8.0.15</MicrosoftAspNetCoreAuthenticationOpenIdConnectLTSVersion>
    <MicrosoftAspNetCoreOutputCachingStackExchangeRedisLTSVersion>8.0.15</MicrosoftAspNetCoreOutputCachingStackExchangeRedisLTSVersion>
    <MicrosoftAspNetCoreTestHostLTSVersion>8.0.15</MicrosoftAspNetCoreTestHostLTSVersion>
    <MicrosoftExtensionsCachingMemoryLTSVersion>8.0.1</MicrosoftExtensionsCachingMemoryLTSVersion>
    <MicrosoftExtensionsCachingStackExchangeRedisLTSVersion>8.0.15</MicrosoftExtensionsCachingStackExchangeRedisLTSVersion>
    <MicrosoftExtensionsDiagnosticsHealthChecksEntityFrameworkCoreLTSVersion>8.0.15</MicrosoftExtensionsDiagnosticsHealthChecksEntityFrameworkCoreLTSVersion>
    <MicrosoftExtensionsDiagnosticsHealthChecksLTSVersion>8.0.15</MicrosoftExtensionsDiagnosticsHealthChecksLTSVersion>
    <MicrosoftExtensionsFeaturesLTSVersion>8.0.15</MicrosoftExtensionsFeaturesLTSVersion>
    <MicrosoftAspNetCoreSignalRClientLTSVersion>8.0.15</MicrosoftAspNetCoreSignalRClientLTSVersion>
    <!-- Runtime -->
    <MicrosoftExtensionsHostingAbstractionsLTSVersion>8.0.1</MicrosoftExtensionsHostingAbstractionsLTSVersion>
    <MicrosoftExtensionsHostingLTSVersion>8.0.1</MicrosoftExtensionsHostingLTSVersion>
    <MicrosoftExtensionsConfigurationAbstractionsLTSVersion>8.0.0</MicrosoftExtensionsConfigurationAbstractionsLTSVersion>
    <MicrosoftExtensionsConfigurationBinderLTSVersion>8.0.2</MicrosoftExtensionsConfigurationBinderLTSVersion>
    <MicrosoftExtensionsDependencyInjectionAbstractionsLTSVersion>8.0.2</MicrosoftExtensionsDependencyInjectionAbstractionsLTSVersion>
    <MicrosoftExtensionsLoggingAbstractionsLTSVersion>8.0.3</MicrosoftExtensionsLoggingAbstractionsLTSVersion>
    <MicrosoftExtensionsOptionsLTSVersion>8.0.2</MicrosoftExtensionsOptionsLTSVersion>
    <MicrosoftExtensionsPrimitivesLTSVersion>8.0.0</MicrosoftExtensionsPrimitivesLTSVersion>
    <MicrosoftExtensionsHttpLTSVersion>8.0.1</MicrosoftExtensionsHttpLTSVersion>
    <SystemFormatsAsn1LTSVersion>8.0.2</SystemFormatsAsn1LTSVersion>
    <SystemTextJsonLTSVersion>8.0.5</SystemTextJsonLTSVersion>
    <!-- OpenTelemetry (OTel) -->
    <OpenTelemetryLTSVersion>1.9.0</OpenTelemetryLTSVersion>
    <OpenTelemetryInstrumentationGrpcNetClientLTSVersion>1.9.0-beta.1</OpenTelemetryInstrumentationGrpcNetClientLTSVersion>
  </PropertyGroup>
</Project><|MERGE_RESOLUTION|>--- conflicted
+++ resolved
@@ -13,13 +13,9 @@
     <DotNetRuntimeCurrentVersionForTesting>9.0.6</DotNetRuntimeCurrentVersionForTesting>
     <!-- dotnet 8.0 versions for running tests - used for templates tests -->
     <DotNetSdkPreviousVersionForTesting>8.0.406</DotNetSdkPreviousVersionForTesting>
-<<<<<<< HEAD
     <!-- dotnet 10.0 versions for running tests - used for templates tests -->
     <DotNetSdkNextVersionForTesting>10.0.100-preview.5.25277.114</DotNetSdkNextVersionForTesting>
-    <XunitV3Version>2.0.2</XunitV3Version>
-=======
     <XunitV3Version>2.0.3</XunitV3Version>
->>>>>>> a830b4ce
     <XUnitAnalyzersVersion>1.21.0</XUnitAnalyzersVersion>
     <XunitRunnerVisualStudioVersion>3.1.0</XunitRunnerVisualStudioVersion>
     <MicrosoftTestingPlatformVersion>1.6.3</MicrosoftTestingPlatformVersion>
