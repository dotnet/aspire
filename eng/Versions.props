<Project>
  <PropertyGroup>
    <!-- This repo version -->
    <MajorVersion>9</MajorVersion>
    <MinorVersion>4</MinorVersion>
    <PatchVersion>0</PatchVersion>
    <VersionPrefix>$(MajorVersion).$(MinorVersion).$(PatchVersion)</VersionPrefix>
    <PreReleaseVersionLabel>preview.1</PreReleaseVersionLabel>
    <DefaultTargetFramework>net8.0</DefaultTargetFramework>
    <AllTargetFrameworks>$(DefaultTargetFramework);net9.0</AllTargetFrameworks>
    <!-- dotnet versions for running tests -->
    <DotNetRuntimePreviousVersionForTesting>8.0.13</DotNetRuntimePreviousVersionForTesting>
    <DotNetRuntimeCurrentVersionForTesting>9.0.6</DotNetRuntimeCurrentVersionForTesting>
    <!-- dotnet 8.0 versions for running tests - used for templates tests -->
    <DotNetSdkPreviousVersionForTesting>8.0.406</DotNetSdkPreviousVersionForTesting>
    <!-- dotnet 10.0 versions for running tests - used for templates tests -->
    <DotNetSdkNextVersionForTesting>10.0.100-preview.5.25277.114</DotNetSdkNextVersionForTesting>
    <XunitV3Version>3.0.0-pre.25</XunitV3Version>
    <XUnitAnalyzersVersion>1.21.0</XUnitAnalyzersVersion>
    <XunitRunnerVisualStudioVersion>3.1.0</XunitRunnerVisualStudioVersion>
    <MicrosoftTestingPlatformVersion>1.7.2</MicrosoftTestingPlatformVersion>
    <MicrosoftNETTestSdkVersion>17.13.0</MicrosoftNETTestSdkVersion>
    <!-- Enable to remove prerelease label. -->
    <StabilizePackageVersion Condition="'$(StabilizePackageVersion)' == ''">false</StabilizePackageVersion>
    <DotNetFinalVersionKind Condition="'$(StabilizePackageVersion)' == 'true'">release</DotNetFinalVersionKind>
  </PropertyGroup>
  <PropertyGroup>
    <!-- Package versions defined directly in <reporoot>/Directory.Packages.props -->
    <MicrosoftDotnetSdkInternalVersion>8.0.100-rtm.23512.16</MicrosoftDotnetSdkInternalVersion>
    <!-- DCP -->
    <MicrosoftDeveloperControlPlanedarwinamd64Version>0.15.11</MicrosoftDeveloperControlPlanedarwinamd64Version>
    <MicrosoftDeveloperControlPlanedarwinarm64Version>0.15.11</MicrosoftDeveloperControlPlanedarwinarm64Version>
    <MicrosoftDeveloperControlPlanelinuxamd64Version>0.15.11</MicrosoftDeveloperControlPlanelinuxamd64Version>
    <MicrosoftDeveloperControlPlanelinuxarm64Version>0.15.11</MicrosoftDeveloperControlPlanelinuxarm64Version>
    <MicrosoftDeveloperControlPlanelinuxmuslamd64Version>0.15.11</MicrosoftDeveloperControlPlanelinuxmuslamd64Version>
    <MicrosoftDeveloperControlPlanewindows386Version>0.15.11</MicrosoftDeveloperControlPlanewindows386Version>
    <MicrosoftDeveloperControlPlanewindowsamd64Version>0.15.11</MicrosoftDeveloperControlPlanewindowsamd64Version>
    <MicrosoftDeveloperControlPlanewindowsarm64Version>0.15.11</MicrosoftDeveloperControlPlanewindowsarm64Version>
    <!-- Other -->
    <MicrosoftDotNetRemoteExecutorVersion>9.0.0-beta.25323.2</MicrosoftDotNetRemoteExecutorVersion>
    <MicrosoftDotNetXUnitV3ExtensionsVersion>10.0.0-beta.25178.1</MicrosoftDotNetXUnitV3ExtensionsVersion>
    <MicrosoftDotNetBuildTasksArchivesVersion>9.0.0-beta.25323.2</MicrosoftDotNetBuildTasksArchivesVersion>
    <!-- dotnet/extensions -->
    <MicrosoftExtensionsAIVersion>9.5.0</MicrosoftExtensionsAIVersion>
    <MicrosoftExtensionsAIPreviewVersion>9.5.0-preview.1.25265.7</MicrosoftExtensionsAIPreviewVersion>
    <MicrosoftExtensionsFileProvidersEmbeddedVersion>8.0.15</MicrosoftExtensionsFileProvidersEmbeddedVersion>
    <MicrosoftExtensionsHttpResilienceVersion>9.6.0</MicrosoftExtensionsHttpResilienceVersion>
    <MicrosoftExtensionsDiagnosticsTestingVersion>9.6.0</MicrosoftExtensionsDiagnosticsTestingVersion>
    <MicrosoftExtensionsTimeProviderTestingVersion>9.6.0</MicrosoftExtensionsTimeProviderTestingVersion>
    <!-- for templates -->
    <MicrosoftAspNetCorePackageVersionForNet9>9.0.6</MicrosoftAspNetCorePackageVersionForNet9>
    <MicrosoftAspNetCorePackageVersionForNet10>10.0.0-preview.5.25277.114</MicrosoftAspNetCorePackageVersionForNet10>
<<<<<<< HEAD
    <!-- Fuzzing tests -->
    <SharpFuzzPackageVersion>2.1.1</SharpFuzzPackageVersion>
=======
    <!-- Aspire.Cli uses a preview version of StreamJsonRpc which is needed for native AOT support. -->
    <StreamJsonRpcPackageVersionForCli>2.23.32-alpha</StreamJsonRpcPackageVersionForCli>
>>>>>>> bc569d06
  </PropertyGroup>
  <!-- .NET 9.0 Package Versions -->
  <PropertyGroup Label="Current">
    <!-- EF -->
    <MicrosoftEntityFrameworkCoreCosmosVersion>9.0.6</MicrosoftEntityFrameworkCoreCosmosVersion>
    <MicrosoftEntityFrameworkCoreDesignVersion>9.0.6</MicrosoftEntityFrameworkCoreDesignVersion>
    <MicrosoftEntityFrameworkCoreSqlServerVersion>9.0.6</MicrosoftEntityFrameworkCoreSqlServerVersion>
    <MicrosoftEntityFrameworkCoreToolsVersion>9.0.6</MicrosoftEntityFrameworkCoreToolsVersion>
    <!-- ASP.NET Core -->
    <MicrosoftAspNetCoreAuthenticationCertificateVersion>9.0.6</MicrosoftAspNetCoreAuthenticationCertificateVersion>
    <MicrosoftAspNetCoreAuthenticationJwtBearerVersion>9.0.6</MicrosoftAspNetCoreAuthenticationJwtBearerVersion>
    <MicrosoftAspNetCoreAuthenticationOpenIdConnectVersion>9.0.6</MicrosoftAspNetCoreAuthenticationOpenIdConnectVersion>
    <MicrosoftAspNetCoreOutputCachingStackExchangeRedisVersion>9.0.6</MicrosoftAspNetCoreOutputCachingStackExchangeRedisVersion>
    <MicrosoftAspNetCoreTestHostVersion>9.0.6</MicrosoftAspNetCoreTestHostVersion>
    <MicrosoftExtensionsCachingMemoryVersion>9.0.6</MicrosoftExtensionsCachingMemoryVersion>
    <MicrosoftExtensionsCachingStackExchangeRedisVersion>9.0.6</MicrosoftExtensionsCachingStackExchangeRedisVersion>
    <MicrosoftExtensionsDiagnosticsHealthChecksEntityFrameworkCoreVersion>9.0.6</MicrosoftExtensionsDiagnosticsHealthChecksEntityFrameworkCoreVersion>
    <MicrosoftExtensionsDiagnosticsHealthChecksVersion>9.0.6</MicrosoftExtensionsDiagnosticsHealthChecksVersion>
    <MicrosoftExtensionsFeaturesVersion>9.0.6</MicrosoftExtensionsFeaturesVersion>
    <MicrosoftAspNetCoreSignalRClientVersion>9.0.6</MicrosoftAspNetCoreSignalRClientVersion>
    <!-- Runtime -->
    <MicrosoftExtensionsHostingAbstractionsVersion>9.0.6</MicrosoftExtensionsHostingAbstractionsVersion>
    <MicrosoftExtensionsHostingVersion>9.0.6</MicrosoftExtensionsHostingVersion>
    <MicrosoftExtensionsConfigurationAbstractionsVersion>9.0.6</MicrosoftExtensionsConfigurationAbstractionsVersion>
    <MicrosoftExtensionsConfigurationBinderVersion>9.0.6</MicrosoftExtensionsConfigurationBinderVersion>
    <MicrosoftExtensionsDependencyInjectionAbstractionsVersion>9.0.6</MicrosoftExtensionsDependencyInjectionAbstractionsVersion>
    <MicrosoftExtensionsLoggingAbstractionsVersion>9.0.6</MicrosoftExtensionsLoggingAbstractionsVersion>
    <MicrosoftExtensionsOptionsVersion>9.0.6</MicrosoftExtensionsOptionsVersion>
    <MicrosoftExtensionsPrimitivesVersion>9.0.6</MicrosoftExtensionsPrimitivesVersion>
    <MicrosoftExtensionsHttpVersion>9.0.6</MicrosoftExtensionsHttpVersion>
    <SystemFormatsAsn1Version>9.0.6</SystemFormatsAsn1Version>
    <SystemTextJsonVersion>9.0.6</SystemTextJsonVersion>
    <!-- OpenTelemetry (OTel) -->
    <OpenTelemetryInstrumentationAspNetCoreVersion>1.12.0</OpenTelemetryInstrumentationAspNetCoreVersion>
    <OpenTelemetryInstrumentationHttpVersion>1.12.0</OpenTelemetryInstrumentationHttpVersion>
    <OpenTelemetryInstrumentationExtensionsHostingVersion>1.12.0</OpenTelemetryInstrumentationExtensionsHostingVersion>
    <OpenTelemetryInstrumentationRuntimeVersion>1.12.0</OpenTelemetryInstrumentationRuntimeVersion>
    <OpenTelemetryExporterOpenTelemetryProtocolVersion>1.12.0</OpenTelemetryExporterOpenTelemetryProtocolVersion>
  </PropertyGroup>
  <!-- .NET 8.0 Package Versions -->
  <PropertyGroup Label="LTS">
    <!-- EF -->
    <MicrosoftEntityFrameworkCoreCosmosLTSVersion>8.0.17</MicrosoftEntityFrameworkCoreCosmosLTSVersion>
    <MicrosoftEntityFrameworkCoreDesignLTSVersion>8.0.17</MicrosoftEntityFrameworkCoreDesignLTSVersion>
    <MicrosoftEntityFrameworkCoreSqlServerLTSVersion>8.0.17</MicrosoftEntityFrameworkCoreSqlServerLTSVersion>
    <MicrosoftEntityFrameworkCoreToolsLTSVersion>8.0.17</MicrosoftEntityFrameworkCoreToolsLTSVersion>
    <!-- ASP.NET Core -->
    <MicrosoftAspNetCoreAuthenticationCertificateLTSVersion>8.0.17</MicrosoftAspNetCoreAuthenticationCertificateLTSVersion>
    <MicrosoftAspNetCoreAuthenticationJwtBearerLTSVersion>8.0.17</MicrosoftAspNetCoreAuthenticationJwtBearerLTSVersion>
    <MicrosoftAspNetCoreAuthenticationOpenIdConnectLTSVersion>8.0.17</MicrosoftAspNetCoreAuthenticationOpenIdConnectLTSVersion>
    <MicrosoftAspNetCoreOutputCachingStackExchangeRedisLTSVersion>8.0.17</MicrosoftAspNetCoreOutputCachingStackExchangeRedisLTSVersion>
    <MicrosoftAspNetCoreTestHostLTSVersion>8.0.17</MicrosoftAspNetCoreTestHostLTSVersion>
    <MicrosoftExtensionsCachingMemoryLTSVersion>8.0.1</MicrosoftExtensionsCachingMemoryLTSVersion>
    <MicrosoftExtensionsCachingStackExchangeRedisLTSVersion>8.0.17</MicrosoftExtensionsCachingStackExchangeRedisLTSVersion>
    <MicrosoftExtensionsDiagnosticsHealthChecksEntityFrameworkCoreLTSVersion>8.0.17</MicrosoftExtensionsDiagnosticsHealthChecksEntityFrameworkCoreLTSVersion>
    <MicrosoftExtensionsDiagnosticsHealthChecksLTSVersion>8.0.17</MicrosoftExtensionsDiagnosticsHealthChecksLTSVersion>
    <MicrosoftExtensionsFeaturesLTSVersion>8.0.17</MicrosoftExtensionsFeaturesLTSVersion>
    <MicrosoftAspNetCoreSignalRClientLTSVersion>8.0.17</MicrosoftAspNetCoreSignalRClientLTSVersion>
    <!-- Runtime -->
    <MicrosoftExtensionsHostingAbstractionsLTSVersion>8.0.1</MicrosoftExtensionsHostingAbstractionsLTSVersion>
    <MicrosoftExtensionsHostingLTSVersion>8.0.1</MicrosoftExtensionsHostingLTSVersion>
    <MicrosoftExtensionsConfigurationAbstractionsLTSVersion>8.0.0</MicrosoftExtensionsConfigurationAbstractionsLTSVersion>
    <MicrosoftExtensionsConfigurationBinderLTSVersion>8.0.2</MicrosoftExtensionsConfigurationBinderLTSVersion>
    <MicrosoftExtensionsDependencyInjectionAbstractionsLTSVersion>8.0.2</MicrosoftExtensionsDependencyInjectionAbstractionsLTSVersion>
    <MicrosoftExtensionsLoggingAbstractionsLTSVersion>8.0.3</MicrosoftExtensionsLoggingAbstractionsLTSVersion>
    <MicrosoftExtensionsOptionsLTSVersion>8.0.2</MicrosoftExtensionsOptionsLTSVersion>
    <MicrosoftExtensionsPrimitivesLTSVersion>8.0.0</MicrosoftExtensionsPrimitivesLTSVersion>
    <MicrosoftExtensionsHttpLTSVersion>8.0.1</MicrosoftExtensionsHttpLTSVersion>
    <SystemFormatsAsn1LTSVersion>8.0.2</SystemFormatsAsn1LTSVersion>
    <SystemTextJsonLTSVersion>8.0.5</SystemTextJsonLTSVersion>
    <!-- OpenTelemetry (OTel) -->
    <OpenTelemetryLTSVersion>1.9.0</OpenTelemetryLTSVersion>
    <OpenTelemetryInstrumentationGrpcNetClientLTSVersion>1.9.0-beta.1</OpenTelemetryInstrumentationGrpcNetClientLTSVersion>
  </PropertyGroup>
</Project><|MERGE_RESOLUTION|>--- conflicted
+++ resolved
@@ -50,13 +50,10 @@
     <!-- for templates -->
     <MicrosoftAspNetCorePackageVersionForNet9>9.0.6</MicrosoftAspNetCorePackageVersionForNet9>
     <MicrosoftAspNetCorePackageVersionForNet10>10.0.0-preview.5.25277.114</MicrosoftAspNetCorePackageVersionForNet10>
-<<<<<<< HEAD
     <!-- Fuzzing tests -->
     <SharpFuzzPackageVersion>2.1.1</SharpFuzzPackageVersion>
-=======
     <!-- Aspire.Cli uses a preview version of StreamJsonRpc which is needed for native AOT support. -->
     <StreamJsonRpcPackageVersionForCli>2.23.32-alpha</StreamJsonRpcPackageVersionForCli>
->>>>>>> bc569d06
   </PropertyGroup>
   <!-- .NET 9.0 Package Versions -->
   <PropertyGroup Label="Current">
