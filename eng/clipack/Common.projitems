--- conflicted
+++ resolved
@@ -24,11 +24,7 @@
   </ItemGroup>
 
   <Target Name="PublishToDisk"
-<<<<<<< HEAD
-          DependsOnTargets="_PublishProject;_ValidateNativeBinaryFileSignatureOnUnix;PrepareOutputPathForPublishToDisk;_OrganizeLinuxArchiveStructure" />
-=======
-          DependsOnTargets="_PublishProject;_ValidateNativeBinaryFileSignatureOnUnix;_CheckMaxFileSize;PrepareOutputPathForPublishToDisk" />
->>>>>>> c5e657cf
+          DependsOnTargets="_PublishProject;_ValidateNativeBinaryFileSignatureOnUnix;_CheckMaxFileSize;PrepareOutputPathForPublishToDisk;_OrganizeLinuxArchiveStructure" />
 
   <Target Name="PrepareOutputPathForPublishToDisk">
     <!-- TODO: avoid generating the file instead of manually deleting it here -->
@@ -89,7 +85,6 @@
            vs regex: $(FileSignatureRegex)" />
   </Target>
 
-<<<<<<< HEAD
   <!-- For Linux archives, organize the files into an aspire/ subdirectory -->
   <Target Name="_OrganizeLinuxArchiveStructure" Condition="$(CliRuntime.StartsWith('linux-'))">
     <PropertyGroup>
@@ -113,7 +108,8 @@
       <OtherFiles Include="$(OutputPath)*.*" />
     </ItemGroup>
     <Move SourceFiles="@(OtherFiles)" DestinationFolder="$(_AspireSubdirectory)" ContinueOnError="true" />
-=======
+  </Target?
+
   <Target Name="_CheckMaxFileSize">
     <PropertyGroup>
       <_MaxFileSizeMB Condition="'$(CliRuntime)' == 'win-x86'">75</_MaxFileSizeMB>
@@ -136,7 +132,6 @@
            Text="$(_NativeBinaryPath) size ($(_NativeBinaryFileSizeMB) MB) exceeds maximum allowed size of $(_MaxFileSizeMB) MB" />
 
     <Message Importance="High" Text="✅ $(_NativeBinaryPath) size check passed ($(_NativeBinaryFileSizeMB) MB &lt;= $(_MaxFileSizeMB) MB)" />
->>>>>>> c5e657cf
   </Target>
 
 </Project>