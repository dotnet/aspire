<Project Sdk="Microsoft.Build.NoTargets">
  <PropertyGroup>
    <TargetFramework>$(DefaultTargetFramework)</TargetFramework>

    <ArchiveName>aspire-cli-$(CliRuntime)</ArchiveName>
    <ArchiveFormat Condition="$(CliRuntime.StartsWith('linux-'))">tar.gz</ArchiveFormat>
    <ArchiveFormat Condition="!$(CliRuntime.StartsWith('linux-'))">zip</ArchiveFormat>

    <!-- Publish native AOT if running on the target platfrom -->
    <PublishNativeAot Condition="'$(PublishNativeAot)' == '' and $([System.OperatingSystem]::IsWindows()) and $(CliRuntime.StartsWith('win-'))">true</PublishNativeAot>
    <PublishNativeAot Condition="'$(PublishNativeAot)' == '' and $([System.OperatingSystem]::IsLinux()) and $(CliRuntime.StartsWith('linux-'))">true</PublishNativeAot>
    <PublishNativeAot Condition="'$(PublishNativeAot)' == '' and $([System.OperatingSystem]::IsMacOS()) and $(CliRuntime.StartsWith('osx-'))">true</PublishNativeAot>
  </PropertyGroup>

  <ItemGroup>
    <PackageReference Include="Microsoft.DotNet.Build.Tasks.Archives" />
  </ItemGroup>

  <Target Name="PublishToDisk">
    <ItemGroup>
      <AdditionalProperties Include="RuntimeIdentifier=$(CliRuntime)" />
      <AdditionalProperties Include="PublishDir=$(OutputPath)" />
    </ItemGroup>

    <ItemGroup Condition="'$(PublishNativeAot)' == 'true'">
      <!-- Always publish Release for native aot, since Debug hits a warning https://github.com/protocolbuffers/protobuf/issues/21824. -->
      <AdditionalProperties Include="Configuration=Release" />
    </ItemGroup>
    <ItemGroup Condition="'$(PublishNativeAot)' != 'true'">
      <AdditionalProperties Include="Configuration=$(Configuration)" />
      <AdditionalProperties Include="PublishAot=false" />
      <AdditionalProperties Include="PublishSingleFile=true" />
      <AdditionalProperties Include="SelfContained=true" />
<<<<<<< HEAD
      <AdditionalProperties Include="PublishDir=$(OutputPath)" />

      <!-- Windows pdb aren't really needed any more. See https://github.com/dotnet/arcade/issues/15724
          As the pdb file is in the same location for all the RIDs it causes arcade's `_DeployPortableSymbolsToSymStore`
          target to race.

          `The process cannot access the file 'D:\a\_work\1\s\artifacts\SymStore\Release\Aspire.Cli\net8.0\aspire.pdb' because it is being used by another process`
      -->
      <AdditionalProperties Include="PublishWindowsPdb=false" />
=======
>>>>>>> b6db3b8e
    </ItemGroup>

    <!-- Remove OutputPath, and TargetFramework so the defaults can be used -->
    <MSBuild
        Projects="$(RepoRoot)src\Aspire.Cli\Aspire.Cli.csproj"
        Targets="Publish"
        Properties="@(AdditionalProperties)"
        RemoveProperties="OutputPath;TargetFramework" />

    <!-- TODO: avoid generating the file instead of manually deleting it here -->
    <Delete Files="$(OutputPath)\aspire.xml" Condition="Exists('$(OutputPath)\aspire.xml')" />

    <!-- work around https://github.com/dotnet/runtime/issues/116758 by removing the Xliff folders. -->
    <ItemGroup>
      <DirectoriesToRemove Include="$(XlfLanguages)" />
    </ItemGroup>
    <RemoveDir Directories="$(OutputPath)\%(DirectoriesToRemove.Identity)" />
  </Target>
</Project><|MERGE_RESOLUTION|>--- conflicted
+++ resolved
@@ -31,8 +31,6 @@
       <AdditionalProperties Include="PublishAot=false" />
       <AdditionalProperties Include="PublishSingleFile=true" />
       <AdditionalProperties Include="SelfContained=true" />
-<<<<<<< HEAD
-      <AdditionalProperties Include="PublishDir=$(OutputPath)" />
 
       <!-- Windows pdb aren't really needed any more. See https://github.com/dotnet/arcade/issues/15724
           As the pdb file is in the same location for all the RIDs it causes arcade's `_DeployPortableSymbolsToSymStore`
@@ -41,8 +39,6 @@
           `The process cannot access the file 'D:\a\_work\1\s\artifacts\SymStore\Release\Aspire.Cli\net8.0\aspire.pdb' because it is being used by another process`
       -->
       <AdditionalProperties Include="PublishWindowsPdb=false" />
-=======
->>>>>>> b6db3b8e
     </ItemGroup>
 
     <!-- Remove OutputPath, and TargetFramework so the defaults can be used -->
