--- conflicted
+++ resolved
@@ -96,11 +96,6 @@
   }
 }
 
-<<<<<<< HEAD
-=======
-
-
->>>>>>> ad07d531
 function Build {
   $toolsetBuildProj = InitializeToolset
   InitializeCustomToolset
