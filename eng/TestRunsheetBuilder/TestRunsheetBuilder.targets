--- conflicted
+++ resolved
@@ -72,12 +72,8 @@
       <_TestCommand>$([System.String]::Copy($(_TestCommand)).Replace("\", "/").Replace('&quot;', '\&quot;'))</_TestCommand>
 
       <_TestRunsheetWindows>{ "project": "$(_TestRunsheet)", "os": "windows-latest", "command": "./eng/build.ps1 $(_TestCommand)" }</_TestRunsheetWindows>
-<<<<<<< HEAD
-      <_TestRunsheetLinux>{ "project": "$(_TestRunsheet)", "os": "ubuntu-latest", "command": "./eng/build.sh $(_TestCommand)" }</_TestRunsheetLinux>
-      <_TestRunsheetMacOS>{ "project": "$(_TestRunsheet)", "os": "macos-latest", "command": "./eng/build.sh $(_TestCommand)" }</_TestRunsheetMacOS>
-=======
       <_TestRunsheetLinux>{ "project": "$(_TestRunsheet)", "os": "ubuntu-latest", "command": "$(_PreCommand)./eng/build.sh $(_TestCommand)" }</_TestRunsheetLinux>
->>>>>>> 35fbfd37
+      <_TestRunsheetMacOS>{ "project": "$(_TestRunsheet)", "os": "macos-latest", "command": "$(_PreCommand)./eng/build.sh $(_TestCommand)" }</_TestRunsheetMacOS>
     </PropertyGroup>
 
     <ItemGroup>
