# Instructions for GitHub and VisualStudio Copilot
### https://github.blog/changelog/2025-01-21-custom-repository-instructions-are-now-available-for-copilot-on-github-com-public-preview/

## General

* Make only high confidence suggestions when reviewing code changes.
* Always use the latest version C#, currently C# 13 features.
* Never change global.json unless explicitly asked to.
<<<<<<< HEAD
* Never change package.json or package-lock.json files unless explicitly asked to.
* Never change NuGet.config files unless explicitly asked to.
=======
* Don't update files under `*/api/*.cs` (e.g. src/Aspire.Hosting/api/Aspire.Hosting.cs) as they are generated.
>>>>>>> 769f9d55

## Formatting

* Apply code-formatting style defined in `.editorconfig`.
* Prefer file-scoped namespace declarations and single-line using directives.
* Insert a newline before the opening curly brace of any code block (e.g., after `if`, `for`, `while`, `foreach`, `using`, `try`, etc.).
* Ensure that the final return statement of a method is on its own line.
* Use pattern matching and switch expressions wherever possible.
* Use `nameof` instead of string literals when referring to member names.
* Place private class declarations at the bottom of the file.

### Nullable Reference Types

* Declare variables non-nullable, and check for `null` at entry points.
* Always use `is null` or `is not null` instead of `== null` or `!= null`.
* Trust the C# null annotations and don't add null checks when the type system says a value cannot be null.

### Building

* Follow the instructions in the repo to build.
* If temporarily introducing warnings during a refactoring, you can add the flag `/p:TreatWarningsAsErrors=false` to your build command to prevent the build from failing. However before you finish your work, you must strive to fix any warnings as well.

In building and testing, never use `dotnet` without extension. Use `dotnet.sh` on Unix, `dotnet.cmd` on Windows.

### Testing

* We use xUnit SDK v3 with Microsoft.Testing.Platform (https://learn.microsoft.com/dotnet/core/testing/microsoft-testing-platform-intro)
* Do not emit "Act", "Arrange" or "Assert" comments.
* We do not use any mocking framework at the moment.
* Copy existing style in nearby files for test method names and capitalization.
<<<<<<< HEAD
* Do not leave newly-added tests commented out. All added tests should be building and passing.
=======
* Do not use Directory.SetCurrentDirectory in tests as it can cause side effects when tests execute concurrently.
>>>>>>> 769f9d55

## Running tests

(1) Build from the root with `build.sh`.
(2) If that produces errors, fix those errors and build again. Repeat until the build is successful.
(3) To then run tests, use a command similar to this `dotnet.sh test tests/Aspire.Seq.Tests/Aspire.Seq.Tests.csproj` (using the path to whatever projects are applicable to the change).

Note that tests for a project can be executed without first building from the root.

(4) To run just certain tests, it's important to include the filter after `--`, for example `dotnet.sh test tests/Aspire.Hosting.Testing.Tests/Aspire.Hosting.Testing.Tests.csproj --no-build --logger "console;verbosity=detailed" -- --filter "TestingBuilderHasAllPropertiesFromRealBuilder"`

### Important: Excluding Quarantined Tests

When running tests in automated environments (including Copilot agent), **always exclude quarantined tests** to avoid false negatives:

```bash
# Correct - excludes quarantined tests (use this in automation)
dotnet.sh test tests/Project.Tests/Project.Tests.csproj -- --filter-not-trait "quarantined=true"

# For specific test filters, combine with quarantine exclusion
dotnet.sh test tests/Project.Tests/Project.Tests.csproj -- --filter "TestName" --filter-not-trait "quarantined=true"
```

Never run all tests without the quarantine filter in automated environments, as this will include flaky tests that are known to fail intermittently.

## Quarantined tests

- Tests that are flaky and don't fail deterministically are marked with the `QuarantinedTest` attribute.
- Such tests are not run as part of the regular tests workflow (`tests.yml`).
    - Instead they are run in the `Outerloop` workflow (`tests-outerloop.yml`).
- A github issue url is used with the attribute

Example: `[QuarantinedTest("..issue url..")]`

## Snapshot Testing with Verify

* We use the Verify library (Verify.XunitV3) for snapshot testing in several test projects.
* Snapshot files are stored in `Snapshots` directories within test projects.
* When tests that use snapshot testing are updated and generate new output, the snapshots need to be accepted.
* Use `dotnet verify accept -y` to accept all pending snapshot changes after running tests.
* The verify tool is available globally as part of the copilot setup.

## Editing resources

The `*.Designer.cs` files are in the repo, but are intended to match same named `*.resx` files. If you add/remove/change resources in a resx, make the matching changes in the `*.Designer.cs` file that matches that resx.<|MERGE_RESOLUTION|>--- conflicted
+++ resolved
@@ -6,12 +6,9 @@
 * Make only high confidence suggestions when reviewing code changes.
 * Always use the latest version C#, currently C# 13 features.
 * Never change global.json unless explicitly asked to.
-<<<<<<< HEAD
 * Never change package.json or package-lock.json files unless explicitly asked to.
 * Never change NuGet.config files unless explicitly asked to.
-=======
 * Don't update files under `*/api/*.cs` (e.g. src/Aspire.Hosting/api/Aspire.Hosting.cs) as they are generated.
->>>>>>> 769f9d55
 
 ## Formatting
 
@@ -42,11 +39,8 @@
 * Do not emit "Act", "Arrange" or "Assert" comments.
 * We do not use any mocking framework at the moment.
 * Copy existing style in nearby files for test method names and capitalization.
-<<<<<<< HEAD
 * Do not leave newly-added tests commented out. All added tests should be building and passing.
-=======
 * Do not use Directory.SetCurrentDirectory in tests as it can cause side effects when tests execute concurrently.
->>>>>>> 769f9d55
 
 ## Running tests
 
