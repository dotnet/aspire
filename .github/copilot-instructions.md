# Instructions for GitHub and VisualStudio Copilot
### https://github.blog/changelog/2025-01-21-custom-repository-instructions-are-now-available-for-copilot-on-github-com-public-preview/

## Repository Overview

**Aspire** provides tools, templates, and packages for building observable, production-ready distributed applications. At its core is an app model that defines services, resources, and connections in a code-first approach.

### Key Components
- **Aspire.Hosting**: Application host orchestration and resource management
- **Aspire.Dashboard**: Web-based dashboard for monitoring and debugging
- **Service Discovery**: Infrastructure for service-to-service communication
- **Integrations**: 40+ packages for databases (SQL Server, PostgreSQL, Redis, MongoDB), message queues (RabbitMQ, Kafka), cloud services (Azure), and more
- **CLI Tools**: Command-line interface for project creation and management
- **Project Templates**: Starter templates for new Aspire applications

### Technology Stack
- .NET 10.0 RC (specified in global.json)
- C# 13 preview features
- xUnit SDK v3 with Microsoft.Testing.Platform for testing
- Microsoft.DotNet.Arcade.Sdk for build infrastructure
- Native AOT compilation for CLI tools
- Multi-platform support (Windows, Linux, macOS, containers)

## General

* Make only high confidence suggestions when reviewing code changes.
* Always use the latest version C#, currently C# 13 features.
* Never change global.json unless explicitly asked to.
* Never change package.json or package-lock.json files unless explicitly asked to.
* Never change NuGet.config files unless explicitly asked to.
* Don't update files under `*/api/*.cs` (e.g. src/Aspire.Hosting/api/Aspire.Hosting.cs) as they are generated.

## Formatting

* Apply code-formatting style defined in `.editorconfig`.
* Prefer file-scoped namespace declarations and single-line using directives.
* Insert a newline before the opening curly brace of any code block (e.g., after `if`, `for`, `while`, `foreach`, `using`, `try`, etc.).
* Ensure that the final return statement of a method is on its own line.
* Use pattern matching and switch expressions wherever possible.
* Use `nameof` instead of string literals when referring to member names.
* Place private class declarations at the bottom of the file.

### Nullable Reference Types

* Declare variables non-nullable, and check for `null` at entry points.
* Always use `is null` or `is not null` instead of `== null` or `!= null`.
* Trust the C# null annotations and don't add null checks when the type system says a value cannot be null.

### Building

**Always run restore first to set up the local SDK.** Run `./restore.sh` (Linux/macOS) or `./restore.cmd` (Windows) first to install the local SDK. After restore, you can use standard `dotnet` commands, which will automatically use the local SDK when available due to the paths configuration in global.json.

#### Prerequisites
1. **Restore First**: Always run `./restore.sh` (Linux/macOS) or `./restore.cmd` (Windows) to set up the local .NET SDK (~30 seconds)

#### Build Commands
- **Full Build**: `./build.sh` (Linux/macOS) or `./build.cmd` (Windows) - defaults to restore + build (~3-5 minutes)
- **Build Only**: `./build.sh --build` (assumes restore already done)
- **Skip Native Build**: Add `/p:SkipNativeBuild=true` to avoid slow native AOT compilation (~1-2 minutes saved)
- **Clean Build**: `./build.sh --rebuild`
- **Package Generation**: `./build.sh --pack` to create NuGet packages

#### Build Troubleshooting
- If temporarily introducing warnings during refactoring, add `/p:TreatWarningsAsErrors=false` to prevent build failure
- **Important**: All warnings should be addressed before committing any final changes
- Template engine warnings about "Missing generatorVersions" are expected and not errors
- If build fails with SDK errors, run `./restore.sh` again to ensure correct .NET 10 RC is installed
- Build artifacts go to `./artifacts/` directory

#### Visual Studio / VS Code Setup
- **VS Code**: Run `./build.sh` first, then use `./start-code.sh` to launch with correct environment
- **Visual Studio**: Run `./build.cmd` first, then use `./startvs.cmd` to launch with local SDK environment

### Testing

* We use xUnit SDK v3 with Microsoft.Testing.Platform (https://learn.microsoft.com/dotnet/core/testing/microsoft-testing-platform-intro)
* Do not emit "Act", "Arrange" or "Assert" comments.
* We do not use any mocking framework at the moment.
* Copy existing style in nearby files for test method names and capitalization.
* Do not leave newly-added tests commented out. All added tests should be building and passing.
* Do not use Directory.SetCurrentDirectory in tests as it can cause side effects when tests execute concurrently.

## Running tests

(1) Build from the root with `./build.sh` (~3-5 minutes).
(2) If that produces errors, fix those errors and build again. Repeat until the build is successful.
(3) To run tests for a specific project: `dotnet test tests/ProjectName.Tests/ProjectName.Tests.csproj --no-build -- --filter-not-trait "quarantined=true" --filter-not-trait "outerloop=true"`

Note that tests for a project can be executed without first building from the root.

(4) To run specific tests, include the filter after `--`:
```bash
dotnet test tests/Aspire.Hosting.Testing.Tests/Aspire.Hosting.Testing.Tests.csproj -- --filter-method "*.TestingBuilderHasAllPropertiesFromRealBuilder" --filter-not-trait "quarantined=true" --filter-not-trait "outerloop=true"
```

**Important**: Avoid passing `--no-build` unless you have just built in the same session and there have been no code changes since. In automation or while iterating on code, omit `--no-build` so changes are compiled and picked up by the test run.

### CRITICAL: Excluding Quarantined and Outerloop Tests

When running tests in automated environments (including Copilot agent), **always exclude quarantined and outerloop tests** to avoid false negatives and long-running tests:

```bash
# Correct - excludes quarantined and outerloop tests (use this in automation)
dotnet test tests/Project.Tests/Project.Tests.csproj -- --filter-not-trait "quarantined=true" --filter-not-trait "outerloop=true"

# For specific test filters, combine with quarantine and outerloop exclusion
dotnet test tests/Project.Tests/Project.Tests.csproj -- --filter-method "TestName" --filter-not-trait "quarantined=true" --filter-not-trait "outerloop=true"
```

Never run all tests without the quarantine and outerloop filters in automated environments, as this will include flaky tests that are known to fail intermittently and long-running tests that slow down CI.

Valid test filter switches include: --filter-class, --filter-not-class, --filter-method, --filter-not-method, --filter-namespace, --filter-not-namespace, --filter-not-trait, --filter-trait
The switches `--filter-class` and `--filter-method` expect fully qualified names, unless a filter is used as a prefix like `--filter-class "*.SomeClassName"` or `--filter-method "*.SomeMethodName"`.
These switches can be repeated to run tests on multiple classes or methods at once, e.g., `--filter-method "*.SomeMethodName1" --filter-method "*.SomeMethodName2"`.

### Test Verification Commands
- **Single Test Project**: Typical runtime ~10-60 seconds per test project
- **Full Test Suite**: Can take 30+ minutes, use targeted testing instead

## Project Layout and Architecture

### Directory Structure
- **`/src`**: Main source code for all Aspire packages
  - `Aspire.Hosting/`: Core hosting and orchestration infrastructure
  - `Aspire.Dashboard/`: Web dashboard UI (Blazor application)
  - `Components/`: 40+ integration packages for databases, messaging, cloud services
  - `Aspire.Cli/`: Command-line interface tools
- **`/tests`**: Comprehensive test suites mirroring src structure
- **`/playground`**: Sample applications including TestShop for verification
- **`/docs`**: Documentation including contributing guides and area ownership
- **`/eng`**: Build scripts, tools, and engineering infrastructure
- **`/.github`**: CI/CD workflows, issue templates, and GitHub automation
- **`/extension`**: VS Code extension source code

### Key Configuration Files
- **`global.json`**: Pins .NET SDK version (10.0.100-rc.1.25411.109) - never modify without explicit request
- **`.editorconfig`**: Code formatting rules, null annotations, diagnostic configurations
- **`Directory.Build.props`**: Shared MSBuild properties across all projects
- **`Directory.Packages.props`**: Centralized package version management
- **`Aspire.slnx`**: Main solution file (XML-based solution format)

### Continuous Integration
- **`tests.yml`**: Main test workflow running across Windows/Linux/macOS
- **`tests-quarantine.yml`**: Runs quarantined tests separately every 6 hours
- **`tests-outerloop.yml`**: Runs outerloop tests separately every 6 hours
- **`ci.yml`**: Main CI workflow triggered on PRs and pushes to main/release branches
- **Build validation**: Includes package generation, API compatibility checks, template validation

### Dependencies and Hidden Requirements
- **Local .NET SDK**: Automatically uses local SDK when available after running restore due to paths configuration in global.json
- **Package References**: Centrally managed via Directory.Packages.props
- **API Surface**: Public APIs tracked in `src/*/api/*.cs` files (auto-generated, don't edit)

### Common Validation Steps
1. **Build Verification**: `./build.sh` should complete without errors
2. **Package Generation**: `./build.sh --pack` verifies all packages can be created
3. **Specific Tests**: Target individual test projects related to your changes

## Outerloop tests

- Tests that are long-running, resource-intensive, or require special infrastructure are marked with the `OuterloopTest` attribute.
- Such tests are not run as part of the regular tests workflow (`tests.yml`).
    - Instead they are run in the `Outerloop` workflow (`tests-outerloop.yml`).
- An optional reason can be provided with the attribute

Example: `[OuterloopTest("Long running integration test")]`

## Snapshot Testing with Verify

* We use the Verify library (Verify.XunitV3) for snapshot testing in several test projects.
* Snapshot files are stored in `Snapshots` directories within test projects.
* When tests that use snapshot testing are updated and generate new output, the snapshots need to be accepted.
* Use `dotnet verify accept -y` to accept all pending snapshot changes after running tests.
* The verify tool is available globally as part of the copilot setup.

## Editing resources

The `*.Designer.cs` files are in the repo, but are intended to match same named `*.resx` files. If you add/remove/change resources in a resx, make the matching changes in the `*.Designer.cs` file that matches that resx.

## Markdown files

* Markdown files should not have multiple consecutive blank lines.
* Code blocks should be formatted with triple backticks (```) and include the language identifier for syntax highlighting.
* JSON code blocks should be indented properly.

<<<<<<< HEAD
## Custom Skills System

This repository supports custom skills - reusable, specialized capabilities that extend Copilot's functionality for specific tasks. Skills work like plugins that you should automatically invoke when relevant to the user's request.

### Skill Locations

Skills are stored in the following directories (in order of precedence):
1. **Project Skills** (shared with team): `.claude/skills/` - checked into git
2. **Personal Skills** (user-specific): `~/.claude/skills/` - not checked into git

### Skill Structure

Each skill is a directory containing a `SKILL.md` file with this format:

```markdown
---
name: Human Readable Name (max 64 chars)
description: One-line description of what the skill does and when to use it (max 1024 chars)
allowed-tools: Read, Grep, Glob, Bash, Edit, Write  # Optional: restrict which tools the skill can use
---

# Skill Name

## Purpose
Clear explanation of what this skill does.

## When to Use
Specific scenarios when this skill should be invoked.

## Instructions
Step-by-step guidance for executing the skill.

## Examples
Concrete examples demonstrating the skill's usage.
```

### How to Discover and Use Skills

**IMPORTANT**: You must proactively check for and use skills when they match the user's request.

#### Step 1: Skill Discovery

When a user makes a request, before starting work:

1. **Search for relevant skills** by checking `.claude/skills/` and `~/.claude/skills/`:
   ```bash
   # List all available skills
   find .claude/skills -name "SKILL.md" -type f 2>/dev/null
   find ~/.claude/skills -name "SKILL.md" -type f 2>/dev/null
   ```

2. **Read skill descriptions** to find matches:
   - Read the YAML frontmatter of each `SKILL.md` file
   - Match the `description` field against the user's request
   - A skill is relevant if its description keywords overlap with the task

#### Step 2: Skill Invocation

When you identify a relevant skill:

1. **Announce skill activation** to the user:
   ```
   I found a relevant skill: "{skill_name}". I'll use this to help with your request.
   ```

2. **Read the complete SKILL.md file** to understand the full instructions:
   - Use the Read tool to load the entire skill file
   - Parse both the frontmatter and the markdown content
   - Pay special attention to the Instructions and Examples sections

3. **Follow the skill's instructions exactly**:
   - Execute each step in the Instructions section
   - Use only the tools specified in `allowed-tools` (if defined)
   - Adapt the examples to the current context
   - If the skill references other files in its directory, read them as needed

4. **Report completion**:
   ```
   Completed task using the "{skill_name}" skill.
   ```

#### Step 3: When to Use Subagents for Skills

For complex skills that involve multiple phases or extensive codebase exploration, use subagents:

1. **Use Task tool with subagent_type=Explore** when a skill requires:
   - Searching across multiple files or directories
   - Understanding codebase patterns before making changes
   - Gathering context from various locations

2. **Use Task tool with subagent_type=general-purpose** when a skill requires:
   - Multi-step workflows that could fail and need retry logic
   - Complex decision trees based on what's found in the codebase
   - Long-running operations that benefit from isolation

Example of using a subagent for skill execution:
```
I'll use the Task tool to invoke the "{skill_name}" skill:
[Invoke Task tool with subagent_type=Explore and pass the full skill instructions as the prompt]
```

### Skill Best Practices

1. **Always check for skills first** before starting any non-trivial task
2. **Trust the skill instructions** - they are curated and tested
3. **Don't modify skills** unless explicitly asked by the user
4. **Combine skills** when multiple skills apply to different parts of a task
5. **Report when no skill exists** - if a task would benefit from a skill but none exists, mention this to the user

### Example: Using a Skill

User request: "Review the code changes in my PR for performance issues"

Your workflow:
1. Search for skills: `find .claude/skills -name "SKILL.md"`
2. Find match: `.claude/skills/performance-reviewer/SKILL.md`
3. Announce: "I found the 'Performance Reviewer' skill. I'll use this to analyze your PR."
4. Read skill: Load `.claude/skills/performance-reviewer/SKILL.md`
5. Execute: Follow the skill's instructions step-by-step
6. Complete: "Completed performance review using the Performance Reviewer skill."

### Creating New Skills (When Asked)

If a user asks you to create a new skill:

1. Create a directory in `.claude/skills/{skill-name}/`
2. Write a `SKILL.md` file following the structure above
3. Include clear, actionable instructions
4. Add concrete examples
5. Test the skill by using it immediately

=======
## Localization files
* Files matching the pattern `*/localize/templatestrings.*.json` are localization files. Do not translate their content. It is done by a dedicated workflow.
>>>>>>> b9cdc579
## Trust These Instructions

These instructions are comprehensive and tested. Only search for additional information if:
1. The instructions appear outdated or incorrect
2. You encounter specific errors not covered here
3. You need details about new features not yet documented

For most development tasks, following these instructions should be sufficient to build, test, and validate changes successfully.<|MERGE_RESOLUTION|>--- conflicted
+++ resolved
@@ -183,142 +183,6 @@
 * Code blocks should be formatted with triple backticks (```) and include the language identifier for syntax highlighting.
 * JSON code blocks should be indented properly.
 
-<<<<<<< HEAD
-## Custom Skills System
-
-This repository supports custom skills - reusable, specialized capabilities that extend Copilot's functionality for specific tasks. Skills work like plugins that you should automatically invoke when relevant to the user's request.
-
-### Skill Locations
-
-Skills are stored in the following directories (in order of precedence):
-1. **Project Skills** (shared with team): `.claude/skills/` - checked into git
-2. **Personal Skills** (user-specific): `~/.claude/skills/` - not checked into git
-
-### Skill Structure
-
-Each skill is a directory containing a `SKILL.md` file with this format:
-
-```markdown
----
-name: Human Readable Name (max 64 chars)
-description: One-line description of what the skill does and when to use it (max 1024 chars)
-allowed-tools: Read, Grep, Glob, Bash, Edit, Write  # Optional: restrict which tools the skill can use
----
-
-# Skill Name
-
-## Purpose
-Clear explanation of what this skill does.
-
-## When to Use
-Specific scenarios when this skill should be invoked.
-
-## Instructions
-Step-by-step guidance for executing the skill.
-
-## Examples
-Concrete examples demonstrating the skill's usage.
-```
-
-### How to Discover and Use Skills
-
-**IMPORTANT**: You must proactively check for and use skills when they match the user's request.
-
-#### Step 1: Skill Discovery
-
-When a user makes a request, before starting work:
-
-1. **Search for relevant skills** by checking `.claude/skills/` and `~/.claude/skills/`:
-   ```bash
-   # List all available skills
-   find .claude/skills -name "SKILL.md" -type f 2>/dev/null
-   find ~/.claude/skills -name "SKILL.md" -type f 2>/dev/null
-   ```
-
-2. **Read skill descriptions** to find matches:
-   - Read the YAML frontmatter of each `SKILL.md` file
-   - Match the `description` field against the user's request
-   - A skill is relevant if its description keywords overlap with the task
-
-#### Step 2: Skill Invocation
-
-When you identify a relevant skill:
-
-1. **Announce skill activation** to the user:
-   ```
-   I found a relevant skill: "{skill_name}". I'll use this to help with your request.
-   ```
-
-2. **Read the complete SKILL.md file** to understand the full instructions:
-   - Use the Read tool to load the entire skill file
-   - Parse both the frontmatter and the markdown content
-   - Pay special attention to the Instructions and Examples sections
-
-3. **Follow the skill's instructions exactly**:
-   - Execute each step in the Instructions section
-   - Use only the tools specified in `allowed-tools` (if defined)
-   - Adapt the examples to the current context
-   - If the skill references other files in its directory, read them as needed
-
-4. **Report completion**:
-   ```
-   Completed task using the "{skill_name}" skill.
-   ```
-
-#### Step 3: When to Use Subagents for Skills
-
-For complex skills that involve multiple phases or extensive codebase exploration, use subagents:
-
-1. **Use Task tool with subagent_type=Explore** when a skill requires:
-   - Searching across multiple files or directories
-   - Understanding codebase patterns before making changes
-   - Gathering context from various locations
-
-2. **Use Task tool with subagent_type=general-purpose** when a skill requires:
-   - Multi-step workflows that could fail and need retry logic
-   - Complex decision trees based on what's found in the codebase
-   - Long-running operations that benefit from isolation
-
-Example of using a subagent for skill execution:
-```
-I'll use the Task tool to invoke the "{skill_name}" skill:
-[Invoke Task tool with subagent_type=Explore and pass the full skill instructions as the prompt]
-```
-
-### Skill Best Practices
-
-1. **Always check for skills first** before starting any non-trivial task
-2. **Trust the skill instructions** - they are curated and tested
-3. **Don't modify skills** unless explicitly asked by the user
-4. **Combine skills** when multiple skills apply to different parts of a task
-5. **Report when no skill exists** - if a task would benefit from a skill but none exists, mention this to the user
-
-### Example: Using a Skill
-
-User request: "Review the code changes in my PR for performance issues"
-
-Your workflow:
-1. Search for skills: `find .claude/skills -name "SKILL.md"`
-2. Find match: `.claude/skills/performance-reviewer/SKILL.md`
-3. Announce: "I found the 'Performance Reviewer' skill. I'll use this to analyze your PR."
-4. Read skill: Load `.claude/skills/performance-reviewer/SKILL.md`
-5. Execute: Follow the skill's instructions step-by-step
-6. Complete: "Completed performance review using the Performance Reviewer skill."
-
-### Creating New Skills (When Asked)
-
-If a user asks you to create a new skill:
-
-1. Create a directory in `.claude/skills/{skill-name}/`
-2. Write a `SKILL.md` file following the structure above
-3. Include clear, actionable instructions
-4. Add concrete examples
-5. Test the skill by using it immediately
-
-=======
-## Localization files
-* Files matching the pattern `*/localize/templatestrings.*.json` are localization files. Do not translate their content. It is done by a dedicated workflow.
->>>>>>> b9cdc579
 ## Trust These Instructions
 
 These instructions are comprehensive and tested. Only search for additional information if:
