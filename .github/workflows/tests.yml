--- conflicted
+++ resolved
@@ -26,8 +26,6 @@
             name: Hosting.Azure
           - project: tests/Aspire.Hosting.Containers.Tests/Aspire.osting.Containers.Tests.csproj
             name: Hosting.Containers
-<<<<<<< HEAD
-=======
           - project: tests/Aspire.Hosting.Elasticsearch.Tests/Aspire.Hosting.Elasticsearch.Tests.csproj
             name: Hosting.Elasticsearch
           - project: tests/Aspire.Hosting.Garnet.Tests/Aspire.Hosting.Garnet.Tests.csproj
@@ -160,7 +158,6 @@
             name: Extensions.ServiceDiscovery.Dns
           - project: tests/Microsoft.Extensions.ServiceDiscovery.Yarp.Tests/Microsoft.Extensions.ServiceDiscovery.Yarp.Tests.csproj
             name: Extensions.ServiceDiscovery.Yarp
->>>>>>> a31dc691
     steps:
       #- name: Checkout code
         #uses: actions/checkout@v4
@@ -278,30 +275,20 @@
           name: testresults-${{ matrix.name }}
           path: testresults/**
 
-<<<<<<< HEAD
-  final-results:
-=======
   results: # This job is used for branch protection. It ensures all the above tests passed
->>>>>>> a31dc691
     if: ${{ always() }}
     runs-on: ubuntu-latest
     name: Final Results
     needs: [test]
     steps:
-<<<<<<< HEAD
-=======
       # get all the test-job-result* artifacts into a single directory
->>>>>>> a31dc691
       - uses: actions/download-artifact@v4
         with:
           pattern: test-job-result-*
           merge-multiple: true
           path: test-job-result
 
-<<<<<<< HEAD
-=======
       # return success if zero result-failed-* files are found
->>>>>>> a31dc691
       - name: Compute result
         run: |
           ls -al test-job-result/
