# Executes all the tests on all the platforms
name: Tests

on:
  workflow_call:
    inputs:
      versionOverrideArg:
        required: false
        type: string

jobs:
  # Duplicated jobs so their dependencies are not blocked on both the
  # setup jobs

  setup_for_tests_lin:
    name: Setup for tests (Linux)
    runs-on: ubuntu-latest
    outputs:
      integrations_tests_matrix: ${{ steps.generate_tests_matrix.outputs.integrations_tests_matrix }}
      templates_tests_matrix: ${{ steps.generate_tests_matrix.outputs.templates_tests_matrix }}
    steps:
      - uses: actions/checkout@11bd71901bbe5b1630ceea73d27597364c9af683 # v4.2.2

      - uses: ./.github/actions/enumerate-tests
        id: generate_tests_matrix
        with:
          includeIntegrations: true
          includeTemplates: true

  setup_for_tests_macos:
    name: Setup for tests (macOS)
    runs-on: macos-latest
    outputs:
      integrations_tests_matrix: ${{ steps.generate_tests_matrix.outputs.integrations_tests_matrix }}
      templates_tests_matrix: ${{ steps.generate_tests_matrix.outputs.templates_tests_matrix }}
    steps:
      - uses: actions/checkout@11bd71901bbe5b1630ceea73d27597364c9af683 # v4.2.2

      - uses: ./.github/actions/enumerate-tests
        id: generate_tests_matrix
        with:
          includeIntegrations: true
          includeTemplates: true

  setup_for_tests_win:
    name: Setup for tests (Windows)
    runs-on: windows-latest
    outputs:
      integrations_tests_matrix: ${{ steps.generate_tests_matrix.outputs.integrations_tests_matrix }}
      templates_tests_matrix: ${{ steps.generate_tests_matrix.outputs.templates_tests_matrix }}
    steps:
      - uses: actions/checkout@11bd71901bbe5b1630ceea73d27597364c9af683 # v4.2.2

      - uses: ./.github/actions/enumerate-tests
        id: generate_tests_matrix
        with:
          includeIntegrations: true
          includeTemplates: true

  build_packages:
    name: Build packages
<<<<<<< HEAD
    if: ${{ github.repository_owner == 'dotnet' }}
    runs-on: ubuntu-latest
    steps:
      - name: Checkout code
        uses: actions/checkout@11bd71901bbe5b1630ceea73d27597364c9af683 # v4.2.2

      - name: Build with packages
        run: ./build.sh -restore -build -ci -pack -bl -p:InstallBrowsersForPlaywright=false -p:SkipTestProjects=true

      - name: Upload built NuGets
        uses: actions/upload-artifact@4cec3d8aa04e39d1a68397de0c4cd6fb9dce8ec1 # v4.6.1
        with:
          name: built-nugets
          path: artifacts/packages

      - name: Upload logs
        uses: actions/upload-artifact@4cec3d8aa04e39d1a68397de0c4cd6fb9dce8ec1 # v4.6.1
        with:
          name: build_packages_logs
          path: artifacts/log
=======
    uses: ./.github/workflows/build-packages.yml
    with:
      versionOverrideArg: ${{ inputs.versionOverrideArg }}
>>>>>>> 44a0a2c2

  integrations_test_lin:
    uses: ./.github/workflows/run-tests.yml
    name: Integrations Linux
    needs: setup_for_tests_lin
    strategy:
      fail-fast: false
      matrix:
        ${{ fromJson(needs.setup_for_tests_lin.outputs.integrations_tests_matrix) }}
    with:
      testShortName: ${{ matrix.shortname }}
      os: "ubuntu-latest"
      # Docker tests are run on linux, and Hosting tests take longer to finish
      testSessionTimeout: ${{ matrix.shortname == 'Hosting' && '25m' || '15m' }}
      extraTestArgs: "--filter-not-trait \"quarantined=true\" --filter-not-trait \"outerloop=true\""
      versionOverrideArg: ${{ inputs.versionOverrideArg }}

  integrations_test_macos:
    uses: ./.github/workflows/run-tests.yml
    name: Integrations macos
    needs: setup_for_tests_macos
    strategy:
      fail-fast: false
      matrix:
        ${{ fromJson(needs.setup_for_tests_macos.outputs.integrations_tests_matrix) }}
    with:
      testShortName: ${{ matrix.shortname }}
      os: "macos-latest"
      extraTestArgs: "--filter-not-trait \"quarantined=true\" --filter-not-trait \"outerloop=true\""
      versionOverrideArg: ${{ inputs.versionOverrideArg }}

  integrations_test_win:
    uses: ./.github/workflows/run-tests.yml
    name: Integrations Windows
    needs: setup_for_tests_win
    strategy:
      fail-fast: false
      matrix:
        ${{ fromJson(needs.setup_for_tests_win.outputs.integrations_tests_matrix) }}
    with:
      testShortName: ${{ matrix.shortname }}
      os: "windows-latest"
      extraTestArgs: "--filter-not-trait \"quarantined=true\" --filter-not-trait \"outerloop=true\""
      versionOverrideArg: ${{ inputs.versionOverrideArg }}

  templates_test_lin:
    name: Templates Linux
    uses: ./.github/workflows/run-tests.yml
    needs: [setup_for_tests_lin, build_packages]
    strategy:
      fail-fast: false
      matrix: ${{ fromJson(needs.setup_for_tests_lin.outputs.templates_tests_matrix) }}
    with:
      testShortName: ${{ matrix.shortname }}
      os: "ubuntu-latest"
      testProjectPath: tests/Aspire.Templates.Tests/Aspire.Templates.Tests.csproj
      testSessionTimeout: 20m
      testHangTimeout: 12m
      extraTestArgs: "--filter-not-trait quarantined=true --filter-not-trait outerloop=true --filter-class Aspire.Templates.Tests.${{ matrix.shortname }}"
      versionOverrideArg: ${{ inputs.versionOverrideArg }}
      requiresNugets: true
      requiresTestSdk: true

  templates_test_macos:
    name: Templates macos
    uses: ./.github/workflows/run-tests.yml
    needs: [setup_for_tests_macos, build_packages]
    strategy:
      fail-fast: false
      matrix: ${{ fromJson(needs.setup_for_tests_macos.outputs.templates_tests_matrix) }}
    with:
      testShortName: ${{ matrix.shortname }}
      os: "macos-latest"
      testProjectPath: tests/Aspire.Templates.Tests/Aspire.Templates.Tests.csproj
      testSessionTimeout: 20m
      testHangTimeout: 12m
      extraTestArgs: "--filter-not-trait quarantined=true --filter-not-trait outerloop=true --filter-class Aspire.Templates.Tests.${{ matrix.shortname }}"
      versionOverrideArg: ${{ inputs.versionOverrideArg }}
      requiresNugets: true
      requiresTestSdk: true

  templates_test_win:
    name: Templates Windows
    uses: ./.github/workflows/run-tests.yml
    needs: [setup_for_tests_win, build_packages]
    strategy:
      fail-fast: false
      matrix: ${{ fromJson(needs.setup_for_tests_win.outputs.templates_tests_matrix) }}
    with:
      testShortName: ${{ matrix.shortname }}
      os: "windows-latest"
      testProjectPath: tests/Aspire.Templates.Tests/Aspire.Templates.Tests.csproj
      testSessionTimeout: 20m
      testHangTimeout: 12m
      extraTestArgs: "--filter-not-trait quarantined=true --filter-not-trait outerloop=true --filter-class Aspire.Templates.Tests.${{ matrix.shortname }}"
      versionOverrideArg: ${{ inputs.versionOverrideArg }}
      requiresNugets: true
      requiresTestSdk: true

  endtoend_tests:
    name: EndToEnd Linux
    uses: ./.github/workflows/run-tests.yml
    needs: build_packages
    with:
      testShortName: EndToEnd
      # EndToEnd is not run on Windows/macOS due to missing Docker support
      os: ubuntu-latest
      testProjectPath: tests/Aspire.EndToEnd.Tests/Aspire.EndToEnd.Tests.csproj
      requiresNugets: true
      versionOverrideArg: ${{ inputs.versionOverrideArg }}

  extension_tests_win:
    name: Run VS Code extension tests (Windows)
    runs-on: windows-latest
    defaults:
      run:
        working-directory: ./extension
    steps:
      - name: Checkout code
        uses: actions/checkout@v2
      - name: Setup Node.js environment
        uses: actions/setup-node@v2
        with:
          node-version: ${{ matrix.node-version }}
      - name: Install dependencies
        run: yarn install
      - name: Run tests
        run: yarn test
      - name: Package VSIX
        run: npx @vscode/vsce package --yarn --pre-release -o out/aspire-extension.vsix
      - name: Upload VSIX
        uses: actions/upload-artifact@4cec3d8aa04e39d1a68397de0c4cd6fb9dce8ec1 # v4.6.1
        with:
          name: aspire-extension
          path: extension/out/aspire-extension.vsix

  results:
    runs-on: ubuntu-latest
    name: Final Test Results
    needs: [
      endtoend_tests,
      extension_tests_win,
      integrations_test_lin,
      integrations_test_macos,
      integrations_test_win,
      templates_test_lin,
      templates_test_macos,
      templates_test_win
    ]
    steps:
      - name: Checkout code
        uses: actions/checkout@11bd71901bbe5b1630ceea73d27597364c9af683 # v4.2.2

      - uses: actions/download-artifact@cc203385981b70ca67e1cc392babf9cc229d5806 # v4.1.9
        with:
          pattern: logs-*-ubuntu-latest
          merge-multiple: true
          path: ${{ github.workspace }}/testresults/ubuntu-latest

      - uses: actions/download-artifact@cc203385981b70ca67e1cc392babf9cc229d5806 # v4.1.9
        with:
          pattern: logs-*-windows-latest
          merge-multiple: true
          path: ${{ github.workspace }}/testresults/windows-latest

      - uses: actions/download-artifact@cc203385981b70ca67e1cc392babf9cc229d5806 # v4.1.9
        with:
          pattern: logs-*-macos-latest
          merge-multiple: true
          path: testresults/macos-latest

      - name: Upload test results
        if: always()
        uses: actions/upload-artifact@4cec3d8aa04e39d1a68397de0c4cd6fb9dce8ec1 # v4.6.1
        with:
          name: All-TestResults
          path: ${{ github.workspace }}/testresults/**/*.trx

      - name: Generate test results summary
        if: always()
        run: >
          ${{ github.workspace }}/dotnet.sh
          run
          --project ${{ github.workspace }}/tools/GenerateTestSummary/GenerateTestSummary.csproj
          --
          ${{ github.workspace }}/testresults
          --combined

      - name: Fail if any dependency failed
        # 'skipped' can be when a transitive dependency fails and the dependent job gets 'skipped'.
        # For example, one of setup_* jobs failing and the Integration test jobs getting 'skipped'
        if: ${{ always() && (contains(needs.*.result, 'failure') || contains(needs.*.result, 'cancelled') || contains(needs.*.result, 'skipped')) }}
        run: |
          echo "One or more dependent jobs failed."
          exit 1<|MERGE_RESOLUTION|>--- conflicted
+++ resolved
@@ -59,32 +59,9 @@
 
   build_packages:
     name: Build packages
-<<<<<<< HEAD
-    if: ${{ github.repository_owner == 'dotnet' }}
-    runs-on: ubuntu-latest
-    steps:
-      - name: Checkout code
-        uses: actions/checkout@11bd71901bbe5b1630ceea73d27597364c9af683 # v4.2.2
-
-      - name: Build with packages
-        run: ./build.sh -restore -build -ci -pack -bl -p:InstallBrowsersForPlaywright=false -p:SkipTestProjects=true
-
-      - name: Upload built NuGets
-        uses: actions/upload-artifact@4cec3d8aa04e39d1a68397de0c4cd6fb9dce8ec1 # v4.6.1
-        with:
-          name: built-nugets
-          path: artifacts/packages
-
-      - name: Upload logs
-        uses: actions/upload-artifact@4cec3d8aa04e39d1a68397de0c4cd6fb9dce8ec1 # v4.6.1
-        with:
-          name: build_packages_logs
-          path: artifacts/log
-=======
     uses: ./.github/workflows/build-packages.yml
     with:
       versionOverrideArg: ${{ inputs.versionOverrideArg }}
->>>>>>> 44a0a2c2
 
   integrations_test_lin:
     uses: ./.github/workflows/run-tests.yml
