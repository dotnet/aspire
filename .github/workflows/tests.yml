name: Integration

on:
  pull_request:
    branches:
      - main
      - 'release/**'

concurrency:
  group: ${{ github.workflow }}-${{ github.ref }}
  cancel-in-progress: true

jobs:
  # Duplicated jobs so their dependencies are not blocked on both the
  # setup jobs

  setup_for_tests:
    name: Setup for tests
    runs-on: ubuntu-latest
    outputs:
      tests_matrix: ${{ steps.generate_test_matrix.outputs.tests_matrix }}
    steps:
<<<<<<< HEAD
      - uses: actions/checkout@11bd71901bbe5b1630ceea73d27597364c9af683 # v4.2.2
        env:
          DISABLE_PLAYWRIGHT_TESTS: true

=======
      - uses: actions/checkout@v4
>>>>>>> 32f2f24f
      - uses: ./.github/actions/enumerate-tests
        id: generate_test_matrix

  test:
    uses: ./.github/workflows/run-tests.yml
    name: ${{ matrix.os.title }}
    needs: setup_for_tests
    strategy:
      fail-fast: false
      matrix: ${{ fromJson(needs.setup_for_tests.outputs.tests_matrix) }}
    with:
      testShortName: ${{ matrix.shortname }}
      os: ${{ matrix.os.name }}
      requiresNugets: ${{ matrix.shortname == 'EndToEnd' }}

  results: # This job is used for branch protection. It ensures all the above tests passed
    if: ${{ always() }}
    runs-on: ubuntu-latest
    name: Integration Results
    needs: [test]
    steps:
      # get all the test-job-result* artifacts into a single directory
      - uses: actions/download-artifact@cc203385981b70ca67e1cc392babf9cc229d5806 # v4.1.9
        with:
          pattern: test-job-result-*
          merge-multiple: true
          path: test-job-result

      - uses: actions/download-artifact@cc203385981b70ca67e1cc392babf9cc229d5806 # v4.1.9
        with:
          pattern: logs-*-ubuntu-latest
          merge-multiple: true
          path: testresults/ubuntu-latest

      - uses: actions/download-artifact@cc203385981b70ca67e1cc392babf9cc229d5806 # v4.1.9
        with:
          pattern: logs-*-windows-latest
          merge-multiple: true
          path: testresults/windows-latest

      - name: Upload test results
        if: always()
        uses: actions/upload-artifact@4cec3d8aa04e39d1a68397de0c4cd6fb9dce8ec1 # v4.6.1
        with:
          name: Integration-TestResults
          path: testresults/**/*.trx

      # return success if zero result-failed-* files are found
      - name: Compute result
        run: |
          [ 0 -eq $(find test-job-result -name 'result-failed-*' | wc -l) ]<|MERGE_RESOLUTION|>--- conflicted
+++ resolved
@@ -20,14 +20,7 @@
     outputs:
       tests_matrix: ${{ steps.generate_test_matrix.outputs.tests_matrix }}
     steps:
-<<<<<<< HEAD
-      - uses: actions/checkout@11bd71901bbe5b1630ceea73d27597364c9af683 # v4.2.2
-        env:
-          DISABLE_PLAYWRIGHT_TESTS: true
-
-=======
       - uses: actions/checkout@v4
->>>>>>> 32f2f24f
       - uses: ./.github/actions/enumerate-tests
         id: generate_test_matrix
 
