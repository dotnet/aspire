# Executes outerloop tests
name: Outerloop Tests

on:
  workflow_dispatch:
  schedule:
    - cron: '0 2 * * *' # Daily at 02:00 UTC

concurrency:
  group: ${{ github.workflow }}-${{ github.ref }}
  cancel-in-progress: true

jobs:
<<<<<<< HEAD

  generate_tests_matrix:
    name: Generate test runsheet
    runs-on: windows-latest
    if: ${{ github.repository_owner == 'dotnet' }}
    outputs:
      runsheet: ${{ steps.generate_tests_matrix.outputs.runsheet }}
    steps:
      - uses: actions/checkout@11bd71901bbe5b1630ceea73d27597364c9af683 # v4.2.2

      # We need to build the whole solution, so that we can interrogate each test project
      # and find out whether it contains any quarantined tests.
      - name: Build the solution
        run: |
          ./build.cmd -restore -build -c Release -ci /p:GeneratePackageOnBuild=false /p:InstallBrowsersForPlaywright=false

      - name: Generate test runsheet
        id: generate_tests_matrix
        run: |
          ./build.cmd -test /p:TestRunnerName=QuarantinedTestRunsheetBuilder /p:RunQuarantinedTests=true -c Release -ci /p:Restore=false /p:Build=false /bl:./artifacts/log/Release/runsheet.binlog

      - name: Upload logs, and test results
        if: ${{ always() }}
        uses: actions/upload-artifact@4cec3d8aa04e39d1a68397de0c4cd6fb9dce8ec1 # v4.6.1
        with:
          name: logs-runsheet
          path: |
            ${{ github.workspace }}/artifacts/log/*/runsheet.binlog
            ${{ github.workspace }}/artifacts/log/*/TestLogs/**
            ${{ github.workspace }}/artifacts/tmp/*/combined_runsheet.json
          retention-days: 5

  run_tests:
    name: Test
    needs: generate_tests_matrix
    strategy:
      fail-fast: false
      matrix:
        tests: ${{ fromJson(needs.generate_tests_matrix.outputs.runsheet) }}

    runs-on: ${{ matrix.tests.os }} # Use the OS from the matrix
    if: ${{ github.repository_owner == 'dotnet' }}

    steps:
      - uses: actions/checkout@11bd71901bbe5b1630ceea73d27597364c9af683 # v4.2.2

      - name: Trust HTTPS development certificate (Linux)
        if: matrix.tests.os == 'ubuntu-latest'
        run: ./dotnet.sh dev-certs https --trust

      - name: Setup vars (Linux)
        if: ${{ matrix.tests.os == 'ubuntu-latest' || matrix.tests.os == 'macos-latest' }}
        run: |
          echo "DOTNET_SCRIPT=./dotnet.sh" >> $GITHUB_ENV

      - name: Setup vars (Windows)
        if: ${{ matrix.tests.os == 'windows-latest' }}
        run: |
          echo "DOTNET_SCRIPT=.\dotnet.cmd" >> $env:GITHUB_ENV

      - name: Test ${{ matrix.tests.label }}
        env:
          DCP_DIAGNOSTICS_LOG_LEVEL: debug
          DCP_DIAGNOSTICS_LOG_FOLDER: ${{ github.workspace }}/testresults/dcp
        run: |
          ${{ matrix.tests.command }}

      - name: Upload logs, and test results
        id: upload-logs
        if: always()
        uses: actions/upload-artifact@4cec3d8aa04e39d1a68397de0c4cd6fb9dce8ec1 # v4.6.1
        with:
          name: ${{ matrix.tests.project }}-${{ matrix.tests.os }}-logs
          path: |
            ${{ github.workspace }}/testresults/**
            ${{ github.workspace }}/artifacts/log/*/TestLogs/**/*.log
            ${{ github.workspace }}/artifacts/TestResults/*/*.trx
          # Longer retention time to allow scanning runs for quarantined test results
          retention-days: 30

      - name: Generate test results summary
        if: always()
        shell: pwsh
        run: |
          if (Test-Path "${{ github.workspace }}/artifacts/TestResults") {
            & ${{ env.DOTNET_SCRIPT }} run --project "${{ github.workspace }}/tools/GenerateTestSummary/GenerateTestSummary.csproj" -- "${{ github.workspace }}/artifacts/TestResults" -u "${{ steps.upload-logs.outputs.artifact-url }}"
          }

  results:
    if: ${{ always() && github.repository_owner == 'dotnet' }}
    runs-on: ubuntu-latest
    name: Final Results
    needs: run_tests
    steps:
      - uses: actions/checkout@11bd71901bbe5b1630ceea73d27597364c9af683 # v4.2.2

      # get all the test logs artifacts into a single directory
      - uses: actions/download-artifact@cc203385981b70ca67e1cc392babf9cc229d5806 # v4.1.9
        with:
          pattern: '*-logs'
          path: ${{ github.workspace }}/artifacts/all-logs

      # Organize the .trx files by OS
      - name: Organize test results by OS
        shell: pwsh
        run: |
          $logDirectory = "${{ github.workspace }}/artifacts/all-logs"

          # Create OS-specific directories
          New-Item -ItemType Directory -Path "${{ github.workspace }}/testresults/ubuntu-latest" -Force
          New-Item -ItemType Directory -Path "${{ github.workspace }}/testresults/windows-latest" -Force
          New-Item -ItemType Directory -Path "${{ github.workspace }}/testresults/macos-latest" -Force

          # Find all .trx files
          $trxFiles = Get-ChildItem -Path $logDirectory -Filter *.trx -Recurse

          # Copy each .trx file to the appropriate OS folder
          foreach ($trxFile in $trxFiles) {
              if ($trxFile.FullName -match "ubuntu") {
                  Copy-Item -Path $trxFile.FullName -Destination "${{ github.workspace }}/testresults/ubuntu-latest/" -Force
              } elseif ($trxFile.FullName -match "windows") {
                  Copy-Item -Path $trxFile.FullName -Destination "${{ github.workspace }}/testresults/windows-latest/" -Force
              } elseif ($trxFile.FullName -match "macos") {
                  Copy-Item -Path $trxFile.FullName -Destination "${{ github.workspace }}/testresults/macos-latest/" -Force
              }
          }

      - name: Generate test results summary
        if: always()
        run: >
          ${{ github.workspace }}/dotnet.sh
          run
          --project ${{ github.workspace }}/tools/GenerateTestSummary/GenerateTestSummary.csproj
          --
          ${{ github.workspace }}/testresults
          --combined
=======
  outerloop_tests:
    uses: ./.github/workflows/specialized-test-runner.yml
    with:
      testRunnerName: "OuterloopTestRunsheetBuilder"
      extraRunSheetBuilderArgs: "-p:RunOuterloopTests=true"
      extraTestArgs: "--filter-trait outerloop=true"
      enablePlaywrightInstall: true
>>>>>>> 44a0a2c2
<|MERGE_RESOLUTION|>--- conflicted
+++ resolved
@@ -11,149 +11,10 @@
   cancel-in-progress: true
 
 jobs:
-<<<<<<< HEAD
-
-  generate_tests_matrix:
-    name: Generate test runsheet
-    runs-on: windows-latest
-    if: ${{ github.repository_owner == 'dotnet' }}
-    outputs:
-      runsheet: ${{ steps.generate_tests_matrix.outputs.runsheet }}
-    steps:
-      - uses: actions/checkout@11bd71901bbe5b1630ceea73d27597364c9af683 # v4.2.2
-
-      # We need to build the whole solution, so that we can interrogate each test project
-      # and find out whether it contains any quarantined tests.
-      - name: Build the solution
-        run: |
-          ./build.cmd -restore -build -c Release -ci /p:GeneratePackageOnBuild=false /p:InstallBrowsersForPlaywright=false
-
-      - name: Generate test runsheet
-        id: generate_tests_matrix
-        run: |
-          ./build.cmd -test /p:TestRunnerName=QuarantinedTestRunsheetBuilder /p:RunQuarantinedTests=true -c Release -ci /p:Restore=false /p:Build=false /bl:./artifacts/log/Release/runsheet.binlog
-
-      - name: Upload logs, and test results
-        if: ${{ always() }}
-        uses: actions/upload-artifact@4cec3d8aa04e39d1a68397de0c4cd6fb9dce8ec1 # v4.6.1
-        with:
-          name: logs-runsheet
-          path: |
-            ${{ github.workspace }}/artifacts/log/*/runsheet.binlog
-            ${{ github.workspace }}/artifacts/log/*/TestLogs/**
-            ${{ github.workspace }}/artifacts/tmp/*/combined_runsheet.json
-          retention-days: 5
-
-  run_tests:
-    name: Test
-    needs: generate_tests_matrix
-    strategy:
-      fail-fast: false
-      matrix:
-        tests: ${{ fromJson(needs.generate_tests_matrix.outputs.runsheet) }}
-
-    runs-on: ${{ matrix.tests.os }} # Use the OS from the matrix
-    if: ${{ github.repository_owner == 'dotnet' }}
-
-    steps:
-      - uses: actions/checkout@11bd71901bbe5b1630ceea73d27597364c9af683 # v4.2.2
-
-      - name: Trust HTTPS development certificate (Linux)
-        if: matrix.tests.os == 'ubuntu-latest'
-        run: ./dotnet.sh dev-certs https --trust
-
-      - name: Setup vars (Linux)
-        if: ${{ matrix.tests.os == 'ubuntu-latest' || matrix.tests.os == 'macos-latest' }}
-        run: |
-          echo "DOTNET_SCRIPT=./dotnet.sh" >> $GITHUB_ENV
-
-      - name: Setup vars (Windows)
-        if: ${{ matrix.tests.os == 'windows-latest' }}
-        run: |
-          echo "DOTNET_SCRIPT=.\dotnet.cmd" >> $env:GITHUB_ENV
-
-      - name: Test ${{ matrix.tests.label }}
-        env:
-          DCP_DIAGNOSTICS_LOG_LEVEL: debug
-          DCP_DIAGNOSTICS_LOG_FOLDER: ${{ github.workspace }}/testresults/dcp
-        run: |
-          ${{ matrix.tests.command }}
-
-      - name: Upload logs, and test results
-        id: upload-logs
-        if: always()
-        uses: actions/upload-artifact@4cec3d8aa04e39d1a68397de0c4cd6fb9dce8ec1 # v4.6.1
-        with:
-          name: ${{ matrix.tests.project }}-${{ matrix.tests.os }}-logs
-          path: |
-            ${{ github.workspace }}/testresults/**
-            ${{ github.workspace }}/artifacts/log/*/TestLogs/**/*.log
-            ${{ github.workspace }}/artifacts/TestResults/*/*.trx
-          # Longer retention time to allow scanning runs for quarantined test results
-          retention-days: 30
-
-      - name: Generate test results summary
-        if: always()
-        shell: pwsh
-        run: |
-          if (Test-Path "${{ github.workspace }}/artifacts/TestResults") {
-            & ${{ env.DOTNET_SCRIPT }} run --project "${{ github.workspace }}/tools/GenerateTestSummary/GenerateTestSummary.csproj" -- "${{ github.workspace }}/artifacts/TestResults" -u "${{ steps.upload-logs.outputs.artifact-url }}"
-          }
-
-  results:
-    if: ${{ always() && github.repository_owner == 'dotnet' }}
-    runs-on: ubuntu-latest
-    name: Final Results
-    needs: run_tests
-    steps:
-      - uses: actions/checkout@11bd71901bbe5b1630ceea73d27597364c9af683 # v4.2.2
-
-      # get all the test logs artifacts into a single directory
-      - uses: actions/download-artifact@cc203385981b70ca67e1cc392babf9cc229d5806 # v4.1.9
-        with:
-          pattern: '*-logs'
-          path: ${{ github.workspace }}/artifacts/all-logs
-
-      # Organize the .trx files by OS
-      - name: Organize test results by OS
-        shell: pwsh
-        run: |
-          $logDirectory = "${{ github.workspace }}/artifacts/all-logs"
-
-          # Create OS-specific directories
-          New-Item -ItemType Directory -Path "${{ github.workspace }}/testresults/ubuntu-latest" -Force
-          New-Item -ItemType Directory -Path "${{ github.workspace }}/testresults/windows-latest" -Force
-          New-Item -ItemType Directory -Path "${{ github.workspace }}/testresults/macos-latest" -Force
-
-          # Find all .trx files
-          $trxFiles = Get-ChildItem -Path $logDirectory -Filter *.trx -Recurse
-
-          # Copy each .trx file to the appropriate OS folder
-          foreach ($trxFile in $trxFiles) {
-              if ($trxFile.FullName -match "ubuntu") {
-                  Copy-Item -Path $trxFile.FullName -Destination "${{ github.workspace }}/testresults/ubuntu-latest/" -Force
-              } elseif ($trxFile.FullName -match "windows") {
-                  Copy-Item -Path $trxFile.FullName -Destination "${{ github.workspace }}/testresults/windows-latest/" -Force
-              } elseif ($trxFile.FullName -match "macos") {
-                  Copy-Item -Path $trxFile.FullName -Destination "${{ github.workspace }}/testresults/macos-latest/" -Force
-              }
-          }
-
-      - name: Generate test results summary
-        if: always()
-        run: >
-          ${{ github.workspace }}/dotnet.sh
-          run
-          --project ${{ github.workspace }}/tools/GenerateTestSummary/GenerateTestSummary.csproj
-          --
-          ${{ github.workspace }}/testresults
-          --combined
-=======
   outerloop_tests:
     uses: ./.github/workflows/specialized-test-runner.yml
     with:
       testRunnerName: "OuterloopTestRunsheetBuilder"
       extraRunSheetBuilderArgs: "-p:RunOuterloopTests=true"
       extraTestArgs: "--filter-trait outerloop=true"
-      enablePlaywrightInstall: true
->>>>>>> 44a0a2c2
+      enablePlaywrightInstall: true