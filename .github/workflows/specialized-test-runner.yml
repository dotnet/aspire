# Reusable workflow for running specialized test suites (quarantined and outerloop tests)
name: Specialized Test Runner

on:
  workflow_call:
    inputs:
      testRunnerName:
        required: true
        type: string
        description: 'Arcade test runner name'
      extraRunSheetBuilderArgs:
        required: false
        type: string
      extraTestArgs:
        required: false
        type: string
      # Controls whether to install Playwright browsers during project build
      enablePlaywrightInstall:
        required: true
        type: boolean
        default: false
      # When true, ignores test failures and checks if .trx files have nonzero test count
      ignoreTestFailures:
        required: false
        type: boolean
        default: false

jobs:

  generate_tests_matrix:
    name: Generate test runsheet
    runs-on: ubuntu-latest
    if: ${{ github.repository_owner == 'dotnet' }}
    outputs:
      runsheet: ${{ steps.generate_tests_matrix.outputs.runsheet }}
    steps:
      - uses: actions/checkout@11bd71901bbe5b1630ceea73d27597364c9af683 # v4.2.2

<<<<<<< HEAD
      - name: du -sh
        if: ${{ always() }}
        run: |-
          df -h
          du -d 1 -h ${{ github.workspace }}

      # We need to build the whole solution, so that we can interrogate each test project
=======
      - name: Show disk usage before build
        run: |-
          df -h
          du -sh ${{ github.workspace }}

      # We need to build test projects, so that we can interrogate each test project
>>>>>>> 916f9333
      # and find out whether it contains any tests of the specified type.
      # We use BuildTestsOnly=true to reduce disk space usage by skipping src, playground, and pack projects.
      - name: Build the solution
        run: >
          ./build.sh
          --restore
          --build
          -c Release
          /p:BuildTestsOnly=true
          /p:GeneratePackageOnBuild=false
          /p:InstallBrowsersForPlaywright=false

      - name: Generate test runsheet
        id: generate_tests_matrix
        env:
          GITHUB_EVENT_NAME: ${{ github.event_name }}
        run: >
          ./build.sh
          --test
          /p:TestRunnerName=${{ inputs.testRunnerName }}
          ${{ inputs.extraRunSheetBuilderArgs }}
          -c Release
          /p:Restore=false
          /p:Build=false
          /p:InstallBrowsersForPlaywright=false
          /bl:${{ github.workspace }}/artifacts/log/Release/runsheet.binlog

<<<<<<< HEAD
      - name: du -sh
=======
      - name: Show disk usage after build
>>>>>>> 916f9333
        if: ${{ always() }}
        run: |-
          df -h
          du -d 1 -h ~/.nuget/packages
          du -d 1 -h ${{ github.workspace }}
          du -d 1 -h ${{ github.workspace }}/artifacts

      - name: Upload logs, and test results
        if: ${{ always() }}
        uses: actions/upload-artifact@4cec3d8aa04e39d1a68397de0c4cd6fb9dce8ec1 # v4.6.1
        with:
          name: logs-runsheet
          path: |
            ${{ github.workspace }}/artifacts/log/*/runsheet.binlog
            ${{ github.workspace }}/artifacts/log/*/TestLogs/**
            ${{ github.workspace }}/artifacts/tmp/*/combined_runsheet.json
          retention-days: 5

  build_packages:
    name: Build packages
    if: ${{ github.repository_owner == 'dotnet' }}
    uses: ./.github/workflows/build-packages.yml

  run_tests:
    name: Test
    needs: [generate_tests_matrix, build_packages]
    strategy:
      fail-fast: false
      matrix:
        tests: ${{ fromJson(needs.generate_tests_matrix.outputs.runsheet) }}
    if: ${{ github.repository_owner == 'dotnet' }}
    uses: ./.github/workflows/run-tests.yml
    with:
      testShortName: ${{ matrix.tests.project }}
      requiresNugets: ${{ matrix.tests.requiresNugets == true }}
      requiresTestSdk: ${{ matrix.tests.requiresTestSdk == true }}
      os: ${{ matrix.tests.os }}
      enablePlaywrightInstall: ${{ inputs.enablePlaywrightInstall }}
      extraTestArgs: ${{ inputs.extraTestArgs }}
      ignoreTestFailures: ${{ inputs.ignoreTestFailures }}

  results:
    if: ${{ always() && github.repository_owner == 'dotnet' }}
    runs-on: ubuntu-latest
    name: Final Results
    needs: [generate_tests_matrix, build_packages, run_tests]
    steps:
      - uses: actions/checkout@11bd71901bbe5b1630ceea73d27597364c9af683 # v4.2.2

      # Check if there were no tests to run
      - name: Check if tests were run
        id: check_tests
        run: |
          if [ "${{ needs.generate_tests_matrix.outputs.runsheet }}" = "[]" ]; then
            echo "No tests found for this test type"
            echo "tests_run=false" >> $GITHUB_OUTPUT
          else
            echo "tests_run=true" >> $GITHUB_OUTPUT
          fi

      # get all the test logs artifacts into a single directory
      - uses: actions/download-artifact@cc203385981b70ca67e1cc392babf9cc229d5806 # v4.1.9
        if: steps.check_tests.outputs.tests_run == 'true'
        with:
          pattern: 'logs-*'
          path: ${{ github.workspace }}/artifacts/all-logs

      # Organize the .trx files by OS
      - name: Organize test results by OS
        if: steps.check_tests.outputs.tests_run == 'true'
        shell: pwsh
        run: |
          $logDirectory = "${{ github.workspace }}/artifacts/all-logs"

          # Create OS-specific directories
          New-Item -ItemType Directory -Path "${{ github.workspace }}/testresults/ubuntu-latest" -Force
          New-Item -ItemType Directory -Path "${{ github.workspace }}/testresults/windows-latest" -Force
          New-Item -ItemType Directory -Path "${{ github.workspace }}/testresults/macos-latest" -Force

          # Find all .trx files
          $trxFiles = Get-ChildItem -Path $logDirectory -Filter *.trx -Recurse

          # Copy each .trx file to the appropriate OS folder
          foreach ($trxFile in $trxFiles) {
              if ($trxFile.FullName -match "ubuntu") {
                  Copy-Item -Path $trxFile.FullName -Destination "${{ github.workspace }}/testresults/ubuntu-latest/" -Force
              } elseif ($trxFile.FullName -match "windows") {
                  Copy-Item -Path $trxFile.FullName -Destination "${{ github.workspace }}/testresults/windows-latest/" -Force
              } elseif ($trxFile.FullName -match "macos") {
                  Copy-Item -Path $trxFile.FullName -Destination "${{ github.workspace }}/testresults/macos-latest/" -Force
              }
          }

      - name: Generate test results summary
        if: steps.check_tests.outputs.tests_run == 'true'
        run: >
          ${{ github.workspace }}/dotnet.sh
          run
          --project ${{ github.workspace }}/tools/GenerateTestSummary/GenerateTestSummary.csproj
          --
          ${{ github.workspace }}/testresults
          --combined

      - name: Fail if any dependency failed
        # 'skipped' can be when a transitive dependency fails and the dependent job gets 'skipped'.
        # For example, one of setup_* jobs failing and the Integration test jobs getting 'skipped'
        if: ${{ always() && (contains(needs.*.result, 'failure') || contains(needs.*.result, 'cancelled') || contains(needs.*.result, 'skipped')) }}
        run: |
          echo "One or more dependent jobs failed."
          exit 1<|MERGE_RESOLUTION|>--- conflicted
+++ resolved
@@ -36,22 +36,12 @@
     steps:
       - uses: actions/checkout@11bd71901bbe5b1630ceea73d27597364c9af683 # v4.2.2
 
-<<<<<<< HEAD
-      - name: du -sh
-        if: ${{ always() }}
-        run: |-
-          df -h
-          du -d 1 -h ${{ github.workspace }}
-
-      # We need to build the whole solution, so that we can interrogate each test project
-=======
       - name: Show disk usage before build
         run: |-
           df -h
           du -sh ${{ github.workspace }}
 
       # We need to build test projects, so that we can interrogate each test project
->>>>>>> 916f9333
       # and find out whether it contains any tests of the specified type.
       # We use BuildTestsOnly=true to reduce disk space usage by skipping src, playground, and pack projects.
       - name: Build the solution
@@ -79,11 +69,7 @@
           /p:InstallBrowsersForPlaywright=false
           /bl:${{ github.workspace }}/artifacts/log/Release/runsheet.binlog
 
-<<<<<<< HEAD
-      - name: du -sh
-=======
       - name: Show disk usage after build
->>>>>>> 916f9333
         if: ${{ always() }}
         run: |-
           df -h
