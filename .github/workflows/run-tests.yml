--- conflicted
+++ resolved
@@ -16,11 +16,7 @@
       testSessionTimeout:
         required: false
         type: string
-<<<<<<< HEAD
-        default: "10m"
-=======
-        default: "900000"
->>>>>>> 7804aea8
+        default: "15m"
       testHangTimeout:
         required: false
         type: string
