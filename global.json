{
  "sdk": {
<<<<<<< HEAD
    "version": "8.0.300",
=======
    "version": "8.0.303",
>>>>>>> 2ce48001
    "rollForward": "major",
    "allowPrerelease": true
  },
  "tools": {
<<<<<<< HEAD
    "dotnet": "8.0.300"
=======
    "dotnet": "8.0.303"
>>>>>>> 2ce48001
  },
  "msbuild-sdks": {
    "Microsoft.DotNet.Arcade.Sdk": "8.0.0-beta.24376.1",
    "Microsoft.DotNet.Helix.Sdk": "8.0.0-beta.24376.1",
    "Microsoft.DotNet.SharedFramework.Sdk": "8.0.0-beta.24376.1",
    "Microsoft.Build.NoTargets": "3.7.0"
  }
}<|MERGE_RESOLUTION|>--- conflicted
+++ resolved
@@ -1,19 +1,11 @@
 {
   "sdk": {
-<<<<<<< HEAD
-    "version": "8.0.300",
-=======
     "version": "8.0.303",
->>>>>>> 2ce48001
     "rollForward": "major",
     "allowPrerelease": true
   },
   "tools": {
-<<<<<<< HEAD
-    "dotnet": "8.0.300"
-=======
     "dotnet": "8.0.303"
->>>>>>> 2ce48001
   },
   "msbuild-sdks": {
     "Microsoft.DotNet.Arcade.Sdk": "8.0.0-beta.24376.1",
