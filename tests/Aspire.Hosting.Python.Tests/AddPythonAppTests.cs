--- conflicted
+++ resolved
@@ -551,13 +551,8 @@
     public void WithVirtualEnvironment_UsesAppHostDirectoryWhenVenvOnlyExistsThere()
     {
         using var builder = TestDistributedApplicationBuilder.Create().WithTestAndResourceLogging(outputHelper);
-<<<<<<< HEAD
-        using var tempAppDir = new TempDirectory();
-
-=======
         using var tempAppDir = new TestTempDirectory();
-        
->>>>>>> b4cc868a
+
         // Create app directory as a subdirectory of AppHost (realistic scenario)
         var appDirName = "python-app";
         var appDirPath = Path.Combine(builder.AppHostDirectory, appDirName);
@@ -2323,7 +2318,7 @@
         // Verify the app does NOT wait for the installer
         var pythonAppResource = appModel.Resources.OfType<PythonAppResource>().Single();
         var waitAnnotations = pythonAppResource.Annotations.OfType<WaitAnnotation>().ToList();
-        
+
         // Should not wait for installer, only for venv creator
         Assert.All(waitAnnotations, wait => Assert.NotEqual(installerResource, wait.Resource));
     }
@@ -2356,7 +2351,7 @@
         // Verify the app does NOT wait for the installer
         var pythonAppResource = appModel.Resources.OfType<PythonAppResource>().Single();
         var waitAnnotations = pythonAppResource.Annotations.OfType<WaitAnnotation>().ToList();
-        
+
         // Should not have any wait annotations since uv doesn't create venv
         Assert.Empty(waitAnnotations);
     }
