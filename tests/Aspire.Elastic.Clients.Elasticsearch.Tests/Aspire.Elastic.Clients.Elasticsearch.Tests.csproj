--- conflicted
+++ resolved
@@ -1,15 +1,11 @@
 <Project Sdk="Microsoft.NET.Sdk">
 
   <PropertyGroup>
-<<<<<<< HEAD
     <TargetFramework>$(DefaultTargetFramework)</TargetFramework>
-=======
-    <TargetFramework>$(NetCurrent)</TargetFramework>
 
     <!-- Issue: https://github.com/dotnet/aspire/issues/5634 -->
     <SkipTests Condition="'$(ContinuousIntegrationBuild)' == 'true'">true</SkipTests>
     <RunTestsOnHelix>false</RunTestsOnHelix>
->>>>>>> 68ec8ead
   </PropertyGroup>
 
   <ItemGroup>
