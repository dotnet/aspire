--- conflicted
+++ resolved
@@ -22,11 +22,7 @@
     // - Linux - Local, or CI: always assume that docker is installed
     public static bool IsSupported =>
         !OperatingSystem.IsWindows() ||
-<<<<<<< HEAD
-        (!PlatformDetection.IsRunningOnBuildMachine && !PlatformDetection.IsRunningOnHelix);
-=======
         !PlatformDetection.IsRunningOnCI;
->>>>>>> a2e7e4bb
 
     public string? Reason { get; init; }
     public RequiresDockerAttribute(string? reason = null)
