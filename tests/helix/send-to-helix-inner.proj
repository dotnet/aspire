<Project Sdk="Microsoft.DotNet.Helix.Sdk">
  <!-- this project is built multiple times, once per test-category. For example: basictests, endtoendtests. -->

  <PropertyGroup>
    <Language>msbuild</Language>

    <_workItemTimeout>00:20:00</_workItemTimeout>

    <IncludeDotNetCli>true</IncludeDotNetCli>
    <DotNetCliPackageType>sdk</DotNetCliPackageType>
    <NeedsCreateDotNetDevScripts Condition="'$(OS)' != 'Windows_NT'">true</NeedsCreateDotNetDevScripts>
    <HasDocker Condition="'$(OS)' != 'Windows_NT'">true</HasDocker>
    <!-- Disable playwright tests on helix/linux. Issue: https://github.com/dotnet/aspire/issues/4921 -->
    <DisablePlaywrightTests Condition="'$(OS)' != 'Windows_NT'">true</DisablePlaywrightTests>

    <DotNetCliVersion>$(DotNetSdkPreviousVersionForTesting)</DotNetCliVersion>

    <!-- dotnet-coverage tool version -->
    <_DotNetToolJsonPath>$(RepoRoot).config/dotnet-tools.json</_DotNetToolJsonPath>
    <_DotNetToolJsonContent>$([System.IO.File]::ReadAllText($(_DotNetToolJsonPath)))</_DotNetToolJsonContent>

    <_AzureFunctionsCliUrl Condition="'$(OS)' == 'Windows_NT'">https://github.com/Azure/azure-functions-core-tools/releases/download/4.0.6280/Azure.Functions.Cli.min.win-x64_net8.4.0.6280.zip</_AzureFunctionsCliUrl>
    <_AzureFunctionsCliUrl Condition="'$(OS)' != 'Windows_NT'">https://github.com/Azure/azure-functions-core-tools/releases/download/4.0.6280/Azure.Functions.Cli.linux-x64_net8.4.0.6280.zip</_AzureFunctionsCliUrl>

    <_DefaultSdkDirNameForTests>dotnet-tests</_DefaultSdkDirNameForTests>
  </PropertyGroup>

  <PropertyGroup>
    <_HelixLogsPath Condition="'$(OS)' != 'Windows_NT'">$HELIX_WORKITEM_UPLOAD_ROOT/logs</_HelixLogsPath>
    <_HelixLogsPath Condition="'$(OS)' == 'Windows_NT'">%HELIX_WORKITEM_UPLOAD_ROOT%/logs</_HelixLogsPath>

    <_HelixCorrelationPayloadEnvVar Condition="'$(OS)' != 'Windows_NT'">$HELIX_CORRELATION_PAYLOAD</_HelixCorrelationPayloadEnvVar>
    <_HelixCorrelationPayloadEnvVar Condition="'$(OS)' == 'Windows_NT'">%HELIX_CORRELATION_PAYLOAD%</_HelixCorrelationPayloadEnvVar>

    <_TestNameEnvVar Condition="'$(OS)' != 'Windows_NT'">${TEST_NAME}</_TestNameEnvVar>
    <_TestNameEnvVar Condition="'$(OS)' == 'Windows_NT'">%TEST_NAME%</_TestNameEnvVar>

    <_TestAssemblyRootDirEnvVar Condition="'$(OS)' != 'Windows_NT'">${HELIX_WORKITEM_ROOT}</_TestAssemblyRootDirEnvVar>
    <_TestAssemblyRootDirEnvVar Condition="'$(OS)' == 'Windows_NT'">%HELIX_WORKITEM_ROOT%</_TestAssemblyRootDirEnvVar>

    <_EnvVarSetKeyword Condition="'$(OS)' == 'Windows_NT'">set</_EnvVarSetKeyword>
    <_EnvVarSetKeyword Condition="'$(OS)' != 'Windows_NT'">export</_EnvVarSetKeyword>

    <_ShellCommandSeparator Condition="'$(OS)' == 'Windows_NT'">&amp;</_ShellCommandSeparator>
    <_ShellCommandSeparator Condition="'$(OS)' != 'Windows_NT'">&amp;&amp;</_ShellCommandSeparator>

    <_ShutdownDockerContainersCommand Condition="'$(OS)' != 'Windows_NT'">for f in `docker ps -aq`%3B do docker stop $f%3B docker rm $f%3B done</_ShutdownDockerContainersCommand>
    <_DeleteDockerVolumesCommand Condition="'$(OS)' != 'Windows_NT'">for f in `docker volume ls -q`%3B do docker volume rm $f%3B done</_DeleteDockerVolumesCommand>

    <_CleanupProcessesCommand Condition="'$(OS)' == 'Windows_NT'">powershell -ExecutionPolicy ByPass -NoProfile -command "&amp; get-ciminstance win32_process | where-object ExecutablePath -Match 'dotnet-tests|dcp.exe|dcpctrl.exe' | foreach-object { echo $_.ProcessId $_.ExecutablePath %3B stop-process -id $_.ProcessId -force -ErrorAction SilentlyContinue }"</_CleanupProcessesCommand>
    <_CleanupProcessesCommand Condition="'$(OS)' != 'Windows_NT'">pgrep -lf "dotnet-tests|dcp.exe|dcpctrl.exe" | awk '{print %3B system("kill -9 "$1)}'</_CleanupProcessesCommand>

    <_WaitForDcpCommand Condition="'$(OS)' != 'Windows_NT'">echo "Waiting for dcp process to exit..."; start_time=$(date +%s); echo "Start time: $start_time"; timeout=120; while pgrep -lf "dcp.exe" &gt; /dev/null &amp;&amp; [ $timeout -gt 0 ]; do sleep 1; timeout=$((timeout - 1)); done; end_time=$(date +%s); echo "End time: $end_time"; if pgrep -lf "dcp.exe" &gt; /dev/null; then echo "dcp process did not exit within the timeout period."; exit 1; fi</_WaitForDcpCommand>
    <!-- Figure out the powershell... -->
    <_WaitForDcpCommand Condition="'$(OS)' == 'Windows_NT'"></_WaitForDcpCommand>

    <_SetExecutableBitCommand Condition="'$(OS)' != 'Windows_NT'">chmod +x $(_TestNameEnvVar) $(_ShellCommandSeparator) </_SetExecutableBitCommand>
  </PropertyGroup>

  <ItemGroup>
<<<<<<< HEAD
    <_TestBlameArguments Include="--hangdump" />
    <_TestBlameArguments Include="--hangdump-type Full" />
    <_TestBlameArguments Include="--hangdump-timeout 20m" />
    <_TestBlameArguments Include="--crashdump" />
    <_TestBlameArguments Include="--crashdump-type Full" />

    <!--
      At time of writing, Aspire.Components.Common.Tests doesn't have runnable tests in CI. In that case, we don't want to fail.
      Also EndToEnd.Tests doesn't have tests matching scenario=cosmos
      So, ignore exit code 8 (zero tests ran)
      https://learn.microsoft.com/dotnet/core/testing/microsoft-testing-platform-exit-codes
    -->
    <_TestRunCommandArguments Include="$(_SetExecutableBitCommand)dotnet exec $(_TestNameEnvVar).dll --results-directory:$(_HelixLogsPath) --report-trx --report-trx-filename TestResults.trx --filter-not-trait &quot;category=failing&quot; --ignore-exit-code 8" />
=======
    <_TestBlameArguments Include="--blame-hang" />
    <_TestBlameArguments Include="--blame-hang-dump-type full" />
    <_TestBlameArguments Include="--blame-hang-timeout 10m" />
    <_TestBlameArguments Include="--blame-crash" />
    <_TestBlameArguments Include="--blame-crash-dump-type full" />

    <_TestRunCommandArguments Include="$(_SetExecutableBitCommand)dotnet test -s .runsettings $(_TestNameEnvVar).dll --ResultsDirectory:$(_HelixLogsPath) -v:n" />
>>>>>>> d2b3016e
    <_TestRunCommandArguments Include="@(_TestBlameArguments, ' ')" />
  </ItemGroup>

  <Import Project="$(MSBuildThisFileDirectory)send-to-helix-$(TestCategory).targets" />

  <ItemGroup>
    <!-- Run this at the start -->
    <HelixPreCommand Include="$(_CleanupProcessesCommand)" />
  </ItemGroup>

  <ItemGroup Condition="'$(NeedsPlaywright)' == 'true' and '$(DisablePlaywrightTests)' != 'true'">
    <HelixCorrelationPayload Include="$(PlaywrightDependenciesDirectory)" Destination="playwright-deps" />

    <HelixPreCommand Condition="'$(OS)' != 'Windows_NT'" Include="chmod +x $(_TestAssemblyRootDirEnvVar)/.playwright/node/linux-x64/node" />

    <HelixPreCommand Condition="'$(OS)' == 'Windows_NT'" Include="set PLAYWRIGHT_BROWSERS_PATH=%HELIX_CORRELATION_PAYLOAD%\playwright-deps" />
    <HelixPreCommand Condition="'$(OS)' != 'Windows_NT'" Include="export PLAYWRIGHT_BROWSERS_PATH=$HELIX_CORRELATION_PAYLOAD/playwright-deps" />
  </ItemGroup>

  <ItemGroup Condition="'$(NeedsSdksForTesting)' == 'true'">
    <!-- set path to dotnet-tests early, so any dotnet commands can run -->
    <HelixPreCommand Condition="'$(OS)' == 'Windows_NT'" Include="set PATH=%HELIX_CORRELATION_PAYLOAD%\$(_DefaultSdkDirNameForTests)%3B%PATH%" />
    <HelixPreCommand Condition="'$(OS)' != 'Windows_NT'" Include="export PATH=$HELIX_CORRELATION_PAYLOAD/$(_DefaultSdkDirNameForTests):$PATH" />

    <HelixPreCommand Condition="'$(OS)' == 'Windows_NT'" Include="set SDK_FOR_TEMPLATES_TESTING_PATH=%HELIX_CORRELATION_PAYLOAD%\$(_DefaultSdkDirNameForTests)" />
    <HelixPreCommand Condition="'$(OS)' != 'Windows_NT'" Include="export SDK_FOR_TEMPLATES_TESTING_PATH=$HELIX_CORRELATION_PAYLOAD/$(_DefaultSdkDirNameForTests)" />

    <!-- needed till the 9.0 sdk drops the aspire manifest -->
    <HelixPreCommand Include="$(_EnvVarSetKeyword) SkipAspireWorkloadManifest=true" />

    <HelixPreCommand Condition="'$(OS)' == 'Windows_NT'" Include="set BUILT_NUGETS_PATH=%HELIX_CORRELATION_PAYLOAD%\built-nugets" />
    <HelixPreCommand Condition="'$(OS)' != 'Windows_NT'" Include="export BUILT_NUGETS_PATH=$HELIX_CORRELATION_PAYLOAD/built-nugets" />

    <HelixPreCommand Condition="'$(OS)' == 'Windows_NT'" Include="set TEST_LOG_PATH=%HELIX_WORKITEM_UPLOAD_ROOT%/logs" />
    <HelixPreCommand Condition="'$(OS)' != 'Windows_NT'" Include="export TEST_LOG_PATH=$HELIX_WORKITEM_UPLOAD_ROOT/logs" />

    <HelixPreCommand Condition="'$(OS)' != 'Windows_NT'" Include="(cd $HELIX_CORRELATION_PAYLOAD/create-dotnet-devcert%3B chmod +x ubuntu-create-dotnet-devcert.sh %3B ./ubuntu-create-dotnet-devcert.sh)" />
  </ItemGroup>

  <ItemGroup Condition="'$(NeedsAzureFunctionsCli)' == 'true'">
    <HelixCorrelationPayload Include="azure-func-cli" Destination="azure-func-cli" Uri="$(_AzureFunctionsCliUrl)" />

    <HelixPreCommand Condition="'$(OS)' != 'Windows_NT'" Include="(cd ${HELIX_CORRELATION_PAYLOAD}/azure-func-cli; chmod +x func gozip)" />

    <HelixPreCommand Condition="'$(OS)' == 'Windows_NT'" Include="set PATH=%HELIX_CORRELATION_PAYLOAD%\azure-func-cli%3B%PATH%" />
    <HelixPreCommand Condition="'$(OS)' != 'Windows_NT'" Include="export PATH=$HELIX_CORRELATION_PAYLOAD/azure-func-cli:$PATH" />
  </ItemGroup>

  <ItemGroup Condition="'$(OS)' != 'Windows_NT' and '$(DockerCliToolDir)' != ''">
    <!-- Update it to the latest cli. This path is set from the eng/pipelines/templates/BuildAndTest.yml -->
    <HelixPreCommand Include="export PATH=$HELIX_CORRELATION_PAYLOAD/docker-cli:$PATH" />
    <HelixPreCommand Include="which docker" />
  </ItemGroup>

  <ItemGroup Condition="'$(HasDocker)' == 'true'">
    <HelixPreCommand Include="docker info" />
    <HelixPreCommand Include="docker container ls --all" />
    <HelixPreCommand Include="docker container ls --all --format json" />
    <HelixPreCommand Include="$(_ShutdownDockerContainersCommand)" />
    <HelixPreCommand Include="docker volume ls" />
    <HelixPreCommand Include="$(_DeleteDockerVolumesCommand)" />
    <HelixPreCommand Include="docker network ls" />
    <HelixPreCommand Include="docker network prune -f" />

    <HelixPostCommand Include="docker container ls --all" />
    <HelixPostCommand Include="docker container ls --all --format json" />
    <HelixPostCommand Include="docker volume ls" />
    <HelixPostCommand Include="docker network ls" />
  </ItemGroup>

  <ItemGroup>
    <!-- Issue: https://github.com/dotnet/aspire/pull/6181 -->
    <HelixPreCommand Include="$(_EnvVarSetKeyword) MSBUILDDEBUGPATH=$(_HelixCorrelationPayloadEnvVar)/msbuild-debug" />

    <HelixPreCommand Condition="'$(OS)' == 'Windows_NT'" Include="dotnet dev-certs https --trust" />

    <!-- Set the DCP env -->
    <HelixPreCommand Include="$(_EnvVarSetKeyword) DCP_DIAGNOSTICS_LOG_LEVEL=debug" />
    <HelixPreCommand Include="$(_EnvVarSetKeyword) DCP_DIAGNOSTICS_LOG_FOLDER=$(_HelixLogsPath)" />
    <HelixPreCommand Include="$(_EnvVarSetKeyword) DCP_PRESERVE_EXECUTABLE_LOGS=1" />

    <HelixPostCommand Include="$(_WaitForDcpCommand)" />
  </ItemGroup>

  <PropertyGroup Condition="'$(NeedsSdksForTesting)' == 'true'">
    <!-- Set this here so if dotnet-cli is overriding the path, then dotnet-tests overrides that and gets precedence -->
    <HelixPerWorkItemPreCommand Condition="'$(OS)' == 'Windows_NT'">set PATH=%HELIX_CORRELATION_PAYLOAD%\$(_DefaultSdkDirNameForTests)%3B%PATH%</HelixPerWorkItemPreCommand>
    <HelixPerWorkItemPreCommand Condition="'$(OS)' != 'Windows_NT'">export PATH=$HELIX_CORRELATION_PAYLOAD/$(_DefaultSdkDirNameForTests):$PATH</HelixPerWorkItemPreCommand>

    <HelixPerWorkItemPreCommand Condition="'$(OS)' == 'Windows_NT'">$(HelixPerWorkItemPreCommand) &amp; set DOTNET_ROOT=%HELIX_CORRELATION_PAYLOAD%\$(_DefaultSdkDirNameForTests)</HelixPerWorkItemPreCommand>
    <HelixPerWorkItemPreCommand Condition="'$(OS)' != 'Windows_NT'">$(HelixPerWorkItemPreCommand) &amp;&amp; export DOTNET_ROOT=$HELIX_CORRELATION_PAYLOAD/$(_DefaultSdkDirNameForTests)</HelixPerWorkItemPreCommand>
  </PropertyGroup>

  <Target Name="PrepareDependencies" DependsOnTargets="$(PrepareDependenciesDependsOn)" />

  <Target Name="BuildHelixWorkItems" DependsOnTargets="$(BuildHelixWorkItemsDependsOn)" BeforeTargets="Build">
    <MSBuild Projects="$(RepoRoot)\eng\dcppack\Aspire.Hosting.Orchestration.$(NETCoreSdkRuntimeIdentifier).csproj" Targets="GetDCPBinaryLocation">
      <Output TaskParameter="TargetOutputs" PropertyName="DCPBinaryLocation" />
    </MSBuild>

    <ItemGroup Condition="'$(NeedsDcpPathOverride)' == 'true'">
      <HelixCorrelationPayload Include="$(DCPBinaryLocation)" Destination="dcp" />

      <HelixPreCommand Condition="'$(OS)' != 'Windows_NT'" Include="$(_EnvVarSetKeyword) DcpPublisher__CliPath=$(_HelixCorrelationPayloadEnvVar)/dcp/dcp" />
      <HelixPreCommand Condition="'$(OS)' == 'Windows_NT'" Include="$(_EnvVarSetKeyword) DcpPublisher__CliPath=$(_HelixCorrelationPayloadEnvVar)\dcp\dcp.exe" />
    </ItemGroup>

    <PropertyGroup>
      <HelixPreCommands>$(HelixPreCommands);@(HelixPreCommand)</HelixPreCommands>
      <HelixPostCommands>$(HelixPostCommands);@(HelixPostCommand)</HelixPostCommands>
    </PropertyGroup>

    <ItemGroup Label="Common payload">
      <HelixCorrelationPayload Condition="'$(NeedsCreateDotNetDevScripts)' == 'true'" Include="$(RepoRoot)tests\external-scripts" Destination="create-dotnet-devcert" />
      <HelixCorrelationPayload Condition="'$(DockerCliToolDir)' != ''" Include="$(DockerCliToolDir)" Destination="docker-cli" />
    </ItemGroup>

    <ItemGroup Condition="'$(NeedsSdksForTesting)' == 'true'">
      <HelixCorrelationPayload Include="$(ArtifactsBinDir)$(_DefaultSdkDirNameForTests)" Destination="$(_DefaultSdkDirNameForTests)" />
      <HelixCorrelationPayload Include="$(ArtifactsShippingPackagesDir)" Destination="built-nugets" />
    </ItemGroup>

    <Message Text="Building for TestCategory=$(TestCategory)" Importance="High" />
    <Message Text="HelixCorrelationPayload: %(HelixCorrelationPayload.Identity)" Condition="'$(HelixDryRun)' == 'true' and @(HelixWorkItem->Count()) > 0" Importance="High" />
    <Message Text="HelixWorkItem: %(HelixWorkItem.Identity), Command: %(HelixWorkItem.Command), PreCommands: %(HelixWorkItem.PreCommands) with PayloadArchive: %(HelixWorkItem.PayloadArchive)" Condition="'$(HelixDryRun)' == 'true' and @(HelixWorkItem->Count()) > 0" Importance="High" />
    <Error Text="Stopping the build for dry run" Condition="'$(HelixDryRun)' == 'true'" />
  </Target>
</Project><|MERGE_RESOLUTION|>--- conflicted
+++ resolved
@@ -58,29 +58,13 @@
   </PropertyGroup>
 
   <ItemGroup>
-<<<<<<< HEAD
-    <_TestBlameArguments Include="--hangdump" />
-    <_TestBlameArguments Include="--hangdump-type Full" />
-    <_TestBlameArguments Include="--hangdump-timeout 20m" />
-    <_TestBlameArguments Include="--crashdump" />
-    <_TestBlameArguments Include="--crashdump-type Full" />
-
-    <!--
-      At time of writing, Aspire.Components.Common.Tests doesn't have runnable tests in CI. In that case, we don't want to fail.
-      Also EndToEnd.Tests doesn't have tests matching scenario=cosmos
-      So, ignore exit code 8 (zero tests ran)
-      https://learn.microsoft.com/dotnet/core/testing/microsoft-testing-platform-exit-codes
-    -->
-    <_TestRunCommandArguments Include="$(_SetExecutableBitCommand)dotnet exec $(_TestNameEnvVar).dll --results-directory:$(_HelixLogsPath) --report-trx --report-trx-filename TestResults.trx --filter-not-trait &quot;category=failing&quot; --ignore-exit-code 8" />
-=======
     <_TestBlameArguments Include="--blame-hang" />
     <_TestBlameArguments Include="--blame-hang-dump-type full" />
-    <_TestBlameArguments Include="--blame-hang-timeout 10m" />
+    <_TestBlameArguments Include="--blame-hang-timeout 20m" />
     <_TestBlameArguments Include="--blame-crash" />
     <_TestBlameArguments Include="--blame-crash-dump-type full" />
 
     <_TestRunCommandArguments Include="$(_SetExecutableBitCommand)dotnet test -s .runsettings $(_TestNameEnvVar).dll --ResultsDirectory:$(_HelixLogsPath) -v:n" />
->>>>>>> d2b3016e
     <_TestRunCommandArguments Include="@(_TestBlameArguments, ' ')" />
   </ItemGroup>
 
