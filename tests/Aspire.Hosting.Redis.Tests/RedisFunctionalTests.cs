--- conflicted
+++ resolved
@@ -294,7 +294,6 @@
             await app.StopAsync();
         }
     }
-<<<<<<< HEAD
 
     [Fact]
     [RequiresDocker]
@@ -327,9 +326,4 @@
         var httpResponse = await client.GetAsync(redisCommanderUrl!);
         httpResponse.EnsureSuccessStatusCode();
     }
-
-    private static TestDistributedApplicationBuilder CreateDistributedApplicationBuilder() =>
-        TestDistributedApplicationBuilder.CreateWithTestContainerRegistry();
-=======
->>>>>>> 3db1d387
 }