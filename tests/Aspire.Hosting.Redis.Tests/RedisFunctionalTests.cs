--- conflicted
+++ resolved
@@ -147,13 +147,9 @@
 
         await app.StartAsync();
 
-<<<<<<< HEAD
         var rns = app.Services.GetRequiredService<ResourceNotificationService>();
-=======
-        var client = app.CreateHttpClient(redisInsightBuilder.Resource.Name, "http");
->>>>>>> 2ae5cd38
-
-        await rns.WaitForResourceAsync(redisInsightBuilder.Resource.Name, KnownResourceStates.Running,cts.Token);
+
+        await rns.WaitForResourceAsync(redisInsightBuilder.Resource.Name, KnownResourceStates.Running, cts.Token);
 
         var client = app.CreateHttpClient(redisInsightBuilder.Resource.Name, "http");
 
