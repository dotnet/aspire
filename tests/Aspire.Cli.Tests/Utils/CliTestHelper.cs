--- conflicted
+++ resolved
@@ -205,14 +205,10 @@
         var logger = serviceProvider.GetRequiredService<ILogger<DotNetCliRunner>>();
         var telemetry = serviceProvider.GetRequiredService<AspireCliTelemetry>();
         var configuration = serviceProvider.GetRequiredService<IConfiguration>();
-<<<<<<< HEAD
-        var interactionService = serviceProvider.GetRequiredService<IInteractionService>();
-
-        return new DotNetCliRunner(logger, serviceProvider, telemetry, configuration, interactionService);
-=======
         var features = serviceProvider.GetRequiredService<IFeatures>();
-        return new DotNetCliRunner(logger, serviceProvider, telemetry, configuration, features);
->>>>>>> 769f9d55
+        var interactionService = serviceProvider.GetRequiredService<IInteractionService>();
+
+        return new DotNetCliRunner(logger, serviceProvider, telemetry, configuration, features, interactionService);
     };
 
     public Func<IServiceProvider, IDotNetSdkInstaller> DotNetSdkInstallerFactory { get; set; } = (IServiceProvider serviceProvider) =>
