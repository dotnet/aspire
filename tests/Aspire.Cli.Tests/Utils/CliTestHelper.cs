--- conflicted
+++ resolved
@@ -78,12 +78,8 @@
         services.AddSingleton(options.ConfigurationServiceFactory);
         services.AddSingleton(options.FeatureFlagsFactory);
         services.AddSingleton(options.CliUpdateNotifierFactory);
-<<<<<<< HEAD
         services.AddSingleton(options.ExtensionRpcTargetFactory);
-
-=======
         services.AddSingleton(options.DotNetSdkInstallerFactory);
->>>>>>> 31c3e8a1
         services.AddTransient<RootCommand>();
         services.AddTransient<NewCommand>();
         services.AddTransient<RunCommand>();
