// Licensed to the .NET Foundation under one or more agreements.
// The .NET Foundation licenses this file to you under the MIT license.

using System.Text.Json;
using System.Text.Json.Serialization;
using Aspire.Cli.Configuration;
using Aspire.Cli.Projects;
using Aspire.Cli.Telemetry;
using Aspire.Cli.Tests.TestServices;
using Aspire.Cli.Tests.Utils;
using Aspire.Cli.Utils;
using Microsoft.Extensions.Configuration;
using Microsoft.Extensions.Logging.Abstractions;

namespace Aspire.Cli.Tests.Projects;

public class ProjectLocatorTests(ITestOutputHelper outputHelper)
{
    private static Aspire.Cli.CliExecutionContext CreateExecutionContext(DirectoryInfo workingDirectory)
    {
        // NOTE: This would normally be in the users home directory, but for tests we create
        //       it in the temporary workspace directory.
        var settingsDirectory = workingDirectory.CreateSubdirectory(".aspire");
        var hivesDirectory = settingsDirectory.CreateSubdirectory("hives");
    var cacheDirectory = new DirectoryInfo(Path.Combine(workingDirectory.FullName, ".aspire", "cache"));
    return new CliExecutionContext(workingDirectory, hivesDirectory, cacheDirectory);
    }

    [Fact]
    public async Task UseOrFindAppHostProjectFileThrowsIfExplicitProjectFileDoesNotExist()
    {
        var logger = NullLogger<ProjectLocator>.Instance;

        using var workspace = TemporaryWorkspace.Create(outputHelper);

        var projectFile = new FileInfo(Path.Combine(workspace.WorkspaceRoot.FullName, "AppHost.csproj"));

        var runner = new TestDotNetCliRunner();
        var interactionService = new TestConsoleInteractionService();
        var configurationService = new TestConfigurationService();
        var executionContext = CreateExecutionContext(workspace.WorkspaceRoot);
        var projectLocator = new ProjectLocator(logger, runner, executionContext, interactionService, configurationService, new AspireCliTelemetry(), new TestFeatures());

        var ex = await Assert.ThrowsAsync<ProjectLocatorException>(async () => {
            await projectLocator.UseOrFindAppHostProjectFileAsync(projectFile, createSettingsFile: true);
        });

        Assert.Equal("Project file does not exist.", ex.Message);
    }

    [Fact]
    public async Task UseOrFindAppHostProjectFileUsesAppHostSpecifiedInSettings()
    {
        var logger = NullLogger<ProjectLocator>.Instance;

        using var workspace = TemporaryWorkspace.Create(outputHelper);

        var targetAppHostDirectory = workspace.WorkspaceRoot.CreateSubdirectory("TargetAppHost");
        var targetAppHostProjectFile = new FileInfo(Path.Combine(targetAppHostDirectory.FullName, "TargetAppHost.csproj"));
        await File.WriteAllTextAsync(targetAppHostProjectFile.FullName, "Not a real apphost");

        var otherAppHostDirectory = workspace.WorkspaceRoot.CreateSubdirectory("OtherAppHost");
        var otherAppHostProjectFile = new FileInfo(Path.Combine(otherAppHostDirectory.FullName, "OtherAppHost.csproj"));
        await File.WriteAllTextAsync(targetAppHostProjectFile.FullName, "Not a real apphost");

        var workspaceSettingsDirectory = workspace.CreateDirectory(".aspire");
        var aspireSettingsFile = new FileInfo(Path.Combine(workspaceSettingsDirectory.FullName, "settings.json"));

        using var writer = aspireSettingsFile.OpenWrite();
        await JsonSerializer.SerializeAsync(writer, new
        {
            appHostPath = Path.GetRelativePath(aspireSettingsFile.Directory!.FullName, targetAppHostProjectFile.FullName)
        });
        writer.Close();

        var runner = new TestDotNetCliRunner();
        var interactionService = new TestConsoleInteractionService();
        var configurationService = new TestConfigurationService();
        var executionContext = CreateExecutionContext(workspace.WorkspaceRoot);
        var projectLocator = new ProjectLocator(logger, runner, executionContext, interactionService, configurationService, new AspireCliTelemetry(), new TestFeatures());

        var foundAppHost = await projectLocator.UseOrFindAppHostProjectFileAsync(null, createSettingsFile: true);

        Assert.Equal(targetAppHostProjectFile.FullName, foundAppHost?.FullName);
    }

    [Fact]
    public async Task UseOrFindAppHostProjectFileUsesAppHostSpecifiedInSettingsWalksTree()
    {
        var logger = NullLogger<ProjectLocator>.Instance;

        using var workspace = TemporaryWorkspace.Create(outputHelper);

        var dir1 = workspace.WorkspaceRoot.CreateSubdirectory("dir1");
        var dir2 = dir1.CreateSubdirectory("dir2");

        var targetAppHostDirectory = dir2.CreateSubdirectory("TargetAppHost");
        var targetAppHostProjectFile = new FileInfo(Path.Combine(targetAppHostDirectory.FullName, "TargetAppHost.csproj"));
        await File.WriteAllTextAsync(targetAppHostProjectFile.FullName, "Not a real apphost");

        var otherAppHostDirectory = workspace.WorkspaceRoot.CreateSubdirectory("OtherAppHost");
        var otherAppHostProjectFile = new FileInfo(Path.Combine(otherAppHostDirectory.FullName, "OtherAppHost.csproj"));
        await File.WriteAllTextAsync(targetAppHostProjectFile.FullName, "Not a real apphost");

        var workspaceSettingsDirectory = workspace.CreateDirectory(".aspire");
        var aspireSettingsFile = new FileInfo(Path.Combine(workspaceSettingsDirectory.FullName, "settings.json"));

        using var writer = aspireSettingsFile.OpenWrite();
        await JsonSerializer.SerializeAsync(writer, new
        {
            appHostPath = Path.GetRelativePath(aspireSettingsFile.Directory!.FullName, targetAppHostProjectFile.FullName)
        });
        writer.Close();

        var runner = new TestDotNetCliRunner();
        var interactionService = new TestConsoleInteractionService();
        var configurationService = new TestConfigurationService();
        var executionContext = CreateExecutionContext(workspace.WorkspaceRoot);
        var projectLocator = new ProjectLocator(logger, runner, executionContext, interactionService, configurationService, new AspireCliTelemetry(), new TestFeatures());

        var foundAppHost = await projectLocator.UseOrFindAppHostProjectFileAsync(null, createSettingsFile: true);

        Assert.Equal(targetAppHostProjectFile.FullName, foundAppHost?.FullName);
    }

    [Fact]
    public async Task UseOrFindAppHostProjectFileFallsBackWhenSettingsFileSpecifiesNonexistentAppHost()
    {
        var logger = NullLogger<ProjectLocator>.Instance;

        using var workspace = TemporaryWorkspace.Create(outputHelper);

        // Create a real apphost project file that can be discovered by scanning
        var realAppHostProjectFile = new FileInfo(Path.Combine(workspace.WorkspaceRoot.FullName, "RealAppHost.csproj"));
        await File.WriteAllTextAsync(realAppHostProjectFile.FullName, "Not a real apphost project");

        // Create settings file that points to a non-existent apphost file
        var workspaceSettingsDirectory = workspace.CreateDirectory(".aspire");
        var aspireSettingsFile = new FileInfo(Path.Combine(workspaceSettingsDirectory.FullName, "settings.json"));

        using var writer = aspireSettingsFile.OpenWrite();
        await JsonSerializer.SerializeAsync(writer, new
        {
            appHostPath = "NonexistentAppHost/NonexistentAppHost.csproj"
        });
        writer.Close();

        var runner = new TestDotNetCliRunner();
        runner.GetAppHostInformationAsyncCallback = (projectFile, options, cancellationToken) => {
            if (projectFile.FullName == realAppHostProjectFile.FullName)
            {
                return (0, true, VersionHelper.GetDefaultTemplateVersion());
            }
            else
            {
                return (0, false, null);
            }
        };

        var interactionService = new TestConsoleInteractionService();
        var configurationService = new TestConfigurationService();
        var executionContext = CreateExecutionContext(workspace.WorkspaceRoot);
        var projectLocator = new ProjectLocator(logger, runner, executionContext, interactionService, configurationService, new AspireCliTelemetry(), new TestFeatures());

        // This should fallback to scanning and find the real apphost project
        var foundAppHost = await projectLocator.UseOrFindAppHostProjectFileAsync(null, createSettingsFile: true);

        Assert.Equal(realAppHostProjectFile.FullName, foundAppHost?.FullName);
    }

    [Fact]
    public async Task UseOrFindAppHostProjectFilePromptsWhenMultipleFilesFound()
    {
        var logger = NullLogger<ProjectLocator>.Instance;

        using var workspace = TemporaryWorkspace.Create(outputHelper);
        var projectFile1 = new FileInfo(Path.Combine(workspace.WorkspaceRoot.FullName, "AppHost1.csproj"));
        await File.WriteAllTextAsync(projectFile1.FullName, "Not a real project file.");

        var projectFile2 = new FileInfo(Path.Combine(workspace.WorkspaceRoot.FullName, "AppHost2.csproj"));
        await File.WriteAllTextAsync(projectFile2.FullName, "Not a real project file.");

        var runner = new TestDotNetCliRunner();
        var interactionService = new TestConsoleInteractionService();
        var configurationService = new TestConfigurationService();
        var executionContext = CreateExecutionContext(workspace.WorkspaceRoot);
        var projectLocator = new ProjectLocator(logger, runner, executionContext, interactionService, configurationService, new AspireCliTelemetry(), new TestFeatures());

        var selectedProjectFile = await projectLocator.UseOrFindAppHostProjectFileAsync(null, createSettingsFile: true);

        Assert.Equal(projectFile1.FullName, selectedProjectFile!.FullName);
    }

    [Fact]
    public async Task UseOrFindAppHostProjectFileOnlyConsidersValidAppHostProjects()
    {
        var logger = NullLogger<ProjectLocator>.Instance;

        using var workspace = TemporaryWorkspace.Create(outputHelper);
        var appHostProject = new FileInfo(Path.Combine(workspace.WorkspaceRoot.FullName, "AppHost.csproj"));
        await File.WriteAllTextAsync(appHostProject.FullName, "Not a real apphost project.");

        var webProject = new FileInfo(Path.Combine(workspace.WorkspaceRoot.FullName, "WebProject.csproj"));
        await File.WriteAllTextAsync(webProject.FullName, "Not a real web project.");

        var runner = new TestDotNetCliRunner();
        runner.GetAppHostInformationAsyncCallback = (projectFile, options, cancellationToken) => {
            if (projectFile.FullName == appHostProject.FullName)
            {
                return (0, true, VersionHelper.GetDefaultTemplateVersion());
            }
            else
            {
                return (0, false, null);
            }
        };

        var interactionService = new TestConsoleInteractionService();

        var configurationService = new TestConfigurationService();
        var executionContext = CreateExecutionContext(workspace.WorkspaceRoot);
        var projectLocator = new ProjectLocator(logger, runner, executionContext, interactionService, configurationService, new AspireCliTelemetry(), new TestFeatures());
        var foundAppHost = await projectLocator.UseOrFindAppHostProjectFileAsync(null, createSettingsFile: true);
        Assert.Equal(appHostProject.FullName, foundAppHost?.FullName);
    }

    [Fact]
    public async Task UseOrFindAppHostProjectFileThrowsIfNoProjectWasFound()
    {
        var logger = NullLogger<ProjectLocator>.Instance;
        using var workspace = TemporaryWorkspace.Create(outputHelper);

        var runner = new TestDotNetCliRunner();
        var interactionService = new TestConsoleInteractionService();

        var configurationService = new TestConfigurationService();
        var executionContext = CreateExecutionContext(workspace.WorkspaceRoot);
        var projectLocator = new ProjectLocator(logger, runner, executionContext, interactionService, configurationService, new AspireCliTelemetry(), new TestFeatures());

        var ex = await Assert.ThrowsAsync<ProjectLocatorException>(async () =>{
            await projectLocator.UseOrFindAppHostProjectFileAsync(null, createSettingsFile: true);
        });

        Assert.Equal("No project file found.", ex.Message);
    }

    [Theory]
    [InlineData(".csproj")]
    [InlineData(".fsproj")]
    [InlineData(".vbproj")]
    public async Task UseOrFindAppHostProjectFileReturnsExplicitProjectIfExistsAndProvided(string projectFileExtension)
    {
        var logger = NullLogger<ProjectLocator>.Instance;
        using var workspace = TemporaryWorkspace.Create(outputHelper);
        var projectFile = new FileInfo(Path.Combine(workspace.WorkspaceRoot.FullName, $"AppHost{projectFileExtension}"));
        await File.WriteAllTextAsync(projectFile.FullName, "Not a real project file.");

        var runner = new TestDotNetCliRunner();
        var interactionService = new TestConsoleInteractionService();
        var configurationService = new TestConfigurationService();
        var executionContext = CreateExecutionContext(workspace.WorkspaceRoot);
        var projectLocator = new ProjectLocator(logger, runner, executionContext, interactionService, configurationService, new AspireCliTelemetry(), new TestFeatures());

        var returnedProjectFile = await projectLocator.UseOrFindAppHostProjectFileAsync(projectFile, createSettingsFile: true);

        Assert.Equal(projectFile, returnedProjectFile);
    }

    [Fact]
    public async Task UseOrFindAppHostProjectFileReturnsProjectFileInDirectoryIfNotExplicitlyProvided()
    {
        var logger = NullLogger<ProjectLocator>.Instance;
        using var workspace = TemporaryWorkspace.Create(outputHelper);
        var projectFile = new FileInfo(Path.Combine(workspace.WorkspaceRoot.FullName, "AppHost.csproj"));
        await File.WriteAllTextAsync(projectFile.FullName, "Not a real project file.");

        var runner = new TestDotNetCliRunner();
        var interactionService = new TestConsoleInteractionService();

        var configurationService = new TestConfigurationService();
        var executionContext = CreateExecutionContext(workspace.WorkspaceRoot);
        var projectLocator = new ProjectLocator(logger, runner, executionContext, interactionService, configurationService, new AspireCliTelemetry(), new TestFeatures());

        var returnedProjectFile = await projectLocator.UseOrFindAppHostProjectFileAsync(null, createSettingsFile: true);
        Assert.Equal(projectFile.FullName, returnedProjectFile!.FullName);
    }

        [Fact]
    public async Task CreateSettingsFileIfNotExistsAsync_UsesForwardSlashPathSeparator()
    {
        // Arrange
        var logger = NullLogger<ProjectLocator>.Instance;
        using var workspace = TemporaryWorkspace.Create(outputHelper);
        var srcDirectory = workspace.CreateDirectory("src");
        var appHostDirectory = srcDirectory.CreateSubdirectory("AppHost");
        var appHostProjectFile = new FileInfo(Path.Combine(appHostDirectory.FullName, "AppHost.csproj"));
        await File.WriteAllTextAsync(appHostProjectFile.FullName, "Not a real project file.");

        var runner = new TestDotNetCliRunner();
        runner.GetAppHostInformationAsyncCallback = (_, _, _) =>
        {
            return (0, true, VersionHelper.GetDefaultTemplateVersion());
        };

        var interactionService = new TestConsoleInteractionService();

        // Simulated global settings path for test isolation.
        var globalSettingsFilePath = Path.Combine(workspace.WorkspaceRoot.FullName, ".aspire", "settings.global.json");
        var globalSettingsFile = new FileInfo(globalSettingsFilePath);

        var config = new ConfigurationBuilder().Build();
        var executionContext = CreateExecutionContext(workspace.WorkspaceRoot);
        var configurationService = new ConfigurationService(config, executionContext, globalSettingsFile);

        var locator = new ProjectLocator(logger, runner, executionContext, interactionService, configurationService, new AspireCliTelemetry(), new TestFeatures());

        await locator.UseOrFindAppHostProjectFileAsync(null, createSettingsFile: true, CancellationToken.None);

        var settingsFile = new FileInfo(Path.Combine(workspace.WorkspaceRoot.FullName, ".aspire", "settings.json"));
        Assert.True(settingsFile.Exists, "Settings file should exist.");

        var settingsJson = await File.ReadAllTextAsync(settingsFile.FullName);
        var settings = JsonSerializer.Deserialize<CliSettings>(settingsJson);

        Assert.NotNull(settings);
        Assert.NotNull(settings!.AppHostPath);
        Assert.DoesNotContain('\\', settings.AppHostPath); // Ensure no backslashes
        Assert.Contains('/', settings.AppHostPath); // Ensure forward slashes
    }

    [Fact]
    public async Task UseOrFindAppHostProjectFileAsync_AcceptsExplicitSingleFileAppHost()
    {
        using var workspace = TemporaryWorkspace.Create(outputHelper);

        var appHostFile = new FileInfo(Path.Combine(workspace.WorkspaceRoot.FullName, "apphost.cs"));
        await File.WriteAllTextAsync(
            appHostFile.FullName,
            """
            #:sdk Aspire.AppHost.Sdk
            using Aspire.Hosting;
            var builder = DistributedApplication.CreateBuilder(args);
            builder.Build().Run();
            """);

        var runner = new TestDotNetCliRunner();
        var interactionService = new TestConsoleInteractionService();
        var configurationService = new TestConfigurationService();
        var executionContext = CreateExecutionContext(workspace.WorkspaceRoot);
        var projectLocator = CreateProjectLocatorWithSingleFileEnabled(executionContext);

        var result = await projectLocator.UseOrFindAppHostProjectFileAsync(appHostFile, createSettingsFile: true, CancellationToken.None);

        Assert.Equal(appHostFile.FullName, result!.FullName);
    }

    [Fact]
    public async Task UseOrFindAppHostProjectFileAsync_RejectsInvalidSingleFileAppHost()
    {
        var logger = NullLogger<ProjectLocator>.Instance;
        using var workspace = TemporaryWorkspace.Create(outputHelper);

        // Create apphost.cs without directive
        var appHostFile = new FileInfo(Path.Combine(workspace.WorkspaceRoot.FullName, "apphost.cs"));
        await File.WriteAllTextAsync(appHostFile.FullName, @"using Aspire.Hosting;
var builder = DistributedApplication.CreateBuilder(args);
builder.Build().Run();");

        var runner = new TestDotNetCliRunner();
        var interactionService = new TestConsoleInteractionService();
        var configurationService = new TestConfigurationService();
        var executionContext = CreateExecutionContext(workspace.WorkspaceRoot);
        var projectLocator = CreateProjectLocatorWithSingleFileEnabled(executionContext);

        var ex = await Assert.ThrowsAsync<ProjectLocatorException>(async () =>
        {
            await projectLocator.UseOrFindAppHostProjectFileAsync(appHostFile, createSettingsFile: true, CancellationToken.None);
        });

        Assert.Equal("Project file does not exist.", ex.Message);
    }

    [Fact]
    public async Task UseOrFindAppHostProjectFileAsync_RejectsInvalidFileExtension()
    {
        var logger = NullLogger<ProjectLocator>.Instance;
        using var workspace = TemporaryWorkspace.Create(outputHelper);

        var txtFile = new FileInfo(Path.Combine(workspace.WorkspaceRoot.FullName, "readme.txt"));
        await File.WriteAllTextAsync(txtFile.FullName, "Some text file");

        var runner = new TestDotNetCliRunner();
        var interactionService = new TestConsoleInteractionService();
        var configurationService = new TestConfigurationService();
        var executionContext = CreateExecutionContext(workspace.WorkspaceRoot);
        var projectLocator = new ProjectLocator(logger, runner, executionContext, interactionService, configurationService, new AspireCliTelemetry(), new TestFeatures());

        var ex = await Assert.ThrowsAsync<ProjectLocatorException>(async () =>
        {
            await projectLocator.UseOrFindAppHostProjectFileAsync(txtFile, createSettingsFile: true, CancellationToken.None);
        });

        Assert.Equal("Project file does not exist.", ex.Message);
    }

    [Fact]
    public async Task UseOrFindAppHostProjectFileAsync_ThrowsMultipleProjectsWhenBothCsprojAndSingleFileFound()
    {
        var logger = NullLogger<ProjectLocator>.Instance;
        using var workspace = TemporaryWorkspace.Create(outputHelper);

        // Create a valid .csproj AppHost
        var csprojFile = new FileInfo(Path.Combine(workspace.WorkspaceRoot.FullName, "AppHost.csproj"));
        await File.WriteAllTextAsync(csprojFile.FullName, "<Project Sdk=\"Microsoft.NET.Sdk\"></Project>");

        // Create a valid single-file AppHost in subdirectory (no sibling .csproj)
        var subDir = workspace.WorkspaceRoot.CreateSubdirectory("SingleFile");
        var appHostFile = new FileInfo(Path.Combine(subDir.FullName, "apphost.cs"));
        await File.WriteAllTextAsync(
            appHostFile.FullName,
            """
            #:sdk Aspire.AppHost.Sdk
            using Aspire.Hosting;
            var builder = DistributedApplication.CreateBuilder(args);
            builder.Build().Run();
            """);

        var runner = new TestDotNetCliRunner();
        runner.GetAppHostInformationAsyncCallback = (projectFile, _, _) =>
        {
            if (projectFile.FullName == csprojFile.FullName)
            {
                return (0, true, VersionHelper.GetDefaultTemplateVersion());
            }
            else
            {
                return (0, false, null);
            }
        };
        var interactionService = new TestConsoleInteractionService();
        var configurationService = new TestConfigurationService();
        var executionContext = CreateExecutionContext(workspace.WorkspaceRoot);
        var projectLocator = CreateProjectLocatorWithSingleFileEnabled(executionContext);

        // This should trigger the multiple projects selection, the test service will select the first one
        var result = await projectLocator.UseOrFindAppHostProjectFileAsync(null, createSettingsFile: true, CancellationToken.None);

        // The test interaction service returns the first item
        Assert.NotNull(result);
        // Should be one of the two valid candidates
        Assert.True(result.FullName == csprojFile.FullName || result.FullName == appHostFile.FullName);
    }

    private sealed class CliSettings
    {
        [JsonPropertyName("appHostPath")]
        public string? AppHostPath { get; set; }
    }

    private sealed class TestConfigurationService : IConfigurationService
    {
        public Task SetConfigurationAsync(string key, string value, bool isGlobal = false, CancellationToken cancellationToken = default)
        {
            // For test purposes, just return a completed task
            return Task.CompletedTask;
        }

        public Task<bool> DeleteConfigurationAsync(string key, bool isGlobal = false, CancellationToken cancellationToken = default)
        {
            // For test purposes, just return false (not found)
            return Task.FromResult(false);
        }

        public Task<Dictionary<string, string>> GetAllConfigurationAsync(CancellationToken cancellationToken = default)
        {
            return Task.FromResult(new Dictionary<string, string>());
        }

        public Task<string?> GetConfigurationAsync(string key, CancellationToken cancellationToken = default)
        {
            // For test purposes, just return null (not found)
            return Task.FromResult<string?>(null);
        }

        public string GetSettingsFilePath(bool isGlobal)
        {
            return string.Empty;
        }
    }

    public class TestFeatures : IFeatures
    {
        private readonly Dictionary<string, bool> _features = new();

        public TestFeatures SetFeature(string featureName, bool value)
        {
            _features[featureName] = value;
            return this;
        }

        public bool IsFeatureEnabled(string featureName, bool defaultValue = false)
        {
            return _features.TryGetValue(featureName, out var value) ? value : defaultValue;
        }
    }

    private static ProjectLocator CreateProjectLocatorWithSingleFileEnabled(CliExecutionContext executionContext)
    {
        var logger = NullLogger<ProjectLocator>.Instance;
        var runner = new TestDotNetCliRunner();
        var interactionService = new TestConsoleInteractionService();
        var configurationService = new TestConfigurationService();
        var features = new TestFeatures().SetFeature(KnownFeatures.SingleFileAppHostEnabled, true);
        return new ProjectLocator(logger, runner, executionContext, interactionService, configurationService, new AspireCliTelemetry(), features);
    }

    [Fact]
    public async Task UseOrFindAppHostProjectFileAsync_RejectsExplicitSingleFileAppHostWhenFeatureDisabled()
    {
        using var workspace = TemporaryWorkspace.Create(outputHelper);

        // Create a valid single-file apphost
        var appHostFile = new FileInfo(Path.Combine(workspace.WorkspaceRoot.FullName, "apphost.cs"));
        await File.WriteAllTextAsync(
            appHostFile.FullName,
            """
            #:sdk Aspire.AppHost.Sdk
            using Aspire.Hosting;
            var builder = DistributedApplication.CreateBuilder(args);
            builder.Build().Run();
            """);

        var logger = NullLogger<ProjectLocator>.Instance;
        var runner = new TestDotNetCliRunner();
        var interactionService = new TestConsoleInteractionService();
        var configurationService = new TestConfigurationService();
        var executionContext = CreateExecutionContext(workspace.WorkspaceRoot);
        // Use TestFeatures() with default values (feature disabled)
        var projectLocator = new ProjectLocator(logger, runner, executionContext, interactionService, configurationService, new AspireCliTelemetry(), new TestFeatures());

        // Should throw when explicitly trying to use an apphost.cs file with feature disabled
        await Assert.ThrowsAsync<ProjectLocatorException>(() =>
            projectLocator.UseOrFindAppHostProjectFileAsync(appHostFile, createSettingsFile: true));
    }

    [Fact]
    public async Task UseOrFindAppHostProjectFileAcceptsDirectoryPathWithSingleProject()
    {
        var logger = NullLogger<ProjectLocator>.Instance;
        using var workspace = TemporaryWorkspace.Create(outputHelper);

        // Create a subdirectory with a single project file
        var projectDirectory = workspace.WorkspaceRoot.CreateSubdirectory("MyAppHost");
        var projectFile = new FileInfo(Path.Combine(projectDirectory.FullName, "MyAppHost.csproj"));
        await File.WriteAllTextAsync(projectFile.FullName, "Not a real project file.");

        var runner = new TestDotNetCliRunner();
        runner.GetAppHostInformationAsyncCallback = (file, options, cancellationToken) =>
        {
            if (file.FullName == projectFile.FullName)
            {
                return (0, true, VersionHelper.GetDefaultTemplateVersion());
            }
            return (0, false, null);
        };

        var interactionService = new TestConsoleInteractionService();
        var configurationService = new TestConfigurationService();
        var executionContext = CreateExecutionContext(workspace.WorkspaceRoot);
        var projectLocator = new ProjectLocator(logger, runner, executionContext, interactionService, configurationService, new AspireCliTelemetry(), new TestFeatures());

        // Pass directory as FileInfo (this is how System.CommandLine would parse it)
        var directoryAsFileInfo = new FileInfo(projectDirectory.FullName);
        var returnedProjectFile = await projectLocator.UseOrFindAppHostProjectFileAsync(directoryAsFileInfo, createSettingsFile: true);

        Assert.Equal(projectFile.FullName, returnedProjectFile!.FullName);
    }

    [Fact]
    public async Task UseOrFindAppHostProjectFileThrowsWhenDirectoryHasNoProjects()
    {
        var logger = NullLogger<ProjectLocator>.Instance;
        using var workspace = TemporaryWorkspace.Create(outputHelper);

        // Create an empty subdirectory
        var projectDirectory = workspace.WorkspaceRoot.CreateSubdirectory("EmptyDir");

        var runner = new TestDotNetCliRunner();
        var interactionService = new TestConsoleInteractionService();
        var configurationService = new TestConfigurationService();
        var executionContext = CreateExecutionContext(workspace.WorkspaceRoot);
        var projectLocator = new ProjectLocator(logger, runner, executionContext, interactionService, configurationService, new AspireCliTelemetry(), new TestFeatures());

        // Pass directory as FileInfo
        var directoryAsFileInfo = new FileInfo(projectDirectory.FullName);

        var ex = await Assert.ThrowsAsync<ProjectLocatorException>(async () =>
        {
            await projectLocator.UseOrFindAppHostProjectFileAsync(directoryAsFileInfo, createSettingsFile: true);
        });

        Assert.Equal("Project file does not exist.", ex.Message);
    }

    [Fact]
    public async Task UseOrFindAppHostProjectFilePromptsWhenDirectoryHasMultipleProjects()
    {
        var logger = NullLogger<ProjectLocator>.Instance;
        using var workspace = TemporaryWorkspace.Create(outputHelper);

        // Create a subdirectory with multiple project files
        var projectDirectory = workspace.WorkspaceRoot.CreateSubdirectory("MultiProject");
        var projectFile1 = new FileInfo(Path.Combine(projectDirectory.FullName, "Project1.csproj"));
        await File.WriteAllTextAsync(projectFile1.FullName, "Not a real project file.");
        var projectFile2 = new FileInfo(Path.Combine(projectDirectory.FullName, "Project2.csproj"));
        await File.WriteAllTextAsync(projectFile2.FullName, "Not a real project file.");

        var runner = new TestDotNetCliRunner();
        runner.GetAppHostInformationAsyncCallback = (file, options, cancellationToken) =>
        {
            // Both projects are AppHost projects
            if (file.FullName == projectFile1.FullName || file.FullName == projectFile2.FullName)
            {
                return (0, true, VersionHelper.GetDefaultTemplateVersion());
            }
            return (0, false, null);
        };

        var interactionService = new TestConsoleInteractionService();
        var configurationService = new TestConfigurationService();
        var executionContext = CreateExecutionContext(workspace.WorkspaceRoot);
        var projectLocator = new ProjectLocator(logger, runner, executionContext, interactionService, configurationService, new AspireCliTelemetry(), new TestFeatures());

        // Pass directory as FileInfo
        var directoryAsFileInfo = new FileInfo(projectDirectory.FullName);

        var returnedProjectFile = await projectLocator.UseOrFindAppHostProjectFileAsync(directoryAsFileInfo, createSettingsFile: true);

        // Should return the first project file (TestConsoleInteractionService returns the first choice)
        Assert.Equal(projectFile1.FullName, returnedProjectFile!.FullName);
    }

    [Fact]
    public async Task UseOrFindAppHostProjectFileAcceptsDirectoryPathWithSingleFileAppHost()
    {
        var logger = NullLogger<ProjectLocator>.Instance;
        using var workspace = TemporaryWorkspace.Create(outputHelper);

        // Create a subdirectory with a single-file apphost (no .csproj)
        var projectDirectory = workspace.WorkspaceRoot.CreateSubdirectory("MyAppHost");
        var appHostFile = new FileInfo(Path.Combine(projectDirectory.FullName, "apphost.cs"));
        await File.WriteAllTextAsync(
            appHostFile.FullName,
            """
            #:sdk Aspire.AppHost.Sdk
            using Aspire.Hosting;
            var builder = DistributedApplication.CreateBuilder(args);
            builder.Build().Run();
            """);

        var runner = new TestDotNetCliRunner();
        var interactionService = new TestConsoleInteractionService();
        var configurationService = new TestConfigurationService();
        var executionContext = CreateExecutionContext(workspace.WorkspaceRoot);
        var features = new TestFeatures().SetFeature(KnownFeatures.SingleFileAppHostEnabled, true);
        var projectLocator = new ProjectLocator(logger, runner, executionContext, interactionService, configurationService, new AspireCliTelemetry(), features);

        // Pass directory as FileInfo (this is how System.CommandLine would parse it)
        var directoryAsFileInfo = new FileInfo(projectDirectory.FullName);
        var returnedProjectFile = await projectLocator.UseOrFindAppHostProjectFileAsync(directoryAsFileInfo, createSettingsFile: true);

        Assert.Equal(appHostFile.FullName, returnedProjectFile!.FullName);
    }

    [Fact]
    public async Task UseOrFindAppHostProjectFileThrowsWhenDirectoryHasSingleFileAppHostButFeatureDisabled()
    {
        var logger = NullLogger<ProjectLocator>.Instance;
        using var workspace = TemporaryWorkspace.Create(outputHelper);

        // Create a subdirectory with a single-file apphost (no .csproj)
        var projectDirectory = workspace.WorkspaceRoot.CreateSubdirectory("MyAppHost");
        var appHostFile = new FileInfo(Path.Combine(projectDirectory.FullName, "apphost.cs"));
        await File.WriteAllTextAsync(
            appHostFile.FullName,
            """
            #:sdk Aspire.AppHost.Sdk
            using Aspire.Hosting;
            var builder = DistributedApplication.CreateBuilder(args);
            builder.Build().Run();
            """);

        var runner = new TestDotNetCliRunner();
        var interactionService = new TestConsoleInteractionService();
        var configurationService = new TestConfigurationService();
        var executionContext = CreateExecutionContext(workspace.WorkspaceRoot);
        // Feature flag disabled
        var features = new TestFeatures();
        var projectLocator = new ProjectLocator(logger, runner, executionContext, interactionService, configurationService, new AspireCliTelemetry(), features);

        // Pass directory as FileInfo
        var directoryAsFileInfo = new FileInfo(projectDirectory.FullName);

        var ex = await Assert.ThrowsAsync<ProjectLocatorException>(async () =>
        {
            await projectLocator.UseOrFindAppHostProjectFileAsync(directoryAsFileInfo, createSettingsFile: true);
        });

        Assert.Equal("Project file does not exist.", ex.Message);
    }

    [Fact]
    public async Task UseOrFindAppHostProjectFileAcceptsDirectoryPathWithRecursiveSearch()
    {
        var logger = NullLogger<ProjectLocator>.Instance;
        using var workspace = TemporaryWorkspace.Create(outputHelper);

        // Create a directory structure with a project in a subdirectory
        var topDirectory = workspace.WorkspaceRoot.CreateSubdirectory("playground");
        var subDirectory = topDirectory.CreateSubdirectory("mongo");
        var projectFile = new FileInfo(Path.Combine(subDirectory.FullName, "Mongo.AppHost.csproj"));
        await File.WriteAllTextAsync(projectFile.FullName, "Not a real project file.");

        var runner = new TestDotNetCliRunner();
        runner.GetAppHostInformationAsyncCallback = (file, options, cancellationToken) =>
        {
            if (file.FullName == projectFile.FullName)
            {
                return (0, true, VersionHelper.GetDefaultTemplateVersion());
            }
            return (0, false, null);
        };

        var interactionService = new TestConsoleInteractionService();
        var configurationService = new TestConfigurationService();
        var executionContext = CreateExecutionContext(workspace.WorkspaceRoot);
        var projectLocator = new ProjectLocator(logger, runner, executionContext, interactionService, configurationService, new AspireCliTelemetry(), new TestFeatures());

        // Pass top directory as FileInfo - should find project in subdirectory
        var directoryAsFileInfo = new FileInfo(topDirectory.FullName);
        var returnedProjectFile = await projectLocator.UseOrFindAppHostProjectFileAsync(directoryAsFileInfo, createSettingsFile: true);

        Assert.Equal(projectFile.FullName, returnedProjectFile!.FullName);
    }
<<<<<<< HEAD
}
=======

    [Fact]
    public async Task FindExecutableProjectsAsync_FindsProjectsWithExeOutputType()
    {
        var logger = NullLogger<ProjectLocator>.Instance;

        using var workspace = TemporaryWorkspace.Create(outputHelper);

        // Create a project with OutputType=Exe
        var exeProjectDir = workspace.WorkspaceRoot.CreateSubdirectory("ExeProject");
        var exeProjectFile = new FileInfo(Path.Combine(exeProjectDir.FullName, "ExeProject.csproj"));
        await File.WriteAllTextAsync(exeProjectFile.FullName, "<Project Sdk=\"Microsoft.NET.Sdk\"><PropertyGroup><OutputType>Exe</OutputType></PropertyGroup></Project>");

        // Create a project with OutputType=Library
        var libProjectDir = workspace.WorkspaceRoot.CreateSubdirectory("LibProject");
        var libProjectFile = new FileInfo(Path.Combine(libProjectDir.FullName, "LibProject.csproj"));
        await File.WriteAllTextAsync(libProjectFile.FullName, "<Project Sdk=\"Microsoft.NET.Sdk\"><PropertyGroup><OutputType>Library</OutputType></PropertyGroup></Project>");

        var runner = new TestDotNetCliRunner
        {
            GetProjectItemsAndPropertiesAsyncCallback = (projectFile, items, properties, options, ct) =>
            {
                var outputType = projectFile.FullName == exeProjectFile.FullName ? "Exe" : "Library";
                var json = JsonSerializer.Serialize(new
                {
                    Properties = new { OutputType = outputType }
                });
                return (0, JsonDocument.Parse(json));
            }
        };

        var interactionService = new TestConsoleInteractionService();
        var configurationService = new TestConfigurationService();
        var executionContext = CreateExecutionContext(workspace.WorkspaceRoot);
        var projectLocator = new ProjectLocator(logger, runner, executionContext, interactionService, configurationService, new AspireCliTelemetry(), new TestFeatures());

        var executableProjects = await projectLocator.FindExecutableProjectsAsync(workspace.WorkspaceRoot.FullName, CancellationToken.None);

        Assert.Single(executableProjects);
        Assert.Equal(exeProjectFile.FullName, executableProjects[0].FullName);
    }

    [Fact]
    public async Task FindExecutableProjectsAsync_FindsProjectsWithWinExeOutputType()
    {
        var logger = NullLogger<ProjectLocator>.Instance;

        using var workspace = TemporaryWorkspace.Create(outputHelper);

        // Create a project with OutputType=WinExe
        var winExeProjectDir = workspace.WorkspaceRoot.CreateSubdirectory("WinExeProject");
        var winExeProjectFile = new FileInfo(Path.Combine(winExeProjectDir.FullName, "WinExeProject.csproj"));
        await File.WriteAllTextAsync(winExeProjectFile.FullName, "<Project Sdk=\"Microsoft.NET.Sdk\"><PropertyGroup><OutputType>WinExe</OutputType></PropertyGroup></Project>");

        var runner = new TestDotNetCliRunner
        {
            GetProjectItemsAndPropertiesAsyncCallback = (projectFile, items, properties, options, ct) =>
            {
                var json = JsonSerializer.Serialize(new
                {
                    Properties = new { OutputType = "WinExe" }
                });
                return (0, JsonDocument.Parse(json));
            }
        };

        var interactionService = new TestConsoleInteractionService();
        var configurationService = new TestConfigurationService();
        var executionContext = CreateExecutionContext(workspace.WorkspaceRoot);
        var projectLocator = new ProjectLocator(logger, runner, executionContext, interactionService, configurationService, new AspireCliTelemetry(), new TestFeatures());

        var executableProjects = await projectLocator.FindExecutableProjectsAsync(workspace.WorkspaceRoot.FullName, CancellationToken.None);

        Assert.Single(executableProjects);
        Assert.Equal(winExeProjectFile.FullName, executableProjects[0].FullName);
    }

    [Fact]
    public async Task FindExecutableProjectsAsync_ExcludesLibraryProjects()
    {
        var logger = NullLogger<ProjectLocator>.Instance;

        using var workspace = TemporaryWorkspace.Create(outputHelper);

        // Create multiple library projects
        var lib1Dir = workspace.WorkspaceRoot.CreateSubdirectory("Lib1");
        var lib1File = new FileInfo(Path.Combine(lib1Dir.FullName, "Lib1.csproj"));
        await File.WriteAllTextAsync(lib1File.FullName, "<Project Sdk=\"Microsoft.NET.Sdk\"><PropertyGroup><OutputType>Library</OutputType></PropertyGroup></Project>");

        var lib2Dir = workspace.WorkspaceRoot.CreateSubdirectory("Lib2");
        var lib2File = new FileInfo(Path.Combine(lib2Dir.FullName, "Lib2.csproj"));
        await File.WriteAllTextAsync(lib2File.FullName, "<Project Sdk=\"Microsoft.NET.Sdk\"><PropertyGroup><OutputType>Library</OutputType></PropertyGroup></Project>");

        var runner = new TestDotNetCliRunner
        {
            GetProjectItemsAndPropertiesAsyncCallback = (projectFile, items, properties, options, ct) =>
            {
                var json = JsonSerializer.Serialize(new
                {
                    Properties = new { OutputType = "Library" }
                });
                return (0, JsonDocument.Parse(json));
            }
        };

        var interactionService = new TestConsoleInteractionService();
        var configurationService = new TestConfigurationService();
        var executionContext = CreateExecutionContext(workspace.WorkspaceRoot);
        var projectLocator = new ProjectLocator(logger, runner, executionContext, interactionService, configurationService, new AspireCliTelemetry(), new TestFeatures());

        var executableProjects = await projectLocator.FindExecutableProjectsAsync(workspace.WorkspaceRoot.FullName, CancellationToken.None);

        Assert.Empty(executableProjects);
    }

    [Fact]
    public async Task FindExecutableProjectsAsync_ReturnsEmptyListWhenNoProjectsFound()
    {
        var logger = NullLogger<ProjectLocator>.Instance;

        using var workspace = TemporaryWorkspace.Create(outputHelper);

        var runner = new TestDotNetCliRunner();
        var interactionService = new TestConsoleInteractionService();
        var configurationService = new TestConfigurationService();
        var executionContext = CreateExecutionContext(workspace.WorkspaceRoot);
        var projectLocator = new ProjectLocator(logger, runner, executionContext, interactionService, configurationService, new AspireCliTelemetry(), new TestFeatures());

        var executableProjects = await projectLocator.FindExecutableProjectsAsync(workspace.WorkspaceRoot.FullName, CancellationToken.None);

        Assert.Empty(executableProjects);
    }

    [Fact]
    public async Task FindExecutableProjectsAsync_FindsMultipleExecutableProjects()
    {
        var logger = NullLogger<ProjectLocator>.Instance;

        using var workspace = TemporaryWorkspace.Create(outputHelper);

        // Create multiple executable projects
        var exe1Dir = workspace.WorkspaceRoot.CreateSubdirectory("Exe1");
        var exe1File = new FileInfo(Path.Combine(exe1Dir.FullName, "Exe1.csproj"));
        await File.WriteAllTextAsync(exe1File.FullName, "<Project Sdk=\"Microsoft.NET.Sdk\"><PropertyGroup><OutputType>Exe</OutputType></PropertyGroup></Project>");

        var exe2Dir = workspace.WorkspaceRoot.CreateSubdirectory("Exe2");
        var exe2File = new FileInfo(Path.Combine(exe2Dir.FullName, "Exe2.csproj"));
        await File.WriteAllTextAsync(exe2File.FullName, "<Project Sdk=\"Microsoft.NET.Sdk\"><PropertyGroup><OutputType>Exe</OutputType></PropertyGroup></Project>");

        var winExeDir = workspace.WorkspaceRoot.CreateSubdirectory("WinExe");
        var winExeFile = new FileInfo(Path.Combine(winExeDir.FullName, "WinExe.csproj"));
        await File.WriteAllTextAsync(winExeFile.FullName, "<Project Sdk=\"Microsoft.NET.Sdk\"><PropertyGroup><OutputType>WinExe</OutputType></PropertyGroup></Project>");

        var runner = new TestDotNetCliRunner
        {
            GetProjectItemsAndPropertiesAsyncCallback = (projectFile, items, properties, options, ct) =>
            {
                var outputType = projectFile.Name switch
                {
                    "Exe1.csproj" => "Exe",
                    "Exe2.csproj" => "Exe",
                    "WinExe.csproj" => "WinExe",
                    _ => "Library"
                };
                var json = JsonSerializer.Serialize(new
                {
                    Properties = new { OutputType = outputType }
                });
                return (0, JsonDocument.Parse(json));
            }
        };

        var interactionService = new TestConsoleInteractionService();
        var configurationService = new TestConfigurationService();
        var executionContext = CreateExecutionContext(workspace.WorkspaceRoot);
        var projectLocator = new ProjectLocator(logger, runner, executionContext, interactionService, configurationService, new AspireCliTelemetry(), new TestFeatures());

        var executableProjects = await projectLocator.FindExecutableProjectsAsync(workspace.WorkspaceRoot.FullName, CancellationToken.None);

        Assert.Equal(3, executableProjects.Count);
        Assert.Contains(executableProjects, p => p.FullName == exe1File.FullName);
        Assert.Contains(executableProjects, p => p.FullName == exe2File.FullName);
        Assert.Contains(executableProjects, p => p.FullName == winExeFile.FullName);
    }
}
>>>>>>> 9166f17a
<|MERGE_RESOLUTION|>--- conflicted
+++ resolved
@@ -742,192 +742,4 @@
 
         Assert.Equal(projectFile.FullName, returnedProjectFile!.FullName);
     }
-<<<<<<< HEAD
 }
-=======
-
-    [Fact]
-    public async Task FindExecutableProjectsAsync_FindsProjectsWithExeOutputType()
-    {
-        var logger = NullLogger<ProjectLocator>.Instance;
-
-        using var workspace = TemporaryWorkspace.Create(outputHelper);
-
-        // Create a project with OutputType=Exe
-        var exeProjectDir = workspace.WorkspaceRoot.CreateSubdirectory("ExeProject");
-        var exeProjectFile = new FileInfo(Path.Combine(exeProjectDir.FullName, "ExeProject.csproj"));
-        await File.WriteAllTextAsync(exeProjectFile.FullName, "<Project Sdk=\"Microsoft.NET.Sdk\"><PropertyGroup><OutputType>Exe</OutputType></PropertyGroup></Project>");
-
-        // Create a project with OutputType=Library
-        var libProjectDir = workspace.WorkspaceRoot.CreateSubdirectory("LibProject");
-        var libProjectFile = new FileInfo(Path.Combine(libProjectDir.FullName, "LibProject.csproj"));
-        await File.WriteAllTextAsync(libProjectFile.FullName, "<Project Sdk=\"Microsoft.NET.Sdk\"><PropertyGroup><OutputType>Library</OutputType></PropertyGroup></Project>");
-
-        var runner = new TestDotNetCliRunner
-        {
-            GetProjectItemsAndPropertiesAsyncCallback = (projectFile, items, properties, options, ct) =>
-            {
-                var outputType = projectFile.FullName == exeProjectFile.FullName ? "Exe" : "Library";
-                var json = JsonSerializer.Serialize(new
-                {
-                    Properties = new { OutputType = outputType }
-                });
-                return (0, JsonDocument.Parse(json));
-            }
-        };
-
-        var interactionService = new TestConsoleInteractionService();
-        var configurationService = new TestConfigurationService();
-        var executionContext = CreateExecutionContext(workspace.WorkspaceRoot);
-        var projectLocator = new ProjectLocator(logger, runner, executionContext, interactionService, configurationService, new AspireCliTelemetry(), new TestFeatures());
-
-        var executableProjects = await projectLocator.FindExecutableProjectsAsync(workspace.WorkspaceRoot.FullName, CancellationToken.None);
-
-        Assert.Single(executableProjects);
-        Assert.Equal(exeProjectFile.FullName, executableProjects[0].FullName);
-    }
-
-    [Fact]
-    public async Task FindExecutableProjectsAsync_FindsProjectsWithWinExeOutputType()
-    {
-        var logger = NullLogger<ProjectLocator>.Instance;
-
-        using var workspace = TemporaryWorkspace.Create(outputHelper);
-
-        // Create a project with OutputType=WinExe
-        var winExeProjectDir = workspace.WorkspaceRoot.CreateSubdirectory("WinExeProject");
-        var winExeProjectFile = new FileInfo(Path.Combine(winExeProjectDir.FullName, "WinExeProject.csproj"));
-        await File.WriteAllTextAsync(winExeProjectFile.FullName, "<Project Sdk=\"Microsoft.NET.Sdk\"><PropertyGroup><OutputType>WinExe</OutputType></PropertyGroup></Project>");
-
-        var runner = new TestDotNetCliRunner
-        {
-            GetProjectItemsAndPropertiesAsyncCallback = (projectFile, items, properties, options, ct) =>
-            {
-                var json = JsonSerializer.Serialize(new
-                {
-                    Properties = new { OutputType = "WinExe" }
-                });
-                return (0, JsonDocument.Parse(json));
-            }
-        };
-
-        var interactionService = new TestConsoleInteractionService();
-        var configurationService = new TestConfigurationService();
-        var executionContext = CreateExecutionContext(workspace.WorkspaceRoot);
-        var projectLocator = new ProjectLocator(logger, runner, executionContext, interactionService, configurationService, new AspireCliTelemetry(), new TestFeatures());
-
-        var executableProjects = await projectLocator.FindExecutableProjectsAsync(workspace.WorkspaceRoot.FullName, CancellationToken.None);
-
-        Assert.Single(executableProjects);
-        Assert.Equal(winExeProjectFile.FullName, executableProjects[0].FullName);
-    }
-
-    [Fact]
-    public async Task FindExecutableProjectsAsync_ExcludesLibraryProjects()
-    {
-        var logger = NullLogger<ProjectLocator>.Instance;
-
-        using var workspace = TemporaryWorkspace.Create(outputHelper);
-
-        // Create multiple library projects
-        var lib1Dir = workspace.WorkspaceRoot.CreateSubdirectory("Lib1");
-        var lib1File = new FileInfo(Path.Combine(lib1Dir.FullName, "Lib1.csproj"));
-        await File.WriteAllTextAsync(lib1File.FullName, "<Project Sdk=\"Microsoft.NET.Sdk\"><PropertyGroup><OutputType>Library</OutputType></PropertyGroup></Project>");
-
-        var lib2Dir = workspace.WorkspaceRoot.CreateSubdirectory("Lib2");
-        var lib2File = new FileInfo(Path.Combine(lib2Dir.FullName, "Lib2.csproj"));
-        await File.WriteAllTextAsync(lib2File.FullName, "<Project Sdk=\"Microsoft.NET.Sdk\"><PropertyGroup><OutputType>Library</OutputType></PropertyGroup></Project>");
-
-        var runner = new TestDotNetCliRunner
-        {
-            GetProjectItemsAndPropertiesAsyncCallback = (projectFile, items, properties, options, ct) =>
-            {
-                var json = JsonSerializer.Serialize(new
-                {
-                    Properties = new { OutputType = "Library" }
-                });
-                return (0, JsonDocument.Parse(json));
-            }
-        };
-
-        var interactionService = new TestConsoleInteractionService();
-        var configurationService = new TestConfigurationService();
-        var executionContext = CreateExecutionContext(workspace.WorkspaceRoot);
-        var projectLocator = new ProjectLocator(logger, runner, executionContext, interactionService, configurationService, new AspireCliTelemetry(), new TestFeatures());
-
-        var executableProjects = await projectLocator.FindExecutableProjectsAsync(workspace.WorkspaceRoot.FullName, CancellationToken.None);
-
-        Assert.Empty(executableProjects);
-    }
-
-    [Fact]
-    public async Task FindExecutableProjectsAsync_ReturnsEmptyListWhenNoProjectsFound()
-    {
-        var logger = NullLogger<ProjectLocator>.Instance;
-
-        using var workspace = TemporaryWorkspace.Create(outputHelper);
-
-        var runner = new TestDotNetCliRunner();
-        var interactionService = new TestConsoleInteractionService();
-        var configurationService = new TestConfigurationService();
-        var executionContext = CreateExecutionContext(workspace.WorkspaceRoot);
-        var projectLocator = new ProjectLocator(logger, runner, executionContext, interactionService, configurationService, new AspireCliTelemetry(), new TestFeatures());
-
-        var executableProjects = await projectLocator.FindExecutableProjectsAsync(workspace.WorkspaceRoot.FullName, CancellationToken.None);
-
-        Assert.Empty(executableProjects);
-    }
-
-    [Fact]
-    public async Task FindExecutableProjectsAsync_FindsMultipleExecutableProjects()
-    {
-        var logger = NullLogger<ProjectLocator>.Instance;
-
-        using var workspace = TemporaryWorkspace.Create(outputHelper);
-
-        // Create multiple executable projects
-        var exe1Dir = workspace.WorkspaceRoot.CreateSubdirectory("Exe1");
-        var exe1File = new FileInfo(Path.Combine(exe1Dir.FullName, "Exe1.csproj"));
-        await File.WriteAllTextAsync(exe1File.FullName, "<Project Sdk=\"Microsoft.NET.Sdk\"><PropertyGroup><OutputType>Exe</OutputType></PropertyGroup></Project>");
-
-        var exe2Dir = workspace.WorkspaceRoot.CreateSubdirectory("Exe2");
-        var exe2File = new FileInfo(Path.Combine(exe2Dir.FullName, "Exe2.csproj"));
-        await File.WriteAllTextAsync(exe2File.FullName, "<Project Sdk=\"Microsoft.NET.Sdk\"><PropertyGroup><OutputType>Exe</OutputType></PropertyGroup></Project>");
-
-        var winExeDir = workspace.WorkspaceRoot.CreateSubdirectory("WinExe");
-        var winExeFile = new FileInfo(Path.Combine(winExeDir.FullName, "WinExe.csproj"));
-        await File.WriteAllTextAsync(winExeFile.FullName, "<Project Sdk=\"Microsoft.NET.Sdk\"><PropertyGroup><OutputType>WinExe</OutputType></PropertyGroup></Project>");
-
-        var runner = new TestDotNetCliRunner
-        {
-            GetProjectItemsAndPropertiesAsyncCallback = (projectFile, items, properties, options, ct) =>
-            {
-                var outputType = projectFile.Name switch
-                {
-                    "Exe1.csproj" => "Exe",
-                    "Exe2.csproj" => "Exe",
-                    "WinExe.csproj" => "WinExe",
-                    _ => "Library"
-                };
-                var json = JsonSerializer.Serialize(new
-                {
-                    Properties = new { OutputType = outputType }
-                });
-                return (0, JsonDocument.Parse(json));
-            }
-        };
-
-        var interactionService = new TestConsoleInteractionService();
-        var configurationService = new TestConfigurationService();
-        var executionContext = CreateExecutionContext(workspace.WorkspaceRoot);
-        var projectLocator = new ProjectLocator(logger, runner, executionContext, interactionService, configurationService, new AspireCliTelemetry(), new TestFeatures());
-
-        var executableProjects = await projectLocator.FindExecutableProjectsAsync(workspace.WorkspaceRoot.FullName, CancellationToken.None);
-
-        Assert.Equal(3, executableProjects.Count);
-        Assert.Contains(executableProjects, p => p.FullName == exe1File.FullName);
-        Assert.Contains(executableProjects, p => p.FullName == exe2File.FullName);
-        Assert.Contains(executableProjects, p => p.FullName == winExeFile.FullName);
-    }
-}
->>>>>>> 9166f17a
