// Licensed to the .NET Foundation under one or more agreements.
// The .NET Foundation licenses this file to you under the MIT license.

using Aspire.Cli.Backchannel;
using Aspire.Cli.Interaction;
using Spectre.Console;

namespace Aspire.Cli.Tests.TestServices;

internal sealed class TestConsoleInteractionService : IInteractionService
{
    public Action<string>? DisplayErrorCallback { get; set; }

    public Task<T> ShowStatusAsync<T>(string statusText, Func<Task<T>> action)
    {
        return action();
    }

    public void ShowStatus(string statusText, Action action)
    {
        action();
    }

    public Task<string> PromptForStringAsync(string promptText, string? defaultValue = null, Func<string, ValidationResult>? validator = null, CancellationToken cancellationToken = default)
    {
        return Task.FromResult(defaultValue ?? string.Empty);
    }

    public Task<T> PromptForSelectionAsync<T>(string promptText, IEnumerable<T> choices, Func<T, string> choiceFormatter, CancellationToken cancellationToken = default) where T : notnull
    {
        if (!choices.Any())
        {
            throw new EmptyChoicesException($"No items available for selection: {promptText}");
        }

        return Task.FromResult(choices.First());
    }

    public int DisplayIncompatibleVersionError(AppHostIncompatibleException ex, string appHostHostingVersion)
    {
        return 0;
    }

    public void DisplayError(string errorMessage)
    {
        DisplayErrorCallback?.Invoke(errorMessage);
    }

    public void DisplayMessage(string emoji, string message)
    {
    }

    public void DisplaySuccess(string message)
    {
    }

    public void DisplayDashboardUrls((string BaseUrlWithLoginToken, string? CodespacesUrlWithLoginToken) dashboardUrls)
    {
    }

    public void DisplayLines(IEnumerable<(string Stream, string Line)> lines)
    {
    }

    public void DisplayCancellationMessage()
    {
    }

    public Task<bool> ConfirmAsync(string promptText, bool defaultValue = true, CancellationToken cancellationToken = default)
    {
        return Task.FromResult(true);
    }

    public void DisplaySubtleMessage(string message)
    {
    }

    public void DisplayEmptyLine()
    {
    }

<<<<<<< HEAD
    public void WriteConsoleLog(string message, int? lineNumber = null, string? type = null, bool isErrorMessage = false)
    {
        Console.WriteLine($"[{(isErrorMessage ? "Error" : type ?? "Info")}] {message} (Line: {lineNumber})");
    }

=======
    public void DisplayPlainText(string text)
    {
    }
    
>>>>>>> 223ff6ae
    public void OpenNewProject(string projectPath)
    {
    }
}<|MERGE_RESOLUTION|>--- conflicted
+++ resolved
@@ -79,18 +79,15 @@
     {
     }
 
-<<<<<<< HEAD
+    public void DisplayPlainText(string text)
+    {
+    }
+    
     public void WriteConsoleLog(string message, int? lineNumber = null, string? type = null, bool isErrorMessage = false)
     {
         Console.WriteLine($"[{(isErrorMessage ? "Error" : type ?? "Info")}] {message} (Line: {lineNumber})");
     }
 
-=======
-    public void DisplayPlainText(string text)
-    {
-    }
-    
->>>>>>> 223ff6ae
     public void OpenNewProject(string projectPath)
     {
     }
