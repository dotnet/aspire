--- conflicted
+++ resolved
@@ -78,15 +78,8 @@
     public void DisplayEmptyLine()
     {
     }
-<<<<<<< HEAD
-=======
 
     public void DisplayPlainText(string text)
     {
     }
-    
-    public void OpenNewProject(string projectPath)
-    {
-    }
->>>>>>> d73217f3
 }