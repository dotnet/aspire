--- conflicted
+++ resolved
@@ -30,20 +30,9 @@
     public TaskCompletionSource? GetCapabilitiesAsyncCalled { get; set; }
     public Func<CancellationToken, Task<string[]>>? GetCapabilitiesAsyncCallback { get; set; }
 
-<<<<<<< HEAD
     public TaskCompletionSource? AddDisconnectHandlerCalled { get; set; }
     public Action<EventHandler<JsonRpcDisconnectedEventArgs>>? AddDisconnectHandlerCallback { get; set; }
 
-    public Task<long> PingAsync(long timestamp, CancellationToken cancellationToken)
-    {
-        PingAsyncCalled?.SetResult();
-        return PingAsyncCallback != null
-            ? PingAsyncCallback.Invoke(timestamp)
-            : Task.FromResult(timestamp);
-    }
-
-=======
->>>>>>> 31c3e8a1
     public Task RequestStopAsync(CancellationToken cancellationToken)
     {
         RequestStopAsyncCalled?.SetResult();
