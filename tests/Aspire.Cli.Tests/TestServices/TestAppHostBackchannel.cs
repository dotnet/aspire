// Licensed to the .NET Foundation under one or more agreements.
// The .NET Foundation licenses this file to you under the MIT license.

using System.Runtime.CompilerServices;
using Aspire.Cli.Backchannel;

namespace Aspire.Cli.Tests.TestServices;

internal sealed class TestAppHostBackchannel : IAppHostBackchannel
{
    public TaskCompletionSource? PingAsyncCalled { get; set; }
    public Func<long, Task<long>>? PingAsyncCallback { get; set; }

    public TaskCompletionSource? RequestStopAsyncCalled { get; set; }
    public Func<Task>? RequestStopAsyncCallback { get; set; }

    public TaskCompletionSource? GetDashboardUrlsAsyncCalled { get; set; }
    public Func<CancellationToken, Task<(string, string?)>>? GetDashboardUrlsAsyncCallback { get; set; }

    public TaskCompletionSource? GetResourceStatesAsyncCalled { get; set; }
    public Func<CancellationToken, IAsyncEnumerable<RpcResourceState>>? GetResourceStatesAsyncCallback { get; set; }

    public TaskCompletionSource? GetAppHostLogEntriesAsyncCalled { get; set; }
    public Func<CancellationToken, IAsyncEnumerable<BackchannelLogEntry>>? GetAppHostLogEntriesAsyncCallback { get; set; }

    public TaskCompletionSource? ConnectAsyncCalled { get; set; }
    public Func<string, CancellationToken, Task>? ConnectAsyncCallback { get; set; }

    public TaskCompletionSource? GetPublishingActivitiesAsyncCalled { get; set; }
    public Func<CancellationToken, IAsyncEnumerable<PublishingActivity>>? GetPublishingActivitiesAsyncCallback { get; set; }

    public TaskCompletionSource? GetCapabilitiesAsyncCalled { get; set; }
    public Func<CancellationToken, Task<string[]>>? GetCapabilitiesAsyncCallback { get; set; }

    public Task<long> PingAsync(long timestamp, CancellationToken cancellationToken)
    {
        PingAsyncCalled?.SetResult();
        return PingAsyncCallback != null
            ? PingAsyncCallback.Invoke(timestamp)
            : Task.FromResult(timestamp);
    }

    public Task RequestStopAsync(CancellationToken cancellationToken)
    {
        RequestStopAsyncCalled?.SetResult();
        if (RequestStopAsyncCallback != null)
        {
            return RequestStopAsyncCallback.Invoke();
        }
        else
        {
            return Task.CompletedTask;
        }
    }

    public Task<(string BaseUrlWithLoginToken, string? CodespacesUrlWithLoginToken)> GetDashboardUrlsAsync(CancellationToken cancellationToken)
    {
        GetDashboardUrlsAsyncCalled?.SetResult();
        return GetDashboardUrlsAsyncCallback != null
            ? GetDashboardUrlsAsyncCallback.Invoke(cancellationToken)
            : Task.FromResult<(string, string?)>(("http://localhost:5000/login?t=abcd", "https://monalisa-hot-potato-vrpqrxxrx7x2rxx-5000.app.github.dev/login?t=abcd"));
    }

    public async IAsyncEnumerable<RpcResourceState> GetResourceStatesAsync([EnumeratorCancellation]CancellationToken cancellationToken)
    {
        GetResourceStatesAsyncCalled?.SetResult();

        if (GetResourceStatesAsyncCallback != null)
        {
            var resourceStates = GetResourceStatesAsyncCallback.Invoke(cancellationToken).ConfigureAwait(false);
            await foreach (var resourceState in resourceStates)
            {
                yield return resourceState;
            }
        }
        else
        {
            using var timer = new PeriodicTimer(TimeSpan.FromSeconds(1));
            while (await timer.WaitForNextTickAsync(cancellationToken))
            {
                yield return new RpcResourceState
                {
                    Resource = "frontend",
                    Type = "Project",
                    State = "Starting",
                    Endpoints = new[] { "http://localhost:5000" },
                    Health = "Healthy"
                };
                yield return new RpcResourceState
                {
                    Resource = "backend",
                    Type = "Project",
                    State = "Running",
                    Endpoints = new[] { "http://localhost:5001" },
                    Health = "Healthy"
                };
            }
        }
    }

    public async Task ConnectAsync(string socketPath, CancellationToken cancellationToken)
    {
        ConnectAsyncCalled?.SetResult();
        if (ConnectAsyncCallback !=  null)
        {
            await ConnectAsyncCallback.Invoke(socketPath, cancellationToken).ConfigureAwait(false);
        }
    }

    public async IAsyncEnumerable<PublishingActivity> GetPublishingActivitiesAsync([EnumeratorCancellation]CancellationToken cancellationToken)
    {
        GetPublishingActivitiesAsyncCalled?.SetResult();
        if (GetPublishingActivitiesAsyncCallback is not null)
        {
            var publishingActivities = GetPublishingActivitiesAsyncCallback.Invoke(cancellationToken).ConfigureAwait(false);

            await foreach (var activity in publishingActivities)
            {
                yield return activity;
            }
        }
        else
        {
            yield return new PublishingActivity
            {
                Type = PublishingActivityTypes.Step,
                Data = new PublishingActivityData
                {
                    Id = "root-step",
                    StatusText = "Publishing artifacts",
                    CompletionState = CompletionStates.InProgress,
                    StepId = null
                }
            };
            yield return new PublishingActivity
            {
                Type = PublishingActivityTypes.Task,
                Data = new PublishingActivityData
                {
                    Id = "child-task-1",
                    StatusText = "Generating YAML goodness",
                    CompletionState = CompletionStates.InProgress,
                    StepId = "root-step"
                }
            };
            yield return new PublishingActivity
            {
                Type = PublishingActivityTypes.Task,
                Data = new PublishingActivityData
                {
                    Id = "child-task-1",
                    StatusText = "Generating YAML goodness",
                    CompletionState = CompletionStates.Completed,
                    StepId = "root-step"
                }
            };
            yield return new PublishingActivity
            {
                Type = PublishingActivityTypes.Task,
                Data = new PublishingActivityData
                {
                    Id = "child-task-2",
                    StatusText = "Building image 1",
                    CompletionState = CompletionStates.InProgress,
                    StepId = "root-step"
                }
            };
            yield return new PublishingActivity
            {
                Type = PublishingActivityTypes.Task,
                Data = new PublishingActivityData
                {
                    Id = "child-task-2",
                    StatusText = "Building image 1",
                    CompletionState = CompletionStates.Completed,
                    StepId = "root-step"
                }
            };
            yield return new PublishingActivity
            {
                Type = PublishingActivityTypes.Task,
                Data = new PublishingActivityData
                {
                    Id = "child-task-2",
                    StatusText = "Building image 2",
                    CompletionState = CompletionStates.InProgress,
                    StepId = "root-step"
                }
            };
            yield return new PublishingActivity
            {
                Type = PublishingActivityTypes.Task,
                Data = new PublishingActivityData
                {
                    Id = "child-task-2",
                    StatusText = "Building image 2",
                    CompletionState = CompletionStates.Completed,
                    StepId = "root-step"
                }
            };
            yield return new PublishingActivity
            {
                Type = PublishingActivityTypes.Step,
                Data = new PublishingActivityData
                {
                    Id = "root-step",
                    StatusText = "Publishing artifacts",
                    CompletionState = CompletionStates.Completed,
                    StepId = null
                }
            };
        }
    }

    public async Task<string[]> GetCapabilitiesAsync(CancellationToken cancellationToken)
    {
        GetCapabilitiesAsyncCalled?.SetResult();
        if (GetCapabilitiesAsyncCallback != null)
        {
            return await GetCapabilitiesAsyncCallback(cancellationToken).ConfigureAwait(false);
        }
        else
        {
            return ["baseline.v2"];
        }
    }

<<<<<<< HEAD
    public async IAsyncEnumerable<CommandOutput> ExecAsync([EnumeratorCancellation] CancellationToken cancellationToken)
    {
        await Task.Delay(1, cancellationToken).ConfigureAwait(false);
        yield return new CommandOutput { Text = "test", LogLevel = Microsoft.Extensions.Logging.LogLevel.Information };
=======
    public async IAsyncEnumerable<BackchannelLogEntry> GetAppHostLogEntriesAsync([EnumeratorCancellation]CancellationToken cancellationToken)
    {
        GetAppHostLogEntriesAsyncCalled?.SetResult();
        if (GetAppHostLogEntriesAsyncCallback != null)
        {
            await foreach (var entry in GetAppHostLogEntriesAsyncCallback.Invoke(cancellationToken))
            {
                yield return entry;
            }
        }
>>>>>>> 2f034511
    }
}<|MERGE_RESOLUTION|>--- conflicted
+++ resolved
@@ -225,22 +225,21 @@
         }
     }
 
-<<<<<<< HEAD
+    public async IAsyncEnumerable<BackchannelLogEntry> GetAppHostLogEntriesAsync([EnumeratorCancellation]CancellationToken cancellationToken)
+    {
+        GetAppHostLogEntriesAsyncCalled?.SetResult();
+        if (GetAppHostLogEntriesAsyncCallback != null)
+        {
+            await foreach (var entry in GetAppHostLogEntriesAsyncCallback.Invoke(cancellationToken))
+            {
+                yield return entry;
+            }
+        }
+    }
+
     public async IAsyncEnumerable<CommandOutput> ExecAsync([EnumeratorCancellation] CancellationToken cancellationToken)
     {
         await Task.Delay(1, cancellationToken).ConfigureAwait(false);
         yield return new CommandOutput { Text = "test", LogLevel = Microsoft.Extensions.Logging.LogLevel.Information };
-=======
-    public async IAsyncEnumerable<BackchannelLogEntry> GetAppHostLogEntriesAsync([EnumeratorCancellation]CancellationToken cancellationToken)
-    {
-        GetAppHostLogEntriesAsyncCalled?.SetResult();
-        if (GetAppHostLogEntriesAsyncCallback != null)
-        {
-            await foreach (var entry in GetAppHostLogEntriesAsyncCallback.Invoke(cancellationToken))
-            {
-                yield return entry;
-            }
-        }
->>>>>>> 2f034511
     }
 }