#pragma warning disable ASPIREINTERACTION001 // Type is for evaluation purposes only and is subject to change or removal in future updates. Suppress this diagnostic to proceed.

// Licensed to the .NET Foundation under one or more agreements.
// The .NET Foundation licenses this file to you under the MIT license.

using Aspire.Cli.Backchannel;
using Aspire.Cli.Commands;
using Aspire.Cli.Interaction;
using Aspire.Cli.Tests.TestServices;
using Aspire.Cli.Tests.Utils;
using Aspire.Cli.Utils;
using Microsoft.Extensions.DependencyInjection;
using Spectre.Console;
using System.Diagnostics.CodeAnalysis;
using System.Runtime.CompilerServices;
using Xunit;

namespace Aspire.Cli.Tests.Commands;

public class PublishCommandPromptingIntegrationTests(ITestOutputHelper outputHelper)
{
    [Fact]
    public async Task PublishCommand_TextInputPrompt_SendsCorrectKeyPresses()
    {
        // Arrange
        using var workspace = TemporaryWorkspace.Create(outputHelper);
        var promptBackchannel = new TestPromptBackchannel();
        var consoleService = new TestConsoleInteractionServiceWithPromptTracking();

        // Set up the prompt that will be sent from AppHost
        promptBackchannel.AddPrompt("text-prompt-1", "Environment Name", InputTypes.Text, "Enter environment name:", isRequired: true);

        // Set up the expected user response
        consoleService.SetupStringPromptResponse("production");

        var services = CliTestHelper.CreateServiceCollection(workspace, outputHelper, options =>
        {
            options.ProjectLocatorFactory = (sp) => new TestProjectLocator();
            options.DotNetCliRunnerFactory = (sp) => CreateTestRunnerWithPromptBackchannel(promptBackchannel);
        });

        services.AddSingleton<IInteractionService>(consoleService);

        var serviceProvider = services.BuildServiceProvider();
        var command = serviceProvider.GetRequiredService<RootCommand>();

        // Act
        var result = command.Parse("publish");
        var exitCode = await result.InvokeAsync().WaitAsync(CliTestConstants.DefaultTimeout);

        // Assert
        Assert.Equal(0, exitCode);

        // Verify the prompt was received and response was sent
        Assert.Single(promptBackchannel.ReceivedPrompts);
        var receivedPrompt = promptBackchannel.ReceivedPrompts[0];
        Assert.Equal("text-prompt-1", receivedPrompt.PromptId);
        Assert.Equal("Environment Name", receivedPrompt.Inputs[0].Label);
        Assert.Equal(InputTypes.Text, receivedPrompt.Inputs[0].InputType);

        // Verify the correct response was sent back
        Assert.Single(promptBackchannel.CompletedPrompts);
        var completedPrompt = promptBackchannel.CompletedPrompts[0];
        Assert.Equal("text-prompt-1", completedPrompt.PromptId);
        Assert.Equal("production", completedPrompt.Answers[0]);
    }

    [Fact]
    public async Task PublishCommand_SecretTextPrompt_SendsCorrectKeyPresses()
    {
        // Arrange
        using var workspace = TemporaryWorkspace.Create(outputHelper);
        var promptBackchannel = new TestPromptBackchannel();
        var consoleService = new TestConsoleInteractionServiceWithPromptTracking();

        // Set up the prompt that will be sent from AppHost
        promptBackchannel.AddPrompt("secret-prompt-1", "Database Password", InputTypes.SecretText, "Enter secure password:", isRequired: true);

        // Set up the expected user response
        consoleService.SetupStringPromptResponse("SecurePassword123!");

        var services = CliTestHelper.CreateServiceCollection(workspace, outputHelper, options =>
        {
            options.ProjectLocatorFactory = (sp) => new TestProjectLocator();
            options.DotNetCliRunnerFactory = (sp) => CreateTestRunnerWithPromptBackchannel(promptBackchannel);
        });

        services.AddSingleton<IInteractionService>(consoleService);

        var serviceProvider = services.BuildServiceProvider();
        var command = serviceProvider.GetRequiredService<RootCommand>();

        // Act
        var result = command.Parse("publish");
        var exitCode = await result.InvokeAsync().WaitAsync(CliTestConstants.DefaultTimeout);

        // Assert
        Assert.Equal(0, exitCode);

        // Verify the secret prompt was handled correctly
        Assert.Single(promptBackchannel.ReceivedPrompts);
        var receivedPrompt = promptBackchannel.ReceivedPrompts[0];
        Assert.Equal("secret-prompt-1", receivedPrompt.PromptId);
        Assert.Equal("Database Password", receivedPrompt.Inputs[0].Label);
        Assert.Equal(InputTypes.SecretText, receivedPrompt.Inputs[0].InputType);

        // Verify the correct response was sent back
        Assert.Single(promptBackchannel.CompletedPrompts);
        var completedPrompt = promptBackchannel.CompletedPrompts[0];
        Assert.Equal("secret-prompt-1", completedPrompt.PromptId);
        Assert.Equal("SecurePassword123!", completedPrompt.Answers[0]);
    }

    [Fact]
    public async Task PublishCommand_ChoicePrompt_SendsCorrectSelection()
    {
        // Arrange
        using var workspace = TemporaryWorkspace.Create(outputHelper);
        var promptBackchannel = new TestPromptBackchannel();
        var consoleService = new TestConsoleInteractionServiceWithPromptTracking();

        // Set up the choice prompt with options
        var options = new List<KeyValuePair<string, string>>
        {
            new("us-west-2", "US West (Oregon)"),
            new("us-east-1", "US East (N. Virginia)"),
            new("eu-central-1", "Europe (Frankfurt)")
        };
        promptBackchannel.AddPrompt("choice-prompt-1", "Deployment Region", InputTypes.Choice, "Select region:", isRequired: true, options: options);

        // Set up the expected user selection (by value)
        consoleService.SetupSelectionResponse("US East (N. Virginia)");

        var services = CliTestHelper.CreateServiceCollection(workspace, outputHelper, options =>
        {
            options.ProjectLocatorFactory = (sp) => new TestProjectLocator();
            options.DotNetCliRunnerFactory = (sp) => CreateTestRunnerWithPromptBackchannel(promptBackchannel);
        });

        services.AddSingleton<IInteractionService>(consoleService);

        var serviceProvider = services.BuildServiceProvider();
        var command = serviceProvider.GetRequiredService<RootCommand>();

        // Act
        var result = command.Parse("publish");
        var exitCode = await result.InvokeAsync().WaitAsync(CliTestConstants.DefaultTimeout);

        // Assert
        Assert.Equal(0, exitCode);

        // Verify the choice prompt was received correctly
        Assert.Single(promptBackchannel.ReceivedPrompts);
        var receivedPrompt = promptBackchannel.ReceivedPrompts[0];
        Assert.Equal("choice-prompt-1", receivedPrompt.PromptId);
        Assert.Equal("Deployment Region", receivedPrompt.Inputs[0].Label);
        Assert.Equal(InputTypes.Choice, receivedPrompt.Inputs[0].InputType);
        Assert.Equal(3, receivedPrompt.Inputs[0].Options?.Count);

        // Verify the correct selection was sent back
        Assert.Single(promptBackchannel.CompletedPrompts);
        var completedPrompt = promptBackchannel.CompletedPrompts[0];
        Assert.Equal("choice-prompt-1", completedPrompt.PromptId);
        Assert.Equal("us-east-1", completedPrompt.Answers[0]);
    }

    [Fact]
    public async Task PublishCommand_BooleanPrompt_SendsCorrectAnswer()
    {
        // Arrange
        using var workspace = TemporaryWorkspace.Create(outputHelper);
        var promptBackchannel = new TestPromptBackchannel();
        var consoleService = new TestConsoleInteractionServiceWithPromptTracking();

        // Set up the boolean prompt
        promptBackchannel.AddPrompt("bool-prompt-1", "Enable Verbose Logging", InputTypes.Boolean, "Enable verbose logging?", isRequired: false);

        // Set up the expected user response
        consoleService.SetupBooleanResponse(true);

        var services = CliTestHelper.CreateServiceCollection(workspace, outputHelper, options =>
        {
            options.ProjectLocatorFactory = (sp) => new TestProjectLocator();
            options.DotNetCliRunnerFactory = (sp) => CreateTestRunnerWithPromptBackchannel(promptBackchannel);
        });

        services.AddSingleton<IInteractionService>(consoleService);

        var serviceProvider = services.BuildServiceProvider();
        var command = serviceProvider.GetRequiredService<RootCommand>();

        // Act
        var result = command.Parse("publish");
        var exitCode = await result.InvokeAsync().WaitAsync(CliTestConstants.DefaultTimeout);

        // Assert
        Assert.Equal(0, exitCode);

        // Verify the boolean prompt was handled
        Assert.Single(promptBackchannel.ReceivedPrompts);
        var receivedPrompt = promptBackchannel.ReceivedPrompts[0];
        Assert.Equal("bool-prompt-1", receivedPrompt.PromptId);
        Assert.Equal("Enable Verbose Logging", receivedPrompt.Inputs[0].Label);
        Assert.Equal(InputTypes.Boolean, receivedPrompt.Inputs[0].InputType);

        // Verify the correct boolean response was sent back
        Assert.Single(promptBackchannel.CompletedPrompts);
        var completedPrompt = promptBackchannel.CompletedPrompts[0];
        Assert.Equal("bool-prompt-1", completedPrompt.PromptId);
        Assert.Equal("true", completedPrompt.Answers[0]);
    }

    [Fact]
    public async Task PublishCommand_NumberPrompt_SendsCorrectNumericValue()
    {
        // Arrange
        using var workspace = TemporaryWorkspace.Create(outputHelper);
        var promptBackchannel = new TestPromptBackchannel();
        var consoleService = new TestConsoleInteractionServiceWithPromptTracking();

        // Set up the number prompt
        promptBackchannel.AddPrompt("number-prompt-1", "Instance Count", InputTypes.Number, "Enter number of instances:", isRequired: true);

        // Set up the expected user response
        consoleService.SetupStringPromptResponse("3");

        var services = CliTestHelper.CreateServiceCollection(workspace, outputHelper, options =>
        {
            options.ProjectLocatorFactory = (sp) => new TestProjectLocator();
            options.DotNetCliRunnerFactory = (sp) => CreateTestRunnerWithPromptBackchannel(promptBackchannel);
        });

        services.AddSingleton<IInteractionService>(consoleService);

        var serviceProvider = services.BuildServiceProvider();
        var command = serviceProvider.GetRequiredService<RootCommand>();

        // Act
        var result = command.Parse("publish");
        var exitCode = await result.InvokeAsync().WaitAsync(CliTestConstants.DefaultTimeout);

        // Assert
        Assert.Equal(0, exitCode);

        // Verify the number prompt was handled
        Assert.Single(promptBackchannel.ReceivedPrompts);
        var receivedPrompt = promptBackchannel.ReceivedPrompts[0];
        Assert.Equal("number-prompt-1", receivedPrompt.PromptId);
        Assert.Equal("Instance Count", receivedPrompt.Inputs[0].Label);
        Assert.Equal(InputTypes.Number, receivedPrompt.Inputs[0].InputType);

        // Verify the correct numeric response was sent back
        Assert.Single(promptBackchannel.CompletedPrompts);
        var completedPrompt = promptBackchannel.CompletedPrompts[0];
        Assert.Equal("number-prompt-1", completedPrompt.PromptId);
        Assert.Equal("3", completedPrompt.Answers[0]);
    }

    [Fact]
    public async Task PublishCommand_MultiplePrompts_HandlesSequentialInteractions()
    {
        // Arrange
        using var workspace = TemporaryWorkspace.Create(outputHelper);
        var promptBackchannel = new TestPromptBackchannel();
        var consoleService = new TestConsoleInteractionServiceWithPromptTracking();

        // Set up multiple prompts that will be sent in sequence
        promptBackchannel.AddPrompt("text-prompt-1", "Application Name", InputTypes.Text, "Enter app name:", isRequired: true);
        promptBackchannel.AddPrompt("choice-prompt-1", "Environment", InputTypes.Choice, "Select environment:", isRequired: true,
            options:
            [
                new("dev", "Development"),
                new("staging", "Staging"),
                new("prod", "Production")
            ]);
        promptBackchannel.AddPrompt("bool-prompt-1", "Create Backup", InputTypes.Boolean, "Create backup?", isRequired: false);

        // Set up the expected user responses in order
        consoleService.SetupSequentialResponses(
            ("MyTestApp", ResponseType.String),
            ("Production", ResponseType.Selection),
            ("true", ResponseType.Boolean)
        );

        var services = CliTestHelper.CreateServiceCollection(workspace, outputHelper, options =>
        {
            options.ProjectLocatorFactory = (sp) => new TestProjectLocator();
            options.DotNetCliRunnerFactory = (sp) => CreateTestRunnerWithPromptBackchannel(promptBackchannel);
        });

        services.AddSingleton<IInteractionService>(consoleService);

        var serviceProvider = services.BuildServiceProvider();
        var command = serviceProvider.GetRequiredService<RootCommand>();

        // Act
        var result = command.Parse("publish");
        var exitCode = await result.InvokeAsync().WaitAsync(CliTestConstants.DefaultTimeout);

        // Assert
        Assert.Equal(0, exitCode);

        // Verify all prompts were received in the correct order
        Assert.Equal(3, promptBackchannel.ReceivedPrompts.Count);

        var textPrompt = promptBackchannel.ReceivedPrompts[0];
        Assert.Equal("text-prompt-1", textPrompt.PromptId);
        Assert.Equal("Application Name", textPrompt.Inputs[0].Label);
        Assert.Equal(InputTypes.Text, textPrompt.Inputs[0].InputType);

        var choicePrompt = promptBackchannel.ReceivedPrompts[1];
        Assert.Equal("choice-prompt-1", choicePrompt.PromptId);
        Assert.Equal("Environment", choicePrompt.Inputs[0].Label);
        Assert.Equal(InputTypes.Choice, choicePrompt.Inputs[0].InputType);

        var boolPrompt = promptBackchannel.ReceivedPrompts[2];
        Assert.Equal("bool-prompt-1", boolPrompt.PromptId);
        Assert.Equal("Create Backup", boolPrompt.Inputs[0].Label);
        Assert.Equal(InputTypes.Boolean, boolPrompt.Inputs[0].InputType);

        // Verify all responses were sent back correctly
        Assert.Equal(3, promptBackchannel.CompletedPrompts.Count);

        Assert.Equal("text-prompt-1", promptBackchannel.CompletedPrompts[0].PromptId);
        Assert.Equal("MyTestApp", promptBackchannel.CompletedPrompts[0].Answers[0]);

        Assert.Equal("choice-prompt-1", promptBackchannel.CompletedPrompts[1].PromptId);
        Assert.Equal("prod", promptBackchannel.CompletedPrompts[1].Answers[0]);

        Assert.Equal("bool-prompt-1", promptBackchannel.CompletedPrompts[2].PromptId);
        Assert.Equal("true", promptBackchannel.CompletedPrompts[2].Answers[0]);
    }

    [Fact]
    public async Task PublishCommand_SinglePromptWithMultipleInputs_HandlesAllInputs()
    {
        // Arrange
        using var workspace = TemporaryWorkspace.Create(outputHelper);
        var promptBackchannel = new TestPromptBackchannel();
        var consoleService = new TestConsoleInteractionServiceWithPromptTracking();

        // Set up a single prompt with multiple inputs
        promptBackchannel.AddMultiInputPrompt("multi-input-prompt-1", "Configuration Setup", "Please provide the following details:",
            [
                new("Database Connection String", InputTypes.Text, true, null),
                new("API Key", InputTypes.SecretText, true, null),
                new("Environment", InputTypes.Choice, true,
                [
                    new("dev", "Development"),
                    new("staging", "Staging"),
                    new("prod", "Production")
                ]),
                new("Enable Logging", InputTypes.Boolean, false, null)
            ]);

        // Set up the expected user responses for all inputs
        consoleService.SetupSequentialResponses(
            ("Server=localhost;Database=MyApp;", ResponseType.String),
            ("secret-api-key-12345", ResponseType.String),
            ("Staging", ResponseType.Selection),
            ("true", ResponseType.Boolean)
        );

        var services = CliTestHelper.CreateServiceCollection(workspace, outputHelper, options =>
        {
            options.ProjectLocatorFactory = (sp) => new TestProjectLocator();
            options.DotNetCliRunnerFactory = (sp) => CreateTestRunnerWithPromptBackchannel(promptBackchannel);
        });

        services.AddSingleton<IInteractionService>(consoleService);

        var serviceProvider = services.BuildServiceProvider();
        var command = serviceProvider.GetRequiredService<RootCommand>();

        // Act
        var result = command.Parse("publish");
        var exitCode = await result.InvokeAsync().WaitAsync(CliTestConstants.DefaultTimeout);

        // Assert
        Assert.Equal(0, exitCode);

        // Verify that a single prompt with multiple inputs was received
        Assert.Single(promptBackchannel.ReceivedPrompts);
        var receivedPrompt = promptBackchannel.ReceivedPrompts[0];
        Assert.Equal("multi-input-prompt-1", receivedPrompt.PromptId);
        Assert.Equal("Please provide the following details:", receivedPrompt.Message);
        Assert.Equal(4, receivedPrompt.Inputs.Count);

        // Verify each input was configured correctly
        Assert.Equal("Database Connection String", receivedPrompt.Inputs[0].Label);
        Assert.Equal(InputTypes.Text, receivedPrompt.Inputs[0].InputType);
        Assert.True(receivedPrompt.Inputs[0].IsRequired);

        Assert.Equal("API Key", receivedPrompt.Inputs[1].Label);
        Assert.Equal(InputTypes.SecretText, receivedPrompt.Inputs[1].InputType);
        Assert.True(receivedPrompt.Inputs[1].IsRequired);

        Assert.Equal("Environment", receivedPrompt.Inputs[2].Label);
        Assert.Equal(InputTypes.Choice, receivedPrompt.Inputs[2].InputType);
        Assert.True(receivedPrompt.Inputs[2].IsRequired);
        Assert.Equal(3, receivedPrompt.Inputs[2].Options?.Count);

        Assert.Equal("Enable Logging", receivedPrompt.Inputs[3].Label);
        Assert.Equal(InputTypes.Boolean, receivedPrompt.Inputs[3].InputType);
        Assert.False(receivedPrompt.Inputs[3].IsRequired);

        // Verify that all responses were sent back correctly as a single array
        Assert.Single(promptBackchannel.CompletedPrompts);
        var completedPrompt = promptBackchannel.CompletedPrompts[0];
        Assert.Equal("multi-input-prompt-1", completedPrompt.PromptId);
        Assert.Equal(4, completedPrompt.Answers.Length);
        Assert.Equal("Server=localhost;Database=MyApp;", completedPrompt.Answers[0]);
        Assert.Equal("secret-api-key-12345", completedPrompt.Answers[1]);
        Assert.Equal("staging", completedPrompt.Answers[2]);
        Assert.Equal("true", completedPrompt.Answers[3]);
    }

    [Fact]
    public async Task PublishCommand_TextInputWithDefaultValue_UsesDefaultCorrectly()
    {
        // Arrange
        using var workspace = TemporaryWorkspace.Create(outputHelper);
        var promptBackchannel = new TestPromptBackchannel();
        var consoleService = new TestConsoleInteractionServiceWithPromptTracking();

        // Set up the prompt with a default value
        promptBackchannel.AddPrompt("text-prompt-1", "Environment Name", InputTypes.Text, "Enter environment name:", isRequired: true, defaultValue: "development");

        // Set up the expected user response (they accept the default by providing the same value)
        consoleService.SetupStringPromptResponse("development");

        var services = CliTestHelper.CreateServiceCollection(workspace, outputHelper, options =>
        {
            options.ProjectLocatorFactory = (sp) => new TestProjectLocator();
            options.DotNetCliRunnerFactory = (sp) => CreateTestRunnerWithPromptBackchannel(promptBackchannel);
        });

        services.AddSingleton<IInteractionService>(consoleService);

        var serviceProvider = services.BuildServiceProvider();
        var command = serviceProvider.GetRequiredService<RootCommand>();

        // Act
        var result = command.Parse("publish");
        var exitCode = await result.InvokeAsync().WaitAsync(CliTestConstants.DefaultTimeout);

        // Assert
        Assert.Equal(0, exitCode);

        // Verify the prompt was handled correctly and includes the default value
        Assert.Single(promptBackchannel.ReceivedPrompts);
        var receivedPrompt = promptBackchannel.ReceivedPrompts[0];
        Assert.Equal("text-prompt-1", receivedPrompt.PromptId);
        Assert.Equal("Environment Name", receivedPrompt.Inputs[0].Label);
        Assert.Equal(InputTypes.Text, receivedPrompt.Inputs[0].InputType);
        Assert.Equal("development", receivedPrompt.Inputs[0].Value); // Check that the default value is present

        // Verify the correct response was sent back
        Assert.Single(promptBackchannel.CompletedPrompts);
        var completedPrompt = promptBackchannel.CompletedPrompts[0];
        Assert.Equal("text-prompt-1", completedPrompt.PromptId);
        Assert.Equal("development", completedPrompt.Answers[0]);

        // Verify that the PromptForStringAsync was called with the default value
        var promptCalls = consoleService.StringPromptCalls;
        Assert.Single(promptCalls);
        Assert.Equal("development", promptCalls[0].DefaultValue); // This verifies that our change works
    }

    private static TestDotNetCliRunner CreateTestRunnerWithPromptBackchannel(TestPromptBackchannel promptBackchannel)
    {
        var runner = new TestDotNetCliRunner();

        // Simulate successful build
        runner.BuildAsyncCallback = (projectFile, options, cancellationToken) => 0;

        // Simulate compatible app host
        runner.GetAppHostInformationAsyncCallback = (projectFile, options, cancellationToken) =>
        {
            return (0, true, VersionHelper.GetDefaultTemplateVersion());
        };

        // Simulate successful app host run with the prompt backchannel
        runner.RunAsyncCallback = async (projectFile, watch, noBuild, args, env, backchannelCompletionSource, options, cancellationToken) =>
        {
            backchannelCompletionSource?.SetResult(promptBackchannel);
            await promptBackchannel.WaitForCompletion();
            return 0;
        };

        return runner;
    }
}

// Test implementation of IAppHostBackchannel that simulates prompt interactions
internal sealed class TestPromptBackchannel : IAppHostBackchannel
{
    private readonly List<PromptData> _promptsToSend = [];
    private readonly TaskCompletionSource _completionSource = new();
    private readonly Dictionary<string, TaskCompletionSource> _promptCompletionSources = new();

    public List<PromptData> ReceivedPrompts { get; } = [];
    public List<PromptCompletion> CompletedPrompts { get; } = [];

    public void AddPrompt(string promptId, string label, string inputType, string message, bool isRequired, IReadOnlyList<KeyValuePair<string, string>>? options = null, string? defaultValue = null)
    {
        _promptsToSend.Add(new PromptData(promptId, [new PromptInputData(label, inputType, isRequired, options, defaultValue)], message));
    }

    public void AddMultiInputPrompt(string promptId, string title, string message, IReadOnlyList<PromptInputData> inputs)
    {
        _promptsToSend.Add(new PromptData(promptId, inputs, message, title));
    }

    public Task WaitForCompletion() => _completionSource.Task;

    public async IAsyncEnumerable<PublishingActivity> GetPublishingActivitiesAsync([EnumeratorCancellation] CancellationToken cancellationToken)
    {
        foreach (var prompt in _promptsToSend)
        {
            ReceivedPrompts.Add(prompt);

            var completionSource = new TaskCompletionSource(TaskCreationOptions.RunContinuationsAsynchronously);
            _promptCompletionSources[prompt.PromptId] = completionSource;

            var inputs = prompt.Inputs.Select(input => new PublishingPromptInput
            {
                Label = input.Label,
                InputType = input.InputType,
                Required = input.IsRequired,
                Options = input.Options,
                Value = input.Value
            }).ToList();

            yield return new PublishingActivity
            {
                Type = PublishingActivityTypes.Prompt,
                Data = new PublishingActivityData
                {
                    Id = prompt.PromptId,
                    StatusText = prompt.Inputs.Count > 1
                        ? prompt.Title ?? prompt.Message
                        : prompt.Inputs[0].Label,
                    CompletionState = CompletionStates.InProgress,
                    StepId = "publish-step",
                    Inputs = inputs
                }
            };

            await completionSource.Task.WaitAsync(cancellationToken);
        }

        _completionSource.SetResult();
    }

    public Task CompletePromptResponseAsync(string promptId, string?[] answers, CancellationToken cancellationToken)
    {
        CompletedPrompts.Add(new PromptCompletion(promptId, answers));
        if (_promptCompletionSources.TryGetValue(promptId, out var completionSource))
        {
            completionSource.SetResult();
            _promptCompletionSources.Remove(promptId);
        }

        return Task.CompletedTask;
    }

    // Default implementations for other interface methods
    public Task<long> PingAsync(long timestamp, CancellationToken cancellationToken) => Task.FromResult(timestamp);
    public Task RequestStopAsync(CancellationToken cancellationToken) => Task.CompletedTask;
    public Task<(string BaseUrlWithLoginToken, string? CodespacesUrlWithLoginToken)> GetDashboardUrlsAsync(CancellationToken cancellationToken) =>
        Task.FromResult<(string, string?)>(("http://localhost:5000", null));
    public async IAsyncEnumerable<BackchannelLogEntry> GetAppHostLogEntriesAsync([EnumeratorCancellation] CancellationToken cancellationToken)
    {
        await Task.CompletedTask; // Suppress CS1998
        yield break;
    }
    public async IAsyncEnumerable<RpcResourceState> GetResourceStatesAsync([EnumeratorCancellation] CancellationToken cancellationToken)
    {
        await Task.CompletedTask; // Suppress CS1998
        yield break;
    }
    public Task ConnectAsync(string socketPath, CancellationToken cancellationToken) => Task.CompletedTask;
    public Task<string[]> GetCapabilitiesAsync(CancellationToken cancellationToken) => Task.FromResult(new[] { "baseline.v2" });

    public async IAsyncEnumerable<CommandOutput> ExecAsync([EnumeratorCancellation] CancellationToken cancellationToken)
    {
        await Task.CompletedTask; // Suppress CS1998
        yield break;
    }
}

// Data structures for tracking prompts
internal sealed record PromptInputData(string Label, string InputType, bool IsRequired, IReadOnlyList<KeyValuePair<string, string>>? Options = null, string? Value = null);
internal sealed record PromptData(string PromptId, IReadOnlyList<PromptInputData> Inputs, string Message, string? Title = null);
internal sealed record PromptCompletion(string PromptId, string?[] Answers);

// Enhanced TestConsoleInteractionService that tracks interaction types
[SuppressMessage("Usage", "ASPIREINTERACTION001:Type is for evaluation purposes only and is subject to change or removal in future updates. Suppress this diagnostic to proceed.")]
internal sealed class TestConsoleInteractionServiceWithPromptTracking : IInteractionService
{
    private readonly Queue<(string response, ResponseType type)> _responses = new();
    private bool _shouldCancel;
    
    public List<StringPromptCall> StringPromptCalls { get; } = [];
    public List<object> SelectionPromptCalls { get; } = []; // Using object to handle generic types
    public List<BooleanPromptCall> BooleanPromptCalls { get; } = [];
    
    public void SetupStringPromptResponse(string response) => _responses.Enqueue((response, ResponseType.String));
    public void SetupSelectionResponse(string response) => _responses.Enqueue((response, ResponseType.Selection));
    public void SetupBooleanResponse(bool response) => _responses.Enqueue((response.ToString().ToLower(), ResponseType.Boolean));
    public void SetupCancellationResponse() => _shouldCancel = true;

    public void SetupSequentialResponses(params (string response, ResponseType type)[] responses)
    {
        foreach (var (response, type) in responses)
        {
            _responses.Enqueue((response, type));
        }
    }

    public Task<string> PromptForStringAsync(string promptText, string? defaultValue = null, Func<string, ValidationResult>? validator = null, bool isSecret = false, bool required = false, CancellationToken cancellationToken = default)
    {
        StringPromptCalls.Add(new StringPromptCall(promptText, defaultValue, isSecret));
        
        if (_shouldCancel || cancellationToken.IsCancellationRequested)
        {
            throw new OperationCanceledException();
        }

        if (_responses.TryDequeue(out var response))
        {
            return Task.FromResult(response.response);
        }

        return Task.FromResult(defaultValue ?? string.Empty);
    }

    public Task<T> PromptForSelectionAsync<T>(string promptText, IEnumerable<T> choices, Func<T, string> choiceFormatter, CancellationToken cancellationToken = default) where T : notnull
    {
        if (_shouldCancel || cancellationToken.IsCancellationRequested)
        {
            throw new OperationCanceledException();
        }

        if (_responses.TryDequeue(out var response))
        {
            // Find the choice that matches the response
            var matchingChoice = choices.FirstOrDefault(c => choiceFormatter(c) == response.response || c.ToString() == response.response);
            if (matchingChoice != null)
            {
                return Task.FromResult(matchingChoice);
            }
        }

        return Task.FromResult(choices.First());
    }

    public Task<bool> ConfirmAsync(string promptText, bool defaultValue = true, CancellationToken cancellationToken = default)
    {
        BooleanPromptCalls.Add(new BooleanPromptCall(promptText, defaultValue));
        
        if (_shouldCancel || cancellationToken.IsCancellationRequested)
        {
            throw new OperationCanceledException();
        }

        if (_responses.TryDequeue(out var response))
        {
            return Task.FromResult(bool.Parse(response.response));
        }

        return Task.FromResult(defaultValue);
    }

    // Default implementations for other interface methods
    public Task<T> ShowStatusAsync<T>(string statusText, Func<Task<T>> action) => action();
    public void ShowStatus(string statusText, Action action) => action();
    public int DisplayIncompatibleVersionError(AppHostIncompatibleException ex, string appHostHostingVersion) => 0;
    public void DisplayError(string errorMessage) { }
    public void DisplayMessage(string emoji, string message) { }
    public void DisplaySuccess(string message) { }
    public void DisplaySubtleMessage(string message) { }
    public void DisplayDashboardUrls((string BaseUrlWithLoginToken, string? CodespacesUrlWithLoginToken) dashboardUrls) { }
    public void DisplayLines(IEnumerable<(string Stream, string Line)> lines) { }
    public void DisplayCancellationMessage() { }
    public void DisplayEmptyLine() { }
    public void OpenNewProject(string projectPath) { }
    public void DisplayPlainText(string text) { }

<<<<<<< HEAD
    public void WriteConsoleLog(string message, int? lineNumber = null, string? type = null, bool isErrorMessage = false)
    {
        var messageType = isErrorMessage ? "error" : "info";
        Console.WriteLine($"#{lineNumber} [{messageType}] {message}");
    }
=======
    public void DisplayVersionUpdateNotification(string newerVersion) { }
>>>>>>> 912b236f
}

internal enum ResponseType
{
    String,
    Selection,
    Boolean
}

// Input type constants that match the Aspire CLI implementation
internal static class InputTypes
{
    public const string Text = "text";
    public const string SecretText = "secret-text";
    public const string Choice = "choice";
    public const string Boolean = "boolean";
    public const string Number = "number";
}

internal sealed record StringPromptCall(string PromptText, string? DefaultValue, bool IsSecret);
internal sealed record SelectionPromptCall<T>(string PromptText, IEnumerable<T> Choices, Func<T, string> ChoiceFormatter);
internal sealed record BooleanPromptCall(string PromptText, bool DefaultValue);<|MERGE_RESOLUTION|>--- conflicted
+++ resolved
@@ -688,15 +688,13 @@
     public void OpenNewProject(string projectPath) { }
     public void DisplayPlainText(string text) { }
 
-<<<<<<< HEAD
+    public void DisplayVersionUpdateNotification(string newerVersion) { }
+
     public void WriteConsoleLog(string message, int? lineNumber = null, string? type = null, bool isErrorMessage = false)
     {
         var messageType = isErrorMessage ? "error" : "info";
         Console.WriteLine($"#{lineNumber} [{messageType}] {message}");
     }
-=======
-    public void DisplayVersionUpdateNotification(string newerVersion) { }
->>>>>>> 912b236f
 }
 
 internal enum ResponseType
