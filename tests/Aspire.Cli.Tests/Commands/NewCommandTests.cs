// Licensed to the .NET Foundation under one or more agreements.
// The .NET Foundation licenses this file to you under the MIT license.

using Aspire.Cli.Backchannel;
using Aspire.Cli.Certificates;
using Aspire.Cli.Commands;
using Aspire.Cli.DotNet;
using Aspire.Cli.Interaction;
using Aspire.Cli.Packaging;
using Aspire.Cli.Templating;
using Aspire.Cli.Tests.TestServices;
using Aspire.Cli.Tests.Utils;
using Aspire.TestUtilities;
using Microsoft.Extensions.DependencyInjection;
using Spectre.Console;
using NuGetPackage = Aspire.Shared.NuGetPackageCli;

namespace Aspire.Cli.Tests.Commands;

public class NewCommandTests(ITestOutputHelper outputHelper)
{
    [Fact]
    public async Task NewCommandWithHelpArgumentReturnsZero()
    {
        using var workspace = TemporaryWorkspace.Create(outputHelper);
        var services = CliTestHelper.CreateServiceCollection(workspace, outputHelper);
        var provider = services.BuildServiceProvider();

        var command = provider.GetRequiredService<RootCommand>();
        var result = command.Parse("new --help");

        var exitCode = await result.InvokeAsync().WaitAsync(CliTestConstants.DefaultTimeout);
        Assert.Equal(0, exitCode);
    }

    [Fact]
    [QuarantinedTest("https://github.com/dotnet/aspire/issues/11099")]
    public async Task NewCommandInteractiveFlowSmokeTest()
    {
        using var workspace = TemporaryWorkspace.Create(outputHelper);
        var services = CliTestHelper.CreateServiceCollection(workspace, outputHelper, options => {

            // Set of options that we'll give when prompted.
            options.NewCommandPrompterFactory = (sp) =>
            {
                var interactionService = sp.GetRequiredService<IInteractionService>();
                return new TestNewCommandPrompter(interactionService);
            };

            options.DotNetCliRunnerFactory = (sp) =>
            {
                var runner = new TestDotNetCliRunner();
                runner.SearchPackagesAsyncCallback = (dir, query, prerelease, take, skip, nugetSource, useCache, options, cancellationToken) =>
                {
                    var package = new NuGetPackage()
                    {
                        Id = "Aspire.ProjectTemplates",
                        Source = "nuget",
                        Version = "9.2.0"
                    };

                    return (
                        0, // Exit code.
                        new NuGetPackage[] { package } // Single package.
                        );
                };

                return runner;
            };
        });
        var provider = services.BuildServiceProvider();

        var command = provider.GetRequiredService<NewCommand>();
        var result = command.Parse("new aspire-starter --use-redis-cache --test-framework None");

        var exitCode = await result.InvokeAsync().WaitAsync(CliTestConstants.DefaultTimeout);
        Assert.Equal(0, exitCode);
    }

    [Fact]
    [QuarantinedTest("https://github.com/dotnet/aspire/issues/10987")]
    // Quarantined due to flakiness. See linked issue for details.
    public async Task NewCommandDerivesOutputPathFromProjectNameForStarterTemplate()
    {
        using var workspace = TemporaryWorkspace.Create(outputHelper);
        var services = CliTestHelper.CreateServiceCollection(workspace, outputHelper, options => {

            // Set of options that we'll give when prompted.
            options.NewCommandPrompterFactory = (sp) =>
            {
                var interactionService = sp.GetRequiredService<IInteractionService>();
                var prompter = new TestNewCommandPrompter(interactionService);

                prompter.PromptForProjectNameCallback = (defaultName) =>
                {
                    return "CustomName";
                };

                prompter.PromptForOutputPathCallback = (path) =>
                {
                    Assert.Equal("./CustomName", path);
                    return path;
                };

                return prompter;
            };

            options.DotNetCliRunnerFactory = (sp) =>
            {
                var runner = new TestDotNetCliRunner();
                runner.SearchPackagesAsyncCallback = (dir, query, prerelease, take, skip, nugetSource, useCache, options, cancellationToken) =>
                {
                    var package = new NuGetPackage()
                    {
                        Id = "Aspire.ProjectTemplates",
                        Source = "nuget",
                        Version = "9.2.0"
                    };

                    return (
                        0, // Exit code.
                        new NuGetPackage[] { package } // Single package.
                        );
                };

                return runner;
            };
        });
        var provider = services.BuildServiceProvider();

        var command = provider.GetRequiredService<RootCommand>();
        var result = command.Parse("new aspire-starter --use-redis-cache --test-framework None");

        var exitCode = await result.InvokeAsync().WaitAsync(CliTestConstants.DefaultTimeout);
        Assert.Equal(0, exitCode);
    }

    [Fact]
    [QuarantinedTest("https://github.com/dotnet/aspire/issues/11034")]
    public async Task NewCommandDoesNotPromptForProjectNameIfSpecifiedOnCommandLine()
    {
        var promptedForName = false;

        using var workspace = TemporaryWorkspace.Create(outputHelper);
        var services = CliTestHelper.CreateServiceCollection(workspace, outputHelper, options => {

            // Set of options that we'll give when prompted.
            options.NewCommandPrompterFactory = (sp) =>
            {
                var interactionService = sp.GetRequiredService<IInteractionService>();
                var prompter = new TestNewCommandPrompter(interactionService);

                prompter.PromptForProjectNameCallback = (defaultName) =>
                {
                    promptedForName = true;
                    throw new InvalidOperationException("This should not be called");
                };

                return prompter;
            };

            options.DotNetCliRunnerFactory = (sp) =>
            {
                var runner = new TestDotNetCliRunner();
                runner.SearchPackagesAsyncCallback = (dir, query, prerelease, take, skip, nugetSource, useCache, options, cancellationToken) =>
                {
                    var package = new NuGetPackage()
                    {
                        Id = "Aspire.ProjectTemplates",
                        Source = "nuget",
                        Version = "9.2.0"
                    };

                    return (
                        0, // Exit code.
                        new NuGetPackage[] { package } // Single package.
                        );
                };

                return runner;
            };
        });
        var provider = services.BuildServiceProvider();

        var command = provider.GetRequiredService<NewCommand>();
        var result = command.Parse("new aspire-starter --name MyApp --output . --use-redis-cache --test-framework None");

        var exitCode = await result.InvokeAsync().WaitAsync(CliTestConstants.DefaultTimeout);
        Assert.Equal(0, exitCode);
        Assert.False(promptedForName);
    }

    [Fact]
    [QuarantinedTest("https://github.com/dotnet/aspire/issues/11222")]
    public async Task NewCommandDoesNotPromptForOutputPathIfSpecifiedOnCommandLine()
    {
        bool promptedForPath = false;

        using var workspace = TemporaryWorkspace.Create(outputHelper);
        var services = CliTestHelper.CreateServiceCollection(workspace, outputHelper, options =>
        {

            // Set of options that we'll give when prompted.
            options.NewCommandPrompterFactory = (sp) =>
            {
                var interactionService = sp.GetRequiredService<IInteractionService>();
                var prompter = new TestNewCommandPrompter(interactionService);

                prompter.PromptForOutputPathCallback = (path) =>
                {
                    promptedForPath = true;
                    throw new InvalidOperationException("This should not be called");
                };

                return prompter;
            };

            options.DotNetCliRunnerFactory = (sp) =>
            {
                var runner = new TestDotNetCliRunner();
                runner.SearchPackagesAsyncCallback = (dir, query, prerelease, take, skip, nugetSource, useCache, options, cancellationToken) =>
                {
                    var package = new NuGetPackage()
                    {
                        Id = "Aspire.ProjectTemplates",
                        Source = "nuget",
                        Version = "9.2.0"
                    };

                    return (
                        0, // Exit code.
                        new NuGetPackage[] { package } // Single package.
                        );
                };

                return runner;
            };
        });
        var provider = services.BuildServiceProvider();

        var command = provider.GetRequiredService<NewCommand>();
        var result = command.Parse("new aspire-starter --output notsrc --use-redis-cache --test-framework None");

        var exitCode = await result.InvokeAsync().WaitAsync(CliTestConstants.DefaultTimeout);
        Assert.Equal(0, exitCode);
        Assert.False(promptedForPath);
    }

    [Fact]
    [QuarantinedTest("https://github.com/dotnet/aspire/issues/10979")]
    // Quarantined due to flakiness. See linked issue for details.
    public async Task NewCommandDoesNotPromptForTemplateIfSpecifiedOnCommandLine()
    {
        bool promptedForTemplate = false;

        using var workspace = TemporaryWorkspace.Create(outputHelper);
        var services = CliTestHelper.CreateServiceCollection(workspace, outputHelper, options => {

            // Set of options that we'll give when prompted.
            options.NewCommandPrompterFactory = (sp) =>
            {
                var interactionService = sp.GetRequiredService<IInteractionService>();
                var prompter = new TestNewCommandPrompter(interactionService);

                prompter.PromptForTemplateCallback = (path) =>
                {
                    promptedForTemplate = true;
                    throw new InvalidOperationException("This should not be called");
                };

                return prompter;
            };

            options.DotNetCliRunnerFactory = (sp) =>
            {
                var runner = new TestDotNetCliRunner();
                runner.SearchPackagesAsyncCallback = (dir, query, prerelease, take, skip, nugetSource, useCache, options, cancellationToken) =>
                {
                    var package = new NuGetPackage()
                    {
                        Id = "Aspire.ProjectTemplates",
                        Source = "nuget",
                        Version = "9.2.0"
                    };

                    return (
                        0, // Exit code.
                        new NuGetPackage[] { package } // Single package.
                        );
                };

                return runner;
            };
        });
        var provider = services.BuildServiceProvider();

        var command = provider.GetRequiredService<NewCommand>();
        var result = command.Parse("new aspire-starter --name MyApp --output . --use-redis-cache --test-framework None");

        var exitCode = await result.InvokeAsync().WaitAsync(CliTestConstants.DefaultTimeout);
        Assert.Equal(0, exitCode);
        Assert.False(promptedForTemplate);
    }

    [Fact]
    [QuarantinedTest("https://github.com/dotnet/aspire/issues/11172")]
    public async Task NewCommandDoesNotPromptForTemplateVersionIfSpecifiedOnCommandLine()
    {
        bool promptedForTemplateVersion = false;

        using var workspace = TemporaryWorkspace.Create(outputHelper);
        var services = CliTestHelper.CreateServiceCollection(workspace, outputHelper, options => {

            // Set of options that we'll give when prompted.
            options.NewCommandPrompterFactory = (sp) =>
            {
                var interactionService = sp.GetRequiredService<IInteractionService>();
                var prompter = new TestNewCommandPrompter(interactionService);

                prompter.PromptForTemplatesVersionCallback = (packages) =>
                {
                    promptedForTemplateVersion = true;
                    throw new InvalidOperationException("This should not be called");
                };

                return prompter;
            };

            options.DotNetCliRunnerFactory = (sp) =>
            {
                var runner = new TestDotNetCliRunner();
                runner.SearchPackagesAsyncCallback = (dir, query, prerelease, take, skip, nugetConfigFile, useCache, options, cancellationToken) =>
                {
                    var package = new NuGetPackage()
                    {
                        Id = "Aspire.ProjectTemplates",
                        Source = "nuget",
                        Version = "9.2.0"
                    };

                    return (
                        0, // Exit code.
                        new NuGetPackage[] { package } // Single package.
                        );
                };

                return runner;
            };
        });
        var provider = services.BuildServiceProvider();

        var command = provider.GetRequiredService<NewCommand>();
        var result = command.Parse("new aspire-starter --name MyApp --output . --use-redis-cache --test-framework None --version 9.2.0");

        var exitCode = await result.InvokeAsync().WaitAsync(CliTestConstants.LongTimeout);
        Assert.Equal(0, exitCode);
        Assert.False(promptedForTemplateVersion);
    }

    [Fact]
    public async Task NewCommand_EmptyPackageList_DisplaysErrorMessage()
    {
        string? displayedErrorMessage = null;

        using var workspace = TemporaryWorkspace.Create(outputHelper);
        var services = CliTestHelper.CreateServiceCollection(workspace, outputHelper, options => {
            options.InteractionServiceFactory = (sp) => {
                var testInteractionService = new TestConsoleInteractionService();
                testInteractionService.DisplayErrorCallback = (message) => {
                    displayedErrorMessage = message;
                };
                return testInteractionService;
            };

            options.DotNetCliRunnerFactory = (sp) => {
                var runner = new TestDotNetCliRunner();
                runner.SearchPackagesAsyncCallback = (dir, query, prerelease, take, skip, nugetSource, useCache, options, cancellationToken) => {
                    return (0, Array.Empty<NuGetPackage>());
                };
                return runner;
            };
        });

        var provider = services.BuildServiceProvider();

        var command = provider.GetRequiredService<NewCommand>();
        var result = command.Parse("new");

        var exitCode = await result.InvokeAsync().WaitAsync(CliTestConstants.DefaultTimeout);

        Assert.Equal(ExitCodeConstants.FailedToCreateNewProject, exitCode);
        Assert.Contains("No template versions were found", displayedErrorMessage);
    }

    [Fact]
    public async Task NewCommand_WhenCertificateServiceThrows_ReturnsNonZeroExitCode()
    {
        using var workspace = TemporaryWorkspace.Create(outputHelper);
        var services = CliTestHelper.CreateServiceCollection(workspace, outputHelper, options =>
        {
            options.NewCommandPrompterFactory = (sp) => {
                var interactionService = sp.GetRequiredService<IInteractionService>();
                var prompter = new TestNewCommandPrompter(interactionService);
                return prompter;
            };
            options.CertificateServiceFactory = _ => new ThrowingCertificateService();

            options.DotNetCliRunnerFactory = (sp) =>
            {
                var runner = new TestDotNetCliRunner();
                runner.SearchPackagesAsyncCallback = (dir, query, prerelease, take, skip, nugetSource, useCache, options, cancellationToken) =>
                {
                    var package = new NuGetPackage()
                    {
                        Id = "Aspire.ProjectTemplates",
                        Source = "nuget",
                        Version = "9.2.0"
                    };

                    return (
                        0, // Exit code.
                        new NuGetPackage[] { package } // Single package.
                        );
                };

                runner.InstallTemplateAsyncCallback = (packageName, version, nugetSource, force, options, cancellationToken) =>
                {
                    return (0, version); // Success, return the template version
                };

                runner.NewProjectAsyncCallback = (templateName, name, outputPath, options, cancellationToken) =>
                {
                    return 0; // Success
                };

                return runner;
            };
        });
        var provider = services.BuildServiceProvider();

        var command = provider.GetRequiredService<RootCommand>();
        var result = command.Parse("new aspire-starter --use-redis-cache --test-framework None");

        var exitCode = await result.InvokeAsync().WaitAsync(CliTestConstants.DefaultTimeout);
        Assert.Equal(ExitCodeConstants.FailedToTrustCertificates, exitCode);
    }

    [Fact]
    public async Task NewCommandWithExitCode73ShowsUserFriendlyError()
    {
        using var workspace = TemporaryWorkspace.Create(outputHelper);
        var services = CliTestHelper.CreateServiceCollection(workspace, outputHelper, options => {

            // Set of options that we'll give when prompted.
            options.NewCommandPrompterFactory = (sp) =>
            {
                var interactionService = sp.GetRequiredService<IInteractionService>();
                return new TestNewCommandPrompter(interactionService);
            };

            options.DotNetCliRunnerFactory = (sp) =>
            {
                var runner = new TestDotNetCliRunner();
                runner.SearchPackagesAsyncCallback = (dir, query, prerelease, take, skip, nugetSource, useCache, options, cancellationToken) =>
                {
                    var package = new NuGetPackage()
                    {
                        Id = "Aspire.ProjectTemplates",
                        Source = "nuget",
                        Version = "9.2.0"
                    };

                    return (
                        0, // Exit code.
                        new NuGetPackage[] { package } // Single package.
                        );
                };

                runner.InstallTemplateAsyncCallback = (packageName, version, nugetSource, force, options, cancellationToken) =>
                {
                    return (0, version); // Success, return the template version
                };

                runner.NewProjectAsyncCallback = (templateName, name, outputPath, options, cancellationToken) =>
                {
                    return 73; // Simulate exit code 73 (directory already contains files)
                };

                return runner;
            };
        });
        var provider = services.BuildServiceProvider();

        var command = provider.GetRequiredService<RootCommand>();
        var result = command.Parse("new aspire-starter --use-redis-cache --test-framework None");

        var exitCode = await result.InvokeAsync().WaitAsync(CliTestConstants.DefaultTimeout);
        Assert.Equal(ExitCodeConstants.FailedToCreateNewProject, exitCode);
    }

    private sealed class ThrowingCertificateService : ICertificateService
    {
        public Task EnsureCertificatesTrustedAsync(IDotNetCliRunner runner, CancellationToken cancellationToken)
        {
            throw new CertificateServiceException("Failed to trust certificates");
        }
    }

    [Fact]
    public async Task NewCommandPromptsForTemplateVersionBeforeTemplateOptions()
    {
        var operationOrder = new List<string>();
        
        using var workspace = TemporaryWorkspace.Create(outputHelper);
        var services = CliTestHelper.CreateServiceCollection(workspace, outputHelper, options =>
        {
            options.NewCommandPrompterFactory = (sp) =>
            {
                var interactionService = sp.GetRequiredService<IInteractionService>();
                var prompter = new TestNewCommandPrompter(interactionService);

                prompter.PromptForTemplatesVersionCallback = (packages) =>
                {
                    operationOrder.Add("TemplateVersion");
                    return packages.First();
                };

                return prompter;
            };

            options.InteractionServiceFactory = (sp) =>
            {
                var testInteractionService = new OrderTrackingInteractionService(operationOrder);
                return testInteractionService;
            };

            options.DotNetCliRunnerFactory = (sp) =>
            {
                var runner = new TestDotNetCliRunner();
                runner.SearchPackagesAsyncCallback = (dir, query, prerelease, take, skip, nugetConfigFile, useCache, options, cancellationToken) =>
                {
                    var package = new NuGetPackage()
                    {
                        Id = "Aspire.ProjectTemplates",
                        Source = "nuget",
                        Version = "9.2.0"
                    };

                    return (
                        0, // Exit code.
                        new NuGetPackage[] { package } // Single package.
                        );
                };

                return runner;
            };
        });
        
        var provider = services.BuildServiceProvider();

        var command = provider.GetRequiredService<NewCommand>();
        var result = command.Parse("new aspire-starter --name TestApp --output .");

        var exitCode = await result.InvokeAsync().WaitAsync(CliTestConstants.DefaultTimeout);
        Assert.Equal(0, exitCode);
        
        // Verify that template version was prompted before template options
        Assert.Contains("TemplateVersion", operationOrder);
        
        // If template options were prompted, they should come after version selection
        var versionIndex = operationOrder.IndexOf("TemplateVersion");
        var optionIndex = operationOrder.IndexOf("TemplateOption");
        
        if (optionIndex >= 0)
        {
            Assert.True(versionIndex < optionIndex, 
                $"Template version should be prompted before template options. Order: {string.Join(", ", operationOrder)}");
        }
    }
}

internal sealed class TestNewCommandPrompter(IInteractionService interactionService) : NewCommandPrompter(interactionService)
{
    public Func<IEnumerable<(NuGetPackage Package, PackageChannel Channel)>, (NuGetPackage Package, PackageChannel Channel)>? PromptForTemplatesVersionCallback { get; set; }
    public Func<ITemplate[], ITemplate>? PromptForTemplateCallback { get; set; }
    public Func<string, string>? PromptForProjectNameCallback { get; set; }
    public Func<string, string>? PromptForOutputPathCallback { get; set; }

    public override Task<ITemplate> PromptForTemplateAsync(ITemplate[] validTemplates, CancellationToken cancellationToken)
    {
        return PromptForTemplateCallback switch
        {
            { } callback => Task.FromResult(callback(validTemplates)),
            _ => Task.FromResult(validTemplates[0]) // If no callback is provided just accept the first template.
        };
    }

    public override Task<string> PromptForProjectNameAsync(string defaultName, CancellationToken cancellationToken)
    {
        return PromptForProjectNameCallback switch
        {
            { } callback => Task.FromResult(callback(defaultName)),
            _ => Task.FromResult(defaultName) // If no callback is provided just accept the default.
        };
    }

    public override Task<string> PromptForOutputPath(string path, CancellationToken cancellationToken)
    {
        return PromptForOutputPathCallback switch
        {
            { } callback => Task.FromResult(callback(path)),
            _ => Task.FromResult(path) // If no callback is provided just accept the default.
        };
    }

    public override Task<(NuGetPackage Package, PackageChannel Channel)> PromptForTemplatesVersionAsync(IEnumerable<(NuGetPackage Package, PackageChannel Channel)> candidatePackages, CancellationToken cancellationToken)
    {
        return PromptForTemplatesVersionCallback switch
        {
            { } callback => Task.FromResult(callback(candidatePackages)),
            _ => Task.FromResult(candidatePackages.First()) // If no callback is provided just accept the first package.
        };
    }
}

internal sealed class OrderTrackingInteractionService(List<string> operationOrder) : IInteractionService
{
    public Task<T> ShowStatusAsync<T>(string statusText, Func<Task<T>> action)
    {
        return action();
    }

    public void ShowStatus(string statusText, Action action)
    {
        action();
    }

    public Task<string> PromptForStringAsync(string promptText, string? defaultValue = null, Func<string, ValidationResult>? validator = null, bool isSecret = false, bool required = false, CancellationToken cancellationToken = default)
    {
        return Task.FromResult(defaultValue ?? string.Empty);
    }

    public Task<T> PromptForSelectionAsync<T>(string promptText, IEnumerable<T> choices, Func<T, string> choiceFormatter, CancellationToken cancellationToken = default) where T : notnull
    {
        if (!choices.Any())
        {
            throw new EmptyChoicesException($"No items available for selection: {promptText}");
        }

        // Track template option prompts
        if (promptText?.Contains("Redis") == true || 
            promptText?.Contains("test framework") == true ||
            promptText?.Contains("Create a test project") == true ||
            promptText?.Contains("xUnit") == true)
        {
            operationOrder.Add("TemplateOption");
        }

        return Task.FromResult(choices.First());
    }

    public Task<IReadOnlyList<T>> PromptForSelectionsAsync<T>(string promptText, IEnumerable<T> choices, Func<T, string> choiceFormatter, CancellationToken cancellationToken = default) where T : notnull
    {
<<<<<<< HEAD
        // For testing, return an empty list by default
        return Task.FromResult<IReadOnlyList<T>>(new List<T>());
=======
        if (!choices.Any())
        {
            throw new EmptyChoicesException($"No items available for selection: {promptText}");
        }

        return Task.FromResult<IReadOnlyList<T>>(choices.ToList());
>>>>>>> 210daded
    }

    public int DisplayIncompatibleVersionError(AppHostIncompatibleException ex, string appHostHostingVersion) => 0;
    public void DisplayError(string errorMessage) { }
    public void DisplayMessage(string emoji, string message) { }
    public void DisplaySuccess(string message) { }
    public void DisplayLines(IEnumerable<(string Stream, string Line)> lines) { }
    public void DisplayCancellationMessage() { }
    public Task<bool> ConfirmAsync(string promptText, bool defaultValue = true, CancellationToken cancellationToken = default) => Task.FromResult(true);
    public void DisplaySubtleMessage(string message) { }
    public void DisplayEmptyLine() { }
    public void DisplayPlainText(string text) { }
    public void DisplayMarkdown(string markdown) { }
    public void WriteConsoleLog(string message, int? lineNumber = null, string? type = null, bool isErrorMessage = false) { }
    public void DisplayVersionUpdateNotification(string newerVersion) { }
}<|MERGE_RESOLUTION|>--- conflicted
+++ resolved
@@ -661,17 +661,12 @@
 
     public Task<IReadOnlyList<T>> PromptForSelectionsAsync<T>(string promptText, IEnumerable<T> choices, Func<T, string> choiceFormatter, CancellationToken cancellationToken = default) where T : notnull
     {
-<<<<<<< HEAD
-        // For testing, return an empty list by default
-        return Task.FromResult<IReadOnlyList<T>>(new List<T>());
-=======
         if (!choices.Any())
         {
             throw new EmptyChoicesException($"No items available for selection: {promptText}");
         }
 
         return Task.FromResult<IReadOnlyList<T>>(choices.ToList());
->>>>>>> 210daded
     }
 
     public int DisplayIncompatibleVersionError(AppHostIncompatibleException ex, string appHostHostingVersion) => 0;
