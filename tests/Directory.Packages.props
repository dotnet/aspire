<Project>
  <Import Project="$([MSBuild]::GetPathOfFileAbove(Directory.Packages.props, $(MSBuildThisFileDirectory)..))" />
  <PropertyGroup>
    <TestcontainersPackageVersion>4.3.0</TestcontainersPackageVersion>
  </PropertyGroup>
  <ItemGroup>
    <!-- unit test dependencies -->
    <PackageVersion Include="bUnit" Version="1.36.0" /> <!-- Can't update passed to 1.37.x versions as those lift up LTS versions when targeting net8 -->
    <PackageVersion Include="JsonSchema.Net" Version="7.3.3" />
    <PackageVersion Include="Microsoft.CodeAnalysis.CSharp.Analyzer.Testing" Version="1.1.2" />
    <PackageVersion Include="Microsoft.DotNet.RemoteExecutor" Version="$(MicrosoftDotNetRemoteExecutorVersion)" />
    <PackageVersion Include="Microsoft.DotNet.XUnitV3Extensions" Version="$(MicrosoftDotNetXUnitV3ExtensionsVersion)" />
    <PackageVersion Include="Microsoft.Playwright" Version="1.50.0" />
    <PackageVersion Include="Testcontainers.Kafka" Version="$(TestcontainersPackageVersion)" />
    <PackageVersion Include="Testcontainers.MongoDb" Version="$(TestcontainersPackageVersion)" />
    <PackageVersion Include="Testcontainers.MsSql" Version="$(TestcontainersPackageVersion)" />
    <PackageVersion Include="Testcontainers.MySql" Version="$(TestcontainersPackageVersion)" />
    <PackageVersion Include="Testcontainers.PostgreSQL" Version="$(TestcontainersPackageVersion)" />
    <PackageVersion Include="Testcontainers.RabbitMq" Version="$(TestcontainersPackageVersion)" />
    <PackageVersion Include="Testcontainers.Redis" Version="$(TestcontainersPackageVersion)" />
    <PackageVersion Include="Testcontainers.Nats" Version="$(TestcontainersPackageVersion)" />
    <PackageVersion Include="Testcontainers.Milvus" Version="$(TestcontainersPackageVersion)" />
    <PackageVersion Include="Testcontainers.Oracle" Version="$(TestcontainersPackageVersion)" />
    <PackageVersion Include="Testcontainers" Version="$(TestcontainersPackageVersion)" />
<<<<<<< HEAD
    <PackageVersion Include="Verify.XunitV3" Version="29.1.0" />
    <PackageVersion Include="xunit.v3.extensibility.core" Version="$(XunitV3Version)" />
    <PackageVersion Include="xunit.v3.assert" Version="$(XunitV3Version)" />
=======
    <PackageVersion Include="Verify.XunitV3" Version="30.3.0" />
>>>>>>> 0d71f4ac
  </ItemGroup>
</Project><|MERGE_RESOLUTION|>--- conflicted
+++ resolved
@@ -22,12 +22,8 @@
     <PackageVersion Include="Testcontainers.Milvus" Version="$(TestcontainersPackageVersion)" />
     <PackageVersion Include="Testcontainers.Oracle" Version="$(TestcontainersPackageVersion)" />
     <PackageVersion Include="Testcontainers" Version="$(TestcontainersPackageVersion)" />
-<<<<<<< HEAD
-    <PackageVersion Include="Verify.XunitV3" Version="29.1.0" />
+    <PackageVersion Include="Verify.XunitV3" Version="30.3.0" />
     <PackageVersion Include="xunit.v3.extensibility.core" Version="$(XunitV3Version)" />
     <PackageVersion Include="xunit.v3.assert" Version="$(XunitV3Version)" />
-=======
-    <PackageVersion Include="Verify.XunitV3" Version="30.3.0" />
->>>>>>> 0d71f4ac
   </ItemGroup>
 </Project>