#pragma warning disable ASPIREPUBLISHERS001 // Type is for evaluation purposes only and is subject to change or removal in future updates. Suppress this diagnostic to proceed.

// Licensed to the .NET Foundation under one or more agreements.
// The .NET Foundation licenses this file to you under the MIT license.

#pragma warning disable ASPIRECOMPUTE001

using System.Runtime.CompilerServices;
using Aspire.Hosting.ApplicationModel;
using Aspire.Hosting.Publishing;
using Aspire.Hosting.Utils;
using Microsoft.Extensions.DependencyInjection;

namespace Aspire.Hosting.Docker.Tests;

public class DockerComposeTests(ITestOutputHelper output)
{
    [Fact]
    public async Task DockerComposeSetsComputeEnvironment()
    {
        using var builder = TestDistributedApplicationBuilder.Create(DistributedApplicationOperation.Publish);

        builder.Services.AddSingleton<IResourceContainerImageBuilder, MockImageBuilder>();

        var composeEnv = builder.AddDockerComposeEnvironment("docker-compose");

        // Add a container to the application
        var container = builder.AddContainer("service", "nginx");

        var app = builder.Build();

        await ExecuteBeforeStartHooksAsync(app, default);

        Assert.Same(composeEnv.Resource, container.Resource.GetDeploymentTargetAnnotation()?.ComputeEnvironment);
    }

    [Fact]
    public void PublishingDockerComposeEnviromentPublishesFile()
    {
        var tempDir = Directory.CreateTempSubdirectory(".docker-compose-test");
        output.WriteLine($"Temp directory: {tempDir.FullName}");
        using var builder = TestDistributedApplicationBuilder.Create(DistributedApplicationOperation.Publish, publisher: "default", outputPath: tempDir.FullName);

        builder.Services.AddSingleton<IResourceContainerImageBuilder, MockImageBuilder>();

        builder.AddDockerComposeEnvironment("docker-compose");

        // Add a container to the application
        builder.AddContainer("service", "nginx");

        var app = builder.Build();
        app.Run();

        var composeFile = Path.Combine(tempDir.FullName, "docker-compose.yaml");
        Assert.True(File.Exists(composeFile), "Docker Compose file was not created.");

        tempDir.Delete(recursive: true);
    }

    [Fact]
    public async Task DockerComposeOnlyExposesExternalEndpoints()
    {
        var tempDir = Directory.CreateTempSubdirectory(".docker-compose-test");
        output.WriteLine($"Temp directory: {tempDir.FullName}");
        using var builder = TestDistributedApplicationBuilder.Create(DistributedApplicationOperation.Publish, publisher: "default", outputPath: tempDir.FullName);

        builder.Services.AddSingleton<IResourceContainerImageBuilder, MockImageBuilder>();

        builder.AddDockerComposeEnvironment("docker-compose");

        // Add a container with both external and non-external endpoints
        builder.AddContainer("service", "nginx")
               .WithEndpoint(scheme: "http", port: 8080, name: "internal")  // Non-external endpoint
               .WithEndpoint(scheme: "http", port: 8081, name: "external", isExternal: true); // External endpoint

        var app = builder.Build();
        app.Run();

        var composeFile = Path.Combine(tempDir.FullName, "docker-compose.yaml");
        Assert.True(File.Exists(composeFile), "Docker Compose file was not created.");

        var composeContent = File.ReadAllText(composeFile);

        await Verify(composeContent, "yaml");

        tempDir.Delete(recursive: true);
    }

    [Fact]
    public async Task PublishAsDockerComposeService_ThrowsIfNoEnvironment()
    {
        static async Task RunTest(Action<IDistributedApplicationBuilder> action)
        {
            var builder = TestDistributedApplicationBuilder.Create(DistributedApplicationOperation.Publish);
            // Do not add AddDockerComposeEnvironment

            action(builder);

            using var app = builder.Build();

            var ex = await Assert.ThrowsAsync<InvalidOperationException>(() => ExecuteBeforeStartHooksAsync(app, default));

            Assert.Contains("there are no 'DockerComposeEnvironmentResource' resources", ex.Message);
        }

        await RunTest(builder =>
            builder.AddProject<Projects.ServiceA>("ServiceA")
                .PublishAsDockerComposeService((_, _) => { }));

        await RunTest(builder =>
            builder.AddContainer("api", "myimage")
                .PublishAsDockerComposeService((_, _) => { }));

        await RunTest(builder =>
            builder.AddExecutable("exe", "path/to/executable", ".")
                .PublishAsDockerFile()
                .PublishAsDockerComposeService((_, _) => { }));
    }

    [Fact]
    public async Task MultipleDockerComposeEnvironmentsSupported()
    {
        using var tempDir = new TempDirectory();

        var builder = TestDistributedApplicationBuilder.Create(DistributedApplicationOperation.Publish, publisher: "default", outputPath: tempDir.Path);
        builder.Services.AddSingleton<IResourceContainerImageBuilder, MockImageBuilder>();

        var env1 = builder.AddDockerComposeEnvironment("env1");
        var env2 = builder.AddDockerComposeEnvironment("env2");

        builder.AddContainer("api1", "myimage")
            .WithComputeEnvironment(env1);

        builder.AddContainer("api2", "myimage")
            .WithComputeEnvironment(env2);

        using var app = builder.Build();

        // Publishing will stop the app when it is done
        await app.RunAsync();

        await VerifyDirectory(tempDir.Path);
    }

    [Fact]
<<<<<<< HEAD
    public async Task DockerComposeServiceIncludesLabels()
    {
        using var builder = TestDistributedApplicationBuilder.Create(DistributedApplicationOperation.Publish);

        builder.Services.AddSingleton<IResourceContainerImageBuilder, MockImageBuilder>();

        var composeEnv = builder.AddDockerComposeEnvironment("docker-compose");

        // Add a container with labels
        var container = builder.AddContainer("service", "nginx")
                               .WithLabel("com.example.service", "my-service")
                               .WithLabel("com.example.environment", "testing")
                               .WithLabels(new Dictionary<string, string>
                               {
                                   ["com.example.owner"] = "team-xyz",
                                   ["version"] = "1.0"
                               });

        var app = builder.Build();

        await ExecuteBeforeStartHooksAsync(app, default);

        // Get the deployment target
        var deploymentTarget = container.Resource.GetDeploymentTargetAnnotation()?.DeploymentTarget;
        Assert.NotNull(deploymentTarget);
        Assert.IsType<DockerComposeServiceResource>(deploymentTarget);

        var serviceResource = (DockerComposeServiceResource)deploymentTarget;
        var composeService = await serviceResource.BuildComposeServiceAsync(app.Services.GetRequiredService<DistributedApplicationExecutionContext>(), Microsoft.Extensions.Logging.Abstractions.NullLogger.Instance);

        // Assert labels are included
        Assert.Equal(4, composeService.Labels.Count);
        Assert.Equal("my-service", composeService.Labels["com.example.service"]);
        Assert.Equal("testing", composeService.Labels["com.example.environment"]);
        Assert.Equal("team-xyz", composeService.Labels["com.example.owner"]);
        Assert.Equal("1.0", composeService.Labels["version"]);
=======
    public async Task DashboardWithForwardedHeadersWritesEnvVar()
    {
        using var tempDir = new TempDirectory();

        var builder = TestDistributedApplicationBuilder.Create(DistributedApplicationOperation.Publish, publisher: "default", outputPath: tempDir.Path);
        builder.Services.AddSingleton<IResourceContainerImageBuilder, MockImageBuilder>();

        builder.AddDockerComposeEnvironment("env")
               .WithDashboard(d => d.WithForwardedHeaders());

        // Add a sample service to force compose generation
        builder.AddContainer("api", "myimage");

        using var app = builder.Build();
        app.Run();

        var composeFile = Path.Combine(tempDir.Path, "docker-compose.yaml");
        Assert.True(File.Exists(composeFile), "Docker Compose file was not created.");
        var composeContent = File.ReadAllText(composeFile);

        await Verify(composeContent, "yaml");
    }

    [Fact]
    public async Task DockerSwarmDeploymentLabelsSerializedCorrectly()
    {
        using var tempDir = new TempDirectory();

        var builder = TestDistributedApplicationBuilder.Create(DistributedApplicationOperation.Publish, publisher: "default", outputPath: tempDir.Path);
        builder.Services.AddSingleton<IResourceContainerImageBuilder, MockImageBuilder>();

        builder.AddDockerComposeEnvironment("swarm-env");

        // Add a service with Docker Swarm deployment labels
        builder.AddContainer("my-service", "my-image:latest")
            .PublishAsDockerComposeService((resource, service) =>
            {
                service.Deploy = new Aspire.Hosting.Docker.Resources.ServiceNodes.Swarm.Deploy
                {
                    Labels = new Aspire.Hosting.Docker.Resources.ServiceNodes.Swarm.LabelSpecs
                    {
                        ["com.example.foo"] = "bar",
                        ["com.example.env"] = "production"
                    }
                };
            });

        using var app = builder.Build();
        app.Run();

        var composeFile = Path.Combine(tempDir.Path, "docker-compose.yaml");
        Assert.True(File.Exists(composeFile), "Docker Compose file was not created.");
        var composeContent = File.ReadAllText(composeFile);

        // Verify the deployment labels are serialized as direct key-value pairs
        // instead of nested under "additional_labels"
        await Verify(composeContent, "yaml");
>>>>>>> 0ffac822
    }

    private sealed class MockImageBuilder : IResourceContainerImageBuilder
    {
        public bool BuildImageCalled { get; private set; }

        public Task BuildImageAsync(IResource resource, ContainerBuildOptions? options = null, CancellationToken cancellationToken = default)
        {
            BuildImageCalled = true;
            return Task.CompletedTask;
        }

        public Task BuildImagesAsync(IEnumerable<IResource> resources, ContainerBuildOptions? options = null, CancellationToken cancellationToken = default)
        {
            BuildImageCalled = true;
            return Task.CompletedTask;
        }

        public Task PushImageAsync(string imageName, CancellationToken cancellationToken = default)
        {
            return Task.CompletedTask;
        }

        public Task TagImageAsync(string localImageName, string targetImageName, CancellationToken cancellationToken = default)
        {
            return Task.CompletedTask;
        }
    }

    [UnsafeAccessor(UnsafeAccessorKind.Method, Name = "ExecuteBeforeStartHooksAsync")]
    private static extern Task ExecuteBeforeStartHooksAsync(DistributedApplication app, CancellationToken cancellationToken);
}<|MERGE_RESOLUTION|>--- conflicted
+++ resolved
@@ -143,7 +143,6 @@
     }
 
     [Fact]
-<<<<<<< HEAD
     public async Task DockerComposeServiceIncludesLabels()
     {
         using var builder = TestDistributedApplicationBuilder.Create(DistributedApplicationOperation.Publish);
@@ -180,7 +179,9 @@
         Assert.Equal("testing", composeService.Labels["com.example.environment"]);
         Assert.Equal("team-xyz", composeService.Labels["com.example.owner"]);
         Assert.Equal("1.0", composeService.Labels["version"]);
-=======
+    }
+
+    [Fact]
     public async Task DashboardWithForwardedHeadersWritesEnvVar()
     {
         using var tempDir = new TempDirectory();
@@ -238,7 +239,6 @@
         // Verify the deployment labels are serialized as direct key-value pairs
         // instead of nested under "additional_labels"
         await Verify(composeContent, "yaml");
->>>>>>> 0ffac822
     }
 
     private sealed class MockImageBuilder : IResourceContainerImageBuilder
