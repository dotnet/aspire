// Licensed to the .NET Foundation under one or more agreements.
// The .NET Foundation licenses this file to you under the MIT license.

#pragma warning disable ASPIREAZURE001 // Type is for evaluation purposes only and is subject to change or removal in future updates. Suppress this diagnostic to proceed.
<<<<<<< HEAD
#pragma warning disable ASPIREPUBLISHERS001 // Type is for evaluation purposes only and is subject to change or removal in future updates. Suppress this diagnostic to proceed.
=======
#pragma warning disable ASPIRECOMPUTE001 // Type is for evaluation purposes only and is subject to change or removal in future updates. Suppress this diagnostic to proceed.
#pragma warning disable ASPIREPIPELINES002 // Type is for evaluation purposes only and is subject to change or removal in future updates. Suppress this diagnostic to proceed.
>>>>>>> 4f4db830
#pragma warning disable ASPIREINTERACTION001 // Type is for evaluation purposes only and is subject to change or removal in future updates. Suppress this diagnostic to proceed.
#pragma warning disable ASPIREPIPELINES001 // Type is for evaluation purposes only and is subject to change or removal in future updates. Suppress this diagnostic to proceed.
#pragma warning disable ASPIREDOCKERFILEBUILDER001 // Type is for evaluation purposes only and is subject to change or removal in future updates. Suppress this diagnostic to proceed.
#pragma warning disable ASPIREPIPELINES003 // Type is for evaluation purposes only and is subject to change or removal in future updates. Suppress this diagnostic to proceed.

using System.Text.Json.Nodes;
using Aspire.Hosting.ApplicationModel;
using Aspire.Hosting.Azure.Provisioning;
using Aspire.Hosting.Azure.Provisioning.Internal;
using Aspire.Hosting.Pipelines;
using Aspire.Hosting.Publishing;
using Aspire.Hosting.Publishing.Internal;
using Aspire.Hosting.Testing;
using Aspire.Hosting.Tests;
using Aspire.Hosting.Utils;
using Microsoft.Extensions.Configuration;
using Microsoft.Extensions.DependencyInjection;
using Microsoft.Extensions.Hosting;
using Microsoft.Extensions.Logging;

namespace Aspire.Hosting.Azure.Tests;

public class AzureDeployerTests
{
    [Fact]
    public async Task DeployAsync_PromptsViaInteractionService()
    {
        // Arrange
        using var builder = TestDistributedApplicationBuilder.Create(DistributedApplicationOperation.Publish, step: WellKnownPipelineSteps.Deploy);
        var testInteractionService = new TestInteractionService();
        ConfigureTestServices(builder, interactionService: testInteractionService, bicepProvisioner: new NoOpBicepProvisioner(), setDefaultProvisioningOptions: false);

        // Add an Azure environment resource which will trigger the deployment prompting
        builder.AddAzureEnvironment();

        // Act
        using var app = builder.Build();

        var runTask = Task.Run(app.Run);

        // Wait for the first interaction (subscription selection)
        var tenantInteraction = await testInteractionService.Interactions.Reader.ReadAsync();
        Assert.Equal("Azure tenant", tenantInteraction.Title);
        Assert.False(tenantInteraction.Options!.EnableMessageMarkdown);

        Assert.Collection(tenantInteraction.Inputs,
            input =>
            {
                Assert.Equal("Tenant ID", input.Label);
                Assert.Equal(InputType.Choice, input.InputType);
                Assert.True(input.Required);
            });

        tenantInteraction.Inputs[0].Value = "87654321-4321-4321-4321-210987654321";
        tenantInteraction.CompletionTcs.SetResult(InteractionResult.Ok(tenantInteraction.Inputs));

        // Wait for the next interaction (subscription selection)
        var subscriptionInteraction = await testInteractionService.Interactions.Reader.ReadAsync();
        Assert.Equal("Azure subscription", subscriptionInteraction.Title);
        Assert.False(subscriptionInteraction.Options!.EnableMessageMarkdown);

        // Verify the expected input for subscription selection (fallback to manual entry)
        Assert.Collection(subscriptionInteraction.Inputs,
            input =>
            {
                Assert.Equal("Subscription ID", input.Label);
                Assert.Equal(InputType.Choice, input.InputType);
                Assert.True(input.Required);
            });

        // Complete the subscription interaction
        subscriptionInteraction.Inputs[0].Value = "12345678-1234-1234-1234-123456789012";
        subscriptionInteraction.CompletionTcs.SetResult(InteractionResult.Ok(subscriptionInteraction.Inputs));

        // Wait for the second interaction (location and resource group selection)
        var locationInteraction = await testInteractionService.Interactions.Reader.ReadAsync();
        Assert.Equal("Azure location and resource group", locationInteraction.Title);
        Assert.False(locationInteraction.Options!.EnableMessageMarkdown);

        // Verify the expected inputs for location and resource group (fallback to manual entry)
        Assert.Collection(locationInteraction.Inputs,
            input =>
            {
                Assert.Equal("Location", input.Label);
                Assert.Equal(InputType.Choice, input.InputType);
                Assert.True(input.Required);
            },
            input =>
            {
                Assert.Equal("Resource group", input.Label);
                Assert.Equal(InputType.Text, input.InputType);
                Assert.False(input.Required);
            });

        // Complete the location interaction
        locationInteraction.Inputs[0].Value = "westus2";
        locationInteraction.Inputs[1].Value = "test-rg";
        locationInteraction.CompletionTcs.SetResult(InteractionResult.Ok(locationInteraction.Inputs));

        // Wait for the run task to complete (or timeout)
        await runTask.WaitAsync(TimeSpan.FromSeconds(10));
    }

    /// <summary>
    /// Verifies that deploying an application with resources that are build-only containers only builds
    /// the containers and does not attempt to push them.
    /// </summary>
    [Fact]
    public async Task DeployAsync_WithBuildOnlyContainers()
    {
        // Arrange
        using var builder = TestDistributedApplicationBuilder.Create(DistributedApplicationOperation.Publish, step: WellKnownPipelineSteps.Deploy);
        var armClientProvider = new TestArmClientProvider(new Dictionary<string, object>
        {
            ["AZURE_CONTAINER_REGISTRY_NAME"] = new { type = "String", value = "testregistry" },
            ["AZURE_CONTAINER_REGISTRY_ENDPOINT"] = new { type = "String", value = "testregistry.azurecr.io" },
            ["AZURE_CONTAINER_REGISTRY_MANAGED_IDENTITY_ID"] = new { type = "String", value = "/subscriptions/test/resourceGroups/test-rg/providers/Microsoft.ManagedIdentity/userAssignedIdentities/test-identity" },
            ["AZURE_CONTAINER_APPS_ENVIRONMENT_DEFAULT_DOMAIN"] = new { type = "String", value = "test.westus.azurecontainerapps.io" },
            ["AZURE_CONTAINER_APPS_ENVIRONMENT_ID"] = new { type = "String", value = "/subscriptions/test/resourceGroups/test-rg/providers/Microsoft.App/managedEnvironments/testenv" }
        });
        ConfigureTestServices(builder, armClientProvider: armClientProvider);

        var containerAppEnv = builder.AddAzureContainerAppEnvironment("env");

        // Add a build-only container resource
        builder.AddExecutable("exe", "exe", ".")
            .PublishAsDockerFile(c =>
            {
                c.WithDockerfileBuilder(".", dockerfileContext =>
                {
                    var dockerBuilder = dockerfileContext.Builder
                        .From("scratch");
                });

                var dockerFileAnnotation = c.Resource.Annotations.OfType<DockerfileBuildAnnotation>().Single();
                dockerFileAnnotation.HasEntrypoint = false;
            });

        using var app = builder.Build();
        await app.StartAsync();
        await app.WaitForShutdownAsync();

        // Assert - Verify MockImageBuilder was only called to build an image and not push it
        var mockImageBuilder = app.Services.GetRequiredService<IResourceContainerImageBuilder>() as MockImageBuilder;
        Assert.NotNull(mockImageBuilder);
        Assert.True(mockImageBuilder.BuildImageCalled);
        var builtImage = Assert.Single(mockImageBuilder.BuildImageResources);
        Assert.Equal("exe", builtImage.Name);
        Assert.False(mockImageBuilder.PushImageCalled);
    }

    [Fact]
    public async Task DeployAsync_WithAzureStorageResourcesWorks()
    {
        // Arrange
        var mockProcessRunner = new MockProcessRunner();
        using var builder = TestDistributedApplicationBuilder.Create(DistributedApplicationOperation.Publish, step: WellKnownPipelineSteps.Deploy);
        var armClientProvider = new TestArmClientProvider(new Dictionary<string, object>
        {
            ["AZURE_CONTAINER_REGISTRY_NAME"] = new { type = "String", value = "testregistry" },
            ["AZURE_CONTAINER_REGISTRY_ENDPOINT"] = new { type = "String", value = "testregistry.azurecr.io" },
            ["AZURE_CONTAINER_REGISTRY_MANAGED_IDENTITY_ID"] = new { type = "String", value = "/subscriptions/test/resourceGroups/test-rg/providers/Microsoft.ManagedIdentity/userAssignedIdentities/test-identity" },
            ["AZURE_CONTAINER_APPS_ENVIRONMENT_DEFAULT_DOMAIN"] = new { type = "String", value = "test.westus.azurecontainerapps.io" },
            ["AZURE_CONTAINER_APPS_ENVIRONMENT_ID"] = new { type = "String", value = "/subscriptions/test/resourceGroups/test-rg/providers/Microsoft.App/managedEnvironments/testenv" }
        });
        ConfigureTestServices(builder, armClientProvider: armClientProvider);

        var containerAppEnv = builder.AddAzureContainerAppEnvironment("env");
        var azureEnv = builder.AddAzureEnvironment();

        // Add Azure Storage with blob containers and queues
        var storage = builder.AddAzureStorage("teststorage");
        storage.AddBlobContainer("container1", blobContainerName: "test-container-1");
        storage.AddBlobContainer("container2", blobContainerName: "test-container-2");
        storage.AddQueue("testqueue", queueName: "test-queue");

        using var app = builder.Build();
        await app.StartAsync();
        await app.WaitForShutdownAsync();

        // Assert that ACR login command was not executed given no compute resources
        Assert.DoesNotContain(mockProcessRunner.ExecutedCommands,
            cmd => cmd.ExecutablePath.Contains("az") &&
                   cmd.Arguments == "acr login --name testregistry");

        // Assert - Verify MockImageBuilder was NOT called when there are no compute resources
        var mockImageBuilder = app.Services.GetRequiredService<IResourceContainerImageBuilder>() as MockImageBuilder;
        Assert.NotNull(mockImageBuilder);
        Assert.False(mockImageBuilder.BuildImageCalled);
        Assert.False(mockImageBuilder.BuildImagesCalled);
        Assert.False(mockImageBuilder.TagImageCalled);
        Assert.False(mockImageBuilder.PushImageCalled);
        Assert.Empty(mockImageBuilder.BuildImageResources);
        Assert.Empty(mockImageBuilder.TagImageCalls);
        Assert.Empty(mockImageBuilder.PushImageCalls);
    }

    [Fact]
    public async Task DeployAsync_WithContainer_Works()
    {
        // Arrange
        var mockProcessRunner = new MockProcessRunner();
        using var builder = TestDistributedApplicationBuilder.Create(DistributedApplicationOperation.Publish, step: WellKnownPipelineSteps.Deploy);
        var armClientProvider = new TestArmClientProvider(new Dictionary<string, object>
        {
            ["AZURE_CONTAINER_REGISTRY_NAME"] = new { type = "String", value = "testregistry" },
            ["AZURE_CONTAINER_REGISTRY_ENDPOINT"] = new { type = "String", value = "testregistry.azurecr.io" },
            ["AZURE_CONTAINER_REGISTRY_MANAGED_IDENTITY_ID"] = new { type = "String", value = "/subscriptions/test/resourceGroups/test-rg/providers/Microsoft.ManagedIdentity/userAssignedIdentities/test-identity" },
            ["AZURE_CONTAINER_APPS_ENVIRONMENT_DEFAULT_DOMAIN"] = new { type = "String", value = "test.westus.azurecontainerapps.io" },
            ["AZURE_CONTAINER_APPS_ENVIRONMENT_ID"] = new { type = "String", value = "/subscriptions/test/resourceGroups/test-rg/providers/Microsoft.App/managedEnvironments/testenv" }
        });
        ConfigureTestServices(builder, armClientProvider: armClientProvider, processRunner: mockProcessRunner);

        var containerAppEnv = builder.AddAzureContainerAppEnvironment("env");
        var azureEnv = builder.AddAzureEnvironment();
        builder.AddContainer("api", "my-api-image:latest");

        // Act
        using var app = builder.Build();
        await app.StartAsync();
        await app.WaitForShutdownAsync();

        // Assert that container environment outputs are propagated to outputs because they are
        // hoisted up for the container resource
        Assert.Equal("testregistry", containerAppEnv.Resource.Outputs["AZURE_CONTAINER_REGISTRY_NAME"]);
        Assert.Equal("testregistry.azurecr.io", containerAppEnv.Resource.Outputs["AZURE_CONTAINER_REGISTRY_ENDPOINT"]);
        Assert.Equal("/subscriptions/test/resourceGroups/test-rg/providers/Microsoft.ManagedIdentity/userAssignedIdentities/test-identity", containerAppEnv.Resource.Outputs["AZURE_CONTAINER_REGISTRY_MANAGED_IDENTITY_ID"]);
        Assert.Equal("test.westus.azurecontainerapps.io", containerAppEnv.Resource.Outputs["AZURE_CONTAINER_APPS_ENVIRONMENT_DEFAULT_DOMAIN"]);
        Assert.Equal("/subscriptions/test/resourceGroups/test-rg/providers/Microsoft.App/managedEnvironments/testenv", containerAppEnv.Resource.Outputs["AZURE_CONTAINER_APPS_ENVIRONMENT_ID"]);

        // Assert - Verify ACR login command was not called since no image was pushed
        Assert.DoesNotContain(mockProcessRunner.ExecutedCommands,
            cmd => cmd.ExecutablePath.Contains("az") &&
                   cmd.Arguments == "acr login --name testregistry");

        // Assert - Verify MockImageBuilder tag and push methods were NOT called for existing container image
        var mockImageBuilder = app.Services.GetRequiredService<IResourceContainerImageBuilder>() as MockImageBuilder;
        Assert.NotNull(mockImageBuilder);
        Assert.False(mockImageBuilder.TagImageCalled);
        Assert.False(mockImageBuilder.PushImageCalled);
        Assert.Empty(mockImageBuilder.TagImageCalls);
        Assert.Empty(mockImageBuilder.PushImageCalls);
    }

    [Fact]
    public async Task DeployAsync_WithDockerfile_Works()
    {
        // Arrange
        var mockProcessRunner = new MockProcessRunner();
        using var builder = TestDistributedApplicationBuilder.Create(DistributedApplicationOperation.Publish, step: WellKnownPipelineSteps.Deploy);
        var armClientProvider = new TestArmClientProvider(new Dictionary<string, object>
        {
            ["AZURE_CONTAINER_REGISTRY_NAME"] = new { type = "String", value = "testregistry" },
            ["AZURE_CONTAINER_REGISTRY_ENDPOINT"] = new { type = "String", value = "testregistry.azurecr.io" },
            ["AZURE_CONTAINER_REGISTRY_MANAGED_IDENTITY_ID"] = new { type = "String", value = "/subscriptions/test/resourceGroups/test-rg/providers/Microsoft.ManagedIdentity/userAssignedIdentities/test-identity" },
            ["AZURE_CONTAINER_APPS_ENVIRONMENT_DEFAULT_DOMAIN"] = new { type = "String", value = "test.westus.azurecontainerapps.io" },
            ["AZURE_CONTAINER_APPS_ENVIRONMENT_ID"] = new { type = "String", value = "/subscriptions/test/resourceGroups/test-rg/providers/Microsoft.App/managedEnvironments/testenv" }
        });
        ConfigureTestServices(builder, armClientProvider: armClientProvider, processRunner: mockProcessRunner);

        var containerAppEnv = builder.AddAzureContainerAppEnvironment("env");
        var azureEnv = builder.AddAzureEnvironment();
        builder.AddDockerfile("api", "api.Dockerfile");

        // Act
        using var app = builder.Build();
        await app.StartAsync();
        await app.WaitForShutdownAsync();

        // Assert that container environment outputs are propagated to outputs because they are
        // hoisted up for the container resource
        Assert.Equal("testregistry", containerAppEnv.Resource.Outputs["AZURE_CONTAINER_REGISTRY_NAME"]);
        Assert.Equal("testregistry.azurecr.io", containerAppEnv.Resource.Outputs["AZURE_CONTAINER_REGISTRY_ENDPOINT"]);
        Assert.Equal("/subscriptions/test/resourceGroups/test-rg/providers/Microsoft.ManagedIdentity/userAssignedIdentities/test-identity", containerAppEnv.Resource.Outputs["AZURE_CONTAINER_REGISTRY_MANAGED_IDENTITY_ID"]);
        Assert.Equal("test.westus.azurecontainerapps.io", containerAppEnv.Resource.Outputs["AZURE_CONTAINER_APPS_ENVIRONMENT_DEFAULT_DOMAIN"]);
        Assert.Equal("/subscriptions/test/resourceGroups/test-rg/providers/Microsoft.App/managedEnvironments/testenv", containerAppEnv.Resource.Outputs["AZURE_CONTAINER_APPS_ENVIRONMENT_ID"]);

        // Assert - Verify ACR login command was called since Dockerfile image needs to be pushed
        Assert.Contains(mockProcessRunner.ExecutedCommands,
            cmd => cmd.ExecutablePath.Contains("az") &&
                   cmd.Arguments == "acr login --name testregistry");

        // Assert - Verify MockImageBuilder tag and push methods were called
        var mockImageBuilder = app.Services.GetRequiredService<IResourceContainerImageBuilder>() as MockImageBuilder;
        Assert.NotNull(mockImageBuilder);
        Assert.True(mockImageBuilder.TagImageCalled);
        Assert.True(mockImageBuilder.PushImageCalled);

        // Verify specific tag call was made (local "api" to target in testregistry with deployment tag)
        Assert.Contains(mockImageBuilder.TagImageCalls, call =>
            call.localImageName.StartsWith("api:") &&
            call.targetImageName.StartsWith("testregistry.azurecr.io/") &&
            call.targetImageName.Contains("aspire-deploy-"));

        // Verify specific push call was made with deployment tag
        Assert.Contains(mockImageBuilder.PushImageCalls, imageName =>
            imageName.StartsWith("testregistry.azurecr.io/") &&
            imageName.Contains("aspire-deploy-"));
    }

    [Fact]
    public async Task DeployAsync_WithProjectResource_Works()
    {
        // Arrange
        var mockProcessRunner = new MockProcessRunner();
        using var builder = TestDistributedApplicationBuilder.Create(DistributedApplicationOperation.Publish, step: WellKnownPipelineSteps.Deploy);
        var armClientProvider = new TestArmClientProvider(new Dictionary<string, object>
        {
            ["AZURE_CONTAINER_REGISTRY_NAME"] = new { type = "String", value = "testregistry" },
            ["AZURE_CONTAINER_REGISTRY_ENDPOINT"] = new { type = "String", value = "testregistry.azurecr.io" },
            ["AZURE_CONTAINER_REGISTRY_MANAGED_IDENTITY_ID"] = new { type = "String", value = "/subscriptions/test/resourceGroups/test-rg/providers/Microsoft.ManagedIdentity/userAssignedIdentities/test-identity" },
            ["AZURE_CONTAINER_APPS_ENVIRONMENT_DEFAULT_DOMAIN"] = new { type = "String", value = "test.westus.azurecontainerapps.io" },
            ["AZURE_CONTAINER_APPS_ENVIRONMENT_ID"] = new { type = "String", value = "/subscriptions/test/resourceGroups/test-rg/providers/Microsoft.App/managedEnvironments/testenv" }
        });
        ConfigureTestServices(builder, armClientProvider: armClientProvider, processRunner: mockProcessRunner);

        var containerAppEnv = builder.AddAzureContainerAppEnvironment("env");
        var azureEnv = builder.AddAzureEnvironment();
        builder.AddProject<Project>("api", launchProfileName: null);

        // Act
        using var app = builder.Build();
        await app.StartAsync();
        await app.WaitForShutdownAsync();

        // Assert that container environment outputs are propagated to outputs because they are
        // hoisted up for the container resource
        Assert.Equal("testregistry", containerAppEnv.Resource.Outputs["AZURE_CONTAINER_REGISTRY_NAME"]);
        Assert.Equal("testregistry.azurecr.io", containerAppEnv.Resource.Outputs["AZURE_CONTAINER_REGISTRY_ENDPOINT"]);
        Assert.Equal("/subscriptions/test/resourceGroups/test-rg/providers/Microsoft.ManagedIdentity/userAssignedIdentities/test-identity", containerAppEnv.Resource.Outputs["AZURE_CONTAINER_REGISTRY_MANAGED_IDENTITY_ID"]);
        Assert.Equal("test.westus.azurecontainerapps.io", containerAppEnv.Resource.Outputs["AZURE_CONTAINER_APPS_ENVIRONMENT_DEFAULT_DOMAIN"]);
        Assert.Equal("/subscriptions/test/resourceGroups/test-rg/providers/Microsoft.App/managedEnvironments/testenv", containerAppEnv.Resource.Outputs["AZURE_CONTAINER_APPS_ENVIRONMENT_ID"]);

        // Assert - Verify ACR login command was called
        Assert.Contains(mockProcessRunner.ExecutedCommands,
            cmd => cmd.ExecutablePath.Contains("az") &&
                   cmd.Arguments == "acr login --name testregistry");

        // Assert - Verify MockImageBuilder tag and push methods were called
        var mockImageBuilder = app.Services.GetRequiredService<IResourceContainerImageBuilder>() as MockImageBuilder;
        Assert.NotNull(mockImageBuilder);
        Assert.True(mockImageBuilder.TagImageCalled);
        Assert.True(mockImageBuilder.PushImageCalled);

        // Verify specific tag call was made (local "api" to target in testregistry with deployment tag)
        Assert.Contains(mockImageBuilder.TagImageCalls, call =>
            call.localImageName == "api" &&
            call.targetImageName.StartsWith("testregistry.azurecr.io/") &&
            call.targetImageName.Contains("aspire-deploy-"));

        // Verify specific push call was made with deployment tag
        Assert.Contains(mockImageBuilder.PushImageCalls, imageName =>
            imageName.StartsWith("testregistry.azurecr.io/") &&
            imageName.Contains("aspire-deploy-"));
    }

    [Theory]
    [InlineData("deploy")]
    [InlineData("diagnostics")]
    public async Task DeployAsync_WithMultipleComputeEnvironments_Works(string step)
    {
        // Arrange
        var mockProcessRunner = new MockProcessRunner();
        using var builder = TestDistributedApplicationBuilder.Create(DistributedApplicationOperation.Publish, step: step);
        var mockActivityReporter = new TestPublishingActivityReporter();
        var armClientProvider = new TestArmClientProvider(deploymentName =>
        {
            return deploymentName switch
            {
                string name when name.StartsWith("aca-env") => new Dictionary<string, object>
                {
                    ["AZURE_CONTAINER_REGISTRY_NAME"] = new { type = "String", value = "acaregistry" },
                    ["AZURE_CONTAINER_REGISTRY_ENDPOINT"] = new { type = "String", value = "acaregistry.azurecr.io" },
                    ["AZURE_CONTAINER_REGISTRY_MANAGED_IDENTITY_ID"] = new { type = "String", value = "/subscriptions/test/resourceGroups/test-rg/providers/Microsoft.ManagedIdentity/userAssignedIdentities/aca-identity" },
                    ["AZURE_CONTAINER_APPS_ENVIRONMENT_DEFAULT_DOMAIN"] = new { type = "String", value = "aca.westus.azurecontainerapps.io" },
                    ["AZURE_CONTAINER_APPS_ENVIRONMENT_ID"] = new { type = "String", value = "/subscriptions/test/resourceGroups/test-rg/providers/Microsoft.App/managedEnvironments/acaenv" }
                },
                string name when name.StartsWith("aas-env") => new Dictionary<string, object>
                {
                    ["AZURE_CONTAINER_REGISTRY_NAME"] = new { type = "String", value = "aasregistry" },
                    ["AZURE_CONTAINER_REGISTRY_ENDPOINT"] = new { type = "String", value = "aasregistry.azurecr.io" },
                    ["AZURE_CONTAINER_REGISTRY_MANAGED_IDENTITY_ID"] = new { type = "String", value = "/subscriptions/test/resourceGroups/test-rg/providers/Microsoft.ManagedIdentity/userAssignedIdentities/aas-identity" },
                    ["planId"] = new { type = "String", value = "/subscriptions/test/resourceGroups/test-rg/providers/Microsoft.Web/serverfarms/aasplan" },
                    ["AZURE_CONTAINER_REGISTRY_MANAGED_IDENTITY_CLIENT_ID"] = new { type = "String", value = "aas-client-id" }
                },
                _ => []
            };
        });
        ConfigureTestServices(builder, armClientProvider: armClientProvider, processRunner: mockProcessRunner, activityReporter: mockActivityReporter);

        var acaEnv = builder.AddAzureContainerAppEnvironment("aca-env");
        var aasEnv = builder.AddAzureAppServiceEnvironment("aas-env");
        var azureEnv = builder.AddAzureEnvironment();

        var storage = builder.AddAzureStorage("storage");
        storage.AddBlobContainer("mycontainer1", blobContainerName: "test-container-1");
        storage.AddBlobContainer("mycontainer2", blobContainerName: "test-container-2");
        storage.AddQueue("myqueue", queueName: "my-queue");

        builder.AddRedis("cache").WithComputeEnvironment(acaEnv);
        builder.AddProject<Project>("api-service", launchProfileName: null).WithComputeEnvironment(aasEnv);
        builder.AddDockerfile("python-app", "python-app.Dockerfile").WithComputeEnvironment(acaEnv);

        // Act
        using var app = builder.Build();
        await app.StartAsync();
        await app.WaitForShutdownAsync();

        if (step == "diagnostics")
        {
            // In diagnostics mode, just verify logs match snapshot
            var logs = mockActivityReporter.LoggedMessages
                            .Where(s => s.StepTitle == "diagnostics")
                            .Select(s => s.Message)
                            .ToList();

            await Verify(logs);
            return;
        }

        // Assert ACA environment outputs are properly set
        Assert.Equal("acaregistry", acaEnv.Resource.Outputs["AZURE_CONTAINER_REGISTRY_NAME"]);
        Assert.Equal("acaregistry.azurecr.io", acaEnv.Resource.Outputs["AZURE_CONTAINER_REGISTRY_ENDPOINT"]);
        Assert.Equal("/subscriptions/test/resourceGroups/test-rg/providers/Microsoft.ManagedIdentity/userAssignedIdentities/aca-identity", acaEnv.Resource.Outputs["AZURE_CONTAINER_REGISTRY_MANAGED_IDENTITY_ID"]);
        Assert.Equal("aca.westus.azurecontainerapps.io", acaEnv.Resource.Outputs["AZURE_CONTAINER_APPS_ENVIRONMENT_DEFAULT_DOMAIN"]);
        Assert.Equal("/subscriptions/test/resourceGroups/test-rg/providers/Microsoft.App/managedEnvironments/acaenv", acaEnv.Resource.Outputs["AZURE_CONTAINER_APPS_ENVIRONMENT_ID"]);

        // Assert AAS environment outputs are properly set
        Assert.Equal("aasregistry", aasEnv.Resource.Outputs["AZURE_CONTAINER_REGISTRY_NAME"]);
        Assert.Equal("aasregistry.azurecr.io", aasEnv.Resource.Outputs["AZURE_CONTAINER_REGISTRY_ENDPOINT"]);
        Assert.Equal("/subscriptions/test/resourceGroups/test-rg/providers/Microsoft.ManagedIdentity/userAssignedIdentities/aas-identity", aasEnv.Resource.Outputs["AZURE_CONTAINER_REGISTRY_MANAGED_IDENTITY_ID"]);
        Assert.Equal("/subscriptions/test/resourceGroups/test-rg/providers/Microsoft.Web/serverfarms/aasplan", aasEnv.Resource.Outputs["planId"]);
        Assert.Equal("aas-client-id", aasEnv.Resource.Outputs["AZURE_CONTAINER_REGISTRY_MANAGED_IDENTITY_CLIENT_ID"]);

        // Assert ACR login commands were called for both registries
        Assert.Contains(mockProcessRunner.ExecutedCommands,
            cmd => cmd.ExecutablePath.Contains("az") &&
                   cmd.Arguments == "acr login --name acaregistry");
        Assert.Contains(mockProcessRunner.ExecutedCommands,
            cmd => cmd.ExecutablePath.Contains("az") &&
                   cmd.Arguments == "acr login --name aasregistry");

        // Assert - Verify MockImageBuilder tag and push methods were called for multiple registries
        var mockImageBuilder = app.Services.GetRequiredService<IResourceContainerImageBuilder>() as MockImageBuilder;
        Assert.NotNull(mockImageBuilder);
        Assert.True(mockImageBuilder.TagImageCalled);
        Assert.True(mockImageBuilder.PushImageCalled);

        // Verify tag calls were made for both registries with deployment tags
        Assert.Contains(mockImageBuilder.TagImageCalls, call =>
            call.localImageName == "api-service" &&
            call.targetImageName.StartsWith("aasregistry.azurecr.io/") &&
            call.targetImageName.Contains("aspire-deploy-"));
        Assert.Contains(mockImageBuilder.TagImageCalls, call =>
            call.localImageName.StartsWith("python-app:") &&
            call.targetImageName.StartsWith("acaregistry.azurecr.io/") &&
            call.targetImageName.Contains("aspire-deploy-"));

        // Verify push calls were made for both registries with deployment tags
        Assert.Contains(mockImageBuilder.PushImageCalls, imageName =>
            imageName.StartsWith("aasregistry.azurecr.io/") &&
            imageName.Contains("aspire-deploy-"));
        Assert.Contains(mockImageBuilder.PushImageCalls, imageName =>
            imageName.StartsWith("acaregistry.azurecr.io/") &&
            imageName.Contains("aspire-deploy-"));

        // Verify that redis (existing container) was not tagged/pushed
        Assert.DoesNotContain(mockImageBuilder.TagImageCalls, call => call.localImageName == "cache");
    }

    [Fact]
    public async Task DeployAsync_WithUnresolvedParameters_PromptsForParameterValues()
    {
        // Arrange
        using var builder = TestDistributedApplicationBuilder.Create(DistributedApplicationOperation.Publish, step: WellKnownPipelineSteps.Deploy);
        var testInteractionService = new TestInteractionService();
        ConfigureTestServices(builder, interactionService: testInteractionService, bicepProvisioner: new NoOpBicepProvisioner());

        // Add a parameter that will be unresolved
        var param = builder.AddParameter("test-param");
        builder.AddAzureEnvironment();

        // Act
        using var app = builder.Build();
        var runTask = Task.Run(app.Run);

        // Wait for the parameter inputs interaction (no notification in publish mode)
        var parameterInputs = await testInteractionService.Interactions.Reader.ReadAsync();
        Assert.Equal("Set unresolved parameters", parameterInputs.Title);

        // Verify the parameter input (should not include save to secrets option in publish mode)
        Assert.Collection(parameterInputs.Inputs,
            input =>
            {
                Assert.Equal("test-param", input.Label);
                Assert.Equal(InputType.Text, input.InputType);
                Assert.Equal("Enter value for test-param", input.Placeholder);
            });

        // Complete the parameter inputs interaction
        parameterInputs.Inputs[0].Value = "test-value";
        parameterInputs.CompletionTcs.SetResult(InteractionResult.Ok(parameterInputs.Inputs));

        // Wait for the run task to complete (or timeout)
        await runTask.WaitAsync(TimeSpan.FromSeconds(10));

        var setValue = await param.Resource.GetValueAsync(default);
        Assert.Equal("test-value", setValue);
    }

    [Fact]
    public async Task DeployAsync_WithResolvedParameters_SkipsPrompting()
    {
        // Arrange
        using var builder = TestDistributedApplicationBuilder.Create(DistributedApplicationOperation.Publish, step: WellKnownPipelineSteps.Deploy);
        var testInteractionService = new TestInteractionService();
        ConfigureTestServices(builder, interactionService: testInteractionService, bicepProvisioner: new NoOpBicepProvisioner());
        builder.Configuration["Parameters:test-param-2"] = "resolved-value-2";

        // Add a parameter with a resolved value
        var param = builder.AddParameter("test-param", () => "resolved-value");
        var secondParam = builder.AddParameter("test-param-2");
        builder.AddAzureEnvironment();

        // Act
        using var app = builder.Build();
        await app.StartAsync();
        await app.WaitForShutdownAsync();

        Assert.Equal(0, testInteractionService.Interactions.Reader.Count);
    }

    [Fact]
    public async Task DeployAsync_WithCustomInputGeneratorParameter_RespectsInputGenerator()
    {
        // Arrange
        using var builder = TestDistributedApplicationBuilder.Create(DistributedApplicationOperation.Publish, step: WellKnownPipelineSteps.Deploy);
        var testInteractionService = new TestInteractionService();
        ConfigureTestServices(builder, interactionService: testInteractionService, bicepProvisioner: new NoOpBicepProvisioner());

        // Add a parameter with a custom input generator
        var param = builder.AddParameter("custom-param")
            .WithCustomInput(p => new InteractionInput
            {
                Name = p.Name,
                InputType = InputType.Number,
                Label = "Custom Port Number",
                Description = "Enter a custom port number for the service",
                EnableDescriptionMarkdown = false,
                Placeholder = "8080"
            });
        builder.AddAzureEnvironment();

        // Act
        using var app = builder.Build();
        var runTask = Task.Run(app.Run);

        // Wait for the parameter inputs interaction (no notification in publish mode)
        var parameterInputs = await testInteractionService.Interactions.Reader.ReadAsync();
        Assert.Equal("Set unresolved parameters", parameterInputs.Title);

        // Verify the custom input generator is respected (should not include save to secrets option in publish mode)
        Assert.Collection(parameterInputs.Inputs,
            input =>
            {
                Assert.Equal("custom-param", input.Name);
                Assert.Equal("Custom Port Number", input.Label);
                Assert.Equal("Enter a custom port number for the service", input.Description);
                Assert.Equal(InputType.Number, input.InputType);
                Assert.Equal("8080", input.Placeholder);
                Assert.False(input.EnableDescriptionMarkdown);
            });

        // Complete the parameter inputs interaction
        parameterInputs.Inputs[0].Value = "9090";
        parameterInputs.CompletionTcs.SetResult(InteractionResult.Ok(parameterInputs.Inputs));

        // Wait for the run task to complete (or timeout)
        await runTask.WaitAsync(TimeSpan.FromSeconds(10));

        var setValue = await param.Resource.GetValueAsync(default);
        Assert.Equal("9090", setValue);
    }

    [Fact]
    public async Task DeployAsync_WithSingleRedisCache_CallsDeployingComputeResources()
    {
        // Arrange
        var mockProcessRunner = new MockProcessRunner();
        var mockActivityReporter = new TestPublishingActivityReporter();
        using var builder = TestDistributedApplicationBuilder.Create(DistributedApplicationOperation.Publish, step: WellKnownPipelineSteps.Deploy);
        var armClientProvider = new TestArmClientProvider(new Dictionary<string, object>
        {
            ["AZURE_CONTAINER_REGISTRY_NAME"] = new { type = "String", value = "testregistry" },
            ["AZURE_CONTAINER_REGISTRY_ENDPOINT"] = new { type = "String", value = "testregistry.azurecr.io" },
            ["AZURE_CONTAINER_REGISTRY_MANAGED_IDENTITY_ID"] = new { type = "String", value = "/subscriptions/test/resourceGroups/test-rg/providers/Microsoft.ManagedIdentity/userAssignedIdentities/test-identity" },
            ["AZURE_CONTAINER_APPS_ENVIRONMENT_DEFAULT_DOMAIN"] = new { type = "String", value = "test.westus.azurecontainerapps.io" },
            ["AZURE_CONTAINER_APPS_ENVIRONMENT_ID"] = new { type = "String", value = "/subscriptions/test/resourceGroups/test-rg/providers/Microsoft.App/managedEnvironments/testenv" }
        });
        ConfigureTestServices(builder, armClientProvider: armClientProvider, processRunner: mockProcessRunner, activityReporter: mockActivityReporter);

        var containerAppEnv = builder.AddAzureContainerAppEnvironment("env");
        var azureEnv = builder.AddAzureEnvironment();

        // Add a single Redis cache resource which is a compute resource
        builder.AddRedis("cache").WithComputeEnvironment(containerAppEnv);

        // Act
        using var app = builder.Build();
        await app.StartAsync();
        await app.WaitForShutdownAsync();

        // Assert that container environment outputs are propagated
        Assert.Equal("testregistry", containerAppEnv.Resource.Outputs["AZURE_CONTAINER_REGISTRY_NAME"]);
        Assert.Equal("testregistry.azurecr.io", containerAppEnv.Resource.Outputs["AZURE_CONTAINER_REGISTRY_ENDPOINT"]);
        Assert.Equal("/subscriptions/test/resourceGroups/test-rg/providers/Microsoft.ManagedIdentity/userAssignedIdentities/test-identity", containerAppEnv.Resource.Outputs["AZURE_CONTAINER_REGISTRY_MANAGED_IDENTITY_ID"]);
        Assert.Equal("test.westus.azurecontainerapps.io", containerAppEnv.Resource.Outputs["AZURE_CONTAINER_APPS_ENVIRONMENT_DEFAULT_DOMAIN"]);
        Assert.Equal("/subscriptions/test/resourceGroups/test-rg/providers/Microsoft.App/managedEnvironments/testenv", containerAppEnv.Resource.Outputs["AZURE_CONTAINER_APPS_ENVIRONMENT_ID"]);

        // Assert that compute resources deployment logic was triggered (Redis doesn't require image build/push)
        var mockImageBuilder = app.Services.GetRequiredService<IResourceContainerImageBuilder>() as MockImageBuilder;
        Assert.NotNull(mockImageBuilder);
        Assert.False(mockImageBuilder.BuildImageCalled);
        Assert.False(mockImageBuilder.TagImageCalled);
        Assert.False(mockImageBuilder.PushImageCalled);

        // Assert that ACR login was not called since Redis uses existing container image
        Assert.DoesNotContain(mockProcessRunner.ExecutedCommands,
            cmd => cmd.ExecutablePath.Contains("az") &&
                   cmd.Arguments == "acr login --name testregistry");

        // Assert that deploying steps executed
        Assert.Contains("provision-cache-containerapp", mockActivityReporter.CreatedSteps);
    }

    [Fact]
    public async Task DeployAsync_WithOnlyAzureResources_PrintsDashboardUrl()
    {
        // Arrange
        var mockProcessRunner = new MockProcessRunner();
        var mockActivityReporter = new TestPublishingActivityReporter();
        using var builder = TestDistributedApplicationBuilder.Create(DistributedApplicationOperation.Publish, step: WellKnownPipelineSteps.Deploy);
        var armClientProvider = new TestArmClientProvider(new Dictionary<string, object>
        {
            ["AZURE_CONTAINER_APPS_ENVIRONMENT_DEFAULT_DOMAIN"] = new { type = "String", value = "test.westus.azurecontainerapps.io" },
            ["AZURE_CONTAINER_APPS_ENVIRONMENT_ID"] = new { type = "String", value = "/subscriptions/test/resourceGroups/test-rg/providers/Microsoft.App/managedEnvironments/testenv" }
        });
        ConfigureTestServices(builder, armClientProvider: armClientProvider, processRunner: mockProcessRunner, activityReporter: mockActivityReporter);

        var containerAppEnv = builder.AddAzureContainerAppEnvironment("env");
        var azureEnv = builder.AddAzureEnvironment();

        // Add only Azure resources (no compute resources)
        var storage = builder.AddAzureStorage("teststorage");
        storage.AddBlobContainer("container1", blobContainerName: "test-container-1");

        // Act
        using var app = builder.Build();
        await app.StartAsync();
        await app.WaitForShutdownAsync();

        // Assert that container environment outputs are propagated
        Assert.Equal("test.westus.azurecontainerapps.io", containerAppEnv.Resource.Outputs["AZURE_CONTAINER_APPS_ENVIRONMENT_DEFAULT_DOMAIN"]);
        Assert.Equal("/subscriptions/test/resourceGroups/test-rg/providers/Microsoft.App/managedEnvironments/testenv", containerAppEnv.Resource.Outputs["AZURE_CONTAINER_APPS_ENVIRONMENT_ID"]);

        // Assert that no compute resources were deployed (no image build/push)
        var mockImageBuilder = app.Services.GetRequiredService<IResourceContainerImageBuilder>() as MockImageBuilder;
        Assert.NotNull(mockImageBuilder);
        Assert.False(mockImageBuilder.BuildImageCalled);
        Assert.False(mockImageBuilder.TagImageCalled);
        Assert.False(mockImageBuilder.PushImageCalled);

        // Assert that ACR login was not called since no compute resources
        Assert.DoesNotContain(mockProcessRunner.ExecutedCommands,
            cmd => cmd.ExecutablePath.Contains("az") &&
                   cmd.Arguments == "acr login --name testregistry");

        // Assert that the completion request was called
        Assert.True(mockActivityReporter.CompletePublishCalled);
    }

    [Fact]
    public async Task DeployAsync_WithGeneratedParameters_DoesNotPromptsForParameterValues()
    {
        // Arrange
        using var builder = TestDistributedApplicationBuilder.Create(DistributedApplicationOperation.Publish, step: WellKnownPipelineSteps.Deploy);
        var testInteractionService = new TestInteractionService();
        ConfigureTestServices(builder, interactionService: testInteractionService, bicepProvisioner: new NoOpBicepProvisioner());

        // Add a parameter with GenerateParameterDefault (like Redis password)
        var redis = builder.AddRedis("cache");
        builder.AddAzureEnvironment();

        // Act
        using var app = builder.Build();
        await app.StartAsync();
        await app.WaitForShutdownAsync();

        Assert.Equal(0, testInteractionService.Interactions.Reader.Count);
    }

    [Fact]
    public async Task DeployAsync_WithParametersInEnvironmentVariables_DiscoversAndPromptsForParameters()
    {
        // Arrange
        using var builder = TestDistributedApplicationBuilder.Create(DistributedApplicationOperation.Publish, step: WellKnownPipelineSteps.Deploy);
        var testInteractionService = new TestInteractionService();
        ConfigureTestServices(builder, interactionService: testInteractionService, bicepProvisioner: new NoOpBicepProvisioner());

        // Create a parameter that will be referenced in environment variables but not added to the model
        var dependentParam = new ParameterResource("dependent-param", p => throw new MissingParameterValueException("Should be prompted"), secret: false);

        // Create a container that references the parameter in its environment variables
        var container = builder.AddContainer("test-container", "test-image")
            .WithEnvironment("DEPENDENT_VALUE", dependentParam);

        builder.AddAzureEnvironment();

        // Act
        using var app = builder.Build();
        var runTask = Task.Run(app.Run);

        // Wait for the parameter inputs interaction (no notification in publish mode)
        var parameterInputs = await testInteractionService.Interactions.Reader.ReadAsync();
        Assert.Equal("Set unresolved parameters", parameterInputs.Title);

        // Verify the dependent parameter is discovered and prompted for (should not include save to secrets option in publish mode)
        Assert.Collection(parameterInputs.Inputs,
            input =>
            {
                Assert.Equal("dependent-param", input.Label);
                Assert.Equal(InputType.Text, input.InputType);
                Assert.Equal("Enter value for dependent-param", input.Placeholder);
            });

        // Complete the parameter inputs interaction
        parameterInputs.Inputs[0].Value = "discovered-param-value";
        parameterInputs.CompletionTcs.SetResult(InteractionResult.Ok(parameterInputs.Inputs));

        // Wait for the run task to complete (or timeout)
        await runTask.WaitAsync(TimeSpan.FromSeconds(10));

        var setValue = await dependentParam.GetValueAsync(default);
        Assert.Equal("discovered-param-value", setValue);
    }

    [Fact]
    public async Task DeployAsync_WithParametersInArguments_DiscoversAndPromptsForParameters()
    {
        // Arrange
        using var builder = TestDistributedApplicationBuilder.Create(DistributedApplicationOperation.Publish, step: WellKnownPipelineSteps.Deploy);
        var testInteractionService = new TestInteractionService();
        ConfigureTestServices(builder, interactionService: testInteractionService, bicepProvisioner: new NoOpBicepProvisioner());

        // Create a parameter that will be referenced in command line arguments but not added to the model
        var portParam = new ParameterResource("app-port", p => throw new MissingParameterValueException("Should be prompted"), secret: false);

        // Create a container that references the parameter in its command line arguments
        var container = builder.AddContainer("test-container", "test-image")
            .WithArgs("--port", portParam, "--verbose");

        builder.AddAzureEnvironment();

        // Act
        using var app = builder.Build();
        var runTask = Task.Run(app.Run);

        // Wait for the parameter inputs interaction (no notification in publish mode)
        var parameterInputs = await testInteractionService.Interactions.Reader.ReadAsync();
        Assert.Equal("Set unresolved parameters", parameterInputs.Title);

        // Verify the dependent parameter is discovered and prompted for (should not include save to secrets option in publish mode)
        Assert.Collection(parameterInputs.Inputs,
            input =>
            {
                Assert.Equal("app-port", input.Label);
                Assert.Equal(InputType.Text, input.InputType);
                Assert.Equal("Enter value for app-port", input.Placeholder);
            });

        // Complete the parameter inputs interaction
        parameterInputs.Inputs[0].Value = "8080";
        parameterInputs.CompletionTcs.SetResult(InteractionResult.Ok(parameterInputs.Inputs));

        // Wait for the run task to complete (or timeout)
        await runTask.WaitAsync(TimeSpan.FromSeconds(10));

        var setValue = await portParam.GetValueAsync(default);
        Assert.Equal("8080", setValue);
    }

    [Fact]
    public async Task DeployAsync_WithAzureFunctionsProject_Works()
    {
        // Arrange
        var mockProcessRunner = new MockProcessRunner();
        using var builder = TestDistributedApplicationBuilder.Create(DistributedApplicationOperation.Publish, step: WellKnownPipelineSteps.Deploy);
        var deploymentOutputsProvider = (string deploymentName) => deploymentName switch
        {
            string name when name.StartsWith("env") => new Dictionary<string, object>
            {
                ["AZURE_CONTAINER_REGISTRY_NAME"] = new { type = "String", value = "testregistry" },
                ["AZURE_CONTAINER_REGISTRY_ENDPOINT"] = new { type = "String", value = "testregistry.azurecr.io" },
                ["AZURE_CONTAINER_REGISTRY_MANAGED_IDENTITY_ID"] = new { type = "String", value = "/subscriptions/test/resourceGroups/test-rg/providers/Microsoft.ManagedIdentity/userAssignedIdentities/test-identity" },
                ["AZURE_CONTAINER_APPS_ENVIRONMENT_DEFAULT_DOMAIN"] = new { type = "String", value = "test.westus.azurecontainerapps.io" },
                ["AZURE_CONTAINER_APPS_ENVIRONMENT_ID"] = new { type = "String", value = "/subscriptions/test/resourceGroups/test-rg/providers/Microsoft.App/managedEnvironments/testenv" }
            },
            string name when name.StartsWith("funcstorage") => new Dictionary<string, object>
            {
                ["name"] = new { type = "String", value = "testfuncstorage" },
                ["blobEndpoint"] = new { type = "String", value = "https://testfuncstorage.blob.core.windows.net/" },
                ["queueEndpoint"] = new { type = "String", value = "https://testfuncstorage.queue.core.windows.net/" },
                ["tableEndpoint"] = new { type = "String", value = "https://testfuncstorage.table.core.windows.net/" }
            },
            string name when name.StartsWith("hoststorage") => new Dictionary<string, object>
            {
                ["name"] = new { type = "String", value = "testhoststorage" },
                ["blobEndpoint"] = new { type = "String", value = "https://testhoststorage.blob.core.windows.net/" },
                ["queueEndpoint"] = new { type = "String", value = "https://testhoststorage.queue.core.windows.net/" },
                ["tableEndpoint"] = new { type = "String", value = "https://testhoststorage.table.core.windows.net/" }
            },
            string name when name.StartsWith("funcapp-identity") => new Dictionary<string, object>
            {
                ["principalId"] = new { type = "String", value = "/subscriptions/test/resourceGroups/test-rg/providers/Microsoft.ManagedIdentity/userAssignedIdentities/test-identity" },
            },
            string name when name.StartsWith("funcapp") => new Dictionary<string, object>
            {
                ["identity_id"] = new { type = "String", value = "/subscriptions/test/resourceGroups/test-rg/providers/Microsoft.ManagedIdentity/userAssignedIdentities/test-identity" },
                ["identity_clientId"] = new { type = "String", value = "test-client-id" }
            },
            _ => []
        };

        var armClientProvider = ProvisioningTestHelpers.CreateArmClientProvider(deploymentOutputsProvider);
        ConfigureTestServices(builder, armClientProvider: armClientProvider, processRunner: mockProcessRunner);

        var containerAppEnv = builder.AddAzureContainerAppEnvironment("env");
        var azureEnv = builder.AddAzureEnvironment();

        // Add Azure Storage for the Functions project
        var storage = builder.AddAzureStorage("funcstorage");
        var hostStorage = builder.AddAzureStorage("hoststorage");
        var blobs = storage.AddBlobs("blobs");
        var funcApp = builder.AddAzureFunctionsProject<TestFunctionsProject>("funcapp")
            .WithReference(blobs)
            .WithHostStorage(hostStorage);

        // Act
        using var app = builder.Build();
        await app.StartAsync();
        await app.WaitForShutdownAsync();

        // Assert that container environment outputs are propagated
        Assert.Equal("testregistry", containerAppEnv.Resource.Outputs["AZURE_CONTAINER_REGISTRY_NAME"]);
        Assert.Equal("testregistry.azurecr.io", containerAppEnv.Resource.Outputs["AZURE_CONTAINER_REGISTRY_ENDPOINT"]);
        Assert.Equal("/subscriptions/test/resourceGroups/test-rg/providers/Microsoft.ManagedIdentity/userAssignedIdentities/test-identity", containerAppEnv.Resource.Outputs["AZURE_CONTAINER_REGISTRY_MANAGED_IDENTITY_ID"]);
        Assert.Equal("test.westus.azurecontainerapps.io", containerAppEnv.Resource.Outputs["AZURE_CONTAINER_APPS_ENVIRONMENT_DEFAULT_DOMAIN"]);
        Assert.Equal("/subscriptions/test/resourceGroups/test-rg/providers/Microsoft.App/managedEnvironments/testenv", containerAppEnv.Resource.Outputs["AZURE_CONTAINER_APPS_ENVIRONMENT_ID"]);

        // Assert that funcapp outputs are propagated
        var funcAppDeployment = Assert.IsAssignableFrom<AzureProvisioningResource>(funcApp.Resource.GetDeploymentTargetAnnotation()?.DeploymentTarget);
        Assert.NotNull(funcAppDeployment);
        Assert.Equal(await ((BicepOutputReference)funcAppDeployment.Parameters["env_outputs_azure_container_apps_environment_default_domain"]!).GetValueAsync(), containerAppEnv.Resource.Outputs["AZURE_CONTAINER_APPS_ENVIRONMENT_DEFAULT_DOMAIN"]);
        Assert.Equal(await ((BicepOutputReference)funcAppDeployment.Parameters["env_outputs_azure_container_apps_environment_id"]!).GetValueAsync(), containerAppEnv.Resource.Outputs["AZURE_CONTAINER_APPS_ENVIRONMENT_ID"]);
        Assert.Equal("https://testfuncstorage.blob.core.windows.net/", await ((BicepOutputReference)funcAppDeployment.Parameters["funcstorage_outputs_blobendpoint"]!).GetValueAsync());
        Assert.Equal("https://testhoststorage.blob.core.windows.net/", await ((BicepOutputReference)funcAppDeployment.Parameters["hoststorage_outputs_blobendpoint"]!).GetValueAsync());

        // Assert - Verify ACR login command was called since Functions image needs to be built and pushed
        Assert.Contains(mockProcessRunner.ExecutedCommands,
            cmd => cmd.ExecutablePath.Contains("az") &&
                   cmd.Arguments == "acr login --name testregistry");

        // Assert - Verify MockImageBuilder tag and push methods were called
        var mockImageBuilder = app.Services.GetRequiredService<IResourceContainerImageBuilder>() as MockImageBuilder;
        Assert.NotNull(mockImageBuilder);
        Assert.True(mockImageBuilder.TagImageCalled);
        Assert.True(mockImageBuilder.PushImageCalled);

        // Verify specific tag call was made (local "funcapp" to target in testregistry with deployment tag)
        Assert.Contains(mockImageBuilder.TagImageCalls, call =>
            call.localImageName == "funcapp" &&
            call.targetImageName.StartsWith("testregistry.azurecr.io/") &&
            call.targetImageName.Contains("aspire-deploy-"));

        // Verify specific push call was made with deployment tag
        Assert.Contains(mockImageBuilder.PushImageCalls, imageName =>
            imageName.StartsWith("testregistry.azurecr.io/") &&
            imageName.Contains("aspire-deploy-"));
    }

    private static void ConfigureTestServices(IDistributedApplicationTestingBuilder builder,
        IInteractionService? interactionService = null,
        IBicepProvisioner? bicepProvisioner = null,
        IArmClientProvider? armClientProvider = null,
        MockProcessRunner? processRunner = null,
        IPipelineActivityReporter? activityReporter = null,
        bool setDefaultProvisioningOptions = true)
    {
        var options = setDefaultProvisioningOptions ? ProvisioningTestHelpers.CreateOptions() : ProvisioningTestHelpers.CreateOptions(null, null, null);
        var environment = ProvisioningTestHelpers.CreateEnvironment();
        var logger = ProvisioningTestHelpers.CreateLogger();
        armClientProvider ??= ProvisioningTestHelpers.CreateArmClientProvider();
        var userPrincipalProvider = ProvisioningTestHelpers.CreateUserPrincipalProvider();
        var tokenCredentialProvider = ProvisioningTestHelpers.CreateTokenCredentialProvider();
        builder.Services.AddSingleton(armClientProvider);
        builder.Services.AddSingleton(userPrincipalProvider);
        builder.Services.AddSingleton(tokenCredentialProvider);
        builder.Services.AddSingleton(environment);
        builder.Services.AddSingleton(logger);
        builder.Services.AddSingleton(options);
        if (interactionService is not null)
        {
            builder.Services.AddSingleton(interactionService);
        }
        if (activityReporter is not null)
        {
            builder.Services.AddSingleton(activityReporter);
        }
        builder.Services.AddSingleton<IProvisioningContextProvider, PublishModeProvisioningContextProvider>();
        builder.Services.AddSingleton<IDeploymentStateManager, NoOpDeploymentStateManager>();
        if (bicepProvisioner is not null)
        {
            builder.Services.AddSingleton(bicepProvisioner);
        }
        builder.Services.AddSingleton<IProcessRunner>(processRunner ?? new MockProcessRunner());
        builder.Services.AddSingleton<IResourceContainerImageBuilder, MockImageBuilder>();
    }

    private sealed class NoOpDeploymentStateManager : IDeploymentStateManager
    {
        public string? StateFilePath => null;

        public Task<DeploymentStateSection> AcquireSectionAsync(string sectionName, CancellationToken cancellationToken = default)
            => Task.FromResult(new DeploymentStateSection(sectionName, [], 0));

        public Task SaveSectionAsync(DeploymentStateSection section, CancellationToken cancellationToken = default) => Task.CompletedTask;
    }

    private sealed class NoOpBicepProvisioner : IBicepProvisioner
    {
        public Task<bool> ConfigureResourceAsync(IConfiguration configuration, AzureBicepResource resource, CancellationToken cancellationToken)
        {
            return Task.FromResult(true);
        }

        public Task GetOrCreateResourceAsync(AzureBicepResource resource, ProvisioningContext context, CancellationToken cancellationToken)
        {
            return Task.CompletedTask;
        }
    }

    private sealed class Project : IProjectMetadata
    {
        public string ProjectPath => "project";
    }

    private sealed class TestFunctionsProject : IProjectMetadata
    {
        public string ProjectPath => "functions-project";

        public LaunchSettings LaunchSettings => new()
        {
            Profiles = new Dictionary<string, LaunchProfile>
            {
                ["funcapp"] = new()
                {
                    CommandLineArgs = "--port 7071",
                    LaunchBrowser = false,
                }
            }
        };
    }

    [Fact]
    public async Task DeployAsync_FirstDeployment_SavesStateToFile()
    {
        var appHostSha = "testsha1first";

        using var builder = TestDistributedApplicationBuilder.Create(
            $"AppHost:Operation=publish",
            $"Pipeline:OutputPath=./",
            $"Pipeline:Step=deploy",
            $"AppHostSha={appHostSha}");

        ConfigureTestServicesWithFileDeploymentStateManager(builder, bicepProvisioner: new NoOpBicepProvisioner());

        builder.AddAzureEnvironment();

        using var app = builder.Build();

        var deploymentStateManager = app.Services.GetRequiredService<IDeploymentStateManager>();
        var deploymentStatePath = deploymentStateManager.StateFilePath;
        Assert.NotNull(deploymentStatePath);

        if (File.Exists(deploymentStatePath))
        {
            File.Delete(deploymentStatePath);
        }

        await app.StartAsync();
        await app.WaitForShutdownAsync();

        Assert.True(File.Exists(deploymentStatePath));
        var stateContent = await File.ReadAllTextAsync(deploymentStatePath);
        var stateJson = JsonNode.Parse(stateContent);
        Assert.NotNull(stateJson);
        Assert.True(stateJson.AsObject().ContainsKey("Azure:SubscriptionId"));

        if (File.Exists(deploymentStatePath))
        {
            File.Delete(deploymentStatePath);
        }
    }

    [Fact]
    public async Task DeployAsync_WithCachedDeploymentState_LoadsFromCache()
    {
        var appHostSha = "testsha2cache";
        var deploymentStatePath = Path.Combine(
            Environment.GetFolderPath(Environment.SpecialFolder.UserProfile),
            ".aspire",
            "deployments",
            appHostSha,
            $"Production.json"
        );
        Directory.CreateDirectory(Path.GetDirectoryName(deploymentStatePath)!);
        var cachedState = new JsonObject
        {
            ["Azure:SubscriptionId"] = "cached-sub-12345678-1234-1234-1234-123456789012",
            ["Azure:Location"] = "westus2",
            ["Azure:ResourceGroup"] = "cached-rg-test"
        };
        await File.WriteAllTextAsync(deploymentStatePath, cachedState.ToJsonString());

        using var builder = TestDistributedApplicationBuilder.Create(
            $"Publishing:Publisher=default",
            $"Publishing:OutputPath=./",
            $"Publishing:Deploy=true",
            $"AppHostSha={appHostSha}");

        ConfigureTestServicesWithFileDeploymentStateManager(builder, bicepProvisioner: new NoOpBicepProvisioner());
        using var app = builder.Build();

        // Verify that the cached state was loaded into configuration
        Assert.Equal("cached-sub-12345678-1234-1234-1234-123456789012", builder.Configuration["Azure:SubscriptionId"]);
        Assert.Equal("westus2", builder.Configuration["Azure:Location"]);
        Assert.Equal("cached-rg-test", builder.Configuration["Azure:ResourceGroup"]);

        builder.AddAzureEnvironment();

        await app.StartAsync();
        await app.WaitForShutdownAsync();

        // Verify that the state file still exists after deployment
        Assert.True(File.Exists(deploymentStatePath));

        if (File.Exists(deploymentStatePath))
        {
            File.Delete(deploymentStatePath);
        }
    }

    [Fact]
    public async Task DeployAsync_WithClearCacheFlag_DoesNotSaveState()
    {
        var appHostSha = "testsha3clear";

        using var builder = TestDistributedApplicationBuilder.Create(
            $"AppHost:Operation=publish",
            $"Pipeline:OutputPath=./",
            $"Pipeline:ClearCache=true",
            $"AppHostSha={appHostSha}");

        ConfigureTestServicesWithFileDeploymentStateManager(builder, bicepProvisioner: new NoOpBicepProvisioner());

        builder.AddAzureEnvironment();

        using var app = builder.Build();

        var deploymentStateManager = app.Services.GetRequiredService<IDeploymentStateManager>();
        var deploymentStatePath = deploymentStateManager.StateFilePath;
        Assert.NotNull(deploymentStatePath);

        if (File.Exists(deploymentStatePath))
        {
            File.Delete(deploymentStatePath);
        }

        await app.StartAsync();
        await app.WaitForShutdownAsync();

        Assert.False(File.Exists(deploymentStatePath));
    }

    [Fact]
    public async Task DeployAsync_WithStagingEnvironment_UsesStagingStateFile()
    {
        var appHostSha = "testsha4stage";

        using var builder = TestDistributedApplicationBuilder.Create(
            "AppHost:Operation=publish",
            $"Pipeline:OutputPath=./",
            $"Pipeline:Step=deploy",
            $"AppHostSha={appHostSha}");

        ConfigureTestServicesWithFileDeploymentStateManager(builder, bicepProvisioner: new NoOpBicepProvisioner(), environmentName: "Staging");

        builder.AddAzureEnvironment();

        using var app = builder.Build();

        var deploymentStateManager = app.Services.GetRequiredService<IDeploymentStateManager>();
        var stagingStatePath = deploymentStateManager.StateFilePath;
        Assert.NotNull(stagingStatePath);
        Assert.EndsWith("staging.json", stagingStatePath);

        if (File.Exists(stagingStatePath))
        {
            File.Delete(stagingStatePath);
        }

        await app.StartAsync();
        await app.WaitForShutdownAsync();

        Assert.True(File.Exists(stagingStatePath));
        var stateContent = await File.ReadAllTextAsync(stagingStatePath);
        var stateJson = JsonNode.Parse(stateContent);
        Assert.NotNull(stateJson);

        if (File.Exists(stagingStatePath))
        {
            File.Delete(stagingStatePath);
        }
    }

    private static void ConfigureTestServicesWithFileDeploymentStateManager(
        IDistributedApplicationTestingBuilder builder,
        IBicepProvisioner? bicepProvisioner = null,
        string? environmentName = null)
    {
        var options = ProvisioningTestHelpers.CreateOptions();
        var environment = new TestHostEnvironment
        {
            ApplicationName = "TestApp",
            EnvironmentName = environmentName ?? "Test"
        };
        var logger = ProvisioningTestHelpers.CreateLogger();
        var armClientProvider = ProvisioningTestHelpers.CreateArmClientProvider();
        var userPrincipalProvider = ProvisioningTestHelpers.CreateUserPrincipalProvider();
        var tokenCredentialProvider = ProvisioningTestHelpers.CreateTokenCredentialProvider();

        builder.Services.AddSingleton<IHostEnvironment>(environment);
        builder.Services.AddSingleton(armClientProvider);
        builder.Services.AddSingleton(userPrincipalProvider);
        builder.Services.AddSingleton(tokenCredentialProvider);
        builder.Services.AddSingleton(logger);
        builder.Services.AddSingleton(options);
        builder.Services.AddSingleton<IProvisioningContextProvider, PublishModeProvisioningContextProvider>();
        builder.Services.AddSingleton<IDeploymentStateManager, FileDeploymentStateManager>();

        if (bicepProvisioner is not null)
        {
            builder.Services.AddSingleton(bicepProvisioner);
        }

        builder.Services.AddSingleton<IProcessRunner>(new MockProcessRunner());
        builder.Services.AddSingleton<IResourceContainerImageBuilder, MockImageBuilder>();
    }

    private sealed class TestPublishingActivityReporter : IPipelineActivityReporter
    {
        public bool CompletePublishCalled { get; private set; }
        public string? CompletionMessage { get; private set; }
        public List<string> CreatedSteps { get; } = [];
        public List<(string StepTitle, string TaskStatusText)> CreatedTasks { get; } = [];
        public List<(string StepTitle, string CompletionText, CompletionState CompletionState)> CompletedSteps { get; } = [];
        public List<(string TaskStatusText, string? CompletionMessage, CompletionState CompletionState)> CompletedTasks { get; } = [];
        public List<(string TaskStatusText, string StatusText)> UpdatedTasks { get; } = [];
        public List<(string StepTitle, LogLevel LogLevel, string Message)> LoggedMessages { get; } = [];

        public Task CompletePublishAsync(string? completionMessage = null, CompletionState? completionState = null, bool isDeploy = false, CancellationToken cancellationToken = default)
        {
            CompletePublishCalled = true;
            CompletionMessage = completionMessage;
            return Task.CompletedTask;
        }

        public Task<IReportingStep> CreateStepAsync(string title, CancellationToken cancellationToken = default)
        {
            CreatedSteps.Add(title);
            return Task.FromResult<IReportingStep>(new TestReportingStep(this, title));
        }

        private sealed class TestReportingStep : IReportingStep
        {
            private readonly TestPublishingActivityReporter _reporter;
            private readonly string _title;

            public TestReportingStep(TestPublishingActivityReporter reporter, string title)
            {
                _reporter = reporter;
                _title = title;
            }

            public ValueTask DisposeAsync() => ValueTask.CompletedTask;

            public Task CompleteAsync(string completionText, CompletionState completionState = CompletionState.Completed, CancellationToken cancellationToken = default)
            {
                _reporter.CompletedSteps.Add((_title, completionText, completionState));
                return Task.CompletedTask;
            }

            public Task<IReportingTask> CreateTaskAsync(string statusText, CancellationToken cancellationToken = default)
            {
                _reporter.CreatedTasks.Add((_title, statusText));
                return Task.FromResult<IReportingTask>(new TestReportingTask(_reporter, statusText));
            }

            public void Log(LogLevel logLevel, string message, bool enableMarkdown)
            {
                _reporter.LoggedMessages.Add((_title, logLevel, message));
            }
        }

        private sealed class TestReportingTask : IReportingTask
        {
            private readonly TestPublishingActivityReporter _reporter;
            private readonly string _initialStatusText;

            public TestReportingTask(TestPublishingActivityReporter reporter, string initialStatusText)
            {
                _reporter = reporter;
                _initialStatusText = initialStatusText;
            }

            public ValueTask DisposeAsync() => ValueTask.CompletedTask;

            public Task CompleteAsync(string? completionMessage = null, CompletionState completionState = CompletionState.Completed, CancellationToken cancellationToken = default)
            {
                _reporter.CompletedTasks.Add((_initialStatusText, completionMessage, completionState));
                return Task.CompletedTask;
            }

            public Task UpdateAsync(string statusText, CancellationToken cancellationToken = default)
            {
                _reporter.UpdatedTasks.Add((_initialStatusText, statusText));
                return Task.CompletedTask;
            }
        }
    }
}<|MERGE_RESOLUTION|>--- conflicted
+++ resolved
@@ -2,12 +2,7 @@
 // The .NET Foundation licenses this file to you under the MIT license.
 
 #pragma warning disable ASPIREAZURE001 // Type is for evaluation purposes only and is subject to change or removal in future updates. Suppress this diagnostic to proceed.
-<<<<<<< HEAD
-#pragma warning disable ASPIREPUBLISHERS001 // Type is for evaluation purposes only and is subject to change or removal in future updates. Suppress this diagnostic to proceed.
-=======
-#pragma warning disable ASPIRECOMPUTE001 // Type is for evaluation purposes only and is subject to change or removal in future updates. Suppress this diagnostic to proceed.
 #pragma warning disable ASPIREPIPELINES002 // Type is for evaluation purposes only and is subject to change or removal in future updates. Suppress this diagnostic to proceed.
->>>>>>> 4f4db830
 #pragma warning disable ASPIREINTERACTION001 // Type is for evaluation purposes only and is subject to change or removal in future updates. Suppress this diagnostic to proceed.
 #pragma warning disable ASPIREPIPELINES001 // Type is for evaluation purposes only and is subject to change or removal in future updates. Suppress this diagnostic to proceed.
 #pragma warning disable ASPIREDOCKERFILEBUILDER001 // Type is for evaluation purposes only and is subject to change or removal in future updates. Suppress this diagnostic to proceed.
