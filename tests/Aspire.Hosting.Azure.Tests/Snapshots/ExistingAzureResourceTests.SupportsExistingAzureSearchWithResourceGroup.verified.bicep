﻿@description('The location for the resource(s) to be deployed.')
param location string = resourceGroup().location

param existingResourceName string

resource search 'Microsoft.Search/searchServices@2023-11-01' existing = {
  name: existingResourceName
}

output connectionString string = 'Endpoint=https://${existingResourceName}.search.windows.net'

<<<<<<< HEAD
output endpoint string = 'https://${existingResourceName}.search.windows.net'

output name string = existingResourceName
=======
output name string = search.name
>>>>>>> e7efd163
<|MERGE_RESOLUTION|>--- conflicted
+++ resolved
@@ -9,10 +9,8 @@
 
 output connectionString string = 'Endpoint=https://${existingResourceName}.search.windows.net'
 
-<<<<<<< HEAD
+output name string = search.name
+
 output endpoint string = 'https://${existingResourceName}.search.windows.net'
 
-output name string = existingResourceName
-=======
-output name string = search.name
->>>>>>> e7efd163
+output name string = existingResourceName