// Licensed to the .NET Foundation under one or more agreements.
// The .NET Foundation licenses this file to you under the MIT license.

using System.Net;
using Aspire.Components.Common.Tests;
using Aspire.Hosting.ApplicationModel;
using Aspire.Hosting.Utils;
using Microsoft.Azure.Cosmos;
using Microsoft.EntityFrameworkCore;
using Microsoft.Extensions.Configuration;
using Microsoft.Extensions.DependencyInjection;
using Microsoft.Extensions.Diagnostics.HealthChecks;
using Microsoft.Extensions.Hosting;
using Polly;
using Xunit;
using Xunit.Abstractions;

namespace Aspire.Hosting.Azure.Tests;

public class AzureCosmosDBEmulatorFunctionalTests(ITestOutputHelper testOutputHelper)
{
    [Theory]
    // [InlineData(true)] // "Using CosmosDB emulator in integration tests leads to flaky tests - https://github.com/dotnet/aspire/issues/5820"
    [InlineData(false)]
    [RequiresDocker]
    public async Task VerifyWaitForOnCosmosDBEmulatorBlocksDependentResources(bool usePreview)
    {
        // Cosmos can be pretty slow to spin up, lets give it plenty of time.
        var cts = new CancellationTokenSource(TimeSpan.FromMinutes(5));
        using var builder = TestDistributedApplicationBuilder.Create(testOutputHelper);

        var healthCheckTcs = new TaskCompletionSource<HealthCheckResult>();
        builder.Services.AddHealthChecks().AddAsyncCheck("blocking_check", () =>
        {
            return healthCheckTcs.Task;
        });

        var resource = builder.AddAzureCosmosDB("resource")
                              .RunAsEmulator(usePreview)
                              .WithHealthCheck("blocking_check");

        var dependentResource = builder.AddContainer("nginx", "mcr.microsoft.com/cbl-mariner/base/nginx", "1.22")
                                       .WaitFor(resource);

        using var app = builder.Build();

        var pendingStart = app.StartAsync(cts.Token);

        var rns = app.Services.GetRequiredService<ResourceNotificationService>();

        await rns.WaitForResourceAsync(resource.Resource.Name, KnownResourceStates.Running, cts.Token);

        await rns.WaitForResourceAsync(dependentResource.Resource.Name, KnownResourceStates.Waiting, cts.Token);

        healthCheckTcs.SetResult(HealthCheckResult.Healthy());

        await rns.WaitForResourceHealthyAsync(resource.Resource.Name, cts.Token);

        await rns.WaitForResourceAsync(dependentResource.Resource.Name, KnownResourceStates.Running, cts.Token);

        await pendingStart;

        await app.StopAsync();
    }

    [Theory(Skip = "Using CosmosDB emulator in integration tests leads to flaky tests - https://github.com/dotnet/aspire/issues/5820")]
    [InlineData(true)]
    [InlineData(false)]
    [RequiresDocker(Reason = "CosmosDB emulator is needed for this test")]
    public async Task VerifyCosmosResource(bool usePreview)
    {
        var cts = new CancellationTokenSource(TimeSpan.FromMinutes(3));
        var pipeline = new ResiliencePipelineBuilder()
            .AddRetry(new()
            {
                MaxRetryAttempts = 10,
                Delay = TimeSpan.FromSeconds(10),
                BackoffType = DelayBackoffType.Linear,
                ShouldHandle = new PredicateBuilder().Handle<HttpRequestException>()
            })
            .Build();

        // @sebastienros: we won't use netaspireci.azurecr.io since the image is on mcr.microsoft.com, so Create is the way to go
        using var builder = TestDistributedApplicationBuilder.Create(options => { }, testOutputHelper);

        var databaseName = "db1";
        var containerName = "container1";

        var cosmos = builder.AddAzureCosmosDB("cosmos");
<<<<<<< HEAD
        var db = cosmos.WithDatabase(databaseName)
                       .RunAsEmulator();
=======
        var db = cosmos.AddDatabase(databaseName)
                       .RunAsEmulator(usePreview);
>>>>>>> 9e9f3748

        using var app = builder.Build();

        await app.StartAsync();

        var rns = app.Services.GetRequiredService<ResourceNotificationService>();
        await rns.WaitForResourceHealthyAsync(db.Resource.Name, cts.Token);

        var hb = Host.CreateApplicationBuilder();
        hb.Configuration[$"ConnectionStrings:{db.Resource.Name}"] = await db.Resource.ConnectionStringExpression.GetValueAsync(default);
        hb.AddAzureCosmosClient(db.Resource.Name);
        hb.AddCosmosDbContext<EFCoreCosmosDbContext>(db.Resource.Name, databaseName);

        using var host = hb.Build();

        await host.StartAsync();

        // This needs to be outside the pipeline because when the CosmosClient is disposed,
        // there is an exception in the pipeline
        using var cosmosClient = host.Services.GetRequiredService<CosmosClient>();
        using var dbContext = host.Services.GetRequiredService<EFCoreCosmosDbContext>();

        await pipeline.ExecuteAsync(async token =>
        {
            Database database = await cosmosClient.CreateDatabaseIfNotExistsAsync(databaseName, cancellationToken: token);
            Container container = await database.CreateContainerIfNotExistsAsync(containerName, "/id", cancellationToken: token);

            var testObject = new { id = "1", data = "assertionValue" };
            await container.CreateItemAsync(testObject, cancellationToken: token);

            // run query and check the value
            QueryDefinition query = new("SELECT VALUE c.data FROM c WHERE c.id = '1'");
            var results = await container.GetItemQueryIterator<string>(query).ReadNextAsync(token);

            Assert.True(results.Count == 1);
            Assert.True(results.First() == testObject.data);

            await dbContext.Database.EnsureCreatedAsync(token);
            dbContext.AddRange([new Entry(), new Entry()]);
            var count = await dbContext.SaveChangesAsync(token);
            Assert.Equal(2, count);
        }, cts.Token);
    }

    [Theory(Skip = "Using CosmosDB emulator in integration tests leads to flaky tests - https://github.com/dotnet/aspire/issues/5820")]
    [InlineData(true)]
    [InlineData(false)]
    [RequiresDocker]
    public async Task WithDataVolumeShouldPersistStateBetweenUsages(bool usePreview)
    {
        // Use a volume to do a snapshot save

        var cts = new CancellationTokenSource(TimeSpan.FromMinutes(3));
        var pipeline = new ResiliencePipelineBuilder()
            .AddRetry(new()
            {
                MaxRetryAttempts = 10,
                Delay = TimeSpan.FromSeconds(10),
                BackoffType = DelayBackoffType.Linear,
                ShouldHandle = new PredicateBuilder().Handle<HttpRequestException>()
            })
            .Build();

        var databaseName = "db";
        var containerName = "container";

        using var builder1 = TestDistributedApplicationBuilder.Create(options => { }, testOutputHelper);
        var cosmos1 = builder1.AddAzureCosmosDB("cosmos");

        // Use a deterministic volume name to prevent them from exhausting the machines if deletion fails
        var volumeName = VolumeNameGenerator.Generate(cosmos1, nameof(WithDataVolumeShouldPersistStateBetweenUsages));

<<<<<<< HEAD
        var db1 = cosmos1.WithDatabase(databaseName)
                       .RunAsEmulator(emulator => emulator.WithDataVolume(volumeName));
=======
        var db1 = cosmos1.AddDatabase(databaseName)
                       .RunAsEmulator(usePreview, volumeName);
>>>>>>> 9e9f3748

        // if the volume already exists (because of a crashing previous run), delete it
        DockerUtils.AttemptDeleteDockerVolume(volumeName, throwOnFailure: true);

        var testObject = new { id = "1", data = "assertionValue" };

        using (var app = builder1.Build())
        {
            await app.StartAsync();

            var rns = app.Services.GetRequiredService<ResourceNotificationService>();
            await rns.WaitForResourceHealthyAsync(db1.Resource.Name, cts.Token);

            try
            {
                var hb = Host.CreateApplicationBuilder();

                hb.Configuration.AddInMemoryCollection(new Dictionary<string, string?>
                {
                    [$"ConnectionStrings:{db1.Resource.Name}"] = await db1.Resource.ConnectionStringExpression.GetValueAsync(default)
                });

                hb.AddAzureCosmosClient(db1.Resource.Name);

                using (var host = hb.Build())
                {
                    await host.StartAsync();

                    // This needs to be outside the pipeline because when the CosmosClient is disposed,
                    // there is an exception in the pipeline
                    using var cosmosClient = host.Services.GetRequiredService<CosmosClient>();

                    await pipeline.ExecuteAsync(async token =>
                    {
                        Database database = await cosmosClient.CreateDatabaseIfNotExistsAsync(databaseName, cancellationToken: token);
                        Container container = await database.CreateContainerIfNotExistsAsync(containerName, "/id", cancellationToken: token);

                        await container.CreateItemAsync(testObject, cancellationToken: token);
                    }, cts.Token);
                }
            }
            finally
            {
                // Stops the container, or the Volume/mount would still be in use
                await app.StopAsync();
            }
        }

        using var builder2 = TestDistributedApplicationBuilder.Create(options => { }, testOutputHelper);

        var cosmos2 = builder2.AddAzureCosmosDB("cosmos");
<<<<<<< HEAD
        var db2 = cosmos2.WithDatabase(databaseName)
                       .RunAsEmulator(emulator => emulator.WithDataVolume(volumeName));
=======
        var db2 = cosmos2.AddDatabase(databaseName)
                       .RunAsEmulator(usePreview, volumeName);
>>>>>>> 9e9f3748

        using (var app = builder2.Build())
        {
            await app.StartAsync();

            var rns = app.Services.GetRequiredService<ResourceNotificationService>();
            await rns.WaitForResourceHealthyAsync(db2.Resource.Name, cts.Token);

            try
            {
                var hb = Host.CreateApplicationBuilder();

                hb.Configuration.AddInMemoryCollection(new Dictionary<string, string?>
                {
                    [$"ConnectionStrings:{db2.Resource.Name}"] = await db2.Resource.ConnectionStringExpression.GetValueAsync(default)
                });

                hb.AddAzureCosmosClient(db2.Resource.Name);

                using (var host = hb.Build())
                {
                    await host.StartAsync();

                    // This needs to be outside the pipeline because when the CosmosClient is disposed,
                    // there is an exception in the pipeline
                    using var cosmosClient = host.Services.GetRequiredService<CosmosClient>();

                    await pipeline.ExecuteAsync(async token =>
                    {
                        var container = cosmosClient.GetContainer(databaseName, containerName);

                        QueryDefinition query = new("SELECT VALUE c.data FROM c WHERE c.id = '1'");

                        // run query and check the value
                        var results = await container.GetItemQueryIterator<string>(query).ReadNextAsync(token);

                        Assert.True(results.Count == 1);
                        Assert.True(results.First() == testObject.data);

                    }, cts.Token);
                }
            }
            finally
            {
                // Stops the container, or the Volume/mount would still be in use
                await app.StopAsync();
            }
        }

        DockerUtils.AttemptDeleteDockerVolume(volumeName);
    }

    [Fact]
    [RequiresDocker]
    public async Task AddAzureCosmosDB_RunAsEmulator_CreatesDatabase()
    {
        var cts = new CancellationTokenSource(TimeSpan.FromMinutes(10));

        using var builder = TestDistributedApplicationBuilder.Create(options => { }, testOutputHelper);

        var databaseName = "db1";
        var containerName = "container1";
        var partitionKeyPath = "/id";

        var cosmos = builder.AddAzureCosmosDB("cosmos")
                            .WithDatabase(databaseName, db => db.Containers.Add(new(containerName, partitionKeyPath)))
                            .RunAsEmulator();

        using var app = builder.Build();

        await app.StartAsync(cts.Token);

        var rns = app.Services.GetRequiredService<ResourceNotificationService>();
        await rns.WaitForResourceHealthyAsync(cosmos.Resource.Name, cts.Token);

        var hb = Host.CreateApplicationBuilder();
        hb.Configuration[$"ConnectionStrings:{cosmos.Resource.Name}"] = await cosmos.Resource.ConnectionStringExpression.GetValueAsync(default);
        hb.AddAzureCosmosClient(cosmos.Resource.Name);

        using var host = hb.Build();

        await host.StartAsync(cts.Token);

        using var cosmosClient = host.Services.GetRequiredService<CosmosClient>();

        var database = cosmosClient.GetDatabase(databaseName);
        var result1 = await database.ReadAsync(cancellationToken: cts.Token);

        var container = database.GetContainer(containerName);
        var result2 = await container.ReadContainerAsync(cancellationToken: cts.Token);

        Assert.True(IsSuccess(result1.StatusCode));
        Assert.True(IsSuccess(result2.StatusCode));

        static bool IsSuccess(HttpStatusCode httpStatusCode)
        {
            return ((int)httpStatusCode >= 200) && ((int)httpStatusCode <= 299);
        }
    }
}

public class EFCoreCosmosDbContext(DbContextOptions<EFCoreCosmosDbContext> options) : DbContext(options)
{
    public DbSet<Entry> Entries { get; set; }

    protected override void OnModelCreating(ModelBuilder modelBuilder)
    {
        modelBuilder.Entity<Entry>()
            .HasPartitionKey(e => e.Id);
    }
}

public record Entry
{
    public Guid Id { get; set; } = Guid.NewGuid();
}

internal static class CosmosExtensions
{
    public static IResourceBuilder<AzureCosmosDBResource> RunAsEmulator(this IResourceBuilder<AzureCosmosDBResource> builder, bool usePreview, string? volumeName = null)
    {
        void WithVolume(IResourceBuilder<AzureCosmosDBEmulatorResource> emulator)
        {
            if (volumeName is not null)
            {
                emulator.WithDataVolume(volumeName);
            }
        }

        return usePreview
#pragma warning disable ASPIRECOSMOS001 // RunAsPreviewEmulator is experimental
            ? builder.RunAsPreviewEmulator(WithVolume)
#pragma warning restore ASPIRECOSMOS001 // RunAsPreviewEmulator is experimental
            : builder.RunAsEmulator(WithVolume);
    }
}<|MERGE_RESOLUTION|>--- conflicted
+++ resolved
@@ -87,13 +87,8 @@
         var containerName = "container1";
 
         var cosmos = builder.AddAzureCosmosDB("cosmos");
-<<<<<<< HEAD
         var db = cosmos.WithDatabase(databaseName)
-                       .RunAsEmulator();
-=======
-        var db = cosmos.AddDatabase(databaseName)
                        .RunAsEmulator(usePreview);
->>>>>>> 9e9f3748
 
         using var app = builder.Build();
 
@@ -166,13 +161,8 @@
         // Use a deterministic volume name to prevent them from exhausting the machines if deletion fails
         var volumeName = VolumeNameGenerator.Generate(cosmos1, nameof(WithDataVolumeShouldPersistStateBetweenUsages));
 
-<<<<<<< HEAD
         var db1 = cosmos1.WithDatabase(databaseName)
-                       .RunAsEmulator(emulator => emulator.WithDataVolume(volumeName));
-=======
-        var db1 = cosmos1.AddDatabase(databaseName)
                        .RunAsEmulator(usePreview, volumeName);
->>>>>>> 9e9f3748
 
         // if the volume already exists (because of a crashing previous run), delete it
         DockerUtils.AttemptDeleteDockerVolume(volumeName, throwOnFailure: true);
@@ -224,13 +214,8 @@
         using var builder2 = TestDistributedApplicationBuilder.Create(options => { }, testOutputHelper);
 
         var cosmos2 = builder2.AddAzureCosmosDB("cosmos");
-<<<<<<< HEAD
         var db2 = cosmos2.WithDatabase(databaseName)
-                       .RunAsEmulator(emulator => emulator.WithDataVolume(volumeName));
-=======
-        var db2 = cosmos2.AddDatabase(databaseName)
                        .RunAsEmulator(usePreview, volumeName);
->>>>>>> 9e9f3748
 
         using (var app = builder2.Build())
         {
