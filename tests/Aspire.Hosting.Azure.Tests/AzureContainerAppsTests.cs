--- conflicted
+++ resolved
@@ -639,10 +639,7 @@
                 }
               ]
               scale: {
-<<<<<<< HEAD
                 minReplicas: minreplicas_value
-=======
-                minReplicas: minReplicas
               }
             }
           }
@@ -726,7 +723,6 @@
               ]
               scale: {
                 minReplicas: 1
->>>>>>> c8967ddb
               }
             }
           }
