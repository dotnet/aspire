// Licensed to the .NET Foundation under one or more agreements.
// The .NET Foundation licenses this file to you under the MIT license.

// TODO: Fix this.
#pragma warning disable xUnit1051 // Calls to methods which accept CancellationToken should use TestContext.Current.CancellationToken to allow test cancellation to be more responsive.

using Xunit;

namespace Aspire.Templates.Tests;

public class NewUpAndBuildStandaloneTemplateTests(ITestOutputHelper testOutput) : TemplateTestsBase(testOutput)
{
    [Theory]
<<<<<<< HEAD
    [MemberData(nameof(TestDataForNewAndBuildTemplateTests), arguments: "aspire")]
    [MemberData(nameof(TestDataForNewAndBuildTemplateTests), arguments: "aspire-starter")]
    public async Task CanNewAndBuild(string templateName, TestSdk sdk, TestTargetFramework tfm, string? error)
=======
    [MemberData(nameof(TestDataForNewAndBuildTemplateTests), parameters: ["aspire", ""])]
    [MemberData(nameof(TestDataForNewAndBuildTemplateTests), parameters: ["aspire-starter", ""])]
    public async Task CanNewAndBuild(string templateName, string extraArgs, TestSdk sdk, TestTargetFramework tfm, string? error)
>>>>>>> 4e814e3a
    {
        var id = GetNewProjectId(prefix: $"new_build_{templateName}_{tfm.ToTFMString()}");

        var buildEnvToUse = sdk switch
        {
            TestSdk.Current => BuildEnvironment.ForCurrentSdkOnly,
            TestSdk.Previous => BuildEnvironment.ForPreviousSdkOnly,
            TestSdk.CurrentSdkAndPreviousRuntime => BuildEnvironment.ForCurrentSdkAndPreviousRuntime,
            _ => throw new ArgumentOutOfRangeException(nameof(sdk))
        };

        try
        {
            await using var project = await AspireProject.CreateNewTemplateProjectAsync(
                id,
                templateName,
                _testOutput,
                buildEnvironment: buildEnvToUse,
                extraArgs: extraArgs,
                targetFramework: tfm);

            Assert.True(error is null, $"Expected to throw an exception with message: {error}");

            await project.BuildAsync(extraBuildArgs: [$"-c Debug"]);
        }
        catch (ToolCommandException tce) when (error is not null)
        {
            Assert.NotNull(tce.Result);
            Assert.Contains(error, tce.Result.Value.Output);
        }
    }
}<|MERGE_RESOLUTION|>--- conflicted
+++ resolved
@@ -11,15 +11,9 @@
 public class NewUpAndBuildStandaloneTemplateTests(ITestOutputHelper testOutput) : TemplateTestsBase(testOutput)
 {
     [Theory]
-<<<<<<< HEAD
-    [MemberData(nameof(TestDataForNewAndBuildTemplateTests), arguments: "aspire")]
-    [MemberData(nameof(TestDataForNewAndBuildTemplateTests), arguments: "aspire-starter")]
-    public async Task CanNewAndBuild(string templateName, TestSdk sdk, TestTargetFramework tfm, string? error)
-=======
-    [MemberData(nameof(TestDataForNewAndBuildTemplateTests), parameters: ["aspire", ""])]
-    [MemberData(nameof(TestDataForNewAndBuildTemplateTests), parameters: ["aspire-starter", ""])]
+    [MemberData(nameof(TestDataForNewAndBuildTemplateTests), arguments: ["aspire", ""])]
+    [MemberData(nameof(TestDataForNewAndBuildTemplateTests), arguments: ["aspire-starter", ""])]
     public async Task CanNewAndBuild(string templateName, string extraArgs, TestSdk sdk, TestTargetFramework tfm, string? error)
->>>>>>> 4e814e3a
     {
         var id = GetNewProjectId(prefix: $"new_build_{templateName}_{tfm.ToTFMString()}");
 
