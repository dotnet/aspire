--- conflicted
+++ resolved
@@ -2,12 +2,9 @@
 // The .NET Foundation licenses this file to you under the MIT license.
 
 using System.Text.RegularExpressions;
-<<<<<<< HEAD
 using Aspire.Components.Common.Tests;
 using Aspire.Hosting;
-=======
 using Aspire.TestUtilities;
->>>>>>> f8822789
 using Xunit;
 
 namespace Aspire.Templates.Tests;
