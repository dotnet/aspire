--- conflicted
+++ resolved
@@ -1,11 +1,7 @@
 <Project Sdk="Microsoft.NET.Sdk">
   <PropertyGroup>
-<<<<<<< HEAD
-    <TargetFramework>$(NetCurrent)</TargetFramework>
+    <TargetFramework>$(DefaultTargetFramework)</TargetFramework>
     <NoWarn>$(NoWarn);CS8002</NoWarn> <!-- AWS CDK packages are not signed -->
-=======
-    <TargetFramework>$(DefaultTargetFramework)</TargetFramework>
->>>>>>> 4eeea45c
   </PropertyGroup>
 
   <ItemGroup>
