--- conflicted
+++ resolved
@@ -216,11 +216,7 @@
             {
                 try
                 {
-<<<<<<< HEAD
-                    Directory.Delete(bindMountPath, true);
-=======
                     Directory.Delete(bindMountPath, recursive: true);
->>>>>>> 85802dba
                 }
                 catch
                 {
