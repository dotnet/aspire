--- conflicted
+++ resolved
@@ -13,7 +13,6 @@
 public class ResourceHealthCheckServiceTests(ITestOutputHelper testOutputHelper)
 {
     [Fact]
-<<<<<<< HEAD
     public async Task ResourcesWithoutHealthCheck_HealthyWhenRunning()
     {
         using var builder = TestDistributedApplicationBuilder.Create(testOutputHelper);
@@ -77,7 +76,9 @@
         Assert.Equal(HealthStatus.Healthy, hasHealthReportsEvent.Snapshot.HealthStatus);
 
         await app.StopAsync();
-=======
+    }
+
+    [Fact]
     public async Task HealthCheckIntervalSlowsAfterSteadyHealthyState()
     {
         using var builder = TestDistributedApplicationBuilder.Create(testOutputHelper);
@@ -167,7 +168,6 @@
         Assert.True(stopwatch.ElapsedMilliseconds < 10000);
 
         await app.StopAsync(abortTokenSource.Token);
->>>>>>> b87cab2d
     }
 
     [Fact]
