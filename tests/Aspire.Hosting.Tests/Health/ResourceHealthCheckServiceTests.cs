--- conflicted
+++ resolved
@@ -2,11 +2,7 @@
 // The .NET Foundation licenses this file to you under the MIT license.
 
 using System.Diagnostics;
-<<<<<<< HEAD
-using Aspire.Hosting.Health;
-=======
 using System.Threading.Channels;
->>>>>>> c9326c75
 using Aspire.Hosting.Utils;
 using Microsoft.AspNetCore.InternalTesting;
 using Microsoft.Extensions.DependencyInjection;
@@ -27,28 +23,17 @@
         using var builder = TestDistributedApplicationBuilder.Create(testOutputHelper);
         var resource = builder.AddResource(new ParentResource("resource"));
 
-<<<<<<< HEAD
-        await using var app = await builder.BuildAsync(abortTokenSource.Token);
-        var rns = app.Services.GetRequiredService<ResourceNotificationService>();
-
-        await app.StartAsync(abortTokenSource.Token);
-=======
         await using var app = await builder.BuildAsync().DefaultTimeout();
         var rns = app.Services.GetRequiredService<ResourceNotificationService>();
 
         await app.StartAsync().DefaultTimeout();
->>>>>>> c9326c75
 
         await rns.PublishUpdateAsync(resource.Resource, s => s with
         {
             State = new ResourceStateSnapshot(KnownResourceStates.Starting, null)
         }).DefaultTimeout();
 
-<<<<<<< HEAD
-        var startingEvent = await rns.WaitForResourceAsync("resource", e => e.Snapshot.State?.Text == KnownResourceStates.Starting, abortTokenSource.Token);
-=======
         var startingEvent = await rns.WaitForResourceAsync("resource", e => e.Snapshot.State?.Text == KnownResourceStates.Starting).DefaultTimeout();
->>>>>>> c9326c75
         Assert.Null(startingEvent.Snapshot.HealthStatus);
 
         await rns.PublishUpdateAsync(resource.Resource, s => s with
@@ -56,17 +41,10 @@
             State = new ResourceStateSnapshot(KnownResourceStates.Running, null)
         });
 
-<<<<<<< HEAD
-        var healthyEvent = await rns.WaitForResourceHealthyAsync("resource", abortTokenSource.Token);
-        Assert.Equal(HealthStatus.Healthy, healthyEvent.Snapshot.HealthStatus);
-
-        await app.StopAsync(abortTokenSource.Token);
-=======
         var healthyEvent = await rns.WaitForResourceHealthyAsync("resource").DefaultTimeout();
         Assert.Equal(HealthStatus.Healthy, healthyEvent.Snapshot.HealthStatus);
 
         await app.StopAsync().DefaultTimeout();
->>>>>>> c9326c75
     }
 
     [Fact]
@@ -79,28 +57,17 @@
         var resource = builder.AddResource(new ParentResource("resource"))
             .WithHealthCheck("healthcheck_a");
 
-<<<<<<< HEAD
         await using var app = await builder.BuildAsync(abortTokenSource.Token);
         var rns = app.Services.GetRequiredService<ResourceNotificationService>();
 
         await app.StartAsync(abortTokenSource.Token);
-=======
-        await using var app = await builder.BuildAsync().DefaultTimeout();
-        var rns = app.Services.GetRequiredService<ResourceNotificationService>();
-
-        await app.StartAsync().DefaultTimeout();
->>>>>>> c9326c75
 
         await rns.PublishUpdateAsync(resource.Resource, s => s with
         {
             State = new ResourceStateSnapshot(KnownResourceStates.Starting, null)
-        }).DefaultTimeout();
-
-<<<<<<< HEAD
+        });
+
         var startingEvent = await rns.WaitForResourceAsync("resource", e => e.Snapshot.State?.Text == KnownResourceStates.Starting, abortTokenSource.Token);
-=======
-        var startingEvent = await rns.WaitForResourceAsync("resource", e => e.Snapshot.State?.Text == KnownResourceStates.Starting).DefaultTimeout();
->>>>>>> c9326c75
         Assert.Null(startingEvent.Snapshot.HealthStatus);
 
         await rns.PublishUpdateAsync(resource.Resource, s => s with
@@ -108,7 +75,6 @@
             State = new ResourceStateSnapshot(KnownResourceStates.Running, null)
         });
 
-<<<<<<< HEAD
         await rns.WaitForResourceHealthyAsync("resource", abortTokenSource.Token);
 
         await app.StopAsync(abortTokenSource.Token);
@@ -178,26 +144,24 @@
         var resource = builder.AddResource(new ParentResource("resource"))
             .WithHealthCheck("healthcheck_a");
 
-        await using var app = await builder.BuildAsync(abortTokenSource.Token);
+        await using var app = await builder.BuildAsync().DefaultTimeout();
         var rns = app.Services.GetRequiredService<ResourceNotificationService>();
         Console.WriteLine("here");
 
-        await app.StartAsync(abortTokenSource.Token);
-        Console.WriteLine("here");
+        await app.StartAsync().DefaultTimeout();
 
         await rns.PublishUpdateAsync(resource.Resource, s => s with
         {
             State = new ResourceStateSnapshot(KnownResourceStates.Starting, null)
-        });
-
-        var startingEvent = await rns.WaitForResourceAsync("resource", e => e.Snapshot.State?.Text == KnownResourceStates.Starting, abortTokenSource.Token);
+        }).DefaultTimeout();
+
+        var startingEvent = await rns.WaitForResourceAsync("resource", e => e.Snapshot.State?.Text == KnownResourceStates.Starting).DefaultTimeout();
         Assert.Null(startingEvent.Snapshot.HealthStatus);
 
         await rns.PublishUpdateAsync(resource.Resource, s => s with
         {
             State = new ResourceStateSnapshot(KnownResourceStates.Running, null)
         });
-        Console.WriteLine("here");
 
         var healthyEvent = await rns.WaitForResourceHealthyAsync("resource", abortTokenSource.Token);
         Assert.Equal(HealthStatus.Healthy, healthyEvent.Snapshot.HealthStatus);
@@ -229,15 +193,7 @@
 
         Assert.False(healthCheckService.TokenByResourceName[resource.Resource.Name].IsCancellationRequested);
 
-        await app.StopAsync(abortTokenSource.Token);
-=======
-        var runningEvent = await rns.WaitForResourceAsync("resource", e => e.Snapshot.State?.Text == KnownResourceStates.Running).DefaultTimeout();
-
-        Assert.Equal(HealthStatus.Unhealthy, runningEvent.Snapshot.HealthStatus);
-        await rns.WaitForResourceHealthyAsync("resource").DefaultTimeout();
-
-        await app.StopAsync().DefaultTimeout();
->>>>>>> c9326c75
+        await app.StopAsync().DefaultTimeout();
     }
 
     [Fact]
