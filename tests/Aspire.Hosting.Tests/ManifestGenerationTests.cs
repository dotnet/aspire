--- conflicted
+++ resolved
@@ -397,11 +397,7 @@
                     "POSTGRESDB_PORT": "{postgres.bindings.tcp.port}",
                     "POSTGRESDB_USERNAME": "postgres",
                     "POSTGRESDB_PASSWORD": "{postgres-password.value}",
-<<<<<<< HEAD
-                    "POSTGRESDB_URI": "postgresql://postgres:{postgres-password.value}@{postgres.bindings.tcp.host}:{postgres.bindings.tcp.port}/postgresdb",
-=======
                     "POSTGRESDB_URI": "postgresql://postgres:{postgres-password-uri-encoded.value}@{postgres.bindings.tcp.host}:{postgres.bindings.tcp.port}/postgresdb",
->>>>>>> 02e5a10e
                     "POSTGRESDB_JDBCCONNECTIONSTRING": "jdbc:postgresql://{postgres.bindings.tcp.host}:{postgres.bindings.tcp.port}/postgresdb",
                     "POSTGRESDB_DATABASE": "postgresdb"
                   },
