--- conflicted
+++ resolved
@@ -471,91 +471,6 @@
                   "type": "value.v0",
                   "connectionString": "{postgres.connectionString};Database=postgresdb"
                 },
-<<<<<<< HEAD
-                "rabbitmq": {
-                  "type": "container.v0",
-                  "connectionString": "amqp://guest:{rabbitmq-password.value}@{rabbitmq.bindings.tcp.host}:{rabbitmq.bindings.tcp.port}",
-                  "image": "{{RabbitMQContainerImageTags.Registry}}/{{RabbitMQContainerImageTags.Image}}:{{RabbitMQContainerImageTags.Tag}}",
-                  "env": {
-                    "RABBITMQ_DEFAULT_USER": "guest",
-                    "RABBITMQ_DEFAULT_PASS": "{rabbitmq-password.value}"
-                  },
-                  "bindings": {
-                    "tcp": {
-                      "scheme": "tcp",
-                      "protocol": "tcp",
-                      "transport": "tcp",
-                      "targetPort": 5672
-                    }
-                  }
-                },
-                "mongodb": {
-                  "type": "container.v0",
-                  "connectionString": "mongodb://admin:{mongodb-password.value}@{mongodb.bindings.tcp.host}:{mongodb.bindings.tcp.port}?authSource=admin\u0026authMechanism=SCRAM-SHA-256",
-                  "image": "{{MongoDBContainerImageTags.Registry}}/{{MongoDBContainerImageTags.Image}}:{{MongoDBContainerImageTags.Tag}}",
-                  "env": {
-                    "MONGO_INITDB_ROOT_USERNAME": "admin",
-                    "MONGO_INITDB_ROOT_PASSWORD": "{mongodb-password.value}"
-                  },
-                  "bindings": {
-                    "tcp": {
-                      "scheme": "tcp",
-                      "protocol": "tcp",
-                      "transport": "tcp",
-                      "targetPort": 27017
-                    }
-                  }
-                },
-                "mymongodb": {
-                  "type": "value.v0",
-                  "connectionString": "mongodb://admin:{mongodb-password.value}@{mongodb.bindings.tcp.host}:{mongodb.bindings.tcp.port}/mymongodb?authSource=admin\u0026authMechanism=SCRAM-SHA-256"
-                },
-                "oracledatabase": {
-                  "type": "container.v0",
-                  "connectionString": "user id=system;password={oracledatabase-password.value};data source={oracledatabase.bindings.tcp.host}:{oracledatabase.bindings.tcp.port}",
-                  "image": "{{OracleContainerImageTags.Registry}}/{{OracleContainerImageTags.Image}}:{{OracleContainerImageTags.Tag}}",
-                  "env": {
-                    "ORACLE_PWD": "{oracledatabase-password.value}"
-                  },
-                  "bindings": {
-                    "tcp": {
-                      "scheme": "tcp",
-                      "protocol": "tcp",
-                      "transport": "tcp",
-                      "targetPort": 1521
-                    }
-                  }
-                },
-                "freepdb1": {
-                  "type": "value.v0",
-                  "connectionString": "{oracledatabase.connectionString}/freepdb1"
-                },
-                "kafka": {
-                  "type": "container.v0",
-                  "connectionString": "{kafka.bindings.tcp.host}:{kafka.bindings.tcp.port}",
-                  "image": "{{KafkaContainerImageTags.Registry}}/{{KafkaContainerImageTags.Image}}:{{KafkaContainerImageTags.Tag}}",
-                  "env": {
-                    "KAFKA_LISTENERS": "PLAINTEXT://localhost:29092,CONTROLLER://localhost:29093,PLAINTEXT_HOST://0.0.0.0:9092,PLAINTEXT_INTERNAL://0.0.0.0:9093",
-                    "KAFKA_LISTENER_SECURITY_PROTOCOL_MAP": "CONTROLLER:PLAINTEXT,PLAINTEXT:PLAINTEXT,PLAINTEXT_HOST:PLAINTEXT,PLAINTEXT_INTERNAL:PLAINTEXT",
-                    "KAFKA_ADVERTISED_LISTENERS": "PLAINTEXT://{kafka.bindings.tcp.host}:29092,PLAINTEXT_HOST://{kafka.bindings.tcp.host}:{kafka.bindings.tcp.port},PLAINTEXT_INTERNAL://{kafka.bindings.internal.host}:{kafka.bindings.internal.port}"
-                  },
-                  "bindings": {
-                    "tcp": {
-                      "scheme": "tcp",
-                      "protocol": "tcp",
-                      "transport": "tcp",
-                      "targetPort": 9092
-                    },
-                    "internal": {
-                      "scheme": "tcp",
-                      "protocol": "tcp",
-                      "transport": "tcp",
-                      "targetPort": 9093
-                    }
-                  }
-                },
-=======
->>>>>>> a9991133
                 "cosmos": {
                   "type": "azure.bicep.v0",
                   "connectionString": "{cosmos.secretOutputs.connectionString}",
@@ -587,56 +502,6 @@
                       }
                     }
                   }
-<<<<<<< HEAD
-                },
-                "rabbitmq-password": {
-                  "type": "parameter.v0",
-                  "value": "{rabbitmq-password.inputs.value}",
-                  "inputs": {
-                    "value": {
-                      "type": "string",
-                      "secret": true,
-                      "default": {
-                        "generate": {
-                          "minLength": 22,
-                          "special": false
-                        }
-                      }
-                    }
-                  }
-                },
-                "mongodb-password": {
-                  "type": "parameter.v0",
-                  "value": "{mongodb-password.inputs.value}",
-                  "inputs": {
-                    "value": {
-                      "type": "string",
-                      "secret": true,
-                      "default": {
-                        "generate": {
-                          "minLength": 22,
-                          "special": false
-                        }
-                      }
-                    }
-                  }
-                },
-                "oracledatabase-password": {
-                  "type": "parameter.v0",
-                  "value": "{oracledatabase-password.inputs.value}",
-                  "inputs": {
-                    "value": {
-                      "type": "string",
-                      "secret": true,
-                      "default": {
-                        "generate": {
-                          "minLength": 22
-                        }
-                      }
-                    }
-                  }
-=======
->>>>>>> a9991133
                 }
               }
             }
