--- conflicted
+++ resolved
@@ -597,32 +597,6 @@
                       "default": {
                         "generate": {
                           "minLength": 22
-                        }
-                      }
-                    }
-                  }
-                },
-<<<<<<< HEAD
-                "rabbitmq-password": {
-                  "type": "parameter.v0",
-                  "value": "{rabbitmq-password.inputs.value}",
-=======
-                "oracledatabase-password": {
-                  "type": "parameter.v0",
-                  "value": "{oracledatabase-password.inputs.value}",
->>>>>>> 72598d71
-                  "inputs": {
-                    "value": {
-                      "type": "string",
-                      "secret": true,
-                      "default": {
-                        "generate": {
-<<<<<<< HEAD
-                          "minLength": 22,
-                          "special": false
-=======
-                          "minLength": 22
->>>>>>> 72598d71
                         }
                       }
                     }
