--- conflicted
+++ resolved
@@ -510,11 +510,8 @@
                     "ConnectionStrings__freepdb1": "{freepdb1.connectionString}",
                     "ConnectionStrings__kafka": "{kafka.connectionString}",
                     "ConnectionStrings__cosmos": "{cosmos.connectionString}",
-<<<<<<< HEAD
+                    "ConnectionStrings__eventhubns": "{eventhubns.connectionString}",
                     "ConnectionStrings__milvus": "{milvus.connectionString}"
-=======
-                    "ConnectionStrings__eventhubns": "{eventhubns.connectionString}"
->>>>>>> 51ff4e37
                   },
                   "bindings": {
                     "http": {
@@ -707,7 +704,15 @@
                     "keyVaultName": ""
                   }
                 },
-<<<<<<< HEAD
+                "eventhubns": {
+                  "type": "azure.bicep.v0",
+                  "connectionString": "{eventhubns.outputs.eventHubsEndpoint}",
+                  "path": "eventhubns.module.bicep",
+                  "params": {
+                    "principalId": "",
+                    "principalType": ""
+                  }
+                },
                 "milvusApiKey": {
                   "type": "parameter.v0",
                   "value": "{milvusApiKey.inputs.value}",
@@ -739,15 +744,6 @@
                       "transport": "http2",
                       "targetPort": 19530
                     }
-=======
-                "eventhubns": {
-                  "type": "azure.bicep.v0",
-                  "connectionString": "{eventhubns.outputs.eventHubsEndpoint}",
-                  "path": "eventhubns.module.bicep",
-                  "params": {
-                    "principalId": "",
-                    "principalType": ""
->>>>>>> 51ff4e37
                   }
                 },
                 "sqlserver-password": {
