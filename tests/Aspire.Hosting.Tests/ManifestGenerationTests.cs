--- conflicted
+++ resolved
@@ -398,17 +398,12 @@
                 },
                 "redis": {
                   "type": "container.v0",
-<<<<<<< HEAD
                   "connectionString": "{redis.bindings.tcp.host}:{redis.bindings.tcp.port},password={redis-password.value}",
                   "image": "{{TestConstants.AspireTestContainerRegistry}}/{{RedisContainerImageTags.Image}}:{{RedisContainerImageTags.Tag}}",
                   "args": [
                     "--requirepass",
                     "{redis-password.value}"
                   ],
-=======
-                  "connectionString": "{redis.bindings.tcp.host}:{redis.bindings.tcp.port}",
-                  "image": "{{ComponentTestConstants.AspireTestContainerRegistry}}/{{RedisContainerImageTags.Image}}:{{RedisContainerImageTags.Tag}}",
->>>>>>> b7376f91
                   "bindings": {
                     "tcp": {
                       "scheme": "tcp",
@@ -442,7 +437,6 @@
                   "type": "value.v0",
                   "connectionString": "{postgres.connectionString};Database=postgresdb"
                 },
-<<<<<<< HEAD
                 "oracledatabase": {
                   "type": "container.v0",
                   "connectionString": "user id=system;password={oracledatabase-password.value};data source={oracledatabase.bindings.tcp.host}:{oracledatabase.bindings.tcp.port}",
@@ -495,8 +489,6 @@
                     }
                   }
                 },
-=======
->>>>>>> b7376f91
                 "postgres-password": {
                   "type": "parameter.v0",
                   "value": "{postgres-password.inputs.value}",
