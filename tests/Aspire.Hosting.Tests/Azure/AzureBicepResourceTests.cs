// Licensed to the .NET Foundation under one or more agreements.
// The .NET Foundation licenses this file to you under the MIT license.

using System.Text.Json.Nodes;
using Aspire.Hosting.Azure;
using Aspire.Hosting.Tests.Utils;
using Aspire.Hosting.Utils;
using Azure.Provisioning.CosmosDB;
using Azure.Provisioning.Storage;
using Azure.ResourceManager.Storage.Models;
using Xunit;

namespace Aspire.Hosting.Tests.Azure;

public class AzureBicepResourceTests
{
    [Fact]
    public void AddBicepResource()
    {
        var builder = DistributedApplication.CreateBuilder();

        var bicepResource = builder.AddBicepTemplateString("mytemplate", "content")
                                   .WithParameter("param1", "value1")
                                   .WithParameter("param2", "value2");

        Assert.Equal("content", bicepResource.Resource.TemplateString);
        Assert.Equal("value1", bicepResource.Resource.Parameters["param1"]);
        Assert.Equal("value2", bicepResource.Resource.Parameters["param2"]);
    }

    [Fact]
    public void GetOutputReturnsOutputValue()
    {
        var builder = DistributedApplication.CreateBuilder();

        var bicepResource = builder.AddBicepTemplateString("templ", "content");

        bicepResource.Resource.Outputs["resourceEndpoint"] = "https://myendpoint";

        Assert.Equal("https://myendpoint", bicepResource.GetOutput("resourceEndpoint").Value);
    }

    [Fact]
    public void GetSecretOutputReturnsSecretOutputValue()
    {
        var builder = DistributedApplication.CreateBuilder();

        var bicepResource = builder.AddBicepTemplateString("templ", "content");

        bicepResource.Resource.SecretOutputs["connectionString"] = "https://myendpoint;Key=43";

        Assert.Equal("https://myendpoint;Key=43", bicepResource.GetSecretOutput("connectionString").Value);
    }

    [Fact]
    public void GetOutputValueThrowsIfNoOutput()
    {
        var builder = DistributedApplication.CreateBuilder();

        var bicepResource = builder.AddBicepTemplateString("templ", "content");

        Assert.Throws<InvalidOperationException>(() => bicepResource.GetOutput("resourceEndpoint").Value);
    }

    [Fact]
    public void GetSecretOutputValueThrowsIfNoOutput()
    {
        var builder = DistributedApplication.CreateBuilder();

        var bicepResource = builder.AddBicepTemplateString("templ", "content");

        Assert.Throws<InvalidOperationException>(() => bicepResource.GetSecretOutput("connectionString").Value);
    }

    [Fact]
    public async Task AssertManifestLayout()
    {
        var builder = DistributedApplication.CreateBuilder();

        var param = builder.AddParameter("p1");

        var b2 = builder.AddBicepTemplateString("temp2", "content");

        var bicepResource = builder.AddBicepTemplateString("templ", "content")
                                    .WithParameter("param1", "value1")
                                    .WithParameter("param2", ["1", "2"])
                                    .WithParameter("param3", new JsonObject() { ["value"] = "nested" })
                                    .WithParameter("param4", param)
                                    .WithParameter("param5", b2.GetOutput("value1"))
                                    .WithParameter("param6", () => b2.GetOutput("value2"));

        bicepResource.Resource.TempDirectory = Environment.CurrentDirectory;

        var manifest = await ManifestUtils.GetManifest(bicepResource.Resource);

        var expectedManifest = """
            {
              "type": "azure.bicep.v0",
              "path": "templ.bicep",
              "params": {
                "param1": "value1",
                "param2": [
                  "1",
                  "2"
                ],
                "param3": {
                  "value": "nested"
                },
                "param4": "{p1.value}",
                "param5": "{temp2.outputs.value1}",
                "param6": "{temp2.outputs.value2}"
              }
            }
            """;

        Assert.Equal(expectedManifest, manifest.ToString());
    }

    [Fact]
<<<<<<< HEAD
    public async Task AddAzureCosmosDB()
=======
    public async Task AddAzureCosmosDb()
    {
        var builder = DistributedApplication.CreateBuilder();

        var cosmos = builder.AddAzureCosmosDB("cosmos");
        cosmos.AddDatabase("mydatabase");

        cosmos.Resource.SecretOutputs["connectionString"] = "mycosmosconnectionstring";

        var databases = cosmos.Resource.Parameters["databases"] as IEnumerable<string>;
        var connectionStringResource = (IResourceWithConnectionString)cosmos.Resource;

        Assert.Equal("Aspire.Hosting.Azure.Bicep.cosmosdb.bicep", cosmos.Resource.TemplateResourceName);
        Assert.Equal("cosmos", cosmos.Resource.Name);
        Assert.Equal("cosmos", cosmos.Resource.Parameters["databaseAccountName"]);
        Assert.NotNull(databases);
        Assert.Equal(["mydatabase"], databases);
        Assert.Equal("mycosmosconnectionstring", await connectionStringResource.GetConnectionStringAsync());
        Assert.Equal("{cosmos.secretOutputs.connectionString}", connectionStringResource.ConnectionStringExpression.ValueExpression);
    }

    [Fact]
    public async Task AddAzureCosmosDbConstruct()
>>>>>>> 16679d35
    {
        var builder = DistributedApplication.CreateBuilder();

        IEnumerable<CosmosDBSqlDatabase>? callbackDatabases = null;
#pragma warning disable CA2252 // This API requires opting into preview features
        var cosmos = builder.AddAzureCosmosDB("cosmos", (resource, construct, account, databases) =>
        {
            callbackDatabases = databases;
        });
#pragma warning restore CA2252 // This API requires opting into preview features
        cosmos.AddDatabase("mydatabase");

        cosmos.Resource.SecretOutputs["connectionString"] = "mycosmosconnectionstring";

<<<<<<< HEAD
        var manifest = await ManifestUtils.GetManifestWithBicep(cosmos.Resource);

=======
        var connectionStringResource = (IResourceWithConnectionString)cosmos.Resource;

        var manifest = await ManifestUtils.GetManifest(cosmos.Resource);
>>>>>>> 16679d35
        var expectedManifest = """
                               {
                                 "type": "azure.bicep.v0",
                                 "connectionString": "{cosmos.secretOutputs.connectionString}",
                                 "path": "cosmos.module.bicep",
                                 "params": {
                                   "keyVaultName": ""
                                 }
                               }
                               """;
        Assert.Equal(expectedManifest, manifest.ManifestNode.ToString());

        var expectedBicep = """
            targetScope = 'resourceGroup'

            @description('')
            param location string = resourceGroup().location

            @description('')
            param keyVaultName string


            resource keyVault_IeF8jZvXV 'Microsoft.KeyVault/vaults@2022-07-01' existing = {
              name: keyVaultName
            }

            resource cosmosDBAccount_5pKmb8KAZ 'Microsoft.DocumentDB/databaseAccounts@2023-04-15' = {
              name: toLower(take(concat('cosmos', uniqueString(resourceGroup().id)), 24))
              location: location
              tags: {
                'aspire-resource-name': 'cosmos'
              }
              kind: 'GlobalDocumentDB'
              properties: {
                databaseAccountOfferType: 'Standard'
                consistencyPolicy: {
                  defaultConsistencyLevel: 'Session'
                }
                locations: [
                  {
                    locationName: location
                    failoverPriority: 0
                  }
                ]
              }
            }

            resource cosmosDBSqlDatabase_TRuxXYh2M 'Microsoft.DocumentDB/databaseAccounts/sqlDatabases@2023-04-15' = {
              parent: cosmosDBAccount_5pKmb8KAZ
              name: 'mydatabase'
              location: location
              properties: {
                resource: {
                  id: 'mydatabase'
                }
              }
            }

            resource keyVaultSecret_Ddsc3HjrA 'Microsoft.KeyVault/vaults/secrets@2022-07-01' = {
              parent: keyVault_IeF8jZvXV
              name: 'connectionString'
              location: location
              properties: {
                value: 'AccountEndpoint=${cosmosDBAccount_5pKmb8KAZ.properties.documentEndpoint};AccountKey=${cosmosDBAccount_5pKmb8KAZ.listkeys(cosmosDBAccount_5pKmb8KAZ.apiVersion).primaryMasterKey}'
              }
            }
            
            """;
        Assert.Equal(expectedBicep, manifest.BicepText);

        Assert.NotNull(callbackDatabases);
        Assert.Collection(
            callbackDatabases,
            (database) => Assert.Equal("mydatabase", database.Properties.Name)
            );

        Assert.Equal("cosmos", cosmos.Resource.Name);
        Assert.Equal("mycosmosconnectionstring", await connectionStringResource.GetConnectionStringAsync());
    }

    [Fact]
    public async Task AddAzureAppConfiguration()
    {
        var builder = DistributedApplication.CreateBuilder();

        var appConfig = builder.AddAzureAppConfiguration("appConfig");
        appConfig.Resource.Outputs["appConfigEndpoint"] = "https://myendpoint";
<<<<<<< HEAD
        Assert.Equal("https://myendpoint", await appConfig.Resource.GetConnectionStringAsync(default));

        var manifest = await ManifestUtils.GetManifestWithBicep(appConfig.Resource);
=======

        var connectionStringResource = (IResourceWithConnectionString)appConfig.Resource;

        Assert.Equal("Aspire.Hosting.Azure.Bicep.appconfig.bicep", appConfig.Resource.TemplateResourceName);
        Assert.Equal("appConfig", appConfig.Resource.Name);
        Assert.Equal("appconfig", appConfig.Resource.Parameters["configName"]);
        Assert.Equal("https://myendpoint", await connectionStringResource.GetConnectionStringAsync());
        Assert.Equal("{appConfig.outputs.appConfigEndpoint}", connectionStringResource.ConnectionStringExpression.ValueExpression);
    }

    [Fact]
    public async Task AddAzureAppConfigurationConstruct()
    {
        var builder = DistributedApplication.CreateBuilder();

        var appConfig = builder.AddAzureAppConfigurationConstruct("appConfig");

        appConfig.Resource.Outputs["appConfigEndpoint"] = "https://myendpoint";

        var connectionStringResource = (IResourceWithConnectionString)appConfig.Resource;

        Assert.Equal("https://myendpoint", await connectionStringResource.GetConnectionStringAsync());
>>>>>>> 16679d35

        var expectedManifest = """
            {
              "type": "azure.bicep.v0",
              "connectionString": "{appConfig.outputs.appConfigEndpoint}",
              "path": "appConfig.module.bicep",
              "params": {
                "principalId": "",
                "principalType": ""
              }
            }
            """;
        Assert.Equal(expectedManifest, manifest.ManifestNode.ToString());

        var expectedBicep = """
            targetScope = 'resourceGroup'

            @description('')
            param location string = resourceGroup().location

            @description('')
            param principalId string

            @description('')
            param principalType string


            resource appConfigurationStore_j2IqAZkBh 'Microsoft.AppConfiguration/configurationStores@2023-03-01' = {
              name: toLower(take(concat('appConfig', uniqueString(resourceGroup().id)), 24))
              location: location
              tags: {
                'aspire-resource-name': 'appConfig'
              }
              sku: {
                name: 'standard'
              }
              properties: {
              }
            }

            resource roleAssignment_umUNaNdeG 'Microsoft.Authorization/roleAssignments@2022-04-01' = {
              scope: appConfigurationStore_j2IqAZkBh
              name: guid(appConfigurationStore_j2IqAZkBh.id, principalId, subscriptionResourceId('Microsoft.Authorization/roleDefinitions', '5ae67dd6-50cb-40e7-96ff-dc2bfa4b606b'))
              properties: {
                roleDefinitionId: subscriptionResourceId('Microsoft.Authorization/roleDefinitions', '5ae67dd6-50cb-40e7-96ff-dc2bfa4b606b')
                principalId: principalId
                principalType: principalType
              }
            }

            output appConfigEndpoint string = appConfigurationStore_j2IqAZkBh.properties.endpoint
            
            """;
        Assert.Equal(expectedBicep, manifest.BicepText);
    }

    [Fact]
    public async Task AddApplicationInsights()
    {
        var builder = DistributedApplication.CreateBuilder();

        var appInsights = builder.AddAzureApplicationInsights("appInsights");

        appInsights.Resource.Outputs["appInsightsConnectionString"] = "myinstrumentationkey";

        var connectionStringResource = (IResourceWithConnectionString)appInsights.Resource;

        Assert.Equal("Aspire.Hosting.Azure.Bicep.appinsights.bicep", appInsights.Resource.TemplateResourceName);
        Assert.Equal("appInsights", appInsights.Resource.Name);
        Assert.Equal("appinsights", appInsights.Resource.Parameters["appInsightsName"]);
        Assert.True(appInsights.Resource.Parameters.ContainsKey(AzureBicepResource.KnownParameters.LogAnalyticsWorkspaceId));
        Assert.Equal("myinstrumentationkey", await connectionStringResource.GetConnectionStringAsync());
        Assert.Equal("{appInsights.outputs.appInsightsConnectionString}", appInsights.Resource.ConnectionStringExpression.ValueExpression);

        var appInsightsManifest = await ManifestUtils.GetManifest(appInsights.Resource);
        Assert.Equal("{appInsights.outputs.appInsightsConnectionString}", appInsightsManifest["connectionString"]?.ToString());
        Assert.Equal("azure.bicep.v0", appInsightsManifest["type"]?.ToString());
        Assert.Equal("aspire.hosting.azure.bicep.appinsights.bicep", appInsightsManifest["path"]?.ToString());
    }

    [Fact]
    public async Task WithReferenceAppInsightsSetsEnvironmentVariable()
    {
        var builder = DistributedApplication.CreateBuilder();

        var appInsights = builder.AddAzureApplicationInsights("ai");

        appInsights.Resource.Outputs["appInsightsConnectionString"] = "myinstrumentationkey";

        var serviceA = builder.AddProject<Projects.ServiceA>("serviceA")
            .WithReference(appInsights);

        var config = await EnvironmentVariableEvaluator.GetEnvironmentVariablesAsync(serviceA.Resource);

        Assert.True(config.ContainsKey("APPLICATIONINSIGHTS_CONNECTION_STRING"));
        Assert.Equal("myinstrumentationkey", config["APPLICATIONINSIGHTS_CONNECTION_STRING"]);
    }

    [Fact]
    public async Task AddAzureConstructGenertesCorrectManifestEntry()
    {
        var builder = DistributedApplication.CreateBuilder();
        var construct1 = builder.AddAzureConstruct("construct1", (construct) =>
        {
            var storage = construct.AddStorageAccount(
                kind: StorageKind.StorageV2,
                sku: StorageSkuName.StandardLrs
                );
            storage.AddOutput("storageAccountName", sa => sa.Name);
        });

        var manifest = await ManifestUtils.GetManifest(construct1.Resource);
        Assert.Equal("azure.bicep.v0", manifest["type"]?.ToString());
        Assert.Equal("construct1.module.bicep", manifest["path"]?.ToString());
    }

    [Fact]
    public async Task AssignParameterPopulatesParametersEverywhere()
    {
        var builder = DistributedApplication.CreateBuilder();
        builder.Configuration["Parameters:skuName"] = "Standard_ZRS";

        var skuName = builder.AddParameter("skuName");

        ResourceModuleConstruct? moduleConstruct = null;
        var construct1 = builder.AddAzureConstruct("construct1", (construct) =>
        {
            var storage = construct.AddStorageAccount(
                kind: StorageKind.StorageV2,
                sku: StorageSkuName.StandardLrs
                );
            storage.AssignProperty(sa => sa.Sku.Name, skuName);
            moduleConstruct = construct;
        });

        var manifest = await ManifestUtils.GetManifest(construct1.Resource);

        Assert.NotNull(moduleConstruct);
        var constructParameters = moduleConstruct.GetParameters(false).DistinctBy(x => x.Name);
        var constructParametersLookup = constructParameters.ToDictionary(p => p.Name);
        Assert.True(constructParametersLookup.ContainsKey("skuName"));

        var expectedManifest = """
            {
              "type": "azure.bicep.v0",
              "path": "construct1.module.bicep",
              "params": {
                "skuName": "{skuName.value}"
              }
            }
            """;
        Assert.Equal(expectedManifest, manifest.ToString());
    }

    [Fact]
    public async Task AssignParameterWithSpecifiedNamePopulatesParametersEverywhere()
    {
        var builder = DistributedApplication.CreateBuilder();
        builder.Configuration["Parameters:skuName"] = "Standard_ZRS";

        var skuName = builder.AddParameter("skuName");

        ResourceModuleConstruct? moduleConstruct = null;
        var construct1 = builder.AddAzureConstruct("construct1", (construct) =>
        {
            var storage = construct.AddStorageAccount(
                kind: StorageKind.StorageV2,
                sku: StorageSkuName.StandardLrs
                );
            storage.AssignProperty(sa => sa.Sku.Name, skuName, parameterName: "sku");
            moduleConstruct = construct;
        });

        var manifest = await ManifestUtils.GetManifest(construct1.Resource);

        Assert.NotNull(moduleConstruct);
        var constructParameters = moduleConstruct.GetParameters(false).DistinctBy(x => x.Name);
        var constructParametersLookup = constructParameters.ToDictionary(p => p.Name);
        Assert.True(constructParametersLookup.ContainsKey("sku"));

        var expectedManifest = """
            {
              "type": "azure.bicep.v0",
              "path": "construct1.module.bicep",
              "params": {
                "sku": "{skuName.value}"
              }
            }
            """;
        Assert.Equal(expectedManifest, manifest.ToString());
    }

    [Fact]
    public async Task PublishAsRedisPublishesRedisAsAzureRedisConstruct()
    {
        var builder = DistributedApplication.CreateBuilder();

        var redis = builder.AddRedis("cache")
            .WithEndpoint("tcp", e => e.AllocatedEndpoint = new AllocatedEndpoint(e, "localhost", 12455))
            .PublishAsAzureRedis(useProvisioner: false); // Resolving abiguity due to InternalsVisibleTo

        Assert.True(redis.Resource.IsContainer());

        Assert.Equal("localhost:12455", await redis.Resource.GetConnectionStringAsync());

        var manifest = await ManifestUtils.GetManifestWithBicep(redis.Resource);

        var expectedManifest = """
            {
              "type": "azure.bicep.v0",
              "connectionString": "{cache.secretOutputs.connectionString}",
              "path": "cache.module.bicep",
              "params": {
                "principalId": "",
                "keyVaultName": "",
                "principalType": ""
              }
            }
            """;
        Assert.Equal(expectedManifest, manifest.ManifestNode.ToString());

        var expectedBicep = """
            targetScope = 'resourceGroup'

            @description('')
            param location string = resourceGroup().location

            @description('')
            param keyVaultName string

            @description('')
            param principalId string

            @description('')
            param principalType string


            resource keyVault_IeF8jZvXV 'Microsoft.KeyVault/vaults@2022-07-01' existing = {
              name: keyVaultName
            }

            resource redisCache_p9fE6TK3F 'Microsoft.Cache/Redis@2020-06-01' = {
              name: toLower(take(concat('cache', uniqueString(resourceGroup().id)), 24))
              location: location
              tags: {
                'aspire-resource-name': 'cache'
              }
              properties: {
                enableNonSslPort: false
                minimumTlsVersion: '1.2'
                sku: {
                  name: 'Basic'
                  family: 'C'
                  capacity: 1
                }
              }
            }

<<<<<<< HEAD
            resource keyVaultSecret_Ddsc3HjrA 'Microsoft.KeyVault/vaults/secrets@2022-07-01' = {
              parent: keyVault_IeF8jZvXV
              name: 'connectionString'
              location: location
              properties: {
                value: '${redisCache_p9fE6TK3F.properties.hostName},ssl=true,password=${redisCache_p9fE6TK3F.listKeys(redisCache_p9fE6TK3F.apiVersion).primaryKey}'
              }
            }
            
            """;
        Assert.Equal(expectedBicep, manifest.BicepText);
=======
        var connectionStringResource = (IResourceWithConnectionString)keyVault.Resource;

        Assert.Equal("Aspire.Hosting.Azure.Bicep.keyvault.bicep", keyVault.Resource.TemplateResourceName);
        Assert.Equal("keyVault", keyVault.Resource.Name);
        Assert.Equal("keyvault", keyVault.Resource.Parameters["vaultName"]);
        Assert.Equal("https://myvault", await connectionStringResource.GetConnectionStringAsync());
        Assert.Equal("{keyVault.outputs.vaultUri}", connectionStringResource.ConnectionStringExpression.ValueExpression);
>>>>>>> 16679d35
    }

    [Fact]
    public async Task AddKeyVault()
    {
        var builder = DistributedApplication.CreateBuilder();

        var mykv = builder.AddAzureKeyVault("mykv");

        var manifest = await ManifestUtils.GetManifestWithBicep(mykv.Resource);

        var expectedManifest = """
            {
              "type": "azure.bicep.v0",
              "connectionString": "{mykv.outputs.vaultUri}",
              "path": "mykv.module.bicep",
              "params": {
                "principalId": "",
                "principalType": ""
              }
            }
            """;
        Assert.Equal(expectedManifest, manifest.ManifestNode.ToString());

        var expectedBicep = """
            targetScope = 'resourceGroup'

            @description('')
            param location string = resourceGroup().location

            @description('')
            param principalId string

            @description('')
            param principalType string


            resource keyVault_IKWI2x0B5 'Microsoft.KeyVault/vaults@2022-07-01' = {
              name: toLower(take(concat('mykv', uniqueString(resourceGroup().id)), 24))
              location: location
              tags: {
                'aspire-resource-name': 'mykv'
              }
              properties: {
                tenantId: tenant().tenantId
                sku: {
                  name: 'standard'
                  family: 'A'
                }
                enableRbacAuthorization: true
              }
            }

            resource roleAssignment_Z4xb36awa 'Microsoft.Authorization/roleAssignments@2022-04-01' = {
              scope: keyVault_IKWI2x0B5
              name: guid(keyVault_IKWI2x0B5.id, principalId, subscriptionResourceId('Microsoft.Authorization/roleDefinitions', '00482a5a-887f-4fb3-b363-3b7fe8e74483'))
              properties: {
                roleDefinitionId: subscriptionResourceId('Microsoft.Authorization/roleDefinitions', '00482a5a-887f-4fb3-b363-3b7fe8e74483')
                principalId: principalId
                principalType: principalType
              }
            }

            output vaultUri string = keyVault_IKWI2x0B5.properties.vaultUri
            
            """;
        Assert.Equal(expectedBicep, manifest.BicepText);
    }

    [Fact]
    public async Task AddAzureSignalR()
    {
        var builder = DistributedApplication.CreateBuilder();

        var signalr = builder.AddAzureSignalR("signalr");

        var manifest = await ManifestUtils.GetManifestWithBicep(signalr.Resource);

        var expectedManifest = """
            {
              "type": "azure.bicep.v0",
              "connectionString": "Endpoint=https://{signalr.outputs.hostName};AuthType=azure",
              "path": "signalr.module.bicep",
              "params": {
                "principalId": "",
                "principalType": ""
              }
            }
            """;
        Assert.Equal(expectedManifest, manifest.ManifestNode.ToString());

        var expectedBicep = """
            targetScope = 'resourceGroup'

            @description('')
            param location string = resourceGroup().location

<<<<<<< HEAD
            @description('')
            param principalId string

            @description('')
            param principalType string


            resource signalRService_hoCuRhvyj 'Microsoft.SignalRService/signalR@2022-02-01' = {
              name: toLower(take(concat('signalr', uniqueString(resourceGroup().id)), 24))
              location: location
              tags: {
                'aspire-resource-name': 'signalr'
              }
              sku: {
                name: 'Free_F1'
                capacity: 1
              }
              kind: 'SignalR'
              properties: {
                features: [
                  {
                    flag: 'ServiceMode'
                    value: 'Default'
                  }
                ]
                cors: {
                  allowedOrigins: [
                    '*'
                  ]
                }
              }
            }

            resource roleAssignment_O1jxNBUgA 'Microsoft.Authorization/roleAssignments@2022-04-01' = {
              scope: signalRService_hoCuRhvyj
              name: guid(signalRService_hoCuRhvyj.id, principalId, subscriptionResourceId('Microsoft.Authorization/roleDefinitions', '420fcaa2-552c-430f-98ca-3264be4806c7'))
              properties: {
                roleDefinitionId: subscriptionResourceId('Microsoft.Authorization/roleDefinitions', '420fcaa2-552c-430f-98ca-3264be4806c7')
                principalId: principalId
                principalType: principalType
              }
            }

            output hostName string = signalRService_hoCuRhvyj.properties.hostName
            
            """;
        Assert.Equal(expectedBicep, manifest.BicepText);
=======
        IResourceBuilder<AzureSqlServerResource>? azureSql = null;
        var sql = builder.AddSqlServer("sql").AsAzureSqlDatabase(resource =>
        {
            azureSql = resource;
        });
        sql.AddDatabase("db", "dbName");

        Assert.NotNull(azureSql);
        azureSql.Resource.Outputs["sqlServerFqdn"] = "myserver";

        var databasesCallback = azureSql.Resource.Parameters["databases"] as Func<object?>;
        Assert.NotNull(databasesCallback);
        var databases = databasesCallback() as IEnumerable<string>;

        Assert.Equal("Aspire.Hosting.Azure.Bicep.sql.bicep", azureSql.Resource.TemplateResourceName);
        Assert.Equal("sql", sql.Resource.Name);
        Assert.Equal("sql", azureSql.Resource.Parameters["serverName"]);
        Assert.NotNull(databases);
        Assert.Equal(["dbName"], databases);
        Assert.Equal("Server=tcp:myserver,1433;Encrypt=True;Authentication=\"Active Directory Default\"", await sql.Resource.GetConnectionStringAsync(default));
        Assert.Equal("Server=tcp:{sql.outputs.sqlServerFqdn},1433;Encrypt=True;Authentication=\"Active Directory Default\"", sql.Resource.ConnectionStringExpression.ValueExpression);
>>>>>>> 16679d35
    }

    [Fact]
    public async void AsAzureSqlDatabase()
    {
        var builder = DistributedApplication.CreateBuilder();

        var sql = builder.AddSqlServer("sql").AsAzureSqlDatabase().AddDatabase("db", "dbName");

        var manifest = await ManifestUtils.GetManifestWithBicep(sql.Resource.Parent);
        var expectedManifest = """
            {
              "type": "azure.bicep.v0",
              "connectionString": "Server=tcp:{sql.outputs.sqlServerFqdn},1433;Encrypt=True;Authentication=\u0022Active Directory Default\u0022",
              "path": "sql.module.bicep",
              "params": {
                "principalId": "",
                "principalName": "",
                "principalType": ""
              },
              "inputs": {
                "password": {
                  "type": "string",
                  "secret": true,
                  "default": {
                    "generate": {
                      "minLength": 22,
                      "minLower": 1,
                      "minUpper": 1,
                      "minNumeric": 1
                    }
                  }
                }
              }
            }
            """;
        Assert.Equal(expectedManifest, manifest.ManifestNode.ToString());

        var expectedBicep = """
            targetScope = 'resourceGroup'

            @description('')
            param location string = resourceGroup().location

            @description('')
            param principalId string

            @description('')
            param principalName string

            @description('')
            param principalType string


            resource sqlServer_l5O9GRsSn 'Microsoft.Sql/servers@2020-11-01-preview' = {
              name: toLower(take(concat('sql', uniqueString(resourceGroup().id)), 24))
              location: location
              tags: {
                'aspire-resource-name': 'sql'
              }
              properties: {
                version: '12.0'
                minimalTlsVersion: '1.2'
                publicNetworkAccess: 'Enabled'
                administrators: {
                  administratorType: 'ActiveDirectory'
                  principalType: principalType
                  login: principalName
                  sid: principalId
                  tenantId: subscription().tenantId
                  azureADOnlyAuthentication: true
                }
              }
            }

            resource sqlFirewallRule_Kr30BcxQt 'Microsoft.Sql/servers/firewallRules@2020-11-01-preview' = {
              parent: sqlServer_l5O9GRsSn
              name: 'AllowAllAzureIps'
              properties: {
                startIpAddress: '0.0.0.0'
                endIpAddress: '0.0.0.0'
              }
            }

            resource sqlFirewallRule_fA0ew2DcB 'Microsoft.Sql/servers/firewallRules@2020-11-01-preview' = {
              parent: sqlServer_l5O9GRsSn
              name: 'fw'
              properties: {
                startIpAddress: '0.0.0.0'
                endIpAddress: '255.255.255.255'
              }
            }

            resource sqlDatabase_F6FwuheAS 'Microsoft.Sql/servers/databases@2020-11-01-preview' = {
              parent: sqlServer_l5O9GRsSn
              name: 'dbName'
              location: location
              properties: {
              }
            }

            output sqlServerFqdn string = sqlServer_l5O9GRsSn.properties.fullyQualifiedDomainName
            
            """;
        Assert.Equal(expectedBicep, manifest.BicepText);
    }

    [Fact]
    public async Task AsAzurePostgresFlexibleServer()
    {
        var builder = DistributedApplication.CreateBuilder();

        builder.Configuration["Parameters:usr"] = "user";
        builder.Configuration["Parameters:pwd"] = "password";

        var usr = builder.AddParameter("usr");
        var pwd = builder.AddParameter("pwd", secret: true);

        IResourceBuilder<AzurePostgresResource>? azurePostgres = null;
#pragma warning disable CA2252 // This API requires opting into preview features
        var postgres = builder.AddPostgres("postgres").AsAzurePostgresFlexibleServer((resource, _, _) =>
        {
            Assert.NotNull(resource);
            azurePostgres = resource;
        },
        usr, pwd
        );
#pragma warning restore CA2252 // This API requires opting into preview features
        postgres.AddDatabase("db", "dbName");

        var manifest = await ManifestUtils.GetManifestWithBicep(postgres.Resource);

        // Setup to verify that connection strings is acquired via resource connectionstring redirct.
        Assert.NotNull(azurePostgres);
        azurePostgres.Resource.SecretOutputs["connectionString"] = "myconnectionstring";
        Assert.Equal("myconnectionstring", await postgres.Resource.GetConnectionStringAsync(default));

<<<<<<< HEAD
        var expectedManifest = """
            {
              "type": "azure.bicep.v0",
              "connectionString": "{postgres.secretOutputs.connectionString}",
              "path": "postgres.module.bicep",
              "params": {
                "principalId": "",
                "keyVaultName": "",
                "administratorLogin": "{usr.value}",
                "administratorLoginPassword": "{pwd.value}",
                "principalType": ""
              },
              "inputs": {
                "password": {
                  "type": "string",
                  "secret": true,
                  "default": {
                    "generate": {
                      "minLength": 22
                    }
                  }
                }
              }
            }
            """;
        Assert.Equal(expectedManifest, manifest.ManifestNode.ToString());

        var expectedBicep = """
            targetScope = 'resourceGroup'

            @description('')
            param location string = resourceGroup().location

            @description('')
            param administratorLogin string

            @secure()
            @description('')
            param administratorLoginPassword string

            @description('')
            param principalId string

            @description('')
            param keyVaultName string

            @description('')
            param principalType string


            resource keyVault_IeF8jZvXV 'Microsoft.KeyVault/vaults@2022-07-01' existing = {
              name: keyVaultName
            }

            resource postgreSqlFlexibleServer_NYWb9Nbel 'Microsoft.DBforPostgreSQL/flexibleServers@2023-03-01-preview' = {
              name: toLower(take(concat('postgres', uniqueString(resourceGroup().id)), 24))
              location: location
              tags: {
                'aspire-resource-name': 'postgres'
              }
              sku: {
                name: 'Standard_B1ms'
                tier: 'Burstable'
              }
              properties: {
                administratorLogin: administratorLogin
                administratorLoginPassword: administratorLoginPassword
                version: '16'
                storage: {
                  storageSizeGB: 32
                }
                backup: {
                  backupRetentionDays: 7
                  geoRedundantBackup: 'Disabled'
                }
                highAvailability: {
                  mode: 'Disabled'
                }
                availabilityZone: '1'
              }
            }

            resource postgreSqlFirewallRule_2vbo6vMGo 'Microsoft.DBforPostgreSQL/flexibleServers/firewallRules@2023-03-01-preview' = {
              parent: postgreSqlFlexibleServer_NYWb9Nbel
              name: 'AllowAllAzureIps'
              properties: {
                startIpAddress: '0.0.0.0'
                endIpAddress: '0.0.0.0'
              }
            }

            resource postgreSqlFirewallRule_oFtHmDYkz 'Microsoft.DBforPostgreSQL/flexibleServers/firewallRules@2023-03-01-preview' = {
              parent: postgreSqlFlexibleServer_NYWb9Nbel
              name: 'AllowAllIps'
              properties: {
                startIpAddress: '0.0.0.0'
                endIpAddress: '255.255.255.255'
              }
            }

            resource postgreSqlFlexibleServerDatabase_TDYmKfyJc 'Microsoft.DBforPostgreSQL/flexibleServers/databases@2023-03-01-preview' = {
              parent: postgreSqlFlexibleServer_NYWb9Nbel
              name: 'dbName'
              properties: {
              }
            }

            resource keyVaultSecret_Ddsc3HjrA 'Microsoft.KeyVault/vaults/secrets@2022-07-01' = {
              parent: keyVault_IeF8jZvXV
              name: 'connectionString'
              location: location
              properties: {
                value: 'Host=${postgreSqlFlexibleServer_NYWb9Nbel.properties.fullyQualifiedDomainName};Username=${administratorLogin};Password=${administratorLoginPassword}'
              }
            }
            
            """;
        Assert.Equal(expectedBicep, manifest.BicepText);
=======
        Assert.Equal("{postgres.secretOutputs.connectionString}", azurePostgres.Resource.ConnectionStringExpression.ValueExpression);
>>>>>>> 16679d35
    }

    [Fact]
    public async Task PublishAsAzurePostgresFlexibleServer()
    {
        var builder = DistributedApplication.CreateBuilder();

        builder.Configuration["Parameters:usr"] = "user";
        builder.Configuration["Parameters:pwd"] = "password";

        var usr = builder.AddParameter("usr");
        var pwd = builder.AddParameter("pwd", secret: true);

        var postgres = builder.AddPostgres("postgres").PublishAsAzurePostgresFlexibleServer(usr, pwd);
        postgres.AddDatabase("db");

        var manifest = await ManifestUtils.GetManifestWithBicep(postgres.Resource);

        // Verify that when PublishAs variant is used, connection string acquisition
        // still uses the local endpoint.
        postgres.WithEndpoint("tcp", e => e.AllocatedEndpoint = new AllocatedEndpoint(e, "localhost", 1234));
        var expectedConnectionString = $"Host=localhost;Port=1234;Username=postgres;Password={postgres.Resource.Password}";
        Assert.Equal(expectedConnectionString, await postgres.Resource.GetConnectionStringAsync(default));

<<<<<<< HEAD
=======
        Assert.Equal("{postgres.secretOutputs.connectionString}", azurePostgres.Resource.ConnectionStringExpression.ValueExpression);

        var manifest = await ManifestUtils.GetManifest(postgres.Resource);

>>>>>>> 16679d35
        var expectedManifest = """
            {
              "type": "azure.bicep.v0",
              "connectionString": "{postgres.secretOutputs.connectionString}",
              "path": "postgres.module.bicep",
              "params": {
                "principalId": "",
                "keyVaultName": "",
                "administratorLogin": "{usr.value}",
                "administratorLoginPassword": "{pwd.value}",
                "principalType": ""
              },
              "inputs": {
                "password": {
                  "type": "string",
                  "secret": true,
                  "default": {
                    "generate": {
                      "minLength": 22
                    }
                  }
                }
              }
            }
            """;
        Assert.Equal(expectedManifest, manifest.ManifestNode.ToString());
    }

    [Fact]
    public async Task PublishAsAzurePostgresFlexibleServerNoUserPassParams()
    {
        var builder = DistributedApplication.CreateBuilder();

        var postgres = builder.AddPostgres("postgres1")
            .PublishAsAzurePostgresFlexibleServer(configureResource: (_, _, _) => { }, useProvisioner: false); // Because of InternalsVisibleTo

        var manifest = await ManifestUtils.GetManifest(postgres.Resource);
        var expectedManifest = """
            {
              "type": "azure.bicep.v0",
              "connectionString": "{postgres1.secretOutputs.connectionString}",
              "path": "postgres1.module.bicep",
              "params": {
                "principalId": "",
                "keyVaultName": "",
                "administratorLogin": "{postgres1.inputs.username}",
                "administratorLoginPassword": "{postgres1.inputs.password}",
                "principalType": ""
              },
              "inputs": {
                "password": {
                  "type": "string",
                  "secret": true,
                  "default": {
                    "generate": {
                      "minLength": 22
                    }
                  }
                },
                "username": {
                  "type": "string",
                  "default": {
                    "generate": {
                      "minLength": 10,
                      "numeric": false,
                      "special": false
                    }
                  }
                }
              }
            }
            """;
        Assert.Equal(expectedManifest, manifest.ToString());

        var param = builder.AddParameter("param");

        postgres = builder.AddPostgres("postgres2")
            .PublishAsAzurePostgresFlexibleServer(administratorLogin: param, configureResource: (_, _, _) => { }, useProvisioner: false); // Because of InternalsVisibleTo

        manifest = await ManifestUtils.GetManifest(postgres.Resource);
        expectedManifest = """
            {
              "type": "azure.bicep.v0",
              "connectionString": "{postgres2.secretOutputs.connectionString}",
              "path": "postgres2.module.bicep",
              "params": {
                "principalId": "",
                "keyVaultName": "",
                "administratorLogin": "{param.value}",
                "administratorLoginPassword": "{postgres2.inputs.password}",
                "principalType": ""
              },
              "inputs": {
                "password": {
                  "type": "string",
                  "secret": true,
                  "default": {
                    "generate": {
                      "minLength": 22
                    }
                  }
                }
              }
            }
            """;
        Assert.Equal(expectedManifest, manifest.ToString());

        postgres = builder.AddPostgres("postgres3")
            .PublishAsAzurePostgresFlexibleServer(administratorLoginPassword: param, configureResource: (_, _, _) => { }, useProvisioner: false); // Because of InternalsVisibleTo

        manifest = await ManifestUtils.GetManifest(postgres.Resource);
        expectedManifest = """
            {
              "type": "azure.bicep.v0",
              "connectionString": "{postgres3.secretOutputs.connectionString}",
              "path": "postgres3.module.bicep",
              "params": {
                "principalId": "",
                "keyVaultName": "",
                "administratorLogin": "{postgres3.inputs.username}",
                "administratorLoginPassword": "{param.value}",
                "principalType": ""
              },
              "inputs": {
                "password": {
                  "type": "string",
                  "secret": true,
                  "default": {
                    "generate": {
                      "minLength": 22
                    }
                  }
                },
                "username": {
                  "type": "string",
                  "default": {
                    "generate": {
                      "minLength": 10,
                      "numeric": false,
                      "special": false
                    }
                  }
                }
              }
            }
            """;
        Assert.Equal(expectedManifest, manifest.ToString());
    }

    [Fact]
    public async Task AddAzureServiceBus()
    {
        var builder = DistributedApplication.CreateBuilder();
        var serviceBus = builder.AddAzureServiceBus("sb");

<<<<<<< HEAD
#pragma warning disable CA2252 // This API requires opting into preview features
=======
        serviceBus
            .AddQueue("queue1")
            .AddQueue("queue2")
            .AddTopic("t1", ["s1", "s2"])
            .AddTopic("t2", [])
            .AddTopic("t3", ["s3"]);

        serviceBus.Resource.Outputs["serviceBusEndpoint"] = "mynamespaceEndpoint";

        var connectionStringResource = (IResourceWithConnectionString)serviceBus.Resource;

        var queuesCallback = serviceBus.Resource.Parameters["queues"] as Func<object?>;
        var topicsCallback = serviceBus.Resource.Parameters["topics"] as Func<object?>;
        Assert.NotNull(queuesCallback);
        Assert.NotNull(topicsCallback);
        var queues = queuesCallback() as IEnumerable<string>;
        var topics = topicsCallback() as JsonNode;

        Assert.Equal("Aspire.Hosting.Azure.Bicep.servicebus.bicep", serviceBus.Resource.TemplateResourceName);
        Assert.Equal("sb", serviceBus.Resource.Name);
        Assert.Equal("sb", serviceBus.Resource.Parameters["serviceBusNamespaceName"]);
        Assert.NotNull(queues);
        Assert.Equal(["queue1", "queue2"], queues);
        Assert.NotNull(topics);
        Assert.Equal("""[{"name":"t1","subscriptions":["s1","s2"]},{"name":"t2","subscriptions":[]},{"name":"t3","subscriptions":["s3"]}]""", topics.ToJsonString());
        Assert.Equal("mynamespaceEndpoint", await connectionStringResource.GetConnectionStringAsync());
        Assert.Equal("{sb.outputs.serviceBusEndpoint}", connectionStringResource.ConnectionStringExpression.ValueExpression);
    }

    [Fact]
    public async Task AddAzureServiceBusConstruct()
    {
        var builder = DistributedApplication.CreateBuilder();
        var serviceBus = builder.AddAzureServiceBusConstruct("sb");

>>>>>>> 16679d35
        serviceBus
            .AddQueue("queue1")
            .AddQueue("queue2")
            .AddTopic("t1")
            .AddTopic("t2")
            .AddSubscription("t1", "s3");
#pragma warning restore CA2252 // This API requires opting into preview features

        serviceBus.Resource.Outputs["serviceBusEndpoint"] = "mynamespaceEndpoint";

        var connectionStringResource = (IResourceWithConnectionString)serviceBus.Resource;

        Assert.Equal("sb", serviceBus.Resource.Name);
        Assert.Equal("mynamespaceEndpoint", await connectionStringResource.GetConnectionStringAsync());
        Assert.Equal("{sb.outputs.serviceBusEndpoint}", connectionStringResource.ConnectionStringExpression.ValueExpression);

        var manifest = await ManifestUtils.GetManifestWithBicep(serviceBus.Resource);
        var expected = """
            {
              "type": "azure.bicep.v0",
              "connectionString": "{sb.outputs.serviceBusEndpoint}",
              "path": "sb.module.bicep",
              "params": {
                "principalId": "",
                "principalType": ""
              }
            }
            """;
        Assert.Equal(expected, manifest.ManifestNode.ToString());

        var expectedBicep = """
            targetScope = 'resourceGroup'

            @description('')
            param location string = resourceGroup().location

            @description('')
            param sku string = 'Standard'

            @description('')
            param principalId string

<<<<<<< HEAD
            @description('')
            param principalType string

=======
        var connectionStringBlobResource = (IResourceWithConnectionString)blob.Resource;
        var connectionStringQueueResource = (IResourceWithConnectionString)queue.Resource;
        var connectionStringTableResource = (IResourceWithConnectionString)table.Resource;

        Assert.Equal("Aspire.Hosting.Azure.Bicep.storage.bicep", storage.Resource.TemplateResourceName);
        Assert.Equal("storage", storage.Resource.Name);
        Assert.Equal("storage", storage.Resource.Parameters["storageName"]);

        Assert.Equal("https://myblob", await connectionStringBlobResource.GetConnectionStringAsync());
        Assert.Equal("https://myqueue", await connectionStringQueueResource.GetConnectionStringAsync());
        Assert.Equal("https://mytable", await connectionStringTableResource.GetConnectionStringAsync());
        Assert.Equal("{storage.outputs.blobEndpoint}", connectionStringBlobResource.ConnectionStringExpression.ValueExpression);
        Assert.Equal("{storage.outputs.queueEndpoint}", connectionStringQueueResource.ConnectionStringExpression.ValueExpression);
        Assert.Equal("{storage.outputs.tableEndpoint}", connectionStringTableResource.ConnectionStringExpression.ValueExpression);
>>>>>>> 16679d35

            resource serviceBusNamespace_RuSlLOK64 'Microsoft.ServiceBus/namespaces@2022-10-01-preview' = {
              name: toLower(take(concat('sb', uniqueString(resourceGroup().id)), 24))
              location: location
              tags: {
                'aspire-resource-name': 'sb'
              }
              sku: {
                name: sku
              }
              properties: {
                minimumTlsVersion: '1.2'
              }
            }

            resource roleAssignment_IS9HJzhT8 'Microsoft.Authorization/roleAssignments@2022-04-01' = {
              scope: serviceBusNamespace_RuSlLOK64
              name: guid(serviceBusNamespace_RuSlLOK64.id, principalId, subscriptionResourceId('Microsoft.Authorization/roleDefinitions', '090c5cfd-751d-490a-894a-3ce6f1109419'))
              properties: {
                roleDefinitionId: subscriptionResourceId('Microsoft.Authorization/roleDefinitions', '090c5cfd-751d-490a-894a-3ce6f1109419')
                principalId: principalId
                principalType: principalType
              }
            }

            resource serviceBusQueue_XlB4dhrJO 'Microsoft.ServiceBus/namespaces/queues@2022-10-01-preview' = {
              parent: serviceBusNamespace_RuSlLOK64
              name: 'queue1'
              location: location
              properties: {
              }
            }

            resource serviceBusQueue_Q6ytJFbRX 'Microsoft.ServiceBus/namespaces/queues@2022-10-01-preview' = {
              parent: serviceBusNamespace_RuSlLOK64
              name: 'queue2'
              location: location
              properties: {
              }
            }

            resource serviceBusTopic_Ghv0Edotu 'Microsoft.ServiceBus/namespaces/topics@2022-10-01-preview' = {
              parent: serviceBusNamespace_RuSlLOK64
              name: 't1'
              location: location
              properties: {
              }
            }

            resource serviceBusSubscription_uPeK9Nyv8 'Microsoft.ServiceBus/namespaces/topics/subscriptions@2022-10-01-preview' = {
              parent: serviceBusTopic_Ghv0Edotu
              name: 's3'
              location: location
              properties: {
              }
            }

            resource serviceBusTopic_v5qGIuxZg 'Microsoft.ServiceBus/namespaces/topics@2022-10-01-preview' = {
              parent: serviceBusNamespace_RuSlLOK64
              name: 't2'
              location: location
              properties: {
              }
            }

            output serviceBusEndpoint string = serviceBusNamespace_RuSlLOK64.properties.serviceBusEndpoint
            
            """;
        Assert.Equal(expectedBicep, manifest.BicepText);
    }

    [Fact]
    public async Task AddAzureStorage()
    {
        var builder = DistributedApplication.CreateBuilder();

        var storagesku = builder.AddParameter("storagesku");
#pragma warning disable CA2252 // This API requires opting into preview features
        var storage = builder.AddAzureStorage("storage", (_, _, sa) =>
        {
            sa.AssignProperty(x => x.Sku.Name, storagesku);
        });
#pragma warning restore CA2252 // This API requires opting into preview features

        storage.Resource.Outputs["blobEndpoint"] = "https://myblob";
        storage.Resource.Outputs["queueEndpoint"] = "https://myqueue";
        storage.Resource.Outputs["tableEndpoint"] = "https://mytable";

        // Check storage resource.
        Assert.Equal("storage", storage.Resource.Name);

        var storageManifest = await ManifestUtils.GetManifestWithBicep(storage.Resource);

        var expectedStorageManifest = """
            {
              "type": "azure.bicep.v0",
              "path": "storage.module.bicep",
              "params": {
                "principalId": "",
                "principalType": "",
                "storagesku": "{storagesku.value}"
              }
            }
            """;
        Assert.Equal(expectedStorageManifest, storageManifest.ManifestNode.ToString());

        var expectedBicep = """
            targetScope = 'resourceGroup'

            @description('')
            param location string = resourceGroup().location

            @description('')
            param principalId string

            @description('')
            param principalType string

            @description('')
            param storagesku string


            resource storageAccount_65zdmu5tK 'Microsoft.Storage/storageAccounts@2022-09-01' = {
              name: toLower(take(concat('storage', uniqueString(resourceGroup().id)), 24))
              location: location
              tags: {
                'aspire-resource-name': 'storage'
              }
              sku: {
                name: storagesku
              }
              kind: 'StorageV2'
              properties: {
                accessTier: 'Hot'
              }
            }

            resource blobService_24WqMwYy8 'Microsoft.Storage/storageAccounts/blobServices@2022-09-01' = {
              parent: storageAccount_65zdmu5tK
              name: 'default'
              properties: {
              }
            }

            resource roleAssignment_ryHNwVXTs 'Microsoft.Authorization/roleAssignments@2022-04-01' = {
              scope: storageAccount_65zdmu5tK
              name: guid(storageAccount_65zdmu5tK.id, principalId, subscriptionResourceId('Microsoft.Authorization/roleDefinitions', 'ba92f5b4-2d11-453d-a403-e96b0029c9fe'))
              properties: {
                roleDefinitionId: subscriptionResourceId('Microsoft.Authorization/roleDefinitions', 'ba92f5b4-2d11-453d-a403-e96b0029c9fe')
                principalId: principalId
                principalType: principalType
              }
            }

            resource roleAssignment_hqRD0luQx 'Microsoft.Authorization/roleAssignments@2022-04-01' = {
              scope: storageAccount_65zdmu5tK
              name: guid(storageAccount_65zdmu5tK.id, principalId, subscriptionResourceId('Microsoft.Authorization/roleDefinitions', '0a9a7e1f-b9d0-4cc4-a60d-0319b160aaa3'))
              properties: {
                roleDefinitionId: subscriptionResourceId('Microsoft.Authorization/roleDefinitions', '0a9a7e1f-b9d0-4cc4-a60d-0319b160aaa3')
                principalId: principalId
                principalType: principalType
              }
            }

            resource roleAssignment_5PGf5zmoW 'Microsoft.Authorization/roleAssignments@2022-04-01' = {
              scope: storageAccount_65zdmu5tK
              name: guid(storageAccount_65zdmu5tK.id, principalId, subscriptionResourceId('Microsoft.Authorization/roleDefinitions', '974c5e8b-45b9-4653-ba55-5f855dd0fb88'))
              properties: {
                roleDefinitionId: subscriptionResourceId('Microsoft.Authorization/roleDefinitions', '974c5e8b-45b9-4653-ba55-5f855dd0fb88')
                principalId: principalId
                principalType: principalType
              }
            }

            output blobEndpoint string = storageAccount_65zdmu5tK.properties.primaryEndpoints.blob
            output queueEndpoint string = storageAccount_65zdmu5tK.properties.primaryEndpoints.queue
            output tableEndpoint string = storageAccount_65zdmu5tK.properties.primaryEndpoints.table

            """;
        Assert.Equal(expectedBicep, storageManifest.BicepText);

        // Check blob resource.
        var blob = storage.AddBlobs("blob");

        var connectionStringBlobResource = (IResourceWithConnectionString)blob.Resource;

        Assert.Equal("https://myblob", await connectionStringBlobResource.GetConnectionStringAsync());
        var expectedBlobManifest = """
            {
              "type": "value.v0",
              "connectionString": "{storage.outputs.blobEndpoint}"
            }
            """;
        var blobManifest = await ManifestUtils.GetManifest(blob.Resource);
        Assert.Equal(expectedBlobManifest, blobManifest.ToString());

        // Check queue resource.
        var queue = storage.AddQueues("queue");

        var connectionStringQueueResource = (IResourceWithConnectionString)queue.Resource;

        Assert.Equal("https://myqueue", await connectionStringQueueResource.GetConnectionStringAsync());
        var expectedQueueManifest = """
            {
              "type": "value.v0",
              "connectionString": "{storage.outputs.queueEndpoint}"
            }
            """;
        var queueManifest = await ManifestUtils.GetManifest(queue.Resource);
        Assert.Equal(expectedQueueManifest, queueManifest.ToString());

        // Check table resource.
        var table = storage.AddTables("table");

        var connectionStringTableResource = (IResourceWithConnectionString)table.Resource;

        Assert.Equal("https://mytable", await connectionStringTableResource.GetConnectionStringAsync());
        var expectedTableManifest = """
            {
              "type": "value.v0",
              "connectionString": "{storage.outputs.tableEndpoint}"
            }
            """;
        var tableManifest = await ManifestUtils.GetManifest(table.Resource);
        Assert.Equal(expectedTableManifest, tableManifest.ToString());

<<<<<<< HEAD
=======
        var connectionStringResource = (IResourceWithConnectionString)search.Resource;

        Assert.Equal("Aspire.Hosting.Azure.Bicep.search.bicep", search.Resource.TemplateResourceName);
        Assert.Equal("search", search.Resource.Name);
        Assert.Equal("mysearchconnectionstring", await connectionStringResource.GetConnectionStringAsync());
        Assert.Equal("{search.outputs.connectionString}", connectionStringResource.ConnectionStringExpression.ValueExpression);
>>>>>>> 16679d35
    }

    [Fact]
    public async Task AddAzureSearch()
    {
        var builder = DistributedApplication.CreateBuilder();

        // Add search and parameterize the SKU
        var sku = builder.AddParameter("searchSku");
#pragma warning disable CA2252 // This API requires opting into preview features
        var search = builder.AddAzureSearch("search", (_, _, search) =>
            search.AssignProperty(me => me.SkuName, sku));
#pragma warning restore CA2252 // This API requires opting into preview features

        // Pretend we deployed it
        const string fakeConnectionString = "mysearchconnectionstring";
        search.Resource.Outputs["connectionString"] = fakeConnectionString;

        var connectionStringResource = (IResourceWithConnectionString)search.Resource;

        // Validate the resource
        Assert.Equal("search", search.Resource.Name);
        Assert.Equal("{search.outputs.connectionString}", connectionStringResource.ConnectionStringExpression.ValueExpression);
        Assert.Equal(fakeConnectionString, await connectionStringResource.GetConnectionStringAsync());

        var manifest = await ManifestUtils.GetManifestWithBicep(search.Resource);

        // Validate the manifest
        var expectedManifest =
            """
            {
              "type": "azure.bicep.v0",
              "connectionString": "{search.outputs.connectionString}",
              "path": "search.module.bicep",
              "params": {
                "principalId": "",
                "principalType": "",
                "searchSku": "{searchSku.value}"
              }
            }
            """;
        Assert.Equal(expectedManifest, manifest.ManifestNode.ToString());

        var expectedBicep = """
            targetScope = 'resourceGroup'

            @description('')
            param location string = resourceGroup().location

            @description('')
            param principalId string

            @description('')
            param principalType string

            @description('')
            param searchSku string


            resource searchService_7WkaGluF0 'Microsoft.Search/searchServices@2023-11-01' = {
              name: toLower(take(concat('search', uniqueString(resourceGroup().id)), 24))
              location: location
              tags: {
                'aspire-resource-name': 'search'
              }
              sku: {
                name: 'basic'
              }
              properties: {
                replicaCount: 1
                partitionCount: 1
                hostingMode: 'default'
                disableLocalAuth: true
              }
            }

            resource roleAssignment_7uytIREoa 'Microsoft.Authorization/roleAssignments@2022-04-01' = {
              scope: searchService_7WkaGluF0
              name: guid(searchService_7WkaGluF0.id, principalId, subscriptionResourceId('Microsoft.Authorization/roleDefinitions', '8ebe5a00-799e-43f5-93ac-243d3dce84a7'))
              properties: {
                roleDefinitionId: subscriptionResourceId('Microsoft.Authorization/roleDefinitions', '8ebe5a00-799e-43f5-93ac-243d3dce84a7')
                principalId: principalId
                principalType: principalType
              }
            }

            resource roleAssignment_QpFzCj55x 'Microsoft.Authorization/roleAssignments@2022-04-01' = {
              scope: searchService_7WkaGluF0
              name: guid(searchService_7WkaGluF0.id, principalId, subscriptionResourceId('Microsoft.Authorization/roleDefinitions', '7ca78c08-252a-4471-8644-bb5ff32d4ba0'))
              properties: {
                roleDefinitionId: subscriptionResourceId('Microsoft.Authorization/roleDefinitions', '7ca78c08-252a-4471-8644-bb5ff32d4ba0')
                principalId: principalId
                principalType: principalType
              }
            }

            output connectionString string = 'Endpoint=https://${searchService_7WkaGluF0.name}.search.windows.net'
            
            """;
        Assert.Equal(expectedBicep, manifest.BicepText);
    }

    [Fact]
    public async Task PublishAsConnectionString()
    {
        var builder = DistributedApplication.CreateBuilder();

        var ai = builder.AddAzureApplicationInsights("ai").PublishAsConnectionString();
        var serviceBus = builder.AddAzureServiceBus("servicebus").PublishAsConnectionString();

        var serviceA = builder.AddProject<Projects.ServiceA>("serviceA")
            .WithReference(ai)
            .WithReference(serviceBus);

        var aiManifest = await ManifestUtils.GetManifest(ai.Resource);
        Assert.Equal("{ai.value}", aiManifest["connectionString"]?.ToString());
        Assert.Equal("parameter.v0", aiManifest["type"]?.ToString());

        var serviceBusManifest = await ManifestUtils.GetManifest(serviceBus.Resource);
        Assert.Equal("{servicebus.value}", serviceBusManifest["connectionString"]?.ToString());
        Assert.Equal("parameter.v0", serviceBusManifest["type"]?.ToString());

        var serviceManifest = await ManifestUtils.GetManifest(serviceA.Resource);
        Assert.Equal("{ai.connectionString}", serviceManifest["env"]?["APPLICATIONINSIGHTS_CONNECTION_STRING"]?.ToString());
        Assert.Equal("{servicebus.connectionString}", serviceManifest["env"]?["ConnectionStrings__servicebus"]?.ToString());
    }

    [Fact]
    public async Task AddAzureOpenAI()
    {
        var builder = DistributedApplication.CreateBuilder();

        var openai = builder.AddAzureOpenAI("openai")
<<<<<<< HEAD
            .AddDeployment(new("mymodel", "gpt-35-turbo", "0613", "Basic", 4));

        var manifest = await ManifestUtils.GetManifestWithBicep(openai.Resource);

        var expectedManifest = """
            {
              "type": "azure.bicep.v0",
              "connectionString": "{openai.outputs.connectionString}",
              "path": "openai.module.bicep",
              "params": {
                "principalId": "",
                "principalType": ""
              }
            }
            """;
        Assert.Equal(expectedManifest, manifest.ManifestNode.ToString());

        var expectedBicep = """
            targetScope = 'resourceGroup'

            @description('')
            param location string = resourceGroup().location

            @description('')
            param principalId string

            @description('')
            param principalType string


            resource cognitiveServicesAccount_6g8jyEjX5 'Microsoft.CognitiveServices/accounts@2023-05-01' = {
              name: toLower(take(concat('openai', uniqueString(resourceGroup().id)), 24))
              location: location
              kind: 'OpenAI'
              sku: {
                name: 'S0'
              }
              properties: {
                customSubDomainName: toLower(take(concat('openai', uniqueString(resourceGroup().id)), 24))
                publicNetworkAccess: 'Enabled'
              }
            }

            resource roleAssignment_X7ie0XqR2 'Microsoft.Authorization/roleAssignments@2022-04-01' = {
              scope: cognitiveServicesAccount_6g8jyEjX5
              name: guid(cognitiveServicesAccount_6g8jyEjX5.id, principalId, subscriptionResourceId('Microsoft.Authorization/roleDefinitions', 'a001fd3d-188f-4b5d-821b-7da978bf7442'))
              properties: {
                roleDefinitionId: subscriptionResourceId('Microsoft.Authorization/roleDefinitions', 'a001fd3d-188f-4b5d-821b-7da978bf7442')
                principalId: principalId
                principalType: principalType
              }
            }

            resource cognitiveServicesAccountDeployment_paT2Ndfh7 'Microsoft.CognitiveServices/accounts/deployments@2023-05-01' = {
              parent: cognitiveServicesAccount_6g8jyEjX5
              name: 'mymodel'
              sku: {
                name: 'Basic'
                capacity: 4
              }
              properties: {
                model: {
                  name: 'gpt-35-turbo'
                  format: 'OpenAI'
                  version: '0613'
                }
              }
            }

            output connectionString string = 'Endpoint=${cognitiveServicesAccount_6g8jyEjX5.properties.endpoint}'
            
            """;
        Assert.Equal(expectedBicep, manifest.BicepText);
=======
            .WithDeployment(new("mymodel", "gpt-35-turbo", "0613", "Basic", 4));

        openai.Resource.Outputs["connectionString"] = "myopenaiconnectionstring";

        var connectionStringResource = (IResourceWithConnectionString)openai.Resource;

        var callback = openai.Resource.Parameters["deployments"] as Func<object?>;
        var deployments = callback?.Invoke() as JsonArray;
        var deployment = deployments?.FirstOrDefault();

        Assert.Equal("Aspire.Hosting.Azure.Bicep.openai.bicep", openai.Resource.TemplateResourceName);
        Assert.Equal("openai", openai.Resource.Name);
        Assert.Equal("myopenaiconnectionstring", await connectionStringResource.GetConnectionStringAsync(default));
        Assert.Equal("{openai.outputs.connectionString}", connectionStringResource.ConnectionStringExpression.ValueExpression);
        Assert.NotNull(deployment);
        Assert.Equal("mymodel", deployment["name"]?.ToString());
        Assert.Equal("Basic", deployment["sku"]?["name"]?.ToString());
        Assert.Equal(4, deployment["sku"]?["capacity"]?.GetValue<int>());
        Assert.Equal("OpenAI", deployment["model"]?["format"]?.ToString());
        Assert.Equal("gpt-35-turbo", deployment["model"]?["name"]?.ToString());
        Assert.Equal("0613", deployment["model"]?["version"]?.ToString());
>>>>>>> 16679d35
    }
}<|MERGE_RESOLUTION|>--- conflicted
+++ resolved
@@ -117,33 +117,7 @@
     }
 
     [Fact]
-<<<<<<< HEAD
     public async Task AddAzureCosmosDB()
-=======
-    public async Task AddAzureCosmosDb()
-    {
-        var builder = DistributedApplication.CreateBuilder();
-
-        var cosmos = builder.AddAzureCosmosDB("cosmos");
-        cosmos.AddDatabase("mydatabase");
-
-        cosmos.Resource.SecretOutputs["connectionString"] = "mycosmosconnectionstring";
-
-        var databases = cosmos.Resource.Parameters["databases"] as IEnumerable<string>;
-        var connectionStringResource = (IResourceWithConnectionString)cosmos.Resource;
-
-        Assert.Equal("Aspire.Hosting.Azure.Bicep.cosmosdb.bicep", cosmos.Resource.TemplateResourceName);
-        Assert.Equal("cosmos", cosmos.Resource.Name);
-        Assert.Equal("cosmos", cosmos.Resource.Parameters["databaseAccountName"]);
-        Assert.NotNull(databases);
-        Assert.Equal(["mydatabase"], databases);
-        Assert.Equal("mycosmosconnectionstring", await connectionStringResource.GetConnectionStringAsync());
-        Assert.Equal("{cosmos.secretOutputs.connectionString}", connectionStringResource.ConnectionStringExpression.ValueExpression);
-    }
-
-    [Fact]
-    public async Task AddAzureCosmosDbConstruct()
->>>>>>> 16679d35
     {
         var builder = DistributedApplication.CreateBuilder();
 
@@ -158,14 +132,8 @@
 
         cosmos.Resource.SecretOutputs["connectionString"] = "mycosmosconnectionstring";
 
-<<<<<<< HEAD
         var manifest = await ManifestUtils.GetManifestWithBicep(cosmos.Resource);
 
-=======
-        var connectionStringResource = (IResourceWithConnectionString)cosmos.Resource;
-
-        var manifest = await ManifestUtils.GetManifest(cosmos.Resource);
->>>>>>> 16679d35
         var expectedManifest = """
                                {
                                  "type": "azure.bicep.v0",
@@ -253,34 +221,13 @@
 
         var appConfig = builder.AddAzureAppConfiguration("appConfig");
         appConfig.Resource.Outputs["appConfigEndpoint"] = "https://myendpoint";
-<<<<<<< HEAD
         Assert.Equal("https://myendpoint", await appConfig.Resource.GetConnectionStringAsync(default));
 
         var manifest = await ManifestUtils.GetManifestWithBicep(appConfig.Resource);
-=======
 
         var connectionStringResource = (IResourceWithConnectionString)appConfig.Resource;
 
-        Assert.Equal("Aspire.Hosting.Azure.Bicep.appconfig.bicep", appConfig.Resource.TemplateResourceName);
-        Assert.Equal("appConfig", appConfig.Resource.Name);
-        Assert.Equal("appconfig", appConfig.Resource.Parameters["configName"]);
         Assert.Equal("https://myendpoint", await connectionStringResource.GetConnectionStringAsync());
-        Assert.Equal("{appConfig.outputs.appConfigEndpoint}", connectionStringResource.ConnectionStringExpression.ValueExpression);
-    }
-
-    [Fact]
-    public async Task AddAzureAppConfigurationConstruct()
-    {
-        var builder = DistributedApplication.CreateBuilder();
-
-        var appConfig = builder.AddAzureAppConfigurationConstruct("appConfig");
-
-        appConfig.Resource.Outputs["appConfigEndpoint"] = "https://myendpoint";
-
-        var connectionStringResource = (IResourceWithConnectionString)appConfig.Resource;
-
-        Assert.Equal("https://myendpoint", await connectionStringResource.GetConnectionStringAsync());
->>>>>>> 16679d35
 
         var expectedManifest = """
             {
@@ -539,7 +486,6 @@
               }
             }
 
-<<<<<<< HEAD
             resource keyVaultSecret_Ddsc3HjrA 'Microsoft.KeyVault/vaults/secrets@2022-07-01' = {
               parent: keyVault_IeF8jZvXV
               name: 'connectionString'
@@ -551,15 +497,6 @@
             
             """;
         Assert.Equal(expectedBicep, manifest.BicepText);
-=======
-        var connectionStringResource = (IResourceWithConnectionString)keyVault.Resource;
-
-        Assert.Equal("Aspire.Hosting.Azure.Bicep.keyvault.bicep", keyVault.Resource.TemplateResourceName);
-        Assert.Equal("keyVault", keyVault.Resource.Name);
-        Assert.Equal("keyvault", keyVault.Resource.Parameters["vaultName"]);
-        Assert.Equal("https://myvault", await connectionStringResource.GetConnectionStringAsync());
-        Assert.Equal("{keyVault.outputs.vaultUri}", connectionStringResource.ConnectionStringExpression.ValueExpression);
->>>>>>> 16679d35
     }
 
     [Fact]
@@ -657,7 +594,6 @@
             @description('')
             param location string = resourceGroup().location
 
-<<<<<<< HEAD
             @description('')
             param principalId string
 
@@ -705,29 +641,6 @@
             
             """;
         Assert.Equal(expectedBicep, manifest.BicepText);
-=======
-        IResourceBuilder<AzureSqlServerResource>? azureSql = null;
-        var sql = builder.AddSqlServer("sql").AsAzureSqlDatabase(resource =>
-        {
-            azureSql = resource;
-        });
-        sql.AddDatabase("db", "dbName");
-
-        Assert.NotNull(azureSql);
-        azureSql.Resource.Outputs["sqlServerFqdn"] = "myserver";
-
-        var databasesCallback = azureSql.Resource.Parameters["databases"] as Func<object?>;
-        Assert.NotNull(databasesCallback);
-        var databases = databasesCallback() as IEnumerable<string>;
-
-        Assert.Equal("Aspire.Hosting.Azure.Bicep.sql.bicep", azureSql.Resource.TemplateResourceName);
-        Assert.Equal("sql", sql.Resource.Name);
-        Assert.Equal("sql", azureSql.Resource.Parameters["serverName"]);
-        Assert.NotNull(databases);
-        Assert.Equal(["dbName"], databases);
-        Assert.Equal("Server=tcp:myserver,1433;Encrypt=True;Authentication=\"Active Directory Default\"", await sql.Resource.GetConnectionStringAsync(default));
-        Assert.Equal("Server=tcp:{sql.outputs.sqlServerFqdn},1433;Encrypt=True;Authentication=\"Active Directory Default\"", sql.Resource.ConnectionStringExpression.ValueExpression);
->>>>>>> 16679d35
     }
 
     [Fact]
@@ -865,7 +778,6 @@
         azurePostgres.Resource.SecretOutputs["connectionString"] = "myconnectionstring";
         Assert.Equal("myconnectionstring", await postgres.Resource.GetConnectionStringAsync(default));
 
-<<<<<<< HEAD
         var expectedManifest = """
             {
               "type": "azure.bicep.v0",
@@ -984,9 +896,6 @@
             
             """;
         Assert.Equal(expectedBicep, manifest.BicepText);
-=======
-        Assert.Equal("{postgres.secretOutputs.connectionString}", azurePostgres.Resource.ConnectionStringExpression.ValueExpression);
->>>>>>> 16679d35
     }
 
     [Fact]
@@ -1011,13 +920,6 @@
         var expectedConnectionString = $"Host=localhost;Port=1234;Username=postgres;Password={postgres.Resource.Password}";
         Assert.Equal(expectedConnectionString, await postgres.Resource.GetConnectionStringAsync(default));
 
-<<<<<<< HEAD
-=======
-        Assert.Equal("{postgres.secretOutputs.connectionString}", azurePostgres.Resource.ConnectionStringExpression.ValueExpression);
-
-        var manifest = await ManifestUtils.GetManifest(postgres.Resource);
-
->>>>>>> 16679d35
         var expectedManifest = """
             {
               "type": "azure.bicep.v0",
@@ -1173,45 +1075,7 @@
         var builder = DistributedApplication.CreateBuilder();
         var serviceBus = builder.AddAzureServiceBus("sb");
 
-<<<<<<< HEAD
 #pragma warning disable CA2252 // This API requires opting into preview features
-=======
-        serviceBus
-            .AddQueue("queue1")
-            .AddQueue("queue2")
-            .AddTopic("t1", ["s1", "s2"])
-            .AddTopic("t2", [])
-            .AddTopic("t3", ["s3"]);
-
-        serviceBus.Resource.Outputs["serviceBusEndpoint"] = "mynamespaceEndpoint";
-
-        var connectionStringResource = (IResourceWithConnectionString)serviceBus.Resource;
-
-        var queuesCallback = serviceBus.Resource.Parameters["queues"] as Func<object?>;
-        var topicsCallback = serviceBus.Resource.Parameters["topics"] as Func<object?>;
-        Assert.NotNull(queuesCallback);
-        Assert.NotNull(topicsCallback);
-        var queues = queuesCallback() as IEnumerable<string>;
-        var topics = topicsCallback() as JsonNode;
-
-        Assert.Equal("Aspire.Hosting.Azure.Bicep.servicebus.bicep", serviceBus.Resource.TemplateResourceName);
-        Assert.Equal("sb", serviceBus.Resource.Name);
-        Assert.Equal("sb", serviceBus.Resource.Parameters["serviceBusNamespaceName"]);
-        Assert.NotNull(queues);
-        Assert.Equal(["queue1", "queue2"], queues);
-        Assert.NotNull(topics);
-        Assert.Equal("""[{"name":"t1","subscriptions":["s1","s2"]},{"name":"t2","subscriptions":[]},{"name":"t3","subscriptions":["s3"]}]""", topics.ToJsonString());
-        Assert.Equal("mynamespaceEndpoint", await connectionStringResource.GetConnectionStringAsync());
-        Assert.Equal("{sb.outputs.serviceBusEndpoint}", connectionStringResource.ConnectionStringExpression.ValueExpression);
-    }
-
-    [Fact]
-    public async Task AddAzureServiceBusConstruct()
-    {
-        var builder = DistributedApplication.CreateBuilder();
-        var serviceBus = builder.AddAzureServiceBusConstruct("sb");
-
->>>>>>> 16679d35
         serviceBus
             .AddQueue("queue1")
             .AddQueue("queue2")
@@ -1254,26 +1118,9 @@
             @description('')
             param principalId string
 
-<<<<<<< HEAD
             @description('')
             param principalType string
 
-=======
-        var connectionStringBlobResource = (IResourceWithConnectionString)blob.Resource;
-        var connectionStringQueueResource = (IResourceWithConnectionString)queue.Resource;
-        var connectionStringTableResource = (IResourceWithConnectionString)table.Resource;
-
-        Assert.Equal("Aspire.Hosting.Azure.Bicep.storage.bicep", storage.Resource.TemplateResourceName);
-        Assert.Equal("storage", storage.Resource.Name);
-        Assert.Equal("storage", storage.Resource.Parameters["storageName"]);
-
-        Assert.Equal("https://myblob", await connectionStringBlobResource.GetConnectionStringAsync());
-        Assert.Equal("https://myqueue", await connectionStringQueueResource.GetConnectionStringAsync());
-        Assert.Equal("https://mytable", await connectionStringTableResource.GetConnectionStringAsync());
-        Assert.Equal("{storage.outputs.blobEndpoint}", connectionStringBlobResource.ConnectionStringExpression.ValueExpression);
-        Assert.Equal("{storage.outputs.queueEndpoint}", connectionStringQueueResource.ConnectionStringExpression.ValueExpression);
-        Assert.Equal("{storage.outputs.tableEndpoint}", connectionStringTableResource.ConnectionStringExpression.ValueExpression);
->>>>>>> 16679d35
 
             resource serviceBusNamespace_RuSlLOK64 'Microsoft.ServiceBus/namespaces@2022-10-01-preview' = {
               name: toLower(take(concat('sb', uniqueString(resourceGroup().id)), 24))
@@ -1500,15 +1347,6 @@
         var tableManifest = await ManifestUtils.GetManifest(table.Resource);
         Assert.Equal(expectedTableManifest, tableManifest.ToString());
 
-<<<<<<< HEAD
-=======
-        var connectionStringResource = (IResourceWithConnectionString)search.Resource;
-
-        Assert.Equal("Aspire.Hosting.Azure.Bicep.search.bicep", search.Resource.TemplateResourceName);
-        Assert.Equal("search", search.Resource.Name);
-        Assert.Equal("mysearchconnectionstring", await connectionStringResource.GetConnectionStringAsync());
-        Assert.Equal("{search.outputs.connectionString}", connectionStringResource.ConnectionStringExpression.ValueExpression);
->>>>>>> 16679d35
     }
 
     [Fact]
@@ -1642,7 +1480,6 @@
         var builder = DistributedApplication.CreateBuilder();
 
         var openai = builder.AddAzureOpenAI("openai")
-<<<<<<< HEAD
             .AddDeployment(new("mymodel", "gpt-35-turbo", "0613", "Basic", 4));
 
         var manifest = await ManifestUtils.GetManifestWithBicep(openai.Resource);
@@ -1716,28 +1553,5 @@
             
             """;
         Assert.Equal(expectedBicep, manifest.BicepText);
-=======
-            .WithDeployment(new("mymodel", "gpt-35-turbo", "0613", "Basic", 4));
-
-        openai.Resource.Outputs["connectionString"] = "myopenaiconnectionstring";
-
-        var connectionStringResource = (IResourceWithConnectionString)openai.Resource;
-
-        var callback = openai.Resource.Parameters["deployments"] as Func<object?>;
-        var deployments = callback?.Invoke() as JsonArray;
-        var deployment = deployments?.FirstOrDefault();
-
-        Assert.Equal("Aspire.Hosting.Azure.Bicep.openai.bicep", openai.Resource.TemplateResourceName);
-        Assert.Equal("openai", openai.Resource.Name);
-        Assert.Equal("myopenaiconnectionstring", await connectionStringResource.GetConnectionStringAsync(default));
-        Assert.Equal("{openai.outputs.connectionString}", connectionStringResource.ConnectionStringExpression.ValueExpression);
-        Assert.NotNull(deployment);
-        Assert.Equal("mymodel", deployment["name"]?.ToString());
-        Assert.Equal("Basic", deployment["sku"]?["name"]?.ToString());
-        Assert.Equal(4, deployment["sku"]?["capacity"]?.GetValue<int>());
-        Assert.Equal("OpenAI", deployment["model"]?["format"]?.ToString());
-        Assert.Equal("gpt-35-turbo", deployment["model"]?["name"]?.ToString());
-        Assert.Equal("0613", deployment["model"]?["version"]?.ToString());
->>>>>>> 16679d35
     }
 }