// Licensed to the .NET Foundation under one or more agreements.
// The .NET Foundation licenses this file to you under the MIT license.

#pragma warning disable ASPIREPUBLISHERS001
#pragma warning disable ASPIREPIPELINES001
#pragma warning disable IDE0005

using System.Diagnostics;
using Aspire.Hosting.ApplicationModel;
using Aspire.Hosting.Backchannel;
using Aspire.Hosting.Pipelines;
using Aspire.Hosting.Publishing;
using Aspire.Hosting.Tests.Publishing;
using Aspire.Hosting.Utils;
using Microsoft.Extensions.DependencyInjection;
using Microsoft.Extensions.Logging.Abstractions;

namespace Aspire.Hosting.Tests.Pipelines;

public class DistributedApplicationPipelineTests
{
    [Fact]
    public async Task ExecuteAsync_WithNoSteps_CompletesSuccessfully()
    {
        using var builder = TestDistributedApplicationBuilder.Create(DistributedApplicationOperation.Publish, publisher: "default", isDeploy: true);
        var pipeline = new DistributedApplicationPipeline();
        var context = CreateDeployingContext(builder.Build());

        await pipeline.ExecuteAsync(context);
    }

    [Fact]
    public async Task ExecuteAsync_WithSingleStep_ExecutesStep()
    {
        using var builder = TestDistributedApplicationBuilder.Create(DistributedApplicationOperation.Publish, publisher: "default", isDeploy: true);
        var pipeline = new DistributedApplicationPipeline();

        var stepExecuted = false;
        pipeline.AddStep("step1", async (context) =>
        {
            stepExecuted = true;
            await Task.CompletedTask;
        });

        var context = CreateDeployingContext(builder.Build());
        await pipeline.ExecuteAsync(context);

        Assert.True(stepExecuted);
    }

    [Fact]
    public async Task ExecuteAsync_WithMultipleIndependentSteps_ExecutesAllSteps()
    {
        using var builder = TestDistributedApplicationBuilder.Create(DistributedApplicationOperation.Publish, publisher: "default", isDeploy: true);
        var pipeline = new DistributedApplicationPipeline();

        var executedSteps = new List<string>();
        pipeline.AddStep("step1", async (context) =>
        {
            lock (executedSteps) { executedSteps.Add("step1"); }
            await Task.CompletedTask;
        });

        pipeline.AddStep("step2", async (context) =>
        {
            lock (executedSteps) { executedSteps.Add("step2"); }
            await Task.CompletedTask;
        });

        pipeline.AddStep("step3", async (context) =>
        {
            lock (executedSteps) { executedSteps.Add("step3"); }
            await Task.CompletedTask;
        });

        var context = CreateDeployingContext(builder.Build());
        await pipeline.ExecuteAsync(context);

        Assert.Equal(3, executedSteps.Count);
        Assert.Contains("step1", executedSteps);
        Assert.Contains("step2", executedSteps);
        Assert.Contains("step3", executedSteps);
    }

    [Fact]
    public async Task ExecuteAsync_WithDependsOn_ExecutesInOrder()
    {
        using var builder = TestDistributedApplicationBuilder.Create(DistributedApplicationOperation.Publish, publisher: "default", isDeploy: true);
        var pipeline = new DistributedApplicationPipeline();

        var executedSteps = new List<string>();
        pipeline.AddStep("step1", async (context) =>
        {
            executedSteps.Add("step1");
            await Task.CompletedTask;
        });

        pipeline.AddStep("step2", async (context) =>
        {
            executedSteps.Add("step2");
            await Task.CompletedTask;
        }, dependsOn: "step1");

        pipeline.AddStep("step3", async (context) =>
        {
            executedSteps.Add("step3");
            await Task.CompletedTask;
        }, dependsOn: "step2");

        var context = CreateDeployingContext(builder.Build());
        await pipeline.ExecuteAsync(context);

        Assert.Equal(["step1", "step2", "step3"], executedSteps);
    }

    [Fact]
    public async Task ExecuteAsync_WithRequiredBy_ExecutesInCorrectOrder()
    {
        using var builder = TestDistributedApplicationBuilder.Create(DistributedApplicationOperation.Publish, publisher: "default", isDeploy: true);
        var pipeline = new DistributedApplicationPipeline();

        var executedSteps = new List<string>();
        pipeline.AddStep("step1", async (context) =>
        {
            lock (executedSteps) { executedSteps.Add("step1"); }
            await Task.CompletedTask;
        }, requiredBy: "step2");

        pipeline.AddStep("step2", async (context) =>
        {
            lock (executedSteps) { executedSteps.Add("step2"); }
            await Task.CompletedTask;
        }, requiredBy: "step3");

        pipeline.AddStep("step3", async (context) =>
        {
            lock (executedSteps) { executedSteps.Add("step3"); }
            await Task.CompletedTask;
        });

        var context = CreateDeployingContext(builder.Build());
        await pipeline.ExecuteAsync(context);

        Assert.Equal(["step1", "step2", "step3"], executedSteps);
    }

    [Fact]
    public async Task ExecuteAsync_WithMixedDependsOnAndRequiredBy_ExecutesInCorrectOrder()
    {
        using var builder = TestDistributedApplicationBuilder.Create(DistributedApplicationOperation.Publish, publisher: "default", isDeploy: true);
        var pipeline = new DistributedApplicationPipeline();

        var executedSteps = new List<string>();
        pipeline.AddStep("step1", async (context) =>
        {
            lock (executedSteps) { executedSteps.Add("step1"); }
            await Task.CompletedTask;
        });

        pipeline.AddStep("step2", async (context) =>
        {
            lock (executedSteps) { executedSteps.Add("step2"); }
            await Task.CompletedTask;
        }, requiredBy: "step3");

        pipeline.AddStep("step3", async (context) =>
        {
            lock (executedSteps) { executedSteps.Add("step3"); }
            await Task.CompletedTask;
        }, dependsOn: "step1");

        var context = CreateDeployingContext(builder.Build());
        await pipeline.ExecuteAsync(context);

        Assert.Equal(3, executedSteps.Count);
        var step1Index = executedSteps.IndexOf("step1");
        var step2Index = executedSteps.IndexOf("step2");
        var step3Index = executedSteps.IndexOf("step3");

        Assert.True(step1Index < step3Index, "step1 should execute before step3");
        Assert.True(step2Index < step3Index, "step2 should execute before step3");
    }

    [Fact]
    public async Task ExecuteAsync_WithMultipleLevels_ExecutesLevelsInOrder()
    {
        using var builder = TestDistributedApplicationBuilder.Create(DistributedApplicationOperation.Publish, publisher: "default", isDeploy: true);
        var pipeline = new DistributedApplicationPipeline();

        var executionOrder = new List<(string step, DateTime time)>();
        var executionOrderLock = new object();

        pipeline.AddStep("level1-step1", async (context) =>
        {
            lock (executionOrder) { executionOrder.Add(("level1-step1", DateTime.UtcNow)); }
            await Task.Delay(10);
        });

        pipeline.AddStep("level1-step2", async (context) =>
        {
            lock (executionOrder) { executionOrder.Add(("level1-step2", DateTime.UtcNow)); }
            await Task.Delay(10);
        });

        pipeline.AddStep("level2-step1", (context) =>
        {
            lock (executionOrder) { executionOrder.Add(("level2-step1", DateTime.UtcNow)); }
            return Task.CompletedTask;
        }, dependsOn: "level1-step1");

        pipeline.AddStep("level2-step2", (context) =>
        {
            lock (executionOrder) { executionOrder.Add(("level2-step2", DateTime.UtcNow)); }
            return Task.CompletedTask;
        }, dependsOn: "level1-step2");

        pipeline.AddStep("level3-step1", (context) =>
        {
            lock (executionOrder) { executionOrder.Add(("level3-step1", DateTime.UtcNow)); }
            return Task.CompletedTask;
        }, dependsOn: "level2-step1");

        var context = CreateDeployingContext(builder.Build());
        await pipeline.ExecuteAsync(context);

        Assert.Equal(5, executionOrder.Count);

        // With readiness-based scheduling, we only guarantee that dependencies are respected,
        // not that all steps at a given "level" complete before the next "level" starts.
        // Verify that each step starts after its direct dependencies.
        var stepTimes = executionOrder.ToDictionary(x => x.step, x => x.time);

        Assert.True(stepTimes["level2-step1"] >= stepTimes["level1-step1"],
            "level2-step1 should start after level1-step1");
        Assert.True(stepTimes["level2-step2"] >= stepTimes["level1-step2"],
            "level2-step2 should start after level1-step2");
        Assert.True(stepTimes["level3-step1"] >= stepTimes["level2-step1"],
            "level3-step1 should start after level2-step1");
    }

    [Fact]
    public async Task ExecuteAsync_WithPipelineStepAnnotation_ExecutesAnnotatedSteps()
    {
        using var builder = TestDistributedApplicationBuilder.Create(DistributedApplicationOperation.Publish, publisher: "default", isDeploy: true);

        var executedSteps = new List<string>();
        var resource = builder.AddResource(new CustomResource("test-resource"))
            .WithAnnotation(new PipelineStepAnnotation(() => new PipelineStep
            {
                Name = "annotated-step",
                Action = async (ctx) =>
                {
                    lock (executedSteps) { executedSteps.Add("annotated-step"); }
                    await Task.CompletedTask;
                }
            }));

        var pipeline = new DistributedApplicationPipeline();
        pipeline.AddStep("regular-step", async (context) =>
        {
            lock (executedSteps) { executedSteps.Add("regular-step"); }
            await Task.CompletedTask;
        });

        var context = CreateDeployingContext(builder.Build());
        await pipeline.ExecuteAsync(context);

        Assert.Equal(2, executedSteps.Count);
        Assert.Contains("annotated-step", executedSteps);
        Assert.Contains("regular-step", executedSteps);
    }

    [Fact]
    public async Task ExecuteAsync_WithMultiplePipelineStepAnnotations_ExecutesAllAnnotatedSteps()
    {
        using var builder = TestDistributedApplicationBuilder.Create(DistributedApplicationOperation.Publish, publisher: "default", isDeploy: true);

        var executedSteps = new List<string>();
        var resource = builder.AddResource(new CustomResource("test-resource"))
            .WithAnnotation(new PipelineStepAnnotation(() => new[]
            {
                new PipelineStep
                {
                    Name = "annotated-step-1",
                    Action = async (ctx) =>
                    {
                        lock (executedSteps) { executedSteps.Add("annotated-step-1"); }
                        await Task.CompletedTask;
                    }
                },
                new PipelineStep
                {
                    Name = "annotated-step-2",
                    Action = async (ctx) =>
                    {
                        lock (executedSteps) { executedSteps.Add("annotated-step-2"); }
                        await Task.CompletedTask;
                    }
                }
            }));

        var pipeline = new DistributedApplicationPipeline();
        var context = CreateDeployingContext(builder.Build());
        await pipeline.ExecuteAsync(context);

        Assert.Equal(2, executedSteps.Count);
        Assert.Contains("annotated-step-1", executedSteps);
        Assert.Contains("annotated-step-2", executedSteps);
    }

    [Fact]
    public void AddStep_WithDuplicateStepNames_ThrowsInvalidOperationException()
    {
        using var builder = TestDistributedApplicationBuilder.Create(DistributedApplicationOperation.Publish, publisher: "default", isDeploy: true);
        var pipeline = new DistributedApplicationPipeline();

        pipeline.AddStep("step1", async (context) => await Task.CompletedTask);

        var ex = Assert.Throws<InvalidOperationException>(() => pipeline.AddStep("step1", async (context) => await Task.CompletedTask));
        Assert.Contains("A step with the name 'step1' has already been added", ex.Message);
        Assert.Contains("step1", ex.Message);
    }

    [Fact]
    public async Task ExecuteAsync_WithUnknownDependency_ThrowsInvalidOperationException()
    {
        using var builder = TestDistributedApplicationBuilder.Create(DistributedApplicationOperation.Publish, publisher: "default", isDeploy: true);
        var pipeline = new DistributedApplicationPipeline();

        pipeline.AddStep("step1", async (context) => await Task.CompletedTask, dependsOn: "unknown-step");

        var context = CreateDeployingContext(builder.Build());

        var ex = await Assert.ThrowsAsync<InvalidOperationException>(() => pipeline.ExecuteAsync(context));
        Assert.Contains("depends on unknown step", ex.Message);
        Assert.Contains("unknown-step", ex.Message);
    }

    [Fact]
    public async Task ExecuteAsync_WithUnknownRequiredBy_ThrowsInvalidOperationException()
    {
        using var builder = TestDistributedApplicationBuilder.Create(DistributedApplicationOperation.Publish, publisher: "default", isDeploy: true);
        var pipeline = new DistributedApplicationPipeline();

        pipeline.AddStep("step1", async (context) => await Task.CompletedTask, requiredBy: "unknown-step");

        var context = CreateDeployingContext(builder.Build());

        var ex = await Assert.ThrowsAsync<InvalidOperationException>(() => pipeline.ExecuteAsync(context));
        Assert.Contains("required by unknown step", ex.Message);
        Assert.Contains("unknown-step", ex.Message);
    }

    [Fact]
    public async Task ExecuteAsync_WithCircularDependency_ThrowsInvalidOperationException()
    {
        using var builder = TestDistributedApplicationBuilder.Create(DistributedApplicationOperation.Publish, publisher: "default", isDeploy: true);
        var pipeline = new DistributedApplicationPipeline();

        var step1 = new PipelineStep
        {
            Name = "step1",
            Action = async (context) => await Task.CompletedTask
        };
        step1.DependsOn("step2");

        var step2 = new PipelineStep
        {
            Name = "step2",
            Action = async (context) => await Task.CompletedTask
        };
        step2.DependsOn("step1");

        pipeline.AddStep(step1);
        pipeline.AddStep(step2);

        var context = CreateDeployingContext(builder.Build());

        var ex = await Assert.ThrowsAsync<InvalidOperationException>(() => pipeline.ExecuteAsync(context));
        Assert.Contains("Circular dependency", ex.Message);
        Assert.Contains("step1", ex.Message);
        Assert.Contains("step2", ex.Message);
    }

    [Fact]
    public async Task ExecuteAsync_WhenStepThrows_WrapsExceptionWithStepName()
    {
        using var builder = TestDistributedApplicationBuilder.Create(DistributedApplicationOperation.Publish, publisher: "default", isDeploy: true);
        var pipeline = new DistributedApplicationPipeline();

        var exceptionMessage = "Test exception";
        pipeline.AddStep("failing-step", async (context) =>
        {
            await Task.CompletedTask;
            throw new NotSupportedException(exceptionMessage);
        });

        var context = CreateDeployingContext(builder.Build());

        var ex = await Assert.ThrowsAsync<InvalidOperationException>(() => pipeline.ExecuteAsync(context));
        Assert.Contains("failing-step", ex.Message);
        Assert.Contains("failed", ex.Message);
        Assert.NotNull(ex.InnerException);
        Assert.Equal(exceptionMessage, ex.InnerException.Message);
    }

    [Fact]
    public async Task ExecuteAsync_WithComplexDependencyGraph_ExecutesInCorrectOrder()
    {
        using var builder = TestDistributedApplicationBuilder.Create(DistributedApplicationOperation.Publish, publisher: "default", isDeploy: true);
        var pipeline = new DistributedApplicationPipeline();

        var executedSteps = new List<string>();

        pipeline.AddStep("a", async (context) =>
        {
            lock (executedSteps) { executedSteps.Add("a"); }
            await Task.CompletedTask;
        });

        pipeline.AddStep("b", async (context) =>
        {
            lock (executedSteps) { executedSteps.Add("b"); }
            await Task.CompletedTask;
        }, dependsOn: "a");

        pipeline.AddStep("c", async (context) =>
        {
            lock (executedSteps) { executedSteps.Add("c"); }
            await Task.CompletedTask;
        }, dependsOn: "a");

        pipeline.AddStep("d", async (context) =>
        {
            lock (executedSteps) { executedSteps.Add("d"); }
            await Task.CompletedTask;
        }, dependsOn: "b", requiredBy: "e");

        pipeline.AddStep("e", async (context) =>
        {
            lock (executedSteps) { executedSteps.Add("e"); }
            await Task.CompletedTask;
        }, dependsOn: "c");

        var context = CreateDeployingContext(builder.Build());
        await pipeline.ExecuteAsync(context);

        Assert.Equal(5, executedSteps.Count);

        var aIndex = executedSteps.IndexOf("a");
        var bIndex = executedSteps.IndexOf("b");
        var cIndex = executedSteps.IndexOf("c");
        var dIndex = executedSteps.IndexOf("d");
        var eIndex = executedSteps.IndexOf("e");

        Assert.True(aIndex < bIndex, "a should execute before b");
        Assert.True(aIndex < cIndex, "a should execute before c");
        Assert.True(bIndex < dIndex, "b should execute before d");
        Assert.True(cIndex < eIndex, "c should execute before e");
        Assert.True(dIndex < eIndex, "d should execute before e (requiredBy relationship)");
    }

    [Fact]
    public async Task ExecuteAsync_WithMultipleDependencies_ExecutesInCorrectOrder()
    {
        using var builder = TestDistributedApplicationBuilder.Create(DistributedApplicationOperation.Publish, publisher: "default", isDeploy: true);
        var pipeline = new DistributedApplicationPipeline();

        var executedSteps = new List<string>();
        pipeline.AddStep("step1", async (context) =>
        {
            lock (executedSteps) { executedSteps.Add("step1"); }
            await Task.CompletedTask;
        });

        pipeline.AddStep("step2", async (context) =>
        {
            lock (executedSteps) { executedSteps.Add("step2"); }
            await Task.CompletedTask;
        });

        pipeline.AddStep("step3", async (context) =>
        {
            lock (executedSteps) { executedSteps.Add("step3"); }
            await Task.CompletedTask;
        }, dependsOn: new[] { "step1", "step2" });

        var context = CreateDeployingContext(builder.Build());
        await pipeline.ExecuteAsync(context);

        var step1Index = executedSteps.IndexOf("step1");
        var step2Index = executedSteps.IndexOf("step2");
        var step3Index = executedSteps.IndexOf("step3");

        Assert.True(step1Index < step3Index, "step1 should execute before step3");
        Assert.True(step2Index < step3Index, "step2 should execute before step3");
    }

    [Fact]
    public async Task ExecuteAsync_WithMultipleRequiredBy_ExecutesInCorrectOrder()
    {
        using var builder = TestDistributedApplicationBuilder.Create(DistributedApplicationOperation.Publish, publisher: "default", isDeploy: true);
        var pipeline = new DistributedApplicationPipeline();

        var executedSteps = new List<string>();
        pipeline.AddStep("step1", async (context) =>
        {
            lock (executedSteps) { executedSteps.Add("step1"); }
            await Task.CompletedTask;
        }, requiredBy: new[] { "step2", "step3" });

        pipeline.AddStep("step2", async (context) =>
        {
            lock (executedSteps) { executedSteps.Add("step2"); }
            await Task.CompletedTask;
        });

        pipeline.AddStep("step3", async (context) =>
        {
            lock (executedSteps) { executedSteps.Add("step3"); }
            await Task.CompletedTask;
        });

        var context = CreateDeployingContext(builder.Build());
        await pipeline.ExecuteAsync(context);

        var step1Index = executedSteps.IndexOf("step1");
        var step2Index = executedSteps.IndexOf("step2");
        var step3Index = executedSteps.IndexOf("step3");

        Assert.True(step1Index < step2Index, "step1 should execute before step2");
        Assert.True(step1Index < step3Index, "step1 should execute before step3");
    }

    [Fact]
    public async Task ExecuteAsync_WithUnknownRequiredByStep_ThrowsInvalidOperationException()
    {
        using var builder = TestDistributedApplicationBuilder.Create(DistributedApplicationOperation.Publish, publisher: "default", isDeploy: true);
        var pipeline = new DistributedApplicationPipeline();

        pipeline.AddStep("step1", async (context) =>
        {
            await Task.CompletedTask;
        }, requiredBy: "unknown-step");

        var context = CreateDeployingContext(builder.Build());
        var exception = await Assert.ThrowsAsync<InvalidOperationException>(() => pipeline.ExecuteAsync(context));
        Assert.Contains("Step 'step1' is required by unknown step 'unknown-step'", exception.Message);
    }

    [Fact]
    public async Task ExecuteAsync_WithUnknownRequiredByStepInList_ThrowsInvalidOperationException()
    {
        using var builder = TestDistributedApplicationBuilder.Create(DistributedApplicationOperation.Publish, publisher: "default", isDeploy: true);
        var pipeline = new DistributedApplicationPipeline();

        pipeline.AddStep("step1", async (context) =>
        {
            await Task.CompletedTask;
        });

        pipeline.AddStep("step2", async (context) =>
        {
            await Task.CompletedTask;
        }, requiredBy: new[] { "step1", "unknown-step" });

        var context = CreateDeployingContext(builder.Build());
        var exception = await Assert.ThrowsAsync<InvalidOperationException>(() => pipeline.ExecuteAsync(context));
        Assert.Contains("Step 'step2' is required by unknown step 'unknown-step'", exception.Message);
    }

    [Fact]
    public void AddStep_WithInvalidDependsOnType_ThrowsArgumentException()
    {
        var pipeline = new DistributedApplicationPipeline();

        var exception = Assert.Throws<ArgumentException>(() =>
            pipeline.AddStep("step1", async (context) => await Task.CompletedTask, dependsOn: 123));

        Assert.Contains("The dependsOn parameter must be a string or IEnumerable<string>", exception.Message);
    }

    [Fact]
    public void AddStep_WithInvalidRequiredByType_ThrowsArgumentException()
    {
        var pipeline = new DistributedApplicationPipeline();

        var exception = Assert.Throws<ArgumentException>(() =>
            pipeline.AddStep("step1", async (context) => await Task.CompletedTask, requiredBy: 123));

        Assert.Contains("The requiredBy parameter must be a string or IEnumerable<string>", exception.Message);
    }

    [Fact]
    public void AddStep_WithDuplicateName_ThrowsInvalidOperationException()
    {
        var pipeline = new DistributedApplicationPipeline();

        pipeline.AddStep("step1", async (context) => await Task.CompletedTask);

        var exception = Assert.Throws<InvalidOperationException>(() =>
            pipeline.AddStep("step1", async (context) => await Task.CompletedTask));

        Assert.Contains("A step with the name 'step1' has already been added to the pipeline", exception.Message);
    }

    [Fact]
    public async Task ExecuteAsync_WithDuplicateAnnotationStepNames_ThrowsInvalidOperationException()
    {
        using var builder = TestDistributedApplicationBuilder.Create(DistributedApplicationOperation.Publish, publisher: "default", isDeploy: true);

        var resource1 = builder.AddResource(new CustomResource("resource1"))
            .WithAnnotation(new PipelineStepAnnotation(() => new PipelineStep
            {
                Name = "duplicate-step",
                Action = async (ctx) => await Task.CompletedTask
            }));

        var resource2 = builder.AddResource(new CustomResource("resource2"))
            .WithAnnotation(new PipelineStepAnnotation(() => new PipelineStep
            {
                Name = "duplicate-step",
                Action = async (ctx) => await Task.CompletedTask
            }));

        var pipeline = new DistributedApplicationPipeline();
        var context = CreateDeployingContext(builder.Build());

        var exception = await Assert.ThrowsAsync<InvalidOperationException>(() => pipeline.ExecuteAsync(context));
        Assert.Contains("Duplicate step name", exception.Message);
        Assert.Contains("duplicate-step", exception.Message);
    }

    [Fact]
    public async Task ExecuteAsync_WithMultipleStepsFailingAtSameLevel_ThrowsAggregateException()
    {
        using var builder = TestDistributedApplicationBuilder.Create(DistributedApplicationOperation.Publish, publisher: "default", isDeploy: true);
        var pipeline = new DistributedApplicationPipeline();

        pipeline.AddStep("failing-step1", async (context) =>
        {
            await Task.CompletedTask;
            throw new InvalidOperationException("Error from step 1");
        });

        pipeline.AddStep("failing-step2", async (context) =>
        {
            await Task.CompletedTask;
            throw new InvalidOperationException("Error from step 2");
        });

        var context = CreateDeployingContext(builder.Build());

        var exception = await Assert.ThrowsAsync<AggregateException>(() => pipeline.ExecuteAsync(context));
        Assert.Contains("Multiple pipeline steps failed", exception.Message);
        Assert.Equal(2, exception.InnerExceptions.Count);
        Assert.Contains(exception.InnerExceptions, e => e.Message.Contains("failing-step1"));
        Assert.Contains(exception.InnerExceptions, e => e.Message.Contains("failing-step2"));
    }

    [Fact]
    public async Task ExecuteAsync_WithMixOfSuccessfulAndFailingStepsAtSameLevel_ThrowsAggregateException()
    {
        using var builder = TestDistributedApplicationBuilder.Create(DistributedApplicationOperation.Publish, publisher: "default", isDeploy: true);
        var pipeline = new DistributedApplicationPipeline();

        var successfulStepExecuted = false;

        pipeline.AddStep("successful-step", async (context) =>
        {
            successfulStepExecuted = true;
            await Task.CompletedTask;
        });

        pipeline.AddStep("failing-step1", async (context) =>
        {
            await Task.CompletedTask;
            throw new InvalidOperationException("Error from step 1");
        });

        pipeline.AddStep("failing-step2", async (context) =>
        {
            await Task.CompletedTask;
            throw new NotSupportedException("Error from step 2");
        });

        var context = CreateDeployingContext(builder.Build());

        var exception = await Assert.ThrowsAsync<AggregateException>(() => pipeline.ExecuteAsync(context));
        Assert.True(successfulStepExecuted, "Successful step should have executed");
        Assert.Contains("Multiple pipeline steps failed", exception.Message);
        Assert.Equal(2, exception.InnerExceptions.Count);
        Assert.Contains(exception.InnerExceptions, e => e.Message.Contains("failing-step1"));
        Assert.Contains(exception.InnerExceptions, e => e.Message.Contains("failing-step2"));
    }

    [Fact]
    public async Task ExecuteAsync_WithMultipleFailuresAtSameLevel_StopsExecutionOfNextLevel()
    {
        using var builder = TestDistributedApplicationBuilder.Create(DistributedApplicationOperation.Publish, publisher: "default", isDeploy: true);
        var pipeline = new DistributedApplicationPipeline();

        var nextLevelStepExecuted = false;

        pipeline.AddStep("failing-step1", async (context) =>
        {
            await Task.CompletedTask;
            throw new InvalidOperationException("Error from step 1");
        });

        pipeline.AddStep("failing-step2", async (context) =>
        {
            await Task.CompletedTask;
            throw new InvalidOperationException("Error from step 2");
        });

        pipeline.AddStep("next-level-step", async (context) =>
        {
            nextLevelStepExecuted = true;
            await Task.CompletedTask;
        }, dependsOn: "failing-step1");

        var context = CreateDeployingContext(builder.Build());

        var exception = await Assert.ThrowsAsync<AggregateException>(() => pipeline.ExecuteAsync(context));
        Assert.False(nextLevelStepExecuted, "Next level step should not have executed");
        Assert.Equal(2, exception.InnerExceptions.Count);
    }

    [Fact]
    public async Task ExecuteAsync_WithFailingStep_PreservesOriginalStackTrace()
    {
        using var builder = TestDistributedApplicationBuilder.Create(DistributedApplicationOperation.Publish, publisher: "default", isDeploy: true);
        var pipeline = new DistributedApplicationPipeline();

        pipeline.AddStep("failing-step", async (context) =>
        {
            await Task.CompletedTask;
            ThrowHelperMethod();
        });

        var context = CreateDeployingContext(builder.Build());

        var exception = await Assert.ThrowsAsync<InvalidOperationException>(() => pipeline.ExecuteAsync(context));
        Assert.Contains("failing-step", exception.Message);
        Assert.NotNull(exception.InnerException);
        Assert.Contains("ThrowHelperMethod", exception.InnerException.StackTrace);
    }

    [Fact]
    public async Task PublishAsync_Deploy_WithNoResourcesAndNoPipelineSteps_ReturnsError()
    {
        // Arrange
        using var builder = TestDistributedApplicationBuilder.Create(DistributedApplicationOperation.Publish, publisher: "default", isDeploy: true);

        var interactionService = PublishingActivityReporterTests.CreateInteractionService();
        var reporter = new PipelineActivityReporter(interactionService, NullLogger<PipelineActivityReporter>.Instance);

        builder.Services.AddSingleton<IPipelineActivityReporter>(reporter);

        var app = builder.Build();
        var publisher = app.Services.GetRequiredKeyedService<IDistributedApplicationPublisher>("default");

        // Act
        await publisher.PublishAsync(app.Services.GetRequiredService<DistributedApplicationModel>(), CancellationToken.None);

        // Assert
        var activityReader = reporter.ActivityItemUpdated.Reader;
        var foundErrorActivity = false;

        while (activityReader.TryRead(out var activity))
        {
            if (activity.Type == PublishingActivityTypes.Task &&
                activity.Data.IsError &&
                activity.Data.CompletionMessage == "No deployment steps found in the application pipeline.")
            {
                foundErrorActivity = true;
                break;
            }
        }

        Assert.True(foundErrorActivity, "Expected to find a task activity with error about no deployment steps found");
    }

    [Fact]
    public async Task PublishAsync_Deploy_WithNoResourcesButHasPipelineSteps_Succeeds()
    {
        // Arrange
        using var builder = TestDistributedApplicationBuilder.Create(DistributedApplicationOperation.Publish, publisher: "default", isDeploy: true);

        var interactionService = PublishingActivityReporterTests.CreateInteractionService();
        var reporter = new PipelineActivityReporter(interactionService, NullLogger<PipelineActivityReporter>.Instance);

        builder.Services.AddSingleton<IPipelineActivityReporter>(reporter);

        var pipeline = new DistributedApplicationPipeline();
        pipeline.AddStep("test-step", async (context) => await Task.CompletedTask);

        builder.Services.AddSingleton<IDistributedApplicationPipeline>(pipeline);

        var app = builder.Build();
        var publisher = app.Services.GetRequiredKeyedService<IDistributedApplicationPublisher>("default");
        var model = app.Services.GetRequiredService<DistributedApplicationModel>();

        // Act
        await publisher.PublishAsync(model, CancellationToken.None);

        // Assert
        var activityReader = reporter.ActivityItemUpdated.Reader;
        var foundSuccessActivity = false;

        while (activityReader.TryRead(out var activity))
        {
            if (activity.Type == PublishingActivityTypes.Task &&
                !activity.Data.IsError &&
                activity.Data.CompletionMessage == "Found deployment steps in the application pipeline.")
            {
                foundSuccessActivity = true;
                break;
            }
        }

        Assert.True(foundSuccessActivity, "Expected to find a task activity with message about deployment steps in the application pipeline");
    }

    [Fact]
    public async Task PublishAsync_Deploy_WithResourcesAndPipelineSteps_ShowsStepsMessage()
    {
        // Arrange
        using var builder = TestDistributedApplicationBuilder.Create(DistributedApplicationOperation.Publish, publisher: "default", isDeploy: true);

        var interactionService = PublishingActivityReporterTests.CreateInteractionService();
        var reporter = new PipelineActivityReporter(interactionService, NullLogger<PipelineActivityReporter>.Instance);

        builder.Services.AddSingleton<IPipelineActivityReporter>(reporter);

        var resource = builder.AddResource(new CustomResource("test-resource"))
            .WithAnnotation(new PipelineStepAnnotation(() => new PipelineStep
            {
                Name = "annotated-step",
                Action = async (ctx) => await Task.CompletedTask
            }));

        var pipeline = new DistributedApplicationPipeline();
        pipeline.AddStep("direct-step", async (context) => await Task.CompletedTask);

        builder.Services.AddSingleton<IDistributedApplicationPipeline>(pipeline);

        var app = builder.Build();
        var publisher = app.Services.GetRequiredKeyedService<IDistributedApplicationPublisher>("default");
        var model = app.Services.GetRequiredService<DistributedApplicationModel>();

        // Act
        await publisher.PublishAsync(model, CancellationToken.None);

        // Assert
        var activityReader = reporter.ActivityItemUpdated.Reader;
        var foundSuccessActivity = false;

        while (activityReader.TryRead(out var activity))
        {
            if (activity.Type == PublishingActivityTypes.Task &&
                !activity.Data.IsError &&
                activity.Data.CompletionMessage == "Found deployment steps in the application pipeline.")
            {
                foundSuccessActivity = true;
                break;
            }
        }

        Assert.True(foundSuccessActivity, "Expected to find a task activity with message about deployment steps in the application pipeline");
    }

    [Fact]
    public async Task PublishAsync_Deploy_WithOnlyResources_ShowsStepsMessage()
    {
        // Arrange
        using var builder = TestDistributedApplicationBuilder.Create(DistributedApplicationOperation.Publish, publisher: "default", isDeploy: true);

        var interactionService = PublishingActivityReporterTests.CreateInteractionService();
        var reporter = new PipelineActivityReporter(interactionService, NullLogger<PipelineActivityReporter>.Instance);

        builder.Services.AddSingleton<IPipelineActivityReporter>(reporter);

        var resource = builder.AddResource(new CustomResource("test-resource"))
            .WithAnnotation(new PipelineStepAnnotation(() => new PipelineStep
            {
                Name = "annotated-step",
                Action = async (ctx) => await Task.CompletedTask
            }));

        var app = builder.Build();
        var publisher = app.Services.GetRequiredKeyedService<IDistributedApplicationPublisher>("default");
        var model = app.Services.GetRequiredService<DistributedApplicationModel>();

        // Act
        await publisher.PublishAsync(model, CancellationToken.None);

        // Assert
        var activityReader = reporter.ActivityItemUpdated.Reader;
        var foundSuccessActivity = false;

        while (activityReader.TryRead(out var activity))
        {
            if (activity.Type == PublishingActivityTypes.Task &&
                !activity.Data.IsError &&
                activity.Data.CompletionMessage == "Found deployment steps in the application pipeline.")
            {
                foundSuccessActivity = true;
                break;
            }
        }

        Assert.True(foundSuccessActivity, "Expected to find a task activity with message about deployment steps in the application pipeline");
    }

    [Fact]
    public async Task PublishAsync_Publish_WithNoResources_ReturnsError()
    {
        // Arrange
        using var builder = TestDistributedApplicationBuilder.Create(DistributedApplicationOperation.Publish, publisher: "default", isDeploy: false);

        builder.Services.Configure<PublishingOptions>(options =>
        {
            options.OutputPath = Path.GetTempPath();
        });

        var interactionService = PublishingActivityReporterTests.CreateInteractionService();
        var reporter = new PipelineActivityReporter(interactionService, NullLogger<PipelineActivityReporter>.Instance);

        builder.Services.AddSingleton<IPipelineActivityReporter>(reporter);

        var app = builder.Build();
        var publisher = app.Services.GetRequiredKeyedService<IDistributedApplicationPublisher>("default");
        var model = app.Services.GetRequiredService<DistributedApplicationModel>();

        // Act
        await publisher.PublishAsync(model, CancellationToken.None);

        // Assert
        var activityReader = reporter.ActivityItemUpdated.Reader;
        var foundErrorActivity = false;

        while (activityReader.TryRead(out var activity))
        {
            if (activity.Type == PublishingActivityTypes.Task &&
                activity.Data.IsError &&
                activity.Data.CompletionMessage == "No resources in the distributed application model support publishing.")
            {
                foundErrorActivity = true;
                break;
            }
        }

        Assert.True(foundErrorActivity, "Expected to find a task activity with error about no resources supporting publishing");
    }

    [Fact]
    public async Task PublishAsync_Publish_WithResources_ShowsResourceCount()
    {
        // Arrange
        using var builder = TestDistributedApplicationBuilder.Create(DistributedApplicationOperation.Publish, publisher: "default", isDeploy: false);

        builder.Services.Configure<PublishingOptions>(options =>
        {
            options.OutputPath = Path.GetTempPath();
        });

        var interactionService = PublishingActivityReporterTests.CreateInteractionService();
        var reporter = new PipelineActivityReporter(interactionService, NullLogger<PipelineActivityReporter>.Instance);

        builder.Services.AddSingleton<IPipelineActivityReporter>(reporter);

        var resource = builder.AddResource(new CustomResource("test-resource"))
            .WithAnnotation(new PublishingCallbackAnnotation(async (context) => await Task.CompletedTask));

        var app = builder.Build();
        var publisher = app.Services.GetRequiredKeyedService<IDistributedApplicationPublisher>("default");
        var model = app.Services.GetRequiredService<DistributedApplicationModel>();

        // Act
        await publisher.PublishAsync(model, CancellationToken.None);

        // Assert
        var activityReader = reporter.ActivityItemUpdated.Reader;
        var foundSuccessActivity = false;

        while (activityReader.TryRead(out var activity))
        {
            if (activity.Type == PublishingActivityTypes.Task &&
                !activity.Data.IsError &&
                activity.Data.CompletionMessage?.StartsWith("Found 1 resources that support publishing.") == true)
            {
                foundSuccessActivity = true;
                break;
            }
        }

        Assert.True(foundSuccessActivity, "Expected to find a task activity with message about resources supporting publishing");
    }

    private static void ThrowHelperMethod()
    {
        throw new NotSupportedException("Test exception for stack trace");
    }

    [Fact]
    public async Task ExecuteAsync_WithDependencyFailure_ReportsFailedDependency()
    {
        using var builder = TestDistributedApplicationBuilder.Create(DistributedApplicationOperation.Publish, publisher: "default", isDeploy: true);
        var pipeline = new DistributedApplicationPipeline();

        var dependentStepExecuted = false;

        // Step that will fail
        pipeline.AddStep("failing-dependency", async (context) =>
        {
            await Task.CompletedTask;
            throw new InvalidOperationException("Dependency failed");
        });

        // Step that depends on the failing step
        pipeline.AddStep("dependent-step", async (context) =>
        {
            dependentStepExecuted = true;
            await Task.CompletedTask;
        }, dependsOn: "failing-dependency");

        var context = CreateDeployingContext(builder.Build());

        var ex = await Assert.ThrowsAsync<InvalidOperationException>(() => pipeline.ExecuteAsync(context));

        // The dependent step should not have executed
        Assert.False(dependentStepExecuted, "Dependent step should not execute when dependency fails");

        // The error message should indicate which dependency failed
        Assert.Contains("failing-dependency", ex.Message);
        Assert.Contains("failed", ex.Message);
    }

    [Fact]
<<<<<<< HEAD
=======
    public async Task ExecuteAsync_WithMultipleDependencyFailures_ReportsAllFailedDependencies()
    {
        using var builder = TestDistributedApplicationBuilder.Create(DistributedApplicationOperation.Publish, publisher: "default", isDeploy: true);
        var pipeline = new DistributedApplicationPipeline();

        var dependentStepExecuted = false;

        // Two steps that will fail
        pipeline.AddStep("failing-dep1", async (context) =>
        {
            await Task.CompletedTask;
            throw new InvalidOperationException("Dependency 1 failed");
        });

        pipeline.AddStep("failing-dep2", async (context) =>
        {
            await Task.CompletedTask;
            throw new InvalidOperationException("Dependency 2 failed");
        });

        // Step that depends on both failing steps
        pipeline.AddStep("dependent-step", async (context) =>
        {
            dependentStepExecuted = true;
            await Task.CompletedTask;
        }, dependsOn: new[] { "failing-dep1", "failing-dep2" });

        var context = CreateDeployingContext(builder.Build());

        var ex = await Assert.ThrowsAsync<AggregateException>(() => pipeline.ExecuteAsync(context));

        // The dependent step should not have executed
        Assert.False(dependentStepExecuted, "Dependent step should not execute when dependencies fail");

        // Should report multiple failures
        Assert.Contains("Multiple pipeline steps failed", ex.Message);
        Assert.Equal(2, ex.InnerExceptions.Count);
    }

    [Fact]
>>>>>>> 67339719
    public async Task ExecuteAsync_WithCircularDependencyInComplex_ThrowsInvalidOperationException()
    {
        using var builder = TestDistributedApplicationBuilder.Create(DistributedApplicationOperation.Publish, publisher: "default", isDeploy: true);
        var pipeline = new DistributedApplicationPipeline();

        // Create a more complex circular dependency: A -> B -> C -> A
        var stepA = new PipelineStep
        {
            Name = "stepA",
            Action = async (context) => await Task.CompletedTask
        };
        stepA.DependsOn("stepC");

        var stepB = new PipelineStep
        {
            Name = "stepB",
            Action = async (context) => await Task.CompletedTask
        };
        stepB.DependsOn("stepA");

        var stepC = new PipelineStep
        {
            Name = "stepC",
            Action = async (context) => await Task.CompletedTask
        };
        stepC.DependsOn("stepB");

        pipeline.AddStep(stepA);
        pipeline.AddStep(stepB);
        pipeline.AddStep(stepC);

        var context = CreateDeployingContext(builder.Build());

        var ex = await Assert.ThrowsAsync<InvalidOperationException>(() => pipeline.ExecuteAsync(context));
        Assert.Contains("Circular dependency", ex.Message);
        // Should mention the cycle
        Assert.True(ex.Message.Contains("stepA") || ex.Message.Contains("stepB") || ex.Message.Contains("stepC"),
            "Error message should mention at least one step in the cycle");
    }

    [Fact]
    public async Task ExecuteAsync_WithFailure_PreventsOtherStepsFromStarting()
    {
        // Test that when one step fails, other steps that haven't started yet don't start
        using var builder = TestDistributedApplicationBuilder.Create(DistributedApplicationOperation.Publish, publisher: "default", isDeploy: true);
        var pipeline = new DistributedApplicationPipeline();

        var step2Started = false;

        // Step 1 will fail after a short delay
        pipeline.AddStep("step1", async (context) =>
        {
            await Task.Delay(50);
            throw new InvalidOperationException("Step 1 failed");
        });

        // Step 2 depends on step1, so it definitely shouldn't start
        pipeline.AddStep("step2", async (context) =>
        {
            step2Started = true;
            await Task.CompletedTask;
        }, dependsOn: "step1");

        var context = CreateDeployingContext(builder.Build());

        await Assert.ThrowsAsync<InvalidOperationException>(() => pipeline.ExecuteAsync(context));

        // Step 2 should never start because its dependency failed
        Assert.False(step2Started, "Step depending on failed step should not start");
    }

    [Fact]
    public async Task ExecuteAsync_WithDiamondDependency_ExecutesCorrectly()
    {
        // Diamond pattern: A -> B, A -> C, B -> D, C -> D
        // D should only start after both B and C complete
        using var builder = TestDistributedApplicationBuilder.Create(DistributedApplicationOperation.Publish, publisher: "default", isDeploy: true);
        var pipeline = new DistributedApplicationPipeline();

        var executionOrder = new List<string>();
        var executionTimes = new Dictionary<string, DateTime>();

        pipeline.AddStep("A", async (context) =>
        {
            lock (executionOrder) { executionOrder.Add("A"); executionTimes["A"] = DateTime.UtcNow; }
            await Task.Delay(10);
        });

        pipeline.AddStep("B", async (context) =>
        {
            lock (executionOrder) { executionOrder.Add("B"); executionTimes["B"] = DateTime.UtcNow; }
            await Task.Delay(10);
        }, dependsOn: "A");

        pipeline.AddStep("C", async (context) =>
        {
            lock (executionOrder) { executionOrder.Add("C"); executionTimes["C"] = DateTime.UtcNow; }
            await Task.Delay(10);
        }, dependsOn: "A");

        pipeline.AddStep("D", async (context) =>
        {
            lock (executionOrder) { executionOrder.Add("D"); executionTimes["D"] = DateTime.UtcNow; }
            await Task.CompletedTask;
        }, dependsOn: new[] { "B", "C" });

        var context = CreateDeployingContext(builder.Build());
        await pipeline.ExecuteAsync(context);

        Assert.Equal(4, executionOrder.Count);

        // Verify execution order
        var aIndex = executionOrder.IndexOf("A");
        var bIndex = executionOrder.IndexOf("B");
        var cIndex = executionOrder.IndexOf("C");
        var dIndex = executionOrder.IndexOf("D");

        Assert.True(aIndex < bIndex, "A should execute before B");
        Assert.True(aIndex < cIndex, "A should execute before C");
        Assert.True(bIndex < dIndex, "B should execute before D");
        Assert.True(cIndex < dIndex, "C should execute before D");

        // Verify that D started after both B and C (not just one of them)
        Assert.True(executionTimes["D"] >= executionTimes["B"], "D should start after B completes");
        Assert.True(executionTimes["D"] >= executionTimes["C"], "D should start after C completes");
    }

    private static PipelineContext CreateDeployingContext(DistributedApplication app)
    {
        return new PipelineContext(
            app.Services.GetRequiredService<DistributedApplicationModel>(),
            app.Services.GetRequiredService<DistributedApplicationExecutionContext>(),
            app.Services,
            NullLogger.Instance,
            CancellationToken.None,
            outputPath: null);
    }

    private sealed class CustomResource(string name) : Resource(name)
    {
    }
}<|MERGE_RESOLUTION|>--- conflicted
+++ resolved
@@ -1039,8 +1039,6 @@
     }
 
     [Fact]
-<<<<<<< HEAD
-=======
     public async Task ExecuteAsync_WithMultipleDependencyFailures_ReportsAllFailedDependencies()
     {
         using var builder = TestDistributedApplicationBuilder.Create(DistributedApplicationOperation.Publish, publisher: "default", isDeploy: true);
@@ -1081,7 +1079,6 @@
     }
 
     [Fact]
->>>>>>> 67339719
     public async Task ExecuteAsync_WithCircularDependencyInComplex_ThrowsInvalidOperationException()
     {
         using var builder = TestDistributedApplicationBuilder.Create(DistributedApplicationOperation.Publish, publisher: "default", isDeploy: true);
