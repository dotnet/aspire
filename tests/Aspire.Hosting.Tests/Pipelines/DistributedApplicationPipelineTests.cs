// Licensed to the .NET Foundation under one or more agreements.
// The .NET Foundation licenses this file to you under the MIT license.

#pragma warning disable ASPIREPUBLISHERS001
#pragma warning disable ASPIREPIPELINES001
#pragma warning disable IDE0005

using System.Diagnostics;
using Aspire.Hosting.ApplicationModel;
using Aspire.Hosting.Backchannel;
using Aspire.Hosting.Pipelines;
using Aspire.Hosting.Publishing;
using Aspire.Hosting.Tests.Publishing;
using Aspire.Hosting.Utils;
using Microsoft.Extensions.DependencyInjection;
using Microsoft.Extensions.Logging;
using Microsoft.Extensions.Logging.Abstractions;

namespace Aspire.Hosting.Tests.Pipelines;

public class DistributedApplicationPipelineTests
{
    [Fact]
    public async Task ExecuteAsync_WithNoSteps_CompletesSuccessfully()
    {
        using var builder = TestDistributedApplicationBuilder.Create(DistributedApplicationOperation.Publish, publisher: "default", isDeploy: true);
        var pipeline = new DistributedApplicationPipeline();
        var context = CreateDeployingContext(builder.Build());

        await pipeline.ExecuteAsync(context);
    }

    [Fact]
    public async Task ExecuteAsync_WithSingleStep_ExecutesStep()
    {
        using var builder = TestDistributedApplicationBuilder.Create(DistributedApplicationOperation.Publish, publisher: "default", isDeploy: true);
        var pipeline = new DistributedApplicationPipeline();

        var stepExecuted = false;
        pipeline.AddStep("step1", async (context) =>
        {
            stepExecuted = true;
            await Task.CompletedTask;
        });

        var context = CreateDeployingContext(builder.Build());
        await pipeline.ExecuteAsync(context);

        Assert.True(stepExecuted);
    }

    [Fact]
    public async Task ExecuteAsync_WithMultipleIndependentSteps_ExecutesAllSteps()
    {
        using var builder = TestDistributedApplicationBuilder.Create(DistributedApplicationOperation.Publish, publisher: "default", isDeploy: true);
        var pipeline = new DistributedApplicationPipeline();

        var executedSteps = new List<string>();
        pipeline.AddStep("step1", async (context) =>
        {
            lock (executedSteps) { executedSteps.Add("step1"); }
            await Task.CompletedTask;
        });

        pipeline.AddStep("step2", async (context) =>
        {
            lock (executedSteps) { executedSteps.Add("step2"); }
            await Task.CompletedTask;
        });

        pipeline.AddStep("step3", async (context) =>
        {
            lock (executedSteps) { executedSteps.Add("step3"); }
            await Task.CompletedTask;
        });

        var context = CreateDeployingContext(builder.Build());
        await pipeline.ExecuteAsync(context);

        Assert.Equal(3, executedSteps.Count);
        Assert.Contains("step1", executedSteps);
        Assert.Contains("step2", executedSteps);
        Assert.Contains("step3", executedSteps);
    }

    [Fact]
    public async Task ExecuteAsync_WithDependsOn_ExecutesInOrder()
    {
        using var builder = TestDistributedApplicationBuilder.Create(DistributedApplicationOperation.Publish, publisher: "default", isDeploy: true);
        var pipeline = new DistributedApplicationPipeline();

        var executedSteps = new List<string>();
        pipeline.AddStep("step1", async (context) =>
        {
            executedSteps.Add("step1");
            await Task.CompletedTask;
        });

        pipeline.AddStep("step2", async (context) =>
        {
            executedSteps.Add("step2");
            await Task.CompletedTask;
        }, dependsOn: "step1");

        pipeline.AddStep("step3", async (context) =>
        {
            executedSteps.Add("step3");
            await Task.CompletedTask;
        }, dependsOn: "step2");

        var context = CreateDeployingContext(builder.Build());
        await pipeline.ExecuteAsync(context);

        Assert.Equal(["step1", "step2", "step3"], executedSteps);
    }

    [Fact]
    public async Task ExecuteAsync_WithRequiredBy_ExecutesInCorrectOrder()
    {
        using var builder = TestDistributedApplicationBuilder.Create(DistributedApplicationOperation.Publish, publisher: "default", isDeploy: true);
        var pipeline = new DistributedApplicationPipeline();

        var executedSteps = new List<string>();
        pipeline.AddStep("step1", async (context) =>
        {
            lock (executedSteps) { executedSteps.Add("step1"); }
            await Task.CompletedTask;
        }, requiredBy: "step2");

        pipeline.AddStep("step2", async (context) =>
        {
            lock (executedSteps) { executedSteps.Add("step2"); }
            await Task.CompletedTask;
        }, requiredBy: "step3");

        pipeline.AddStep("step3", async (context) =>
        {
            lock (executedSteps) { executedSteps.Add("step3"); }
            await Task.CompletedTask;
        });

        var context = CreateDeployingContext(builder.Build());
        await pipeline.ExecuteAsync(context);

        Assert.Equal(["step1", "step2", "step3"], executedSteps);
    }

    [Fact]
    public async Task ExecuteAsync_WithMixedDependsOnAndRequiredBy_ExecutesInCorrectOrder()
    {
        using var builder = TestDistributedApplicationBuilder.Create(DistributedApplicationOperation.Publish, publisher: "default", isDeploy: true);
        var pipeline = new DistributedApplicationPipeline();

        var executedSteps = new List<string>();
        pipeline.AddStep("step1", async (context) =>
        {
            lock (executedSteps) { executedSteps.Add("step1"); }
            await Task.CompletedTask;
        });

        pipeline.AddStep("step2", async (context) =>
        {
            lock (executedSteps) { executedSteps.Add("step2"); }
            await Task.CompletedTask;
        }, requiredBy: "step3");

        pipeline.AddStep("step3", async (context) =>
        {
            lock (executedSteps) { executedSteps.Add("step3"); }
            await Task.CompletedTask;
        }, dependsOn: "step1");

        var context = CreateDeployingContext(builder.Build());
        await pipeline.ExecuteAsync(context);

        Assert.Equal(3, executedSteps.Count);
        var step1Index = executedSteps.IndexOf("step1");
        var step2Index = executedSteps.IndexOf("step2");
        var step3Index = executedSteps.IndexOf("step3");

        Assert.True(step1Index < step3Index, "step1 should execute before step3");
        Assert.True(step2Index < step3Index, "step2 should execute before step3");
    }

    [Fact]
    public async Task ExecuteAsync_WithMultipleLevels_ExecutesLevelsInOrder()
    {
        using var builder = TestDistributedApplicationBuilder.Create(DistributedApplicationOperation.Publish, publisher: "default", isDeploy: true);
        var pipeline = new DistributedApplicationPipeline();

        var executionOrder = new List<(string step, DateTime time)>();
        var executionOrderLock = new object();

        pipeline.AddStep("level1-step1", async (context) =>
        {
            lock (executionOrder) { executionOrder.Add(("level1-step1", DateTime.UtcNow)); }
            await Task.Delay(10);
        });

        pipeline.AddStep("level1-step2", async (context) =>
        {
            lock (executionOrder) { executionOrder.Add(("level1-step2", DateTime.UtcNow)); }
            await Task.Delay(10);
        });

        pipeline.AddStep("level2-step1", (context) =>
        {
            lock (executionOrder) { executionOrder.Add(("level2-step1", DateTime.UtcNow)); }
            return Task.CompletedTask;
        }, dependsOn: "level1-step1");

        pipeline.AddStep("level2-step2", (context) =>
        {
            lock (executionOrder) { executionOrder.Add(("level2-step2", DateTime.UtcNow)); }
            return Task.CompletedTask;
        }, dependsOn: "level1-step2");

        pipeline.AddStep("level3-step1", (context) =>
        {
            lock (executionOrder) { executionOrder.Add(("level3-step1", DateTime.UtcNow)); }
            return Task.CompletedTask;
        }, dependsOn: "level2-step1");

        var context = CreateDeployingContext(builder.Build());
        await pipeline.ExecuteAsync(context);

        Assert.Equal(5, executionOrder.Count);

        // With readiness-based scheduling, we only guarantee that dependencies are respected,
        // not that all steps at a given "level" complete before the next "level" starts.
        // Verify that each step starts after its direct dependencies.
        var stepTimes = executionOrder.ToDictionary(x => x.step, x => x.time);

        Assert.True(stepTimes["level2-step1"] >= stepTimes["level1-step1"],
            "level2-step1 should start after level1-step1");
        Assert.True(stepTimes["level2-step2"] >= stepTimes["level1-step2"],
            "level2-step2 should start after level1-step2");
        Assert.True(stepTimes["level3-step1"] >= stepTimes["level2-step1"],
            "level3-step1 should start after level2-step1");
    }

    [Fact]
    public async Task ExecuteAsync_WithPipelineStepFactoryAnnotation_ExecutesAnnotatedSteps()
    {
        using var builder = TestDistributedApplicationBuilder.Create(DistributedApplicationOperation.Publish, publisher: "default", isDeploy: true);

        var executedSteps = new List<string>();
        var resource = builder.AddResource(new CustomResource("test-resource"))
            .WithPipelineStepFactory((factoryContext) => new PipelineStep
            {
                Name = "annotated-step",
                Action = async (ctx) =>
                {
                    lock (executedSteps) { executedSteps.Add("annotated-step"); }
                    await Task.CompletedTask;
                }
            });

        var pipeline = new DistributedApplicationPipeline();
        pipeline.AddStep("regular-step", async (context) =>
        {
            lock (executedSteps) { executedSteps.Add("regular-step"); }
            await Task.CompletedTask;
        });

        var context = CreateDeployingContext(builder.Build());
        await pipeline.ExecuteAsync(context);

        Assert.Equal(2, executedSteps.Count);
        Assert.Contains("annotated-step", executedSteps);
        Assert.Contains("regular-step", executedSteps);
    }

    [Fact]
    public async Task ExecuteAsync_WithMultiplePipelineStepAnnotations_ExecutesAllAnnotatedSteps()
    {
        using var builder = TestDistributedApplicationBuilder.Create(DistributedApplicationOperation.Publish, publisher: "default", isDeploy: true);

        var executedSteps = new List<string>();
        var resource = builder.AddResource(new CustomResource("test-resource"))
            .WithPipelineStepFactory((factoryContext) =>
            [
                new PipelineStep
                {
                    Name = "annotated-step-1",
                    Action = async (ctx) =>
                    {
                        lock (executedSteps) { executedSteps.Add("annotated-step-1"); }
                        await Task.CompletedTask;
                    }
                },
                new PipelineStep
                {
                    Name = "annotated-step-2",
                    Action = async (ctx) =>
                    {
                        lock (executedSteps) { executedSteps.Add("annotated-step-2"); }
                        await Task.CompletedTask;
                    }
                }
            ]);

        var pipeline = new DistributedApplicationPipeline();
        var context = CreateDeployingContext(builder.Build());
        await pipeline.ExecuteAsync(context);

        Assert.Equal(2, executedSteps.Count);
        Assert.Contains("annotated-step-1", executedSteps);
        Assert.Contains("annotated-step-2", executedSteps);
    }

    [Fact]
    public void AddStep_WithDuplicateStepNames_ThrowsInvalidOperationException()
    {
        using var builder = TestDistributedApplicationBuilder.Create(DistributedApplicationOperation.Publish, publisher: "default", isDeploy: true);
        var pipeline = new DistributedApplicationPipeline();

        pipeline.AddStep("step1", async (context) => await Task.CompletedTask);

        var ex = Assert.Throws<InvalidOperationException>(() => pipeline.AddStep("step1", async (context) => await Task.CompletedTask));
        Assert.Contains("A step with the name 'step1' has already been added", ex.Message);
        Assert.Contains("step1", ex.Message);
    }

    [Fact]
    public async Task ExecuteAsync_WithUnknownDependency_ThrowsInvalidOperationException()
    {
        using var builder = TestDistributedApplicationBuilder.Create(DistributedApplicationOperation.Publish, publisher: "default", isDeploy: true);
        var pipeline = new DistributedApplicationPipeline();

        pipeline.AddStep("step1", async (context) => await Task.CompletedTask, dependsOn: "unknown-step");

        var context = CreateDeployingContext(builder.Build());

        var ex = await Assert.ThrowsAsync<InvalidOperationException>(() => pipeline.ExecuteAsync(context));
        Assert.Contains("depends on unknown step", ex.Message);
        Assert.Contains("unknown-step", ex.Message);
    }

    [Fact]
    public async Task ExecuteAsync_WithUnknownRequiredBy_ThrowsInvalidOperationException()
    {
        using var builder = TestDistributedApplicationBuilder.Create(DistributedApplicationOperation.Publish, publisher: "default", isDeploy: true);
        var pipeline = new DistributedApplicationPipeline();

        pipeline.AddStep("step1", async (context) => await Task.CompletedTask, requiredBy: "unknown-step");

        var context = CreateDeployingContext(builder.Build());

        var ex = await Assert.ThrowsAsync<InvalidOperationException>(() => pipeline.ExecuteAsync(context));
        Assert.Contains("required by unknown step", ex.Message);
        Assert.Contains("unknown-step", ex.Message);
    }

    [Fact]
    public async Task ExecuteAsync_WithCircularDependency_ThrowsInvalidOperationException()
    {
        using var builder = TestDistributedApplicationBuilder.Create(DistributedApplicationOperation.Publish, publisher: "default", isDeploy: true);
        var pipeline = new DistributedApplicationPipeline();

        var step1 = new PipelineStep
        {
            Name = "step1",
            Action = async (context) => await Task.CompletedTask
        };
        step1.DependsOn("step2");

        var step2 = new PipelineStep
        {
            Name = "step2",
            Action = async (context) => await Task.CompletedTask
        };
        step2.DependsOn("step1");

        pipeline.AddStep(step1);
        pipeline.AddStep(step2);

        var context = CreateDeployingContext(builder.Build());

        var ex = await Assert.ThrowsAsync<InvalidOperationException>(() => pipeline.ExecuteAsync(context));
        Assert.Contains("Circular dependency", ex.Message);
        Assert.Contains("step1", ex.Message);
        Assert.Contains("step2", ex.Message);
    }

    [Fact]
    public async Task ExecuteAsync_WhenStepThrows_WrapsExceptionWithStepName()
    {
        using var builder = TestDistributedApplicationBuilder.Create(DistributedApplicationOperation.Publish, publisher: "default", isDeploy: true);
        var pipeline = new DistributedApplicationPipeline();

        var exceptionMessage = "Test exception";
        pipeline.AddStep("failing-step", async (context) =>
        {
            await Task.CompletedTask;
            throw new NotSupportedException(exceptionMessage);
        });

        var context = CreateDeployingContext(builder.Build());

        var ex = await Assert.ThrowsAsync<InvalidOperationException>(() => pipeline.ExecuteAsync(context));
        Assert.Contains("failing-step", ex.Message);
        Assert.Contains("failed", ex.Message);
        Assert.NotNull(ex.InnerException);
        Assert.Equal(exceptionMessage, ex.InnerException.Message);
    }

    [Fact]
    public async Task ExecuteAsync_WithComplexDependencyGraph_ExecutesInCorrectOrder()
    {
        using var builder = TestDistributedApplicationBuilder.Create(DistributedApplicationOperation.Publish, publisher: "default", isDeploy: true);
        var pipeline = new DistributedApplicationPipeline();

        var executedSteps = new List<string>();

        pipeline.AddStep("a", async (context) =>
        {
            lock (executedSteps) { executedSteps.Add("a"); }
            await Task.CompletedTask;
        });

        pipeline.AddStep("b", async (context) =>
        {
            lock (executedSteps) { executedSteps.Add("b"); }
            await Task.CompletedTask;
        }, dependsOn: "a");

        pipeline.AddStep("c", async (context) =>
        {
            lock (executedSteps) { executedSteps.Add("c"); }
            await Task.CompletedTask;
        }, dependsOn: "a");

        pipeline.AddStep("d", async (context) =>
        {
            lock (executedSteps) { executedSteps.Add("d"); }
            await Task.CompletedTask;
        }, dependsOn: "b", requiredBy: "e");

        pipeline.AddStep("e", async (context) =>
        {
            lock (executedSteps) { executedSteps.Add("e"); }
            await Task.CompletedTask;
        }, dependsOn: "c");

        var context = CreateDeployingContext(builder.Build());
        await pipeline.ExecuteAsync(context);

        Assert.Equal(5, executedSteps.Count);

        var aIndex = executedSteps.IndexOf("a");
        var bIndex = executedSteps.IndexOf("b");
        var cIndex = executedSteps.IndexOf("c");
        var dIndex = executedSteps.IndexOf("d");
        var eIndex = executedSteps.IndexOf("e");

        Assert.True(aIndex < bIndex, "a should execute before b");
        Assert.True(aIndex < cIndex, "a should execute before c");
        Assert.True(bIndex < dIndex, "b should execute before d");
        Assert.True(cIndex < eIndex, "c should execute before e");
        Assert.True(dIndex < eIndex, "d should execute before e (requiredBy relationship)");
    }

    [Fact]
    public async Task ExecuteAsync_WithMultipleDependencies_ExecutesInCorrectOrder()
    {
        using var builder = TestDistributedApplicationBuilder.Create(DistributedApplicationOperation.Publish, publisher: "default", isDeploy: true);
        var pipeline = new DistributedApplicationPipeline();

        var executedSteps = new List<string>();
        pipeline.AddStep("step1", async (context) =>
        {
            lock (executedSteps) { executedSteps.Add("step1"); }
            await Task.CompletedTask;
        });

        pipeline.AddStep("step2", async (context) =>
        {
            lock (executedSteps) { executedSteps.Add("step2"); }
            await Task.CompletedTask;
        });

        pipeline.AddStep("step3", async (context) =>
        {
            lock (executedSteps) { executedSteps.Add("step3"); }
            await Task.CompletedTask;
        }, dependsOn: new[] { "step1", "step2" });

        var context = CreateDeployingContext(builder.Build());
        await pipeline.ExecuteAsync(context);

        var step1Index = executedSteps.IndexOf("step1");
        var step2Index = executedSteps.IndexOf("step2");
        var step3Index = executedSteps.IndexOf("step3");

        Assert.True(step1Index < step3Index, "step1 should execute before step3");
        Assert.True(step2Index < step3Index, "step2 should execute before step3");
    }

    [Fact]
    public async Task ExecuteAsync_WithMultipleRequiredBy_ExecutesInCorrectOrder()
    {
        using var builder = TestDistributedApplicationBuilder.Create(DistributedApplicationOperation.Publish, publisher: "default", isDeploy: true);
        var pipeline = new DistributedApplicationPipeline();

        var executedSteps = new List<string>();
        pipeline.AddStep("step1", async (context) =>
        {
            lock (executedSteps) { executedSteps.Add("step1"); }
            await Task.CompletedTask;
        }, requiredBy: new[] { "step2", "step3" });

        pipeline.AddStep("step2", async (context) =>
        {
            lock (executedSteps) { executedSteps.Add("step2"); }
            await Task.CompletedTask;
        });

        pipeline.AddStep("step3", async (context) =>
        {
            lock (executedSteps) { executedSteps.Add("step3"); }
            await Task.CompletedTask;
        });

        var context = CreateDeployingContext(builder.Build());
        await pipeline.ExecuteAsync(context);

        var step1Index = executedSteps.IndexOf("step1");
        var step2Index = executedSteps.IndexOf("step2");
        var step3Index = executedSteps.IndexOf("step3");

        Assert.True(step1Index < step2Index, "step1 should execute before step2");
        Assert.True(step1Index < step3Index, "step1 should execute before step3");
    }

    [Fact]
    public async Task ExecuteAsync_WithUnknownRequiredByStep_ThrowsInvalidOperationException()
    {
        using var builder = TestDistributedApplicationBuilder.Create(DistributedApplicationOperation.Publish, publisher: "default", isDeploy: true);
        var pipeline = new DistributedApplicationPipeline();

        pipeline.AddStep("step1", async (context) =>
        {
            await Task.CompletedTask;
        }, requiredBy: "unknown-step");

        var context = CreateDeployingContext(builder.Build());
        var exception = await Assert.ThrowsAsync<InvalidOperationException>(() => pipeline.ExecuteAsync(context));
        Assert.Contains("Step 'step1' is required by unknown step 'unknown-step'", exception.Message);
    }

    [Fact]
    public async Task ExecuteAsync_WithUnknownRequiredByStepInList_ThrowsInvalidOperationException()
    {
        using var builder = TestDistributedApplicationBuilder.Create(DistributedApplicationOperation.Publish, publisher: "default", isDeploy: true);
        var pipeline = new DistributedApplicationPipeline();

        pipeline.AddStep("step1", async (context) =>
        {
            await Task.CompletedTask;
        });

        pipeline.AddStep("step2", async (context) =>
        {
            await Task.CompletedTask;
        }, requiredBy: new[] { "step1", "unknown-step" });

        var context = CreateDeployingContext(builder.Build());
        var exception = await Assert.ThrowsAsync<InvalidOperationException>(() => pipeline.ExecuteAsync(context));
        Assert.Contains("Step 'step2' is required by unknown step 'unknown-step'", exception.Message);
    }

    [Fact]
    public void AddStep_WithInvalidDependsOnType_ThrowsArgumentException()
    {
        var pipeline = new DistributedApplicationPipeline();

        var exception = Assert.Throws<ArgumentException>(() =>
            pipeline.AddStep("step1", async (context) => await Task.CompletedTask, dependsOn: 123));

        Assert.Contains("The dependsOn parameter must be a string or IEnumerable<string>", exception.Message);
    }

    [Fact]
    public void AddStep_WithInvalidRequiredByType_ThrowsArgumentException()
    {
        var pipeline = new DistributedApplicationPipeline();

        var exception = Assert.Throws<ArgumentException>(() =>
            pipeline.AddStep("step1", async (context) => await Task.CompletedTask, requiredBy: 123));

        Assert.Contains("The requiredBy parameter must be a string or IEnumerable<string>", exception.Message);
    }

    [Fact]
    public void AddStep_WithDuplicateName_ThrowsInvalidOperationException()
    {
        var pipeline = new DistributedApplicationPipeline();

        pipeline.AddStep("step1", async (context) => await Task.CompletedTask);

        var exception = Assert.Throws<InvalidOperationException>(() =>
            pipeline.AddStep("step1", async (context) => await Task.CompletedTask));

        Assert.Contains("A step with the name 'step1' has already been added to the pipeline", exception.Message);
    }

    [Fact]
    public async Task ExecuteAsync_WithDuplicateAnnotationStepNames_ThrowsInvalidOperationException()
    {
        using var builder = TestDistributedApplicationBuilder.Create(DistributedApplicationOperation.Publish, publisher: "default", isDeploy: true);

        var resource1 = builder.AddResource(new CustomResource("resource1"))
            .WithPipelineStepFactory((factoryContext) => new PipelineStep
            {
                Name = "duplicate-step",
                Action = async (ctx) => await Task.CompletedTask
            });

        var resource2 = builder.AddResource(new CustomResource("resource2"))
            .WithPipelineStepFactory((factoryContext) => new PipelineStep
            {
                Name = "duplicate-step",
                Action = async (ctx) => await Task.CompletedTask
            });

        var pipeline = new DistributedApplicationPipeline();
        var context = CreateDeployingContext(builder.Build());

        var exception = await Assert.ThrowsAsync<InvalidOperationException>(() => pipeline.ExecuteAsync(context));
        Assert.Contains("Duplicate step name", exception.Message);
        Assert.Contains("duplicate-step", exception.Message);
    }

    // Test for multiple failing steps at the same level removed due to inherent race conditions.
    // See https://github.com/dotnet/aspire/issues/12200

    [Fact]
    public async Task ExecuteAsync_WithFailingStep_PreservesOriginalStackTrace()
    {
        using var builder = TestDistributedApplicationBuilder.Create(DistributedApplicationOperation.Publish, publisher: "default", isDeploy: true);
        var pipeline = new DistributedApplicationPipeline();

        pipeline.AddStep("failing-step", async (context) =>
        {
            await Task.CompletedTask;
            ThrowHelperMethod();
        });

        var context = CreateDeployingContext(builder.Build());

        var exception = await Assert.ThrowsAsync<InvalidOperationException>(() => pipeline.ExecuteAsync(context));
        Assert.Contains("failing-step", exception.Message);
        Assert.NotNull(exception.InnerException);
        Assert.Contains("ThrowHelperMethod", exception.InnerException.StackTrace);
    }

    [Fact]
    public async Task PublishAsync_Deploy_WithNoResourcesAndNoPipelineSteps_ReturnsError()
    {
        // Arrange
        using var builder = TestDistributedApplicationBuilder.Create(DistributedApplicationOperation.Publish, publisher: "default", isDeploy: true);

        var interactionService = PublishingActivityReporterTests.CreateInteractionService();
        var reporter = new PipelineActivityReporter(interactionService, NullLogger<PipelineActivityReporter>.Instance);

        builder.Services.AddSingleton<IPipelineActivityReporter>(reporter);

        var app = builder.Build();
        var publisher = app.Services.GetRequiredKeyedService<IDistributedApplicationPublisher>("default");

        // Act
        await publisher.PublishAsync(app.Services.GetRequiredService<DistributedApplicationModel>(), CancellationToken.None);

        // Assert
        var activityReader = reporter.ActivityItemUpdated.Reader;
        var foundErrorActivity = false;

        while (activityReader.TryRead(out var activity))
        {
            if (activity.Type == PublishingActivityTypes.Task &&
                activity.Data.IsError &&
                activity.Data.CompletionMessage == "No deployment steps found in the application pipeline.")
            {
                foundErrorActivity = true;
                break;
            }
        }

        Assert.True(foundErrorActivity, "Expected to find a task activity with error about no deployment steps found");
    }

    [Fact]
    public async Task PublishAsync_Deploy_WithNoResourcesButHasPipelineSteps_Succeeds()
    {
        // Arrange
        using var builder = TestDistributedApplicationBuilder.Create(DistributedApplicationOperation.Publish, publisher: "default", isDeploy: true);

        var interactionService = PublishingActivityReporterTests.CreateInteractionService();
        var reporter = new PipelineActivityReporter(interactionService, NullLogger<PipelineActivityReporter>.Instance);

        builder.Services.AddSingleton<IPipelineActivityReporter>(reporter);

        var pipeline = new DistributedApplicationPipeline();
        pipeline.AddStep("test-step", async (context) => await Task.CompletedTask);

        builder.Services.AddSingleton<IDistributedApplicationPipeline>(pipeline);

        var app = builder.Build();
        var publisher = app.Services.GetRequiredKeyedService<IDistributedApplicationPublisher>("default");
        var model = app.Services.GetRequiredService<DistributedApplicationModel>();

        // Act
        await publisher.PublishAsync(model, CancellationToken.None);

        // Assert
        var activityReader = reporter.ActivityItemUpdated.Reader;
        var foundSuccessActivity = false;

        while (activityReader.TryRead(out var activity))
        {
            if (activity.Type == PublishingActivityTypes.Task &&
                !activity.Data.IsError &&
                activity.Data.CompletionMessage == "Found deployment steps in the application pipeline.")
            {
                foundSuccessActivity = true;
                break;
            }
        }

        Assert.True(foundSuccessActivity, "Expected to find a task activity with message about deployment steps in the application pipeline");
    }

    [Fact]
    public async Task PublishAsync_Deploy_WithResourcesAndPipelineSteps_ShowsStepsMessage()
    {
        // Arrange
        using var builder = TestDistributedApplicationBuilder.Create(DistributedApplicationOperation.Publish, publisher: "default", isDeploy: true);

        var interactionService = PublishingActivityReporterTests.CreateInteractionService();
        var reporter = new PipelineActivityReporter(interactionService, NullLogger<PipelineActivityReporter>.Instance);

        builder.Services.AddSingleton<IPipelineActivityReporter>(reporter);

        var resource = builder.AddResource(new CustomResource("test-resource"))
            .WithPipelineStepFactory((factoryContext) => new PipelineStep
            {
                Name = "annotated-step",
                Action = async (ctx) => await Task.CompletedTask
            });

        var pipeline = new DistributedApplicationPipeline();
        pipeline.AddStep("direct-step", async (context) => await Task.CompletedTask);

        builder.Services.AddSingleton<IDistributedApplicationPipeline>(pipeline);

        var app = builder.Build();
        var publisher = app.Services.GetRequiredKeyedService<IDistributedApplicationPublisher>("default");
        var model = app.Services.GetRequiredService<DistributedApplicationModel>();

        // Act
        await publisher.PublishAsync(model, CancellationToken.None);

        // Assert
        var activityReader = reporter.ActivityItemUpdated.Reader;
        var foundSuccessActivity = false;

        while (activityReader.TryRead(out var activity))
        {
            if (activity.Type == PublishingActivityTypes.Task &&
                !activity.Data.IsError &&
                activity.Data.CompletionMessage == "Found deployment steps in the application pipeline.")
            {
                foundSuccessActivity = true;
                break;
            }
        }

        Assert.True(foundSuccessActivity, "Expected to find a task activity with message about deployment steps in the application pipeline");
    }

    [Fact]
    public async Task PublishAsync_Deploy_WithOnlyResources_ShowsStepsMessage()
    {
        // Arrange
        using var builder = TestDistributedApplicationBuilder.Create(DistributedApplicationOperation.Publish, publisher: "default", isDeploy: true);

        var interactionService = PublishingActivityReporterTests.CreateInteractionService();
        var reporter = new PipelineActivityReporter(interactionService, NullLogger<PipelineActivityReporter>.Instance);

        builder.Services.AddSingleton<IPipelineActivityReporter>(reporter);

        var resource = builder.AddResource(new CustomResource("test-resource"))
            .WithPipelineStepFactory((factoryContext) => new PipelineStep
            {
                Name = "annotated-step",
                Action = async (ctx) => await Task.CompletedTask
            });

        var app = builder.Build();
        var publisher = app.Services.GetRequiredKeyedService<IDistributedApplicationPublisher>("default");
        var model = app.Services.GetRequiredService<DistributedApplicationModel>();

        // Act
        await publisher.PublishAsync(model, CancellationToken.None);

        // Assert
        var activityReader = reporter.ActivityItemUpdated.Reader;
        var foundSuccessActivity = false;

        while (activityReader.TryRead(out var activity))
        {
            if (activity.Type == PublishingActivityTypes.Task &&
                !activity.Data.IsError &&
                activity.Data.CompletionMessage == "Found deployment steps in the application pipeline.")
            {
                foundSuccessActivity = true;
                break;
            }
        }

        Assert.True(foundSuccessActivity, "Expected to find a task activity with message about deployment steps in the application pipeline");
    }

    [Fact]
    public async Task PublishAsync_Publish_WithNoResources_ReturnsError()
    {
        // Arrange
        using var builder = TestDistributedApplicationBuilder.Create(DistributedApplicationOperation.Publish, publisher: "default", isDeploy: false);

        builder.Services.Configure<PublishingOptions>(options =>
        {
            options.OutputPath = Path.GetTempPath();
        });

        var interactionService = PublishingActivityReporterTests.CreateInteractionService();
        var reporter = new PipelineActivityReporter(interactionService, NullLogger<PipelineActivityReporter>.Instance);

        builder.Services.AddSingleton<IPipelineActivityReporter>(reporter);

        var app = builder.Build();
        var publisher = app.Services.GetRequiredKeyedService<IDistributedApplicationPublisher>("default");
        var model = app.Services.GetRequiredService<DistributedApplicationModel>();

        // Act
        await publisher.PublishAsync(model, CancellationToken.None);

        // Assert
        var activityReader = reporter.ActivityItemUpdated.Reader;
        var foundErrorActivity = false;

        while (activityReader.TryRead(out var activity))
        {
            if (activity.Type == PublishingActivityTypes.Task &&
                activity.Data.IsError &&
                activity.Data.CompletionMessage == "No resources in the distributed application model support publishing.")
            {
                foundErrorActivity = true;
                break;
            }
        }

        Assert.True(foundErrorActivity, "Expected to find a task activity with error about no resources supporting publishing");
    }

    [Fact]
    public async Task PublishAsync_Publish_WithResources_ShowsResourceCount()
    {
        // Arrange
        using var builder = TestDistributedApplicationBuilder.Create(DistributedApplicationOperation.Publish, publisher: "default", isDeploy: false);

        builder.Services.Configure<PublishingOptions>(options =>
        {
            options.OutputPath = Path.GetTempPath();
        });

        var interactionService = PublishingActivityReporterTests.CreateInteractionService();
        var reporter = new PipelineActivityReporter(interactionService, NullLogger<PipelineActivityReporter>.Instance);

        builder.Services.AddSingleton<IPipelineActivityReporter>(reporter);

        var resource = builder.AddResource(new CustomResource("test-resource"))
            .WithAnnotation(new PublishingCallbackAnnotation(async (context) => await Task.CompletedTask));

        var app = builder.Build();
        var publisher = app.Services.GetRequiredKeyedService<IDistributedApplicationPublisher>("default");
        var model = app.Services.GetRequiredService<DistributedApplicationModel>();

        // Act
        await publisher.PublishAsync(model, CancellationToken.None);

        // Assert
        var activityReader = reporter.ActivityItemUpdated.Reader;
        var foundSuccessActivity = false;

        while (activityReader.TryRead(out var activity))
        {
            if (activity.Type == PublishingActivityTypes.Task &&
                !activity.Data.IsError &&
                activity.Data.CompletionMessage?.StartsWith("Found 1 resources that support publishing.") == true)
            {
                foundSuccessActivity = true;
                break;
            }
        }

        Assert.True(foundSuccessActivity, "Expected to find a task activity with message about resources supporting publishing");
    }

    private static void ThrowHelperMethod()
    {
        throw new NotSupportedException("Test exception for stack trace");
    }

    [Fact]
    public async Task ExecuteAsync_WithDependencyFailure_ReportsFailedDependency()
    {
        using var builder = TestDistributedApplicationBuilder.Create(DistributedApplicationOperation.Publish, publisher: "default", isDeploy: true);
        var pipeline = new DistributedApplicationPipeline();

        var dependentStepExecuted = false;

        // Step that will fail
        pipeline.AddStep("failing-dependency", async (context) =>
        {
            await Task.CompletedTask;
            throw new InvalidOperationException("Dependency failed");
        });

        // Step that depends on the failing step
        pipeline.AddStep("dependent-step", async (context) =>
        {
            dependentStepExecuted = true;
            await Task.CompletedTask;
        }, dependsOn: "failing-dependency");

        var context = CreateDeployingContext(builder.Build());

        var ex = await Assert.ThrowsAsync<InvalidOperationException>(() => pipeline.ExecuteAsync(context));

        // The dependent step should not have executed
        Assert.False(dependentStepExecuted, "Dependent step should not execute when dependency fails");

        // The error message should indicate which dependency failed
        Assert.Contains("failing-dependency", ex.Message);
        Assert.Contains("failed", ex.Message);
    }

    [Fact]
    public async Task ExecuteAsync_WithCircularDependencyInComplex_ThrowsInvalidOperationException()
    {
        using var builder = TestDistributedApplicationBuilder.Create(DistributedApplicationOperation.Publish, publisher: "default", isDeploy: true);
        var pipeline = new DistributedApplicationPipeline();

        // Create a more complex circular dependency: A -> B -> C -> A
        var stepA = new PipelineStep
        {
            Name = "stepA",
            Action = async (context) => await Task.CompletedTask
        };
        stepA.DependsOn("stepC");

        var stepB = new PipelineStep
        {
            Name = "stepB",
            Action = async (context) => await Task.CompletedTask
        };
        stepB.DependsOn("stepA");

        var stepC = new PipelineStep
        {
            Name = "stepC",
            Action = async (context) => await Task.CompletedTask
        };
        stepC.DependsOn("stepB");

        pipeline.AddStep(stepA);
        pipeline.AddStep(stepB);
        pipeline.AddStep(stepC);

        var context = CreateDeployingContext(builder.Build());

        var ex = await Assert.ThrowsAsync<InvalidOperationException>(() => pipeline.ExecuteAsync(context));
        Assert.Contains("Circular dependency", ex.Message);
        // Should mention the cycle
        Assert.True(ex.Message.Contains("stepA") || ex.Message.Contains("stepB") || ex.Message.Contains("stepC"),
            "Error message should mention at least one step in the cycle");
    }

    [Fact]
    public async Task ExecuteAsync_WithFailure_PreventsOtherStepsFromStarting()
    {
        // Test that when one step fails, other steps that haven't started yet don't start
        using var builder = TestDistributedApplicationBuilder.Create(DistributedApplicationOperation.Publish, publisher: "default", isDeploy: true);
        var pipeline = new DistributedApplicationPipeline();

        var step2Started = false;

        // Step 1 will fail after a short delay
        pipeline.AddStep("step1", async (context) =>
        {
            await Task.Delay(50);
            throw new InvalidOperationException("Step 1 failed");
        });

        // Step 2 depends on step1, so it definitely shouldn't start
        pipeline.AddStep("step2", async (context) =>
        {
            step2Started = true;
            await Task.CompletedTask;
        }, dependsOn: "step1");

        var context = CreateDeployingContext(builder.Build());

        await Assert.ThrowsAsync<InvalidOperationException>(() => pipeline.ExecuteAsync(context));

        // Step 2 should never start because its dependency failed
        Assert.False(step2Started, "Step depending on failed step should not start");
    }

    [Fact]
    public async Task ExecuteAsync_WhenStepThrows_ReportsFailureToActivityReporter()
    {
        // Arrange
        using var builder = TestDistributedApplicationBuilder.Create(DistributedApplicationOperation.Publish, publisher: "default", isDeploy: true);

        var interactionService = PublishingActivityReporterTests.CreateInteractionService();
        var reporter = new PipelineActivityReporter(interactionService, NullLogger<PipelineActivityReporter>.Instance);

        builder.Services.AddSingleton<IPipelineActivityReporter>(reporter);

        var pipeline = new DistributedApplicationPipeline();
        var exceptionMessage = "Test exception for reporting";
        pipeline.AddStep("failing-step", async (context) =>
        {
            await Task.CompletedTask;
            throw new NotSupportedException(exceptionMessage);
        });

        var context = CreateDeployingContext(builder.Build());

        // Act
        var ex = await Assert.ThrowsAsync<InvalidOperationException>(() => pipeline.ExecuteAsync(context));

        // Assert - Verify the exception was thrown
        Assert.Contains("failing-step", ex.Message);
        Assert.Contains("failed", ex.Message);

        // Assert - Verify the step was reported as failed
        var activityReader = reporter.ActivityItemUpdated.Reader;
        var foundFailedStep = false;

        while (activityReader.TryRead(out var activity))
        {
            if (activity.Type == PublishingActivityTypes.Step &&
                activity.Data.IsError &&
                activity.Data.StatusText?.Contains("failing-step") == true)
            {
                foundFailedStep = true;
                break;
            }
        }

        Assert.True(foundFailedStep, "Expected to find a step activity marked as failed with error state");
    }

    [Fact]
    public async Task ExecuteAsync_WithDiamondDependency_ExecutesCorrectly()
    {
        // Diamond pattern: A -> B, A -> C, B -> D, C -> D
        // D should only start after both B and C complete
        using var builder = TestDistributedApplicationBuilder.Create(DistributedApplicationOperation.Publish, publisher: "default", isDeploy: true);
        var pipeline = new DistributedApplicationPipeline();

        var executionOrder = new List<string>();
        var executionTimes = new Dictionary<string, DateTime>();

        pipeline.AddStep("A", async (context) =>
        {
            lock (executionOrder) { executionOrder.Add("A"); executionTimes["A"] = DateTime.UtcNow; }
            await Task.Delay(10);
        });

        pipeline.AddStep("B", async (context) =>
        {
            lock (executionOrder) { executionOrder.Add("B"); executionTimes["B"] = DateTime.UtcNow; }
            await Task.Delay(10);
        }, dependsOn: "A");

        pipeline.AddStep("C", async (context) =>
        {
            lock (executionOrder) { executionOrder.Add("C"); executionTimes["C"] = DateTime.UtcNow; }
            await Task.Delay(10);
        }, dependsOn: "A");

        pipeline.AddStep("D", async (context) =>
        {
            lock (executionOrder) { executionOrder.Add("D"); executionTimes["D"] = DateTime.UtcNow; }
            await Task.CompletedTask;
        }, dependsOn: new[] { "B", "C" });

        var context = CreateDeployingContext(builder.Build());
        await pipeline.ExecuteAsync(context);

        Assert.Equal(4, executionOrder.Count);

        // Verify execution order
        var aIndex = executionOrder.IndexOf("A");
        var bIndex = executionOrder.IndexOf("B");
        var cIndex = executionOrder.IndexOf("C");
        var dIndex = executionOrder.IndexOf("D");

        Assert.True(aIndex < bIndex, "A should execute before B");
        Assert.True(aIndex < cIndex, "A should execute before C");
        Assert.True(bIndex < dIndex, "B should execute before D");
        Assert.True(cIndex < dIndex, "C should execute before D");

        // Verify that D started after both B and C (not just one of them)
        Assert.True(executionTimes["D"] >= executionTimes["B"], "D should start after B completes");
        Assert.True(executionTimes["D"] >= executionTimes["C"], "D should start after C completes");
    }

    private static PipelineContext CreateDeployingContext(DistributedApplication app)
    {
        return new PipelineContext(
            app.Services.GetRequiredService<DistributedApplicationModel>(),
            app.Services.GetRequiredService<DistributedApplicationExecutionContext>(),
            app.Services,
            NullLogger.Instance,
            CancellationToken.None,
            outputPath: null);
    }

    [Fact]
    public async Task ExecuteAsync_WithPipelineStepFactoryAnnotation_FactoryReceivesPipelineContextAndResource()
    {
        using var builder = TestDistributedApplicationBuilder.Create(DistributedApplicationOperation.Publish, publisher: "default", isDeploy: true);

        IResource? capturedResource = null;
        PipelineContext? capturedPipelineContext = null;
        var executedSteps = new List<string>();

        var resource = builder.AddResource(new CustomResource("test-resource"))
            .WithPipelineStepFactory((factoryContext) =>
            {
                capturedResource = factoryContext.Resource;
                capturedPipelineContext = factoryContext.PipelineContext;

                return new PipelineStep
                {
                    Name = "annotated-step",
                    Action = async (ctx) =>
                    {
                        lock (executedSteps) { executedSteps.Add("annotated-step"); }
                        await Task.CompletedTask;
                    }
                };
            });

        var pipeline = new DistributedApplicationPipeline();
        var context = CreateDeployingContext(builder.Build());
        await pipeline.ExecuteAsync(context);

        Assert.NotNull(capturedResource);
        Assert.Equal("test-resource", capturedResource.Name);
        Assert.NotNull(capturedPipelineContext);
        Assert.Same(context, capturedPipelineContext);
        Assert.Contains("annotated-step", executedSteps);
    }

    [Fact]
    public async Task WithPipelineStepFactory_SyncOverload_ExecutesStep()
    {
        using var builder = TestDistributedApplicationBuilder.Create(DistributedApplicationOperation.Publish, publisher: "default", isDeploy: true);

        var executedSteps = new List<string>();
        var resource = builder.AddResource(new CustomResource("test-resource"))
            .WithPipelineStepFactory((factoryContext) => new PipelineStep
            {
                Name = "sync-step",
                Action = async (ctx) =>
                {
                    lock (executedSteps) { executedSteps.Add("sync-step"); }
                    await Task.CompletedTask;
                }
            });

        var pipeline = new DistributedApplicationPipeline();
        var context = CreateDeployingContext(builder.Build());
        await pipeline.ExecuteAsync(context);

        Assert.Contains("sync-step", executedSteps);
    }

    [Fact]
    public async Task WithPipelineStepFactory_AsyncOverload_ExecutesStep()
    {
        using var builder = TestDistributedApplicationBuilder.Create(DistributedApplicationOperation.Publish, publisher: "default", isDeploy: true);

        var executedSteps = new List<string>();
        var resource = builder.AddResource(new CustomResource("test-resource"))
            .WithPipelineStepFactory(async (factoryContext) =>
            {
                await Task.CompletedTask;
                return new PipelineStep
                {
                    Name = "async-step",
                    Action = async (ctx) =>
                    {
                        lock (executedSteps) { executedSteps.Add("async-step"); }
                        await Task.CompletedTask;
                    }
                };
            });

        var pipeline = new DistributedApplicationPipeline();
        var context = CreateDeployingContext(builder.Build());
        await pipeline.ExecuteAsync(context);

        Assert.Contains("async-step", executedSteps);
    }

    [Fact]
    public async Task WithPipelineStepFactory_MultipleStepsSyncOverload_ExecutesAllSteps()
    {
        using var builder = TestDistributedApplicationBuilder.Create(DistributedApplicationOperation.Publish, publisher: "default", isDeploy: true);

        var executedSteps = new List<string>();
        var resource = builder.AddResource(new CustomResource("test-resource"))
            .WithPipelineStepFactory((factoryContext) =>
            [
                new PipelineStep
                {
                    Name = "sync-step-1",
                    Action = async (ctx) =>
                    {
                        lock (executedSteps) { executedSteps.Add("sync-step-1"); }
                        await Task.CompletedTask;
                    }
                },
                new PipelineStep
                {
                    Name = "sync-step-2",
                    Action = async (ctx) =>
                    {
                        lock (executedSteps) { executedSteps.Add("sync-step-2"); }
                        await Task.CompletedTask;
                    }
                }
            ]);

        var pipeline = new DistributedApplicationPipeline();
        var context = CreateDeployingContext(builder.Build());
        await pipeline.ExecuteAsync(context);

        Assert.Contains("sync-step-1", executedSteps);
        Assert.Contains("sync-step-2", executedSteps);
    }

    [Fact]
    public async Task WithPipelineStepFactory_MultipleStepsAsyncOverload_ExecutesAllSteps()
    {
        using var builder = TestDistributedApplicationBuilder.Create(DistributedApplicationOperation.Publish, publisher: "default", isDeploy: true);

        var executedSteps = new List<string>();
        var resource = builder.AddResource(new CustomResource("test-resource"))
            .WithPipelineStepFactory(async (factoryContext) =>
            {
                await Task.CompletedTask;
                return
                [
                    new PipelineStep
                    {
                        Name = "async-step-1",
                        Action = async (ctx) =>
                        {
                            lock (executedSteps) { executedSteps.Add("async-step-1"); }
                            await Task.CompletedTask;
                        }
                    },
                    new PipelineStep
                    {
                        Name = "async-step-2",
                        Action = async (ctx) =>
                        {
                            lock (executedSteps) { executedSteps.Add("async-step-2"); }
                            await Task.CompletedTask;
                        }
                    }
                ];
            });

        var pipeline = new DistributedApplicationPipeline();
        var context = CreateDeployingContext(builder.Build());
        await pipeline.ExecuteAsync(context);

        Assert.Contains("async-step-1", executedSteps);
        Assert.Contains("async-step-2", executedSteps);
    }

    [Fact]
    public async Task ExecuteAsync_WithPipelineLoggerProvider_LogsToStepLogger()
    {
        // Arrange
        using var builder = TestDistributedApplicationBuilder.Create(DistributedApplicationOperation.Publish, publisher: "default", isDeploy: true);

        var interactionService = PublishingActivityReporterTests.CreateInteractionService();
        var reporter = new PipelineActivityReporter(interactionService, NullLogger<PipelineActivityReporter>.Instance);

        builder.Services.AddSingleton<IPipelineActivityReporter>(reporter);

        var pipeline = new DistributedApplicationPipeline();
        var loggedMessages = new List<string>();

        pipeline.AddStep("logging-step", (context) =>
        {
            // Get a logger from DI which should be the PipelineLogger
            var loggerFactory = context.Services.GetRequiredService<ILoggerFactory>();
            var logger = loggerFactory.CreateLogger("TestCategory");

            logger.LogInformation("Test log message from pipeline step");
            return Task.CompletedTask;
        });

        var context = CreateDeployingContext(builder.Build());

        // Act
        await pipeline.ExecuteAsync(context);

        // Assert

        // Collect all activities for easier assertion
        var activities = new List<PublishingActivity>();
        while (reporter.ActivityItemUpdated.Reader.TryRead(out var activity))
        {
            activities.Add(activity);
        }

        var stepActivities = activities.Where(a => a.Type == PublishingActivityTypes.Step).GroupBy(a => a.Data.Id).ToList();
        var logActivities = activities.Where(a => a.Type == PublishingActivityTypes.Log).ToList();

        var stepActivity = Assert.Single(stepActivities);
        Assert.Collection(stepActivity,
            step =>
            {
                Assert.Equal("logging-step", step.Data.StatusText);
                Assert.False(step.Data.IsComplete);
            },
            step =>
            {
                Assert.True(step.Data.IsComplete);
            });
        var logActivity = Assert.Single(logActivities);
        Assert.Equal("Test log message from pipeline step", logActivity.Data.StatusText);
        Assert.Equal("Information", logActivity.Data.LogLevel);
        Assert.Equal(stepActivities[0].First().Data.Id, logActivity.Data.StepId);
        Assert.False(logActivity.Data.EnableMarkdown);
    }

    [Fact]
    public async Task ExecuteAsync_PipelineLoggerProvider_IsolatesLoggingBetweenSteps()
    {
        // Arrange
        using var builder = TestDistributedApplicationBuilder.Create(DistributedApplicationOperation.Publish, publisher: "default", isDeploy: true);

        var interactionService = PublishingActivityReporterTests.CreateInteractionService();
        var reporter = new PipelineActivityReporter(interactionService, NullLogger<PipelineActivityReporter>.Instance);

        builder.Services.AddSingleton<IPipelineActivityReporter>(reporter);

        var pipeline = new DistributedApplicationPipeline();
        var step1Logger = (ILogger?)null;
        var step2Logger = (ILogger?)null;

        pipeline.AddStep("step1", async (context) =>
        {
            var loggerFactory = context.Services.GetRequiredService<ILoggerFactory>();
            step1Logger = loggerFactory.CreateLogger("Step1Category");

            // Verify this step has its own contextual logger
            Assert.Same(context.Logger, PipelineLoggerProvider.CurrentLogger);

            step1Logger.LogInformation("Message from step 1");
            await Task.CompletedTask;
        });

        pipeline.AddStep("step2", (context) =>
        {
            var loggerFactory = context.Services.GetRequiredService<ILoggerFactory>();
            step2Logger = loggerFactory.CreateLogger("Step2Category");

            // Verify this step has its own contextual logger (different from step1)
            Assert.Same(context.Logger, PipelineLoggerProvider.CurrentLogger);

            step2Logger.LogInformation("Message from step 2");
            return Task.CompletedTask;
        });

        var context = CreateDeployingContext(builder.Build());

        // Act
        await pipeline.ExecuteAsync(context);

        // Assert
        Assert.NotNull(step1Logger);
        Assert.NotNull(step2Logger);

        // Collect all activities for easier assertion
        var activities = new List<PublishingActivity>();
        while (reporter.ActivityItemUpdated.Reader.TryRead(out var activity))
        {
            activities.Add(activity);
        }

        var stepOrder = new[] { "step1", "step2" };
        var logOrder = new[] { "Message from step 1", "Message from step 2" };

        var stepActivities = activities.Where(a => a.Type == PublishingActivityTypes.Step)
            .GroupBy(a => a.Data.Id)
            .OrderBy(g => Array.IndexOf(stepOrder, g.First().Data.StatusText))
            .ToList();
        var logActivities = activities.Where(a => a.Type == PublishingActivityTypes.Log)
            .OrderBy(a => Array.IndexOf(logOrder, a.Data.StatusText))
            .ToList();

        Assert.Collection(stepActivities,
            step1Activity =>
            {
                Assert.Collection(step1Activity,
                    step =>
                    {
                        Assert.Equal("step1", step.Data.StatusText);
                        Assert.False(step.Data.IsComplete);
                    },
                    step =>
                    {
                        Assert.True(step.Data.IsComplete);
                    });
            },
            step2Activity =>
            {
                Assert.Collection(step2Activity,
                    step =>
                    {
                        Assert.Equal("step2", step.Data.StatusText);
                        Assert.False(step.Data.IsComplete);
                    },
                    step =>
                    {
                        Assert.True(step.Data.IsComplete);
                    });
            });

        Assert.Collection(logActivities,
            logActivity =>
            {
                Assert.Equal("Message from step 1", logActivity.Data.StatusText);
                Assert.Equal("Information", logActivity.Data.LogLevel);
                var step1ActivityGroup = stepActivities.First(g => g.First().Data.StatusText == "step1");
                Assert.Equal(step1ActivityGroup.First().Data.Id, logActivity.Data.StepId);
            },
            logActivity =>
            {
                Assert.Equal("Message from step 2", logActivity.Data.StatusText);
                Assert.Equal("Information", logActivity.Data.LogLevel);
                var step2ActivityGroup = stepActivities.First(g => g.First().Data.StatusText == "step2");
                Assert.Equal(step2ActivityGroup.First().Data.Id, logActivity.Data.StepId);
            });

        // After execution, current logger should be NullLogger
        Assert.Same(NullLogger.Instance, PipelineLoggerProvider.CurrentLogger);
    }

    [Fact]
    public async Task ExecuteAsync_WhenStepFails_PipelineLoggerIsCleanedUp()
    {
        // Arrange
        using var builder = TestDistributedApplicationBuilder.Create(DistributedApplicationOperation.Publish, publisher: "default", isDeploy: true);

        var interactionService = PublishingActivityReporterTests.CreateInteractionService();
        var reporter = new PipelineActivityReporter(interactionService, NullLogger<PipelineActivityReporter>.Instance);

        builder.Services.AddSingleton<IPipelineActivityReporter>(reporter);

        var pipeline = new DistributedApplicationPipeline();

        pipeline.AddStep("failing-step", async (context) =>
        {
            var loggerFactory = context.Services.GetRequiredService<ILoggerFactory>();
            var logger = loggerFactory.CreateLogger("FailingCategory");

            logger.LogInformation("About to fail");

            throw new InvalidOperationException("Test failure");
        });

        var context = CreateDeployingContext(builder.Build());

        // Act & Assert
        await Assert.ThrowsAsync<InvalidOperationException>(() => pipeline.ExecuteAsync(context));

        // Collect all activities for easier assertion
        var activities = new List<PublishingActivity>();
        while (reporter.ActivityItemUpdated.Reader.TryRead(out var activity))
        {
            activities.Add(activity);
        }

        var stepActivities = activities.Where(a => a.Type == PublishingActivityTypes.Step).GroupBy(a => a.Data.Id).ToList();
        var logActivities = activities.Where(a => a.Type == PublishingActivityTypes.Log).ToList();

        Assert.Collection(stepActivities,
            stepActivity =>
            {
                Assert.Collection(stepActivity,
                    step =>
                    {
                        Assert.Equal("failing-step", step.Data.StatusText);
                        Assert.False(step.Data.IsComplete);
                    },
                    step =>
                    {
                        Assert.True(step.Data.IsError);
                    });
            });

        var logActivity = Assert.Single(logActivities);
        Assert.Equal("About to fail", logActivity.Data.StatusText);
        Assert.Equal("Information", logActivity.Data.LogLevel);
        Assert.Equal(stepActivities[0].First().Data.Id, logActivity.Data.StepId);

        // Verify logger is cleaned up even after failure
        Assert.Same(NullLogger.Instance, PipelineLoggerProvider.CurrentLogger);
    }

    [Fact]
    public async Task ExecuteAsync_PipelineLoggerProvider_PreservesLoggerAfterStepCompletion()
    {
        // This test verifies that each step gets a clean logger context
        using var builder = TestDistributedApplicationBuilder.Create(DistributedApplicationOperation.Publish, publisher: "default", isDeploy: true);

        var interactionService = PublishingActivityReporterTests.CreateInteractionService();
        var reporter = new PipelineActivityReporter(interactionService, NullLogger<PipelineActivityReporter>.Instance);

        builder.Services.AddSingleton<IPipelineActivityReporter>(reporter);

        var pipeline = new DistributedApplicationPipeline();
        var capturedLoggers = new List<ILogger>();

        for (var i = 1; i <= 3; i++)
        {
            var stepNumber = i; // Capture for closure
            pipeline.AddStep($"step{stepNumber}", (context) =>
            {
                // Capture the current logger for this step
                lock (capturedLoggers)
                {
                    capturedLoggers.Add(PipelineLoggerProvider.CurrentLogger);
                }

                var loggerFactory = context.Services.GetRequiredService<ILoggerFactory>();
                var logger = loggerFactory.CreateLogger($"Step{stepNumber}");

                logger.LogInformation("Executing step {stepNumber}", stepNumber);
                return Task.CompletedTask;
            });
        }

        var context = CreateDeployingContext(builder.Build());

        // Act
        await pipeline.ExecuteAsync(context);

        // Assert
        Assert.Equal(3, capturedLoggers.Count);

        // Each step should have had a different logger context
        // (We can't easily verify they're different instances since they're created per step,
        // but we can verify none of them are NullLogger during execution)
        foreach (var logger in capturedLoggers)
        {
            Assert.NotSame(NullLogger.Instance, logger);
        }

        // Collect all activities for easier assertion
        var activities = new List<PublishingActivity>();
        while (reporter.ActivityItemUpdated.Reader.TryRead(out var activity))
        {
            activities.Add(activity);
        }

        var stepOrder = new[] { "step1", "step2", "step3" };
        var logOrder = new[] { "Executing step 1", "Executing step 2", "Executing step 3" };

        var stepActivities = activities.Where(a => a.Type == PublishingActivityTypes.Step)
            .GroupBy(a => a.Data.Id)
            .OrderBy(g => Array.IndexOf(stepOrder, g.First().Data.StatusText))
            .ToList();
        var logActivities = activities.Where(a => a.Type == PublishingActivityTypes.Log)
            .OrderBy(a => Array.IndexOf(logOrder, a.Data.StatusText))
            .ToList();

        Assert.Equal(3, stepActivities.Count);
        Assert.Collection(logActivities,
            logActivity =>
            {
                Assert.Equal("Executing step 1", logActivity.Data.StatusText);
                Assert.Equal("Information", logActivity.Data.LogLevel);
            },
            logActivity =>
            {
                Assert.Equal("Executing step 2", logActivity.Data.StatusText);
                Assert.Equal("Information", logActivity.Data.LogLevel);
            },
            logActivity =>
            {
                Assert.Equal("Executing step 3", logActivity.Data.StatusText);
                Assert.Equal("Information", logActivity.Data.LogLevel);
            });

        // Verify each log activity is associated with the correct step
        foreach (var logActivity in logActivities)
        {
            Assert.Contains(stepActivities, stepGroup => stepGroup.First().Data.Id == logActivity.Data.StepId);
        }

        // After all steps complete, should be back to NullLogger
        Assert.Same(NullLogger.Instance, PipelineLoggerProvider.CurrentLogger);
    }

    [Theory]
    [InlineData("Debug", new[] { "Debug", "Information", "Warning" }, new[] { "Debug", "Information", "Warning" })]
    [InlineData("Information", new[] { "Debug", "Information", "Warning" }, new[] { "Information", "Warning" })]
    [InlineData("Warning", new[] { "Debug", "Information", "Warning" }, new[] { "Warning" })]
    [InlineData("Error", new[] { "Debug", "Information", "Warning" }, new string[0])]
    public async Task ExecuteAsync_PipelineLoggerProvider_RespectsPublishingLogLevelConfiguration(
        string configuredLogLevel,
        string[] loggedLevels,
        string[] expectedFilteredLevels)
    {
        // Arrange
        using var builder = TestDistributedApplicationBuilder.Create(DistributedApplicationOperation.Publish, publisher: "default", isDeploy: true, logLevel: configuredLogLevel);

        var interactionService = PublishingActivityReporterTests.CreateInteractionService();
        var reporter = new PipelineActivityReporter(interactionService, NullLogger<PipelineActivityReporter>.Instance);

        builder.Services.AddSingleton<IPipelineActivityReporter>(reporter);

        var pipeline = new DistributedApplicationPipeline();

        pipeline.AddStep("logging-step", (context) =>
        {
            var loggerFactory = context.Services.GetRequiredService<ILoggerFactory>();
            var logger = loggerFactory.CreateLogger("TestCategory");

            // Log messages at different levels
            foreach (var level in loggedLevels)
            {
                switch (level)
                {
                    case "Debug":
                        logger.LogDebug($"Debug message");
                        break;
                    case "Information":
                        logger.LogInformation($"Information message");
                        break;
                    case "Warning":
                        logger.LogWarning($"Warning message");
                        break;
                }
            }

            return Task.CompletedTask;
        });

        var context = CreateDeployingContext(builder.Build());

        // Act
        await pipeline.ExecuteAsync(context);

        // Assert
        var activities = new List<PublishingActivity>();
        while (reporter.ActivityItemUpdated.Reader.TryRead(out var activity))
        {
            activities.Add(activity);
        }

        var logActivities = activities.Where(a => a.Type == PublishingActivityTypes.Log).ToList();

        // Verify that only the expected log levels are present
        Assert.Equal(expectedFilteredLevels.Length, logActivities.Count);

        // Verify each expected log level appears exactly once
        foreach (var expectedLevel in expectedFilteredLevels)
        {
            Assert.Contains(logActivities, activity =>
                activity.Data.LogLevel == expectedLevel &&
                activity.Data.StatusText == $"{expectedLevel} message");
        }
    }

    [Fact]
<<<<<<< HEAD
    public async Task PipelineStep_WithTags_StoresTagsCorrectly()
    {
        var step = new PipelineStep
        {
            Name = "test-step",
            Action = async (ctx) => await Task.CompletedTask,
            Tags = ["tag1", "tag2"]
        };

        Assert.Equal(2, step.Tags.Count);
        Assert.Contains("tag1", step.Tags);
        Assert.Contains("tag2", step.Tags);
    }

    [Fact]
    public async Task ExecuteAsync_WithConfigurationCallback_ExecutesCallback()
    {
        using var builder = TestDistributedApplicationBuilder.Create(DistributedApplicationOperation.Publish, publisher: "default", isDeploy: true);
        var pipeline = new DistributedApplicationPipeline();

        var callbackExecuted = false;
        var capturedSteps = new List<PipelineStep>();

        pipeline.AddStep("step1", async (context) => await Task.CompletedTask);
        pipeline.AddStep("step2", async (context) => await Task.CompletedTask);

        pipeline.AddPipelineConfiguration((configContext) =>
        {
            callbackExecuted = true;
            capturedSteps.AddRange(configContext.Steps);
            return Task.CompletedTask;
        });

        var context = CreateDeployingContext(builder.Build());
        await pipeline.ExecuteAsync(context);

        Assert.True(callbackExecuted);
        Assert.Equal(2, capturedSteps.Count);
        Assert.Contains(capturedSteps, s => s.Name == "step1");
        Assert.Contains(capturedSteps, s => s.Name == "step2");
    }

    [Fact]
    public async Task ExecuteAsync_ConfigurationCallback_CanModifyDependencies()
    {
        using var builder = TestDistributedApplicationBuilder.Create(DistributedApplicationOperation.Publish, publisher: "default", isDeploy: true);
        var pipeline = new DistributedApplicationPipeline();

        var executionOrder = new List<string>();

        pipeline.AddStep("step1", async (context) =>
        {
            lock (executionOrder) { executionOrder.Add("step1"); }
=======
    public async Task ExecuteAsync_WithNonExistentStepFilter_ThrowsInvalidOperationExceptionWithAvailableSteps()
    {
        using var builder = TestDistributedApplicationBuilder.Create(DistributedApplicationOperation.Publish, publisher: "default", isDeploy: true);

        builder.Services.Configure<PublishingOptions>(options =>
        {
            options.Step = "non-existent-step";
        });

        var pipeline = new DistributedApplicationPipeline();

        pipeline.AddStep("step1", async (context) => await Task.CompletedTask);
        pipeline.AddStep("step2", async (context) => await Task.CompletedTask);
        pipeline.AddStep("step3", async (context) => await Task.CompletedTask);

        var context = CreateDeployingContext(builder.Build());

        var ex = await Assert.ThrowsAsync<InvalidOperationException>(() => pipeline.ExecuteAsync(context));
        Assert.Contains("Step 'non-existent-step' not found in pipeline", ex.Message);
        Assert.Contains("Available steps:", ex.Message);
        Assert.Contains("'step1'", ex.Message);
        Assert.Contains("'step2'", ex.Message);
        Assert.Contains("'step3'", ex.Message);
    }

    [Fact]
    public async Task ExecuteAsync_WithStepFilterAndComplexDependencies_ExecutesTransitiveClosure()
    {
        using var builder = TestDistributedApplicationBuilder.Create(DistributedApplicationOperation.Publish, publisher: "default", isDeploy: true);

        builder.Services.Configure<PublishingOptions>(options =>
        {
            options.Step = "step5";
        });

        var pipeline = new DistributedApplicationPipeline();

        var executedSteps = new List<string>();

        pipeline.AddStep("step1", async (context) =>
        {
            lock (executedSteps) { executedSteps.Add("step1"); }
>>>>>>> a0eb933f
            await Task.CompletedTask;
        });

        pipeline.AddStep("step2", async (context) =>
        {
<<<<<<< HEAD
            lock (executionOrder) { executionOrder.Add("step2"); }
            await Task.CompletedTask;
        });

        // Add a callback that makes step2 depend on step1
        pipeline.AddPipelineConfiguration((configContext) =>
        {
            var step1 = configContext.Steps.First(s => s.Name == "step1");
            var step2 = configContext.Steps.First(s => s.Name == "step2");
            step2.DependsOn(step1);
            return Task.CompletedTask;
        });

        var context = CreateDeployingContext(builder.Build());
        await pipeline.ExecuteAsync(context);

        Assert.Equal(["step1", "step2"], executionOrder);
    }

    [Fact]
    public async Task PipelineConfigurationContext_FindStepsByTag_ReturnsCorrectSteps()
    {
        using var builder = TestDistributedApplicationBuilder.Create(DistributedApplicationOperation.Publish, publisher: "default", isDeploy: true);
        var pipeline = new DistributedApplicationPipeline();

        var foundSteps = new List<PipelineStep>();

        pipeline.AddStep(new PipelineStep
        {
            Name = "step1",
            Action = async (ctx) => await Task.CompletedTask,
            Tags = ["test-tag"]
        });

        pipeline.AddStep(new PipelineStep
        {
            Name = "step2",
            Action = async (ctx) => await Task.CompletedTask,
            Tags = ["test-tag", "another-tag"]
        });

        pipeline.AddStep(new PipelineStep
        {
            Name = "step3",
            Action = async (ctx) => await Task.CompletedTask,
            Tags = ["different-tag"]
        });

        pipeline.AddPipelineConfiguration((configContext) =>
        {
            foundSteps.AddRange(configContext.FindStepsByTag("test-tag"));
            return Task.CompletedTask;
=======
            lock (executedSteps) { executedSteps.Add("step2"); }
            await Task.CompletedTask;
        });

        pipeline.AddStep("step3", async (context) =>
        {
            lock (executedSteps) { executedSteps.Add("step3"); }
            await Task.CompletedTask;
        }, dependsOn: "step1");

        pipeline.AddStep("step4", async (context) =>
        {
            lock (executedSteps) { executedSteps.Add("step4"); }
            await Task.CompletedTask;
        }, dependsOn: "step2");

        pipeline.AddStep("step5", async (context) =>
        {
            lock (executedSteps) { executedSteps.Add("step5"); }
            await Task.CompletedTask;
        }, dependsOn: new[] { "step3", "step4" });

        pipeline.AddStep("step6", async (context) =>
        {
            lock (executedSteps) { executedSteps.Add("step6"); }
            await Task.CompletedTask;
>>>>>>> a0eb933f
        });

        var context = CreateDeployingContext(builder.Build());
        await pipeline.ExecuteAsync(context);

<<<<<<< HEAD
        Assert.Equal(2, foundSteps.Count);
        Assert.Contains(foundSteps, s => s.Name == "step1");
        Assert.Contains(foundSteps, s => s.Name == "step2");
        Assert.DoesNotContain(foundSteps, s => s.Name == "step3");
    }

    [Fact]
    public async Task PipelineConfigurationContext_FindStepsByResource_ReturnsCorrectSteps()
    {
        using var builder = TestDistributedApplicationBuilder.Create(DistributedApplicationOperation.Publish, publisher: "default", isDeploy: true);

        var foundSteps = new List<PipelineStep>();
        IResource? targetResource = null;

        var resource1 = builder.AddResource(new CustomResource("resource1"))
            .WithPipelineStepFactory((factoryContext) =>
            [
                new PipelineStep
                {
                    Name = "resource1-step1",
                    Action = async (ctx) => await Task.CompletedTask
                },
                new PipelineStep
                {
                    Name = "resource1-step2",
                    Action = async (ctx) => await Task.CompletedTask
                }
            ]);

        var resource2 = builder.AddResource(new CustomResource("resource2"))
            .WithPipelineStepFactory((factoryContext) =>
            {
                targetResource = factoryContext.Resource;
                return new PipelineStep
                {
                    Name = "resource2-step1",
                    Action = async (ctx) => await Task.CompletedTask
                };
            })
            .WithPipelineConfiguration((configContext) =>
            {
                var resource2Instance = configContext.ApplicationModel.Resources.FirstOrDefault(r => r.Name == "resource2");
                if (resource2Instance != null)
                {
                    foundSteps.AddRange(configContext.FindStepsByResource(resource2Instance));
                }
            });

        var pipeline = new DistributedApplicationPipeline();
        var context = CreateDeployingContext(builder.Build());
        await pipeline.ExecuteAsync(context);

        Assert.Single(foundSteps);
        Assert.Contains(foundSteps, s => s.Name == "resource2-step1");
    }

    [Fact]
    public async Task PipelineConfigurationContext_FindStepsByTagAndResource_ReturnsCorrectSteps()
    {
        using var builder = TestDistributedApplicationBuilder.Create(DistributedApplicationOperation.Publish, publisher: "default", isDeploy: true);

        var foundSteps = new List<PipelineStep>();

        var resource1 = builder.AddResource(new CustomResource("resource1"))
            .WithPipelineStepFactory((factoryContext) =>
            [
                new PipelineStep
                {
                    Name = "resource1-step1",
                    Action = async (ctx) => await Task.CompletedTask,
                    Tags = ["build"]
                },
                new PipelineStep
                {
                    Name = "resource1-step2",
                    Action = async (ctx) => await Task.CompletedTask,
                    Tags = ["deploy"]
                }
            ])
            .WithPipelineConfiguration((configContext) =>
            {
                var resource1Instance = configContext.ApplicationModel.Resources.FirstOrDefault(r => r.Name == "resource1");
                if (resource1Instance != null)
                {
                    foundSteps.AddRange(configContext.FindStepsByTagAndResource("build", resource1Instance));
                }
            });

        var pipeline = new DistributedApplicationPipeline();
        var context = CreateDeployingContext(builder.Build());
        await pipeline.ExecuteAsync(context);

        Assert.Single(foundSteps);
        Assert.Contains(foundSteps, s => s.Name == "resource1-step1");
    }

    [Fact]
    public async Task WithPipelineConfiguration_AsyncOverload_ExecutesCallback()
    {
        using var builder = TestDistributedApplicationBuilder.Create(DistributedApplicationOperation.Publish, publisher: "default", isDeploy: true);

        var callbackExecuted = false;

        var resource = builder.AddResource(new CustomResource("test-resource"))
            .WithPipelineConfiguration(async (configContext) =>
            {
                await Task.CompletedTask;
                callbackExecuted = true;
            });

        var pipeline = new DistributedApplicationPipeline();
        var context = CreateDeployingContext(builder.Build());
        await pipeline.ExecuteAsync(context);

        Assert.True(callbackExecuted);
    }

    [Fact]
    public async Task WithPipelineConfiguration_SyncOverload_ExecutesCallback()
    {
        using var builder = TestDistributedApplicationBuilder.Create(DistributedApplicationOperation.Publish, publisher: "default", isDeploy: true);

        var callbackExecuted = false;

        var resource = builder.AddResource(new CustomResource("test-resource"))
            .WithPipelineConfiguration((configContext) =>
            {
                callbackExecuted = true;
            });

        var pipeline = new DistributedApplicationPipeline();
        var context = CreateDeployingContext(builder.Build());
        await pipeline.ExecuteAsync(context);

        Assert.True(callbackExecuted);
    }

    [Fact]
    public async Task ConfigurationCallback_CanAccessApplicationModel()
    {
        using var builder = TestDistributedApplicationBuilder.Create(DistributedApplicationOperation.Publish, publisher: "default", isDeploy: true);

        IResource? capturedResource = null;

        var resource = builder.AddResource(new CustomResource("test-resource"))
            .WithPipelineConfiguration((configContext) =>
            {
                capturedResource = configContext.ApplicationModel.Resources.FirstOrDefault(r => r.Name == "test-resource");
            });

        var pipeline = new DistributedApplicationPipeline();
        var context = CreateDeployingContext(builder.Build());
        await pipeline.ExecuteAsync(context);

        Assert.NotNull(capturedResource);
        Assert.Equal("test-resource", capturedResource.Name);
    }

    [Fact]
    public async Task ConfigurationCallback_ExecutesAfterStepCollection()
    {
        using var builder = TestDistributedApplicationBuilder.Create(DistributedApplicationOperation.Publish, publisher: "default", isDeploy: true);

        var allStepsAvailable = false;

        builder.AddResource(new CustomResource("resource1"))
            .WithPipelineStepFactory((factoryContext) => new PipelineStep
            {
                Name = "resource1-step",
                Action = async (ctx) => await Task.CompletedTask
            });

        builder.AddResource(new CustomResource("resource2"))
            .WithPipelineConfiguration((configContext) =>
            {
                // Check if steps from other resources are available
                allStepsAvailable = configContext.Steps.Any(s => s.Name == "resource1-step");
            });

        var pipeline = new DistributedApplicationPipeline();
        pipeline.AddStep("direct-step", async (context) => await Task.CompletedTask);

        var context = CreateDeployingContext(builder.Build());
        await pipeline.ExecuteAsync(context);

        Assert.True(allStepsAvailable, "Configuration phase should have access to all collected steps");
    }

    [Fact]
    public void WellKnownPipelineTags_ConstantsAccessible()
    {
        // Verify the WellKnownPipelineTags class has the expected constants
        Assert.Equal("provision-infra", WellKnownPipelineTags.ProvisionInfrastructure);
        Assert.Equal("build-compute", WellKnownPipelineTags.BuildCompute);
        Assert.Equal("deploy-compute", WellKnownPipelineTags.DeployCompute);
    }

    [Fact]
    public async Task ConfigurationCallback_CanCreateComplexDependencyRelationships()
    {
        using var builder = TestDistributedApplicationBuilder.Create(DistributedApplicationOperation.Publish, publisher: "default", isDeploy: true);
        var pipeline = new DistributedApplicationPipeline();

        var executionOrder = new List<string>();

        // Create steps with tags
        pipeline.AddStep(new PipelineStep
        {
            Name = "provision1",
            Action = async (ctx) =>
            {
                lock (executionOrder) { executionOrder.Add("provision1"); }
                await Task.CompletedTask;
            },
            Tags = [WellKnownPipelineTags.ProvisionInfrastructure]
        });

        pipeline.AddStep(new PipelineStep
        {
            Name = "provision2",
            Action = async (ctx) =>
            {
                lock (executionOrder) { executionOrder.Add("provision2"); }
                await Task.CompletedTask;
            },
            Tags = [WellKnownPipelineTags.ProvisionInfrastructure]
        });

        pipeline.AddStep(new PipelineStep
        {
            Name = "build1",
            Action = async (ctx) =>
            {
                lock (executionOrder) { executionOrder.Add("build1"); }
                await Task.CompletedTask;
            },
            Tags = [WellKnownPipelineTags.BuildCompute]
        });

        pipeline.AddStep(new PipelineStep
        {
            Name = "deploy1",
            Action = async (ctx) =>
            {
                lock (executionOrder) { executionOrder.Add("deploy1"); }
                await Task.CompletedTask;
            },
            Tags = [WellKnownPipelineTags.DeployCompute]
        });

        // Use configuration phase to make all build steps depend on all provision steps
        // and all deploy steps depend on all build steps
        pipeline.AddPipelineConfiguration((configContext) =>
        {
            var provisionSteps = configContext.FindStepsByTag(WellKnownPipelineTags.ProvisionInfrastructure).ToList();
            var buildSteps = configContext.FindStepsByTag(WellKnownPipelineTags.BuildCompute).ToList();
            var deploySteps = configContext.FindStepsByTag(WellKnownPipelineTags.DeployCompute).ToList();

            foreach (var buildStep in buildSteps)
            {
                foreach (var provisionStep in provisionSteps)
                {
                    buildStep.DependsOn(provisionStep);
                }
            }

            foreach (var deployStep in deploySteps)
            {
                foreach (var buildStep in buildSteps)
                {
                    deployStep.DependsOn(buildStep);
                }
            }

            return Task.CompletedTask;
        });

        var context = CreateDeployingContext(builder.Build());
        await pipeline.ExecuteAsync(context);

        // Verify order: all provisions before builds, all builds before deploys
        var provision1Index = executionOrder.IndexOf("provision1");
        var provision2Index = executionOrder.IndexOf("provision2");
        var build1Index = executionOrder.IndexOf("build1");
        var deploy1Index = executionOrder.IndexOf("deploy1");

        Assert.True(provision1Index < build1Index, "provision1 should execute before build1");
        Assert.True(provision2Index < build1Index, "provision2 should execute before build1");
        Assert.True(build1Index < deploy1Index, "build1 should execute before deploy1");
=======
        Assert.Equal(5, executedSteps.Count);
        Assert.Contains("step1", executedSteps);
        Assert.Contains("step2", executedSteps);
        Assert.Contains("step3", executedSteps);
        Assert.Contains("step4", executedSteps);
        Assert.Contains("step5", executedSteps);
        Assert.DoesNotContain("step6", executedSteps);

        var step1Index = executedSteps.IndexOf("step1");
        var step2Index = executedSteps.IndexOf("step2");
        var step3Index = executedSteps.IndexOf("step3");
        var step4Index = executedSteps.IndexOf("step4");
        var step5Index = executedSteps.IndexOf("step5");

        Assert.True(step1Index < step3Index, "step1 should execute before step3");
        Assert.True(step2Index < step4Index, "step2 should execute before step4");
        Assert.True(step3Index < step5Index, "step3 should execute before step5");
        Assert.True(step4Index < step5Index, "step4 should execute before step5");
    }

    [Fact]
    public async Task ExecuteAsync_WithStepFilterForIndependentStep_ExecutesOnlyThatStep()
    {
        using var builder = TestDistributedApplicationBuilder.Create(DistributedApplicationOperation.Publish, publisher: "default", isDeploy: true);

        builder.Services.Configure<PublishingOptions>(options =>
        {
            options.Step = "independent-step";
        });

        var pipeline = new DistributedApplicationPipeline();

        var executedSteps = new List<string>();

        pipeline.AddStep("step1", async (context) =>
        {
            lock (executedSteps) { executedSteps.Add("step1"); }
            await Task.CompletedTask;
        });

        pipeline.AddStep("independent-step", async (context) =>
        {
            lock (executedSteps) { executedSteps.Add("independent-step"); }
            await Task.CompletedTask;
        });

        pipeline.AddStep("step3", async (context) =>
        {
            lock (executedSteps) { executedSteps.Add("step3"); }
            await Task.CompletedTask;
        }, dependsOn: "step1");

        var context = CreateDeployingContext(builder.Build());
        await pipeline.ExecuteAsync(context);

        Assert.Single(executedSteps);
        Assert.Contains("independent-step", executedSteps);
        Assert.DoesNotContain("step1", executedSteps);
        Assert.DoesNotContain("step3", executedSteps);
    }

    [Fact]
    public async Task PublishAsync_Deploy_WithInvalidStepName_ReportsErrorWithAvailableSteps()
    {
        using var builder = TestDistributedApplicationBuilder.Create(DistributedApplicationOperation.Publish, publisher: "default", isDeploy: true);

        builder.Services.Configure<PublishingOptions>(options =>
        {
            options.Step = "invalid-step-name";
        });

        var interactionService = PublishingActivityReporterTests.CreateInteractionService();
        var reporter = new PipelineActivityReporter(interactionService, NullLogger<PipelineActivityReporter>.Instance);

        builder.Services.AddSingleton<IPipelineActivityReporter>(reporter);

        var pipeline = new DistributedApplicationPipeline();
        pipeline.AddStep("provision-infra", async (context) => await Task.CompletedTask);
        pipeline.AddStep("build-compute", async (context) => await Task.CompletedTask);
        pipeline.AddStep("deploy-compute", async (context) => await Task.CompletedTask);

        builder.Services.AddSingleton<IDistributedApplicationPipeline>(pipeline);

        var app = builder.Build();
        var publisher = app.Services.GetRequiredKeyedService<IDistributedApplicationPublisher>("default");

        await Assert.ThrowsAsync<InvalidOperationException>(async () =>
            await publisher.PublishAsync(app.Services.GetRequiredService<DistributedApplicationModel>(), CancellationToken.None));

        var activityReader = reporter.ActivityItemUpdated.Reader;
        var foundErrorActivity = false;
        string? errorMessage = null;

        while (activityReader.TryRead(out var activity))
        {
            if (activity.Type == PublishingActivityTypes.Task &&
                activity.Data.IsError)
            {
                errorMessage = activity.Data.CompletionMessage;
                if (errorMessage != null &&
                    errorMessage.Contains("invalid-step-name") &&
                    errorMessage.Contains("Available steps:") &&
                    errorMessage.Contains("provision-infra") &&
                    errorMessage.Contains("build-compute") &&
                    errorMessage.Contains("deploy-compute"))
                {
                    foundErrorActivity = true;
                    break;
                }
            }
        }

        Assert.True(foundErrorActivity, $"Expected to find a task activity with detailed error message about invalid step. Got: {errorMessage}");
>>>>>>> a0eb933f
    }

    private sealed class CustomResource(string name) : Resource(name)
    {
    }
}<|MERGE_RESOLUTION|>--- conflicted
+++ resolved
@@ -1700,61 +1700,6 @@
     }
 
     [Fact]
-<<<<<<< HEAD
-    public async Task PipelineStep_WithTags_StoresTagsCorrectly()
-    {
-        var step = new PipelineStep
-        {
-            Name = "test-step",
-            Action = async (ctx) => await Task.CompletedTask,
-            Tags = ["tag1", "tag2"]
-        };
-
-        Assert.Equal(2, step.Tags.Count);
-        Assert.Contains("tag1", step.Tags);
-        Assert.Contains("tag2", step.Tags);
-    }
-
-    [Fact]
-    public async Task ExecuteAsync_WithConfigurationCallback_ExecutesCallback()
-    {
-        using var builder = TestDistributedApplicationBuilder.Create(DistributedApplicationOperation.Publish, publisher: "default", isDeploy: true);
-        var pipeline = new DistributedApplicationPipeline();
-
-        var callbackExecuted = false;
-        var capturedSteps = new List<PipelineStep>();
-
-        pipeline.AddStep("step1", async (context) => await Task.CompletedTask);
-        pipeline.AddStep("step2", async (context) => await Task.CompletedTask);
-
-        pipeline.AddPipelineConfiguration((configContext) =>
-        {
-            callbackExecuted = true;
-            capturedSteps.AddRange(configContext.Steps);
-            return Task.CompletedTask;
-        });
-
-        var context = CreateDeployingContext(builder.Build());
-        await pipeline.ExecuteAsync(context);
-
-        Assert.True(callbackExecuted);
-        Assert.Equal(2, capturedSteps.Count);
-        Assert.Contains(capturedSteps, s => s.Name == "step1");
-        Assert.Contains(capturedSteps, s => s.Name == "step2");
-    }
-
-    [Fact]
-    public async Task ExecuteAsync_ConfigurationCallback_CanModifyDependencies()
-    {
-        using var builder = TestDistributedApplicationBuilder.Create(DistributedApplicationOperation.Publish, publisher: "default", isDeploy: true);
-        var pipeline = new DistributedApplicationPipeline();
-
-        var executionOrder = new List<string>();
-
-        pipeline.AddStep("step1", async (context) =>
-        {
-            lock (executionOrder) { executionOrder.Add("step1"); }
-=======
     public async Task ExecuteAsync_WithNonExistentStepFilter_ThrowsInvalidOperationExceptionWithAvailableSteps()
     {
         using var builder = TestDistributedApplicationBuilder.Create(DistributedApplicationOperation.Publish, publisher: "default", isDeploy: true);
@@ -1797,13 +1742,216 @@
         pipeline.AddStep("step1", async (context) =>
         {
             lock (executedSteps) { executedSteps.Add("step1"); }
->>>>>>> a0eb933f
             await Task.CompletedTask;
         });
 
         pipeline.AddStep("step2", async (context) =>
         {
-<<<<<<< HEAD
+            lock (executedSteps) { executedSteps.Add("step2"); }
+            await Task.CompletedTask;
+        });
+
+        pipeline.AddStep("step3", async (context) =>
+        {
+            lock (executedSteps) { executedSteps.Add("step3"); }
+            await Task.CompletedTask;
+        }, dependsOn: "step1");
+
+        pipeline.AddStep("step4", async (context) =>
+        {
+            lock (executedSteps) { executedSteps.Add("step4"); }
+            await Task.CompletedTask;
+        }, dependsOn: "step2");
+
+        pipeline.AddStep("step5", async (context) =>
+        {
+            lock (executedSteps) { executedSteps.Add("step5"); }
+            await Task.CompletedTask;
+        }, dependsOn: new[] { "step3", "step4" });
+
+        pipeline.AddStep("step6", async (context) =>
+        {
+            lock (executedSteps) { executedSteps.Add("step6"); }
+            await Task.CompletedTask;
+        });
+
+        var context = CreateDeployingContext(builder.Build());
+        await pipeline.ExecuteAsync(context);
+
+        Assert.Equal(5, executedSteps.Count);
+        Assert.Contains("step1", executedSteps);
+        Assert.Contains("step2", executedSteps);
+        Assert.Contains("step3", executedSteps);
+        Assert.Contains("step4", executedSteps);
+        Assert.Contains("step5", executedSteps);
+        Assert.DoesNotContain("step6", executedSteps);
+
+        var step1Index = executedSteps.IndexOf("step1");
+        var step2Index = executedSteps.IndexOf("step2");
+        var step3Index = executedSteps.IndexOf("step3");
+        var step4Index = executedSteps.IndexOf("step4");
+        var step5Index = executedSteps.IndexOf("step5");
+
+        Assert.True(step1Index < step3Index, "step1 should execute before step3");
+        Assert.True(step2Index < step4Index, "step2 should execute before step4");
+        Assert.True(step3Index < step5Index, "step3 should execute before step5");
+        Assert.True(step4Index < step5Index, "step4 should execute before step5");
+    }
+
+    [Fact]
+    public async Task ExecuteAsync_WithStepFilterForIndependentStep_ExecutesOnlyThatStep()
+    {
+        using var builder = TestDistributedApplicationBuilder.Create(DistributedApplicationOperation.Publish, publisher: "default", isDeploy: true);
+
+        builder.Services.Configure<PublishingOptions>(options =>
+        {
+            options.Step = "independent-step";
+        });
+
+        var pipeline = new DistributedApplicationPipeline();
+
+        var executedSteps = new List<string>();
+
+        pipeline.AddStep("step1", async (context) =>
+        {
+            lock (executedSteps) { executedSteps.Add("step1"); }
+            await Task.CompletedTask;
+        });
+
+        pipeline.AddStep("independent-step", async (context) =>
+        {
+            lock (executedSteps) { executedSteps.Add("independent-step"); }
+            await Task.CompletedTask;
+        });
+
+        pipeline.AddStep("step3", async (context) =>
+        {
+            lock (executedSteps) { executedSteps.Add("step3"); }
+            await Task.CompletedTask;
+        }, dependsOn: "step1");
+
+        var context = CreateDeployingContext(builder.Build());
+        await pipeline.ExecuteAsync(context);
+
+        Assert.Single(executedSteps);
+        Assert.Contains("independent-step", executedSteps);
+        Assert.DoesNotContain("step1", executedSteps);
+        Assert.DoesNotContain("step3", executedSteps);
+    }
+
+    [Fact]
+    public async Task PublishAsync_Deploy_WithInvalidStepName_ReportsErrorWithAvailableSteps()
+    {
+        using var builder = TestDistributedApplicationBuilder.Create(DistributedApplicationOperation.Publish, publisher: "default", isDeploy: true);
+
+        builder.Services.Configure<PublishingOptions>(options =>
+        {
+            options.Step = "invalid-step-name";
+        });
+
+        var interactionService = PublishingActivityReporterTests.CreateInteractionService();
+        var reporter = new PipelineActivityReporter(interactionService, NullLogger<PipelineActivityReporter>.Instance);
+
+        builder.Services.AddSingleton<IPipelineActivityReporter>(reporter);
+
+        var pipeline = new DistributedApplicationPipeline();
+        pipeline.AddStep("provision-infra", async (context) => await Task.CompletedTask);
+        pipeline.AddStep("build-compute", async (context) => await Task.CompletedTask);
+        pipeline.AddStep("deploy-compute", async (context) => await Task.CompletedTask);
+
+        builder.Services.AddSingleton<IDistributedApplicationPipeline>(pipeline);
+
+        var app = builder.Build();
+        var publisher = app.Services.GetRequiredKeyedService<IDistributedApplicationPublisher>("default");
+
+        await Assert.ThrowsAsync<InvalidOperationException>(async () =>
+            await publisher.PublishAsync(app.Services.GetRequiredService<DistributedApplicationModel>(), CancellationToken.None));
+
+        var activityReader = reporter.ActivityItemUpdated.Reader;
+        var foundErrorActivity = false;
+        string? errorMessage = null;
+
+        while (activityReader.TryRead(out var activity))
+        {
+            if (activity.Type == PublishingActivityTypes.Task &&
+                activity.Data.IsError)
+            {
+                errorMessage = activity.Data.CompletionMessage;
+                if (errorMessage != null &&
+                    errorMessage.Contains("invalid-step-name") &&
+                    errorMessage.Contains("Available steps:") &&
+                    errorMessage.Contains("provision-infra") &&
+                    errorMessage.Contains("build-compute") &&
+                    errorMessage.Contains("deploy-compute"))
+                {
+                    foundErrorActivity = true;
+                    break;
+                }
+            }
+        }
+
+        Assert.True(foundErrorActivity, $"Expected to find a task activity with detailed error message about invalid step. Got: {errorMessage}");
+    }
+
+    [Fact]
+    public async Task PipelineStep_WithTags_StoresTagsCorrectly()
+    {
+        var step = new PipelineStep
+        {
+            Name = "test-step",
+            Action = async (ctx) => await Task.CompletedTask,
+            Tags = ["tag1", "tag2"]
+        };
+
+        Assert.Equal(2, step.Tags.Count);
+        Assert.Contains("tag1", step.Tags);
+        Assert.Contains("tag2", step.Tags);
+    }
+
+    [Fact]
+    public async Task ExecuteAsync_WithConfigurationCallback_ExecutesCallback()
+    {
+        using var builder = TestDistributedApplicationBuilder.Create(DistributedApplicationOperation.Publish, publisher: "default", isDeploy: true);
+        var pipeline = new DistributedApplicationPipeline();
+
+        var callbackExecuted = false;
+        var capturedSteps = new List<PipelineStep>();
+
+        pipeline.AddStep("step1", async (context) => await Task.CompletedTask);
+        pipeline.AddStep("step2", async (context) => await Task.CompletedTask);
+
+        pipeline.AddPipelineConfiguration((configContext) =>
+        {
+            callbackExecuted = true;
+            capturedSteps.AddRange(configContext.Steps);
+            return Task.CompletedTask;
+        });
+
+        var context = CreateDeployingContext(builder.Build());
+        await pipeline.ExecuteAsync(context);
+
+        Assert.True(callbackExecuted);
+        Assert.Equal(2, capturedSteps.Count);
+        Assert.Contains(capturedSteps, s => s.Name == "step1");
+        Assert.Contains(capturedSteps, s => s.Name == "step2");
+    }
+
+    [Fact]
+    public async Task ExecuteAsync_ConfigurationCallback_CanModifyDependencies()
+    {
+        using var builder = TestDistributedApplicationBuilder.Create(DistributedApplicationOperation.Publish, publisher: "default", isDeploy: true);
+        var pipeline = new DistributedApplicationPipeline();
+
+        var executionOrder = new List<string>();
+
+        pipeline.AddStep("step1", async (context) =>
+        {
+            lock (executionOrder) { executionOrder.Add("step1"); }
+            await Task.CompletedTask;
+        });
+
+        pipeline.AddStep("step2", async (context) =>
+        {
             lock (executionOrder) { executionOrder.Add("step2"); }
             await Task.CompletedTask;
         });
@@ -1856,40 +2004,11 @@
         {
             foundSteps.AddRange(configContext.FindStepsByTag("test-tag"));
             return Task.CompletedTask;
-=======
-            lock (executedSteps) { executedSteps.Add("step2"); }
-            await Task.CompletedTask;
-        });
-
-        pipeline.AddStep("step3", async (context) =>
-        {
-            lock (executedSteps) { executedSteps.Add("step3"); }
-            await Task.CompletedTask;
-        }, dependsOn: "step1");
-
-        pipeline.AddStep("step4", async (context) =>
-        {
-            lock (executedSteps) { executedSteps.Add("step4"); }
-            await Task.CompletedTask;
-        }, dependsOn: "step2");
-
-        pipeline.AddStep("step5", async (context) =>
-        {
-            lock (executedSteps) { executedSteps.Add("step5"); }
-            await Task.CompletedTask;
-        }, dependsOn: new[] { "step3", "step4" });
-
-        pipeline.AddStep("step6", async (context) =>
-        {
-            lock (executedSteps) { executedSteps.Add("step6"); }
-            await Task.CompletedTask;
->>>>>>> a0eb933f
-        });
-
-        var context = CreateDeployingContext(builder.Build());
-        await pipeline.ExecuteAsync(context);
-
-<<<<<<< HEAD
+        });
+
+        var context = CreateDeployingContext(builder.Build());
+        await pipeline.ExecuteAsync(context);
+
         Assert.Equal(2, foundSteps.Count);
         Assert.Contains(foundSteps, s => s.Name == "step1");
         Assert.Contains(foundSteps, s => s.Name == "step2");
@@ -2179,121 +2298,6 @@
         Assert.True(provision1Index < build1Index, "provision1 should execute before build1");
         Assert.True(provision2Index < build1Index, "provision2 should execute before build1");
         Assert.True(build1Index < deploy1Index, "build1 should execute before deploy1");
-=======
-        Assert.Equal(5, executedSteps.Count);
-        Assert.Contains("step1", executedSteps);
-        Assert.Contains("step2", executedSteps);
-        Assert.Contains("step3", executedSteps);
-        Assert.Contains("step4", executedSteps);
-        Assert.Contains("step5", executedSteps);
-        Assert.DoesNotContain("step6", executedSteps);
-
-        var step1Index = executedSteps.IndexOf("step1");
-        var step2Index = executedSteps.IndexOf("step2");
-        var step3Index = executedSteps.IndexOf("step3");
-        var step4Index = executedSteps.IndexOf("step4");
-        var step5Index = executedSteps.IndexOf("step5");
-
-        Assert.True(step1Index < step3Index, "step1 should execute before step3");
-        Assert.True(step2Index < step4Index, "step2 should execute before step4");
-        Assert.True(step3Index < step5Index, "step3 should execute before step5");
-        Assert.True(step4Index < step5Index, "step4 should execute before step5");
-    }
-
-    [Fact]
-    public async Task ExecuteAsync_WithStepFilterForIndependentStep_ExecutesOnlyThatStep()
-    {
-        using var builder = TestDistributedApplicationBuilder.Create(DistributedApplicationOperation.Publish, publisher: "default", isDeploy: true);
-
-        builder.Services.Configure<PublishingOptions>(options =>
-        {
-            options.Step = "independent-step";
-        });
-
-        var pipeline = new DistributedApplicationPipeline();
-
-        var executedSteps = new List<string>();
-
-        pipeline.AddStep("step1", async (context) =>
-        {
-            lock (executedSteps) { executedSteps.Add("step1"); }
-            await Task.CompletedTask;
-        });
-
-        pipeline.AddStep("independent-step", async (context) =>
-        {
-            lock (executedSteps) { executedSteps.Add("independent-step"); }
-            await Task.CompletedTask;
-        });
-
-        pipeline.AddStep("step3", async (context) =>
-        {
-            lock (executedSteps) { executedSteps.Add("step3"); }
-            await Task.CompletedTask;
-        }, dependsOn: "step1");
-
-        var context = CreateDeployingContext(builder.Build());
-        await pipeline.ExecuteAsync(context);
-
-        Assert.Single(executedSteps);
-        Assert.Contains("independent-step", executedSteps);
-        Assert.DoesNotContain("step1", executedSteps);
-        Assert.DoesNotContain("step3", executedSteps);
-    }
-
-    [Fact]
-    public async Task PublishAsync_Deploy_WithInvalidStepName_ReportsErrorWithAvailableSteps()
-    {
-        using var builder = TestDistributedApplicationBuilder.Create(DistributedApplicationOperation.Publish, publisher: "default", isDeploy: true);
-
-        builder.Services.Configure<PublishingOptions>(options =>
-        {
-            options.Step = "invalid-step-name";
-        });
-
-        var interactionService = PublishingActivityReporterTests.CreateInteractionService();
-        var reporter = new PipelineActivityReporter(interactionService, NullLogger<PipelineActivityReporter>.Instance);
-
-        builder.Services.AddSingleton<IPipelineActivityReporter>(reporter);
-
-        var pipeline = new DistributedApplicationPipeline();
-        pipeline.AddStep("provision-infra", async (context) => await Task.CompletedTask);
-        pipeline.AddStep("build-compute", async (context) => await Task.CompletedTask);
-        pipeline.AddStep("deploy-compute", async (context) => await Task.CompletedTask);
-
-        builder.Services.AddSingleton<IDistributedApplicationPipeline>(pipeline);
-
-        var app = builder.Build();
-        var publisher = app.Services.GetRequiredKeyedService<IDistributedApplicationPublisher>("default");
-
-        await Assert.ThrowsAsync<InvalidOperationException>(async () =>
-            await publisher.PublishAsync(app.Services.GetRequiredService<DistributedApplicationModel>(), CancellationToken.None));
-
-        var activityReader = reporter.ActivityItemUpdated.Reader;
-        var foundErrorActivity = false;
-        string? errorMessage = null;
-
-        while (activityReader.TryRead(out var activity))
-        {
-            if (activity.Type == PublishingActivityTypes.Task &&
-                activity.Data.IsError)
-            {
-                errorMessage = activity.Data.CompletionMessage;
-                if (errorMessage != null &&
-                    errorMessage.Contains("invalid-step-name") &&
-                    errorMessage.Contains("Available steps:") &&
-                    errorMessage.Contains("provision-infra") &&
-                    errorMessage.Contains("build-compute") &&
-                    errorMessage.Contains("deploy-compute"))
-                {
-                    foundErrorActivity = true;
-                    break;
-                }
-            }
-        }
-
-        Assert.True(foundErrorActivity, $"Expected to find a task activity with detailed error message about invalid step. Got: {errorMessage}");
->>>>>>> a0eb933f
     }
 
     private sealed class CustomResource(string name) : Resource(name)
