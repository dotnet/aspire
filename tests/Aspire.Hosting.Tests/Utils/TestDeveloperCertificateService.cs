// Licensed to the .NET Foundation under one or more agreements.
// The .NET Foundation licenses this file to you under the MIT license.

using System.Collections.Immutable;
using System.Security.Cryptography.X509Certificates;

namespace Aspire.Hosting.Tests.Utils;

<<<<<<< HEAD
public sealed class TestDeveloperCertificateService(List<X509Certificate2> certificates, bool supportsContainerTrust, bool trustCertificate, bool supportsTlsTermination) : IDeveloperCertificateService
=======
#pragma warning disable ASPIRECERTIFICATES001 // Type is for evaluation purposes only and is subject to change or removal in future updates. Suppress this diagnostic to proceed.
public sealed class TestDeveloperCertificateService(List<X509Certificate2> certificates, bool supportsContainerTrust, bool trustCertificate) : IDeveloperCertificateService
#pragma warning restore ASPIRECERTIFICATES001 // Type is for evaluation purposes only and is subject to change or removal in future updates. Suppress this diagnostic to proceed.
>>>>>>> 9ef23250
{
    /// <inheritdoc />
    public ImmutableList<X509Certificate2> Certificates { get; } = certificates.ToImmutableList();

    /// <inheritdoc />
    public bool SupportsContainerTrust => supportsContainerTrust;

    /// <inheritdoc />
    public bool TrustCertificate => trustCertificate;

    public bool SupportsTlsTermination => supportsTlsTermination;
}<|MERGE_RESOLUTION|>--- conflicted
+++ resolved
@@ -6,13 +6,9 @@
 
 namespace Aspire.Hosting.Tests.Utils;
 
-<<<<<<< HEAD
+#pragma warning disable ASPIRECERTIFICATES001 // Type is for evaluation purposes only and is subject to change or removal in future updates. Suppress this diagnostic to proceed.
 public sealed class TestDeveloperCertificateService(List<X509Certificate2> certificates, bool supportsContainerTrust, bool trustCertificate, bool supportsTlsTermination) : IDeveloperCertificateService
-=======
-#pragma warning disable ASPIRECERTIFICATES001 // Type is for evaluation purposes only and is subject to change or removal in future updates. Suppress this diagnostic to proceed.
-public sealed class TestDeveloperCertificateService(List<X509Certificate2> certificates, bool supportsContainerTrust, bool trustCertificate) : IDeveloperCertificateService
 #pragma warning restore ASPIRECERTIFICATES001 // Type is for evaluation purposes only and is subject to change or removal in future updates. Suppress this diagnostic to proceed.
->>>>>>> 9ef23250
 {
     /// <inheritdoc />
     public ImmutableList<X509Certificate2> Certificates { get; } = certificates.ToImmutableList();
