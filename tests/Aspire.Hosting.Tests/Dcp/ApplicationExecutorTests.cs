--- conflicted
+++ resolved
@@ -15,78 +15,6 @@
 public class ApplicationExecutorTests
 {
     [Fact]
-<<<<<<< HEAD
-    public async Task RunApplicationAsync_NoResources_DashboardStarted()
-    {
-        // Arrange
-        var distributedAppModel = new DistributedApplicationModel(new ResourceCollection());
-        var kubernetesService = new MockKubernetesService();
-
-        var appExecutor = CreateAppExecutor(distributedAppModel, kubernetesService: kubernetesService);
-
-        // Act
-        await appExecutor.RunApplicationAsync();
-
-        // Assert
-        var dashboard = Assert.IsType<Executable>(Assert.Single(kubernetesService.CreatedResources));
-        Assert.Equal("aspire-dashboard", dashboard.Metadata.Name);
-    }
-
-    [Fact]
-    public async Task RunApplicationAsync_AuthConfigured_EnvVarsPresent()
-    {
-        // Arrange
-        var distributedAppModel = new DistributedApplicationModel(new ResourceCollection());
-        var kubernetesService = new MockKubernetesService();
-
-        var appExecutor = CreateAppExecutor(distributedAppModel, kubernetesService: kubernetesService);
-
-        // Act
-        await appExecutor.RunApplicationAsync();
-
-        // Assert
-        var dashboard = Assert.IsType<Executable>(Assert.Single(kubernetesService.CreatedResources));
-        Assert.NotNull(dashboard.Spec.Env);
-
-        Assert.Equal("BrowserToken", dashboard.Spec.Env.Single(e => e.Name == DashboardConfigNames.DashboardFrontendAuthModeName.EnvVarName).Value);
-        Assert.Equal("TestBrowserToken!", dashboard.Spec.Env.Single(e => e.Name == DashboardConfigNames.DashboardFrontendBrowserTokenName.EnvVarName).Value);
-
-        Assert.Equal("ApiKey", dashboard.Spec.Env.Single(e => e.Name == DashboardConfigNames.DashboardOtlpAuthModeName.EnvVarName).Value);
-        Assert.Equal("TestOtlpApiKey!", dashboard.Spec.Env.Single(e => e.Name == DashboardConfigNames.DashboardOtlpPrimaryApiKeyName.EnvVarName).Value);
-
-        Assert.Equal("ApiKey", dashboard.Spec.Env.Single(e => e.Name == DashboardConfigNames.ResourceServiceClientAuthModeName.EnvVarName).Value);
-        Assert.Equal("TestResourceServiceApiKey!", dashboard.Spec.Env.Single(e => e.Name == DashboardConfigNames.ResourceServiceClientApiKeyName.EnvVarName).Value);
-    }
-
-    [Fact]
-    public async Task RunApplicationAsync_AuthRemoved_EnvVarsUnsecured()
-    {
-        // Arrange
-        var distributedAppModel = new DistributedApplicationModel(new ResourceCollection());
-        var kubernetesService = new MockKubernetesService();
-        var builder = new ConfigurationBuilder();
-        builder.AddInMemoryCollection(new Dictionary<string, string?>
-        {
-            ["DOTNET_DASHBOARD_OTLP_ENDPOINT_URL"] = "http://localhost"
-        });
-
-        var appExecutor = CreateAppExecutor(distributedAppModel, configuration: builder.Build(), kubernetesService: kubernetesService);
-
-        // Act
-        await appExecutor.RunApplicationAsync();
-
-        // Assert
-        var dashboard = Assert.IsType<Executable>(Assert.Single(kubernetesService.CreatedResources));
-        Assert.NotNull(dashboard.Spec.Env);
-
-        Assert.Equal("Unsecured", dashboard.Spec.Env.Single(e => e.Name == DashboardConfigNames.DashboardFrontendAuthModeName.EnvVarName).Value);
-        Assert.Equal("Unsecured", dashboard.Spec.Env.Single(e => e.Name == DashboardConfigNames.DashboardOtlpAuthModeName.EnvVarName).Value);
-        Assert.Equal("Unsecured", dashboard.Spec.Env.Single(e => e.Name == DashboardConfigNames.ResourceServiceClientAuthModeName.EnvVarName).Value);
-    }
-
-    [Fact]
-=======
->>>>>>> b2338684
     public async Task ContainersArePassedOtelServiceName()
     {
         // Arrange
@@ -119,8 +47,6 @@
             builder.AddInMemoryCollection(new Dictionary<string, string?>
             {
                 ["DOTNET_DASHBOARD_OTLP_ENDPOINT_URL"] = "http://localhost",
-                ["AppHost:ResourceService:AuthMode"] = "ApiKey",
-                ["AppHost:ResourceService:ApiKey"] = "TestResourceServiceApiKey!",
                 ["AppHost:BrowserToken"] = "TestBrowserToken!",
                 ["AppHost:OtlpApiKey"] = "TestOtlpApiKey!"
             });
