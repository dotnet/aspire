--- conflicted
+++ resolved
@@ -184,13 +184,8 @@
             return s with { State = new ResourceStateSnapshot("Starting", null) };
         }).DefaultTimeout();
 
-<<<<<<< HEAD
-        var resource = Assert.Single((await writer.ReadNextAsync()).Changes.Value).Upsert;
-
-=======
         var resource = Assert.Single((await writer.ReadNextAsync().DefaultTimeout()).Changes.Value).Upsert;
-        Assert.False(resource.HasHealthStatus);
->>>>>>> 4636116d
+
         Assert.Collection(resource.HealthReports,
             r =>
             {
