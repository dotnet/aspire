// Licensed to the .NET Foundation under one or more agreements.
// The .NET Foundation licenses this file to you under the MIT license.

using Aspire.Hosting.Utils;
using System.Net.Sockets;
using Microsoft.Extensions.DependencyInjection;
using Xunit;
using Aspire.Hosting.ApplicationModel;

namespace Aspire.Hosting.Keycloak.Tests;

public class KeycloakResourceBuilderTests
{
    [Fact]
    public void AddKeycloakWithDefaultsAddsAnnotationMetadata()
    {
        var appBuilder = DistributedApplication.CreateBuilder();

        var resourceName = "keycloak";
        appBuilder.AddKeycloak(resourceName);

        using var app = appBuilder.Build();

        var appModel = app.Services.GetRequiredService<DistributedApplicationModel>();

        var containerResource = Assert.Single(appModel.Resources.OfType<KeycloakResource>());
        Assert.Equal(resourceName, containerResource.Name);

        const string defaultEndpointName = "http";

        var endpoint = Assert.Single(containerResource.Annotations.OfType<EndpointAnnotation>().Where(e => e.Name == defaultEndpointName));
        Assert.Equal(8080, endpoint.TargetPort);
        Assert.False(endpoint.IsExternal);
        Assert.Equal(defaultEndpointName, endpoint.Name);
        Assert.Null(endpoint.Port);
        Assert.Equal(ProtocolType.Tcp, endpoint.Protocol);
        Assert.Equal("http", endpoint.Transport);
        Assert.Equal("http", endpoint.UriScheme);

        const string managementEndpointName = "management";

        var healthEndpoint = Assert.Single(containerResource.Annotations.OfType<EndpointAnnotation>().Where(e => e.Name == managementEndpointName));
        Assert.Equal(9000, healthEndpoint.TargetPort);
        Assert.False(healthEndpoint.IsExternal);
        Assert.Equal(managementEndpointName, healthEndpoint.Name);
        Assert.Null(healthEndpoint.Port);
        Assert.Equal(ProtocolType.Tcp, healthEndpoint.Protocol);
        Assert.Equal("http", healthEndpoint.Transport);
        Assert.Equal("http", healthEndpoint.UriScheme);

        var containerAnnotation = Assert.Single(containerResource.Annotations.OfType<ContainerImageAnnotation>());
        Assert.Equal(KeycloakContainerImageTags.Tag, containerAnnotation.Tag);
        Assert.Equal(KeycloakContainerImageTags.Image, containerAnnotation.Image);
        Assert.Equal(KeycloakContainerImageTags.Registry, containerAnnotation.Registry);
    }

    [Fact]
    public void WithDataVolumeAddsVolumeAnnotation()
    {
        using var builder = TestDistributedApplicationBuilder.Create();

        var resourceName = "keycloak";
        var keycloak = builder.AddKeycloak(resourceName)
                              .WithDataVolume();

        var volumeAnnotation = keycloak.Resource.Annotations.OfType<ContainerMountAnnotation>().Single();

        Assert.Equal($"{builder.GetVolumePrefix()}-{resourceName}-data", volumeAnnotation.Source);
        Assert.Equal("/opt/keycloak/data", volumeAnnotation.Target);
        Assert.Equal(ContainerMountType.Volume, volumeAnnotation.Type);
        Assert.False(volumeAnnotation.IsReadOnly);
    }

    [Fact]
    public void WithDataBindMountAddsMountAnnotation()
    {
        using var builder = TestDistributedApplicationBuilder.Create();
        var keycloak = builder.AddKeycloak("keycloak")
                              .WithDataBindMount("mydata");

        var volumeAnnotation = keycloak.Resource.Annotations.OfType<ContainerMountAnnotation>().Single();

        Assert.Equal(Path.Combine(builder.AppHostDirectory, "mydata"), volumeAnnotation.Source);
        Assert.Equal("/opt/keycloak/data", volumeAnnotation.Target);
        Assert.Equal(ContainerMountType.BindMount, volumeAnnotation.Type);
        Assert.False(volumeAnnotation.IsReadOnly);
    }

    [Theory]
    [InlineData(null)]
    [InlineData(true)]
    [InlineData(false)]
    public void WithRealmImportAddsBindMountAnnotation(bool? isReadOnly)
    {
        using var builder = TestDistributedApplicationBuilder.Create();

        var tempDirectory = Path.Combine(Path.GetTempPath(), Path.GetRandomFileName());
        Directory.CreateDirectory(tempDirectory);

        var resourceName = "keycloak";
        var keycloak = builder.AddKeycloak(resourceName);

        if (isReadOnly.HasValue)
        {
            keycloak.WithRealmImport(tempDirectory, isReadOnly: isReadOnly.Value);
        }
        else
        {
            keycloak.WithRealmImport(tempDirectory);
        }

        var containerAnnotation = keycloak.Resource.Annotations.OfType<ContainerMountAnnotation>().Single();

        Assert.Equal(tempDirectory, containerAnnotation.Source);
        Assert.Equal("/opt/keycloak/data/import", containerAnnotation.Target);
        Assert.Equal(ContainerMountType.BindMount, containerAnnotation.Type);
        Assert.Equal(isReadOnly ?? false, containerAnnotation.IsReadOnly);
    }

    [Fact]
    public void AddAddKeycloakAddsGeneratedPasswordParameterWithUserSecretsParameterDefaultInRunMode()
    {
        using var appBuilder = TestDistributedApplicationBuilder.Create();

        var rmq = appBuilder.AddKeycloak("keycloak");

        Assert.Equal("Aspire.Hosting.ApplicationModel.UserSecretsParameterDefault", rmq.Resource.AdminPasswordParameter.Default?.GetType().FullName);
    }

    [Fact]
    public void AddAddKeycloakDoesNotAddGeneratedPasswordParameterWithUserSecretsParameterDefaultInPublishMode()
    {
        using var appBuilder = TestDistributedApplicationBuilder.Create(DistributedApplicationOperation.Publish);

        var rmq = appBuilder.AddKeycloak("keycloak");

        Assert.NotEqual("Aspire.Hosting.ApplicationModel.UserSecretsParameterDefault", rmq.Resource.AdminPasswordParameter.Default?.GetType().FullName);
    }

    [Fact]
    public async Task VerifyManifest()
    {
        using var builder = TestDistributedApplicationBuilder.Create();
        var keycloak = builder.AddKeycloak("keycloak");

        var manifest = await ManifestUtils.GetManifest(keycloak.Resource);

        var expectedManifest = $$"""
            {
              "type": "container.v0",
              "image": "{{KeycloakContainerImageTags.Registry}}/{{KeycloakContainerImageTags.Image}}:{{KeycloakContainerImageTags.Tag}}",
              "args": [
                "start-dev",
                "--import-realm"
              ],
              "env": {
<<<<<<< HEAD
                "KEYCLOAK_ADMIN": "admin",
                "KEYCLOAK_ADMIN_PASSWORD": "{keycloak-password.value}",
                "KC_HEALTH_ENABLED": "true"
=======
                "KC_BOOTSTRAP_ADMIN_USERNAME": "admin",
                "KC_BOOTSTRAP_ADMIN_PASSWORD": "{keycloak-password.value}"
>>>>>>> 2ed8af87
              },
              "bindings": {
                "http": {
                  "scheme": "http",
                  "protocol": "tcp",
                  "transport": "http",
                  "targetPort": 8080
                },
                "management": {
                  "scheme": "http",
                  "protocol": "tcp",
                  "transport": "http",
                  "targetPort": 9000
                }
              }
            }
            """;
        Assert.Equal(expectedManifest, manifest.ToString());
    }
}<|MERGE_RESOLUTION|>--- conflicted
+++ resolved
@@ -154,14 +154,9 @@
                 "--import-realm"
               ],
               "env": {
-<<<<<<< HEAD
-                "KEYCLOAK_ADMIN": "admin",
-                "KEYCLOAK_ADMIN_PASSWORD": "{keycloak-password.value}",
+                "KC_BOOTSTRAP_ADMIN_USERNAME": "admin",
+                "KC_BOOTSTRAP_ADMIN_PASSWORD": "{keycloak-password.value}",
                 "KC_HEALTH_ENABLED": "true"
-=======
-                "KC_BOOTSTRAP_ADMIN_USERNAME": "admin",
-                "KC_BOOTSTRAP_ADMIN_PASSWORD": "{keycloak-password.value}"
->>>>>>> 2ed8af87
               },
               "bindings": {
                 "http": {
