--- conflicted
+++ resolved
@@ -8,11 +8,8 @@
 using Aspire.Dashboard.Configuration;
 using Aspire.Dashboard.Model;
 using Aspire.Dashboard.Model.BrowserStorage;
-<<<<<<< HEAD
+using Aspire.Dashboard.Otlp.Storage;
 using Aspire.Dashboard.Telemetry;
-=======
-using Aspire.Dashboard.Otlp.Storage;
->>>>>>> 0e84a684
 using Aspire.Dashboard.Utils;
 using Aspire.Hosting.ConsoleLogs;
 using Aspire.Tests.Shared.DashboardModel;
@@ -553,12 +550,9 @@
         Services.AddSingleton<IDashboardClient>(dashboardClient ?? new TestDashboardClient());
         Services.AddSingleton<DashboardCommandExecutor>();
         Services.AddSingleton<ConsoleLogsManager>();
-<<<<<<< HEAD
         Services.AddSingleton<DashboardTelemetryService>();
         Services.AddSingleton<IDashboardTelemetrySender, TestDashboardTelemetrySender>();
-=======
         Services.AddSingleton<PauseManager>();
->>>>>>> 0e84a684
     }
 
     private static string GetFluentFile(string filePath, Version version)
