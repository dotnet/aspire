--- conflicted
+++ resolved
@@ -2,11 +2,7 @@
 // The .NET Foundation licenses this file to you under the MIT license.
 
 using Aspire.Components.Common.Tests;
-<<<<<<< HEAD
-using Aspire.Hosting;
-=======
 using Aspire.Hosting.Redis;
->>>>>>> 36e40f89
 using Testcontainers.Redis;
 using Xunit;
 
