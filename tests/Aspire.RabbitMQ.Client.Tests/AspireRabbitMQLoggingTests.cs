// Licensed to the .NET Foundation under one or more agreements.
// The .NET Foundation licenses this file to you under the MIT license.

using System.Collections.Concurrent;
using Aspire.Components.Common.Tests;
using Aspire.Hosting.RabbitMQ;
using Microsoft.Extensions.Configuration;
using Microsoft.Extensions.DependencyInjection;
using Microsoft.Extensions.Hosting;
using Microsoft.Extensions.Logging;
using Microsoft.Extensions.Logging.Abstractions;
using RabbitMQ.Client;
using RabbitMQ.Client.Logging;
using Testcontainers.RabbitMq;
using Xunit;

namespace Aspire.RabbitMQ.Client.Tests;

public class AspireRabbitMQLoggingTests
{
    /// <summary>
    /// Tests that the RabbitMQ client logs are forwarded to the M.E.Logging correctly in an end-to-end scenario.
    ///
    /// The easiest way to ensure a log is written is to start the RabbitMQ container, establish the connection,
    /// and then stop the container. This will cause the RabbitMQ client to log an error message.
    /// </summary>
    [Fact]
    [RequiresDocker]
    public async Task EndToEndLoggingTest()
    {
        await using var rabbitMqContainer = new RabbitMqBuilder()
            .WithImage($"{ComponentTestConstants.AspireTestContainerRegistry}/{RabbitMQContainerImageTags.Image}:{RabbitMQContainerImageTags.Tag}")
            .Build();
        await rabbitMqContainer.StartAsync();

        var builder = Host.CreateEmptyApplicationBuilder(null);
        builder.Configuration.AddInMemoryCollection([
            new KeyValuePair<string, string?>("ConnectionStrings:messaging", rabbitMqContainer.GetConnectionString())
        ]);

        builder.AddRabbitMQClient("messaging");

        var tsc = new TaskCompletionSource();
        var logger = new TestLogger();
        logger.LoggedMessage = () =>
        {
            // wait for at least 2 logs to be written
            if (logger.Logs.Count >= 2)
            {
                tsc.SetResult();
            }
        };

        builder.Services.AddSingleton<ILoggerProvider>(sp => new LoggerProvider(logger));

        using var host = builder.Build();
        using var connection = host.Services.GetRequiredService<IConnection>();

        await rabbitMqContainer.StopAsync();
        await rabbitMqContainer.DisposeAsync();

        await tsc.Task.WaitAsync(TimeSpan.FromMinutes(1));

        var logs = logger.Logs.ToArray();
        Assert.True(logs.Length >= 2, "Should be at least 2 logs written.");

        Assert.Contains(logs, l => l.Level == LogLevel.Information && l.Message == "Performing automatic recovery");
        Assert.Contains(logs, l => l.Level == LogLevel.Error && l.Message == "Connection recovery exception.");
    }

    [Fact]
    public void TestInfoAndWarn()
    {
        var builder = Host.CreateEmptyApplicationBuilder(null);
        builder.Services.AddSingleton<RabbitMQEventSourceLogForwarder>();

        var logger = new TestLogger();
        builder.Services.AddSingleton<ILoggerProvider>(sp => new LoggerProvider(logger));

        using var host = builder.Build();
        host.Services.GetRequiredService<RabbitMQEventSourceLogForwarder>().Start();

        var message = "This is an informational message.";
        RabbitMqClientEventSource.Log.Info(message);

        var logs = logger.Logs.ToArray();
        Assert.Single(logs);
        Assert.Equal(LogLevel.Information, logs[0].Level);
        Assert.Equal(message, logs[0].Message);

        var warningMessage = "This is a warning message.";
        RabbitMqClientEventSource.Log.Warn(warningMessage);

        logs = logger.Logs.ToArray();
        Assert.Equal(2, logs.Length);
        Assert.Equal(LogLevel.Warning, logs[1].Level);
        Assert.Equal(warningMessage, logs[1].Message);
    }

    [Fact]
    public void TestExceptionWithoutInnerException()
    {
        var builder = Host.CreateEmptyApplicationBuilder(null);
        builder.Services.AddSingleton<RabbitMQEventSourceLogForwarder>();

        var logger = new TestLogger();
        builder.Services.AddSingleton<ILoggerProvider>(sp => new LoggerProvider(logger));

        using var host = builder.Build();
        host.Services.GetRequiredService<RabbitMQEventSourceLogForwarder>().Start();

        var exceptionMessage = "Test exception";
        Exception testException;
        try
        {
            throw new InvalidOperationException(exceptionMessage);
        }
        catch (Exception ex)
        {
            testException = ex;
        }

        Assert.NotNull(testException);
        var logMessage = "This is an error message.";
        RabbitMqClientEventSource.Log.Error(logMessage, testException);

        var logs = logger.Logs.ToArray();
        Assert.Single(logs);
        Assert.Equal(LogLevel.Error, logs[0].Level);
        Assert.Equal(logMessage, logs[0].Message);

        var errorEvent = Assert.IsAssignableFrom<IReadOnlyList<KeyValuePair<string, object?>>>(logs[0].State);
        Assert.Equal(4, errorEvent.Count);
<<<<<<< HEAD

        Assert.Equal("message", errorEvent[0].Key);
        Assert.Equal(logMessage, errorEvent[0].Value);

        Assert.Equal("exception.type", errorEvent[1].Key);
        Assert.Equal("System.InvalidOperationException", errorEvent[1].Value);

        Assert.Equal("exception.message", errorEvent[2].Key);
        Assert.Equal(exceptionMessage, errorEvent[2].Value);

        Assert.Equal("exception.stacktrace", errorEvent[3].Key);
        Assert.Contains("AspireRabbitMQLoggingTests.TestException", errorEvent[3].Value?.ToString());
    }

    [Fact]
    public void TestExceptionWithInnerException()
    {
        var builder = Host.CreateEmptyApplicationBuilder(null);
        builder.Services.AddSingleton<RabbitMQEventSourceLogForwarder>();

        var logger = new TestLogger();
        builder.Services.AddSingleton<ILoggerProvider>(sp => new LoggerProvider(logger));

        using var host = builder.Build();
        host.Services.GetRequiredService<RabbitMQEventSourceLogForwarder>().Start();

        var exceptionMessage = "Test exception";
        Exception testException;
        InvalidOperationException innerException = new("Inner exception");
        try
        {
            throw new InvalidOperationException(exceptionMessage, innerException);
        }
        catch (Exception ex)
        {
            testException = ex;
        }

        Assert.NotNull(testException);
        var logMessage = "This is an error message.";
        RabbitMqClientEventSource.Log.Error(logMessage, testException);

        var logs = logger.Logs.ToArray();
        Assert.Single(logs);
        Assert.Equal(LogLevel.Error, logs[0].Level);
        Assert.Equal(logMessage, logs[0].Message);

        var errorEvent = Assert.IsAssignableFrom<IReadOnlyList<KeyValuePair<string, object?>>>(logs[0].State);
        Assert.Equal(5, errorEvent.Count);
=======
>>>>>>> 28ded721

        Assert.Equal("exception.type", errorEvent[0].Key);
        Assert.Equal("System.InvalidOperationException", errorEvent[0].Value);

        Assert.Equal("exception.message", errorEvent[1].Key);
        Assert.Equal(exceptionMessage, errorEvent[1].Value);

        Assert.Equal("exception.stacktrace", errorEvent[2].Key);
        Assert.Contains("AspireRabbitMQLoggingTests.TestException", errorEvent[2].Value?.ToString());

<<<<<<< HEAD
        Assert.Equal("exception.stacktrace", errorEvent[3].Key);
        Assert.Contains("AspireRabbitMQLoggingTests.TestException", errorEvent[3].Value?.ToString());

        Assert.Equal("exception.innerexception", errorEvent[4].Key);
        Assert.Equal($"{innerException.GetType()}: {innerException.Message}", errorEvent[4].Value?.ToString());
=======
        Assert.Equal("exception.innerexception", errorEvent[3].Key);
        Assert.True(string.IsNullOrEmpty(errorEvent[3].Value?.ToString()));
>>>>>>> 28ded721
    }

    private sealed class LoggerProvider(TestLogger logger) : ILoggerProvider
    {
        public ILogger CreateLogger(string categoryName) => logger;

        public void Dispose() { }
    }

    private sealed class TestLogger : ILogger
    {
        public BlockingCollection<(LogLevel Level, string Message, object? State)> Logs { get; } = new();
        public Action? LoggedMessage { get; set; }

        public IDisposable? BeginScope<TState>(TState state) where TState : notnull =>
            NullLogger.Instance.BeginScope(state);

        public bool IsEnabled(LogLevel logLevel) => true;

        public void Log<TState>(LogLevel logLevel, EventId eventId, TState state, Exception? exception, Func<TState, Exception?, string> formatter)
        {
            Logs.Add((logLevel, formatter(state, exception), state));
            LoggedMessage?.Invoke();
        }
    }
}<|MERGE_RESOLUTION|>--- conflicted
+++ resolved
@@ -130,20 +130,16 @@
         Assert.Equal(logMessage, logs[0].Message);
 
         var errorEvent = Assert.IsAssignableFrom<IReadOnlyList<KeyValuePair<string, object?>>>(logs[0].State);
-        Assert.Equal(4, errorEvent.Count);
-<<<<<<< HEAD
-
-        Assert.Equal("message", errorEvent[0].Key);
-        Assert.Equal(logMessage, errorEvent[0].Value);
-
-        Assert.Equal("exception.type", errorEvent[1].Key);
-        Assert.Equal("System.InvalidOperationException", errorEvent[1].Value);
-
-        Assert.Equal("exception.message", errorEvent[2].Key);
-        Assert.Equal(exceptionMessage, errorEvent[2].Value);
-
-        Assert.Equal("exception.stacktrace", errorEvent[3].Key);
-        Assert.Contains("AspireRabbitMQLoggingTests.TestException", errorEvent[3].Value?.ToString());
+        Assert.Equal(3, errorEvent.Count);
+
+        Assert.Equal("exception.type", errorEvent[0].Key);
+        Assert.Equal("System.InvalidOperationException", errorEvent[0].Value);
+
+        Assert.Equal("exception.message", errorEvent[1].Key);
+        Assert.Equal(exceptionMessage, errorEvent[1].Value);
+
+        Assert.Equal("exception.stacktrace", errorEvent[2].Key);
+        Assert.Contains("AspireRabbitMQLoggingTests.TestException", errorEvent[2].Value?.ToString());
     }
 
     [Fact]
@@ -180,9 +176,7 @@
         Assert.Equal(logMessage, logs[0].Message);
 
         var errorEvent = Assert.IsAssignableFrom<IReadOnlyList<KeyValuePair<string, object?>>>(logs[0].State);
-        Assert.Equal(5, errorEvent.Count);
-=======
->>>>>>> 28ded721
+        Assert.Equal(4, errorEvent.Count);
 
         Assert.Equal("exception.type", errorEvent[0].Key);
         Assert.Equal("System.InvalidOperationException", errorEvent[0].Value);
@@ -193,16 +187,8 @@
         Assert.Equal("exception.stacktrace", errorEvent[2].Key);
         Assert.Contains("AspireRabbitMQLoggingTests.TestException", errorEvent[2].Value?.ToString());
 
-<<<<<<< HEAD
-        Assert.Equal("exception.stacktrace", errorEvent[3].Key);
-        Assert.Contains("AspireRabbitMQLoggingTests.TestException", errorEvent[3].Value?.ToString());
-
-        Assert.Equal("exception.innerexception", errorEvent[4].Key);
-        Assert.Equal($"{innerException.GetType()}: {innerException.Message}", errorEvent[4].Value?.ToString());
-=======
         Assert.Equal("exception.innerexception", errorEvent[3].Key);
-        Assert.True(string.IsNullOrEmpty(errorEvent[3].Value?.ToString()));
->>>>>>> 28ded721
+        Assert.Equal($"{innerException.GetType()}: {innerException.Message}", errorEvent[3].Value?.ToString());
     }
 
     private sealed class LoggerProvider(TestLogger logger) : ILoggerProvider
