// Licensed to the .NET Foundation under one or more agreements.
// The .NET Foundation licenses this file to you under the MIT license.

using System.Runtime.InteropServices;
using Xunit;
using Xunit.Abstractions;
using Aspire.TestProject;
using Aspire.Workload.Tests;

namespace Aspire.EndToEnd.Tests;

/// <summary>
/// This fixture ensures the TestProject.AppHost application is started before a test is executed.
///
/// Represents the the IntegrationServiceA project in the test application used to send HTTP requests
/// to the project's endpoints.
/// </summary>
public sealed class IntegrationServicesFixture : IAsyncLifetime
{
#if TESTS_RUNNING_OUTSIDE_OF_REPO
    public static bool TestsRunningOutsideOfRepo = true;
#else
    public static bool TestsRunningOutsideOfRepo;
#endif

    public static string? TestScenario { get; } = EnvironmentVariables.TestScenario;
    public Dictionary<string, ProjectInfo> Projects => Project?.InfoTable ?? throw new InvalidOperationException("Project is not initialized");
    private TestResourceNames _resourcesToSkip;
    private readonly IMessageSink _diagnosticMessageSink;
    private readonly TestOutputWrapper _testOutput;
    private AspireProject? _project;

    public BuildEnvironment BuildEnvironment { get; init; }
    public ProjectInfo IntegrationServiceA => Projects["integrationservicea"];
    public AspireProject Project => _project ?? throw new InvalidOperationException("Project is not initialized");

    public IntegrationServicesFixture(IMessageSink diagnosticMessageSink)
    {
        _diagnosticMessageSink = diagnosticMessageSink;
        _testOutput = new TestOutputWrapper(messageSink: _diagnosticMessageSink);
        BuildEnvironment = new(useSystemDotNet: !TestsRunningOutsideOfRepo);
        if (TestsRunningOutsideOfRepo)
        {
            if (!BuildEnvironment.HasWorkloadFromArtifacts)
            {
                throw new InvalidOperationException("Expected to have sdk+workload from artifacts when running tests outside of the repo");
            }
            BuildEnvironment.EnvVars["TestsRunningOutsideOfRepo"] = "true";
        }
        else
        {
            // inside the repo
            if (BuildEnvironment.RepoRoot is null)
            {
                throw new InvalidOperationException("These tests should be run from inside the repo when using `TestsRunningOutsideOfRepo=false`");
            }

            BuildEnvironment.TestAssetsPath = Path.Combine(BuildEnvironment.RepoRoot.FullName, "tests");
            if (!Directory.Exists(BuildEnvironment.TestAssetsPath))
            {
                throw new ArgumentException($"Cannot find TestAssetsPath={BuildEnvironment.TestAssetsPath}");
            }
        }
    }

    public async Task InitializeAsync()
    {
        string testProjectPath = Path.Combine(BuildEnvironment.TestAssetsPath, "testproject");
        _project = new AspireProject("TestProject", testProjectPath, _testOutput, BuildEnvironment);
        if (TestsRunningOutsideOfRepo)
        {
            _testOutput.WriteLine("");
            _testOutput.WriteLine($"****************************************");
            _testOutput.WriteLine($"   Running EndToEnd tests outside-of-repo");
            _testOutput.WriteLine($"   TestProject: {Project.AppHostProjectDirectory}");
            _testOutput.WriteLine($"****************************************");
            _testOutput.WriteLine("");
        }

        await Project.BuildAsync();

        string extraArgs = "";
        _resourcesToSkip = GetResourcesToSkip();
        if (_resourcesToSkip != TestResourceNames.None && _resourcesToSkip.ToCSVString() is string skipArg)
        {
            extraArgs += $"--skip-resources {skipArg}";
        }
        await Project.StartAppHostAsync([extraArgs]);

        foreach (var project in Projects.Values)
        {
            project.Client = AspireProject.Client.Value;
        }
    }

    public Task DumpComponentLogsAsync(TestResourceNames resource, ITestOutputHelper? testOutputArg = null)
    {
        if (resource == TestResourceNames.None)
        {
            return Task.CompletedTask;
        }
        if (resource == TestResourceNames.All || !Enum.IsDefined<TestResourceNames>(resource))
        {
            throw new ArgumentException($"Only one resource is supported at a time. resource: {resource}");
        }

        string component = resource switch
        {
            TestResourceNames.cosmos => "cosmos",
            TestResourceNames.kafka => "kafka",
            TestResourceNames.mongodb => "mongodb",
            TestResourceNames.mysql or TestResourceNames.efmysql => "mysql",
            TestResourceNames.oracledatabase => "oracledatabase",
            TestResourceNames.postgres or TestResourceNames.efnpgsql => "postgres",
            TestResourceNames.rabbitmq => "rabbitmq",
            TestResourceNames.redis => "redis",
            TestResourceNames.garnet => "garnet",
            TestResourceNames.sqlserver => "sqlserver",
<<<<<<< HEAD
            TestResourceNames.milvus => "milvus",
=======
            TestResourceNames.eventhubs => "eventhubs",
>>>>>>> 51ff4e37
            _ => throw new ArgumentException($"Unknown resource: {resource}")
        };

        return Project.DumpComponentLogsAsync(component, testOutputArg);
    }

    public async Task DisposeAsync()
    {
        if (_project is not null)
        {
            await _project.DisposeAsync();
        }
    }

    public void EnsureAppHasResources(TestResourceNames expectedResourceNames)
    {
        foreach (var ename in Enum.GetValues<TestResourceNames>())
        {
            if (ename != TestResourceNames.None && expectedResourceNames.HasFlag(ename) && _resourcesToSkip.HasFlag(ename))
            {
                throw new InvalidOperationException($"The required resource '{ename}' was skipped for the app run for TestScenario: {TestScenario}. Make sure that the TEST_SCENARIO environment variable matches the intended scenario for the test. Resources that were skipped: {string.Join(",", _resourcesToSkip)}. TestScenario: {TestScenario} ");
            }
        }
    }

    private static TestResourceNames GetResourcesToSkip()
    {
        TestResourceNames resourcesToInclude = TestScenario switch
        {
            "oracle" => TestResourceNames.oracledatabase,
            "cosmos" => TestResourceNames.cosmos,
            "eventhubs" => TestResourceNames.eventhubs,
            "basicservices" => TestResourceNames.kafka
                              | TestResourceNames.mongodb
                              | TestResourceNames.rabbitmq
                              | TestResourceNames.redis
                              | TestResourceNames.garnet
                              | TestResourceNames.postgres
                              | TestResourceNames.efnpgsql
                              | TestResourceNames.mysql
                              | TestResourceNames.efmysql
                              | TestResourceNames.sqlserver
                              | TestResourceNames.milvus,
            "" or null => TestResourceNames.All,
            _ => throw new ArgumentException($"Unknown test scenario '{TestScenario}'")
        };

        TestResourceNames resourcesToSkip = TestResourceNames.All & ~resourcesToInclude;

        // always skip cosmos on macos/arm64
        if (RuntimeInformation.IsOSPlatform(OSPlatform.OSX) && RuntimeInformation.ProcessArchitecture == Architecture.Arm64)
        {
            resourcesToSkip |= TestResourceNames.cosmos;
        }
        if (string.IsNullOrEmpty(TestScenario))
        {
            // no scenario specified
            if (BuildEnvironment.IsRunningOnCI)
            {
                resourcesToSkip |= TestResourceNames.cosmos;
                resourcesToSkip |= TestResourceNames.oracledatabase;
            }
        }

        // always skip the dashboard
        resourcesToSkip |= TestResourceNames.dashboard;

        return resourcesToSkip;
    }
}<|MERGE_RESOLUTION|>--- conflicted
+++ resolved
@@ -116,11 +116,8 @@
             TestResourceNames.redis => "redis",
             TestResourceNames.garnet => "garnet",
             TestResourceNames.sqlserver => "sqlserver",
-<<<<<<< HEAD
             TestResourceNames.milvus => "milvus",
-=======
             TestResourceNames.eventhubs => "eventhubs",
->>>>>>> 51ff4e37
             _ => throw new ArgumentException($"Unknown resource: {resource}")
         };
 
