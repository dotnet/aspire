--- conflicted
+++ resolved
@@ -107,11 +107,6 @@
             TestResourceNames.garnet => "garnet",
             TestResourceNames.milvus => "milvus",
             TestResourceNames.mongodb => "mongodb",
-<<<<<<< HEAD
-            TestResourceNames.mysql or TestResourceNames.efmysql => "mysql",
-=======
-            TestResourceNames.oracledatabase => "oracledatabase",
->>>>>>> 5238a735
             TestResourceNames.postgres or TestResourceNames.efnpgsql => "postgres",
             TestResourceNames.rabbitmq => "rabbitmq",
             TestResourceNames.redis => "redis",
