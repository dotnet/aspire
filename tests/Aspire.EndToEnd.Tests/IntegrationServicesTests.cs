// Licensed to the .NET Foundation under one or more agreements.
// The .NET Foundation licenses this file to you under the MIT license.

using System.Runtime.InteropServices;
using Xunit;
using Xunit.Abstractions;
using Xunit.Sdk;
using Aspire.TestProject;
using Aspire.Workload.Tests;

namespace Aspire.EndToEnd.Tests;

public class IntegrationServicesTests : IClassFixture<IntegrationServicesFixture>
{
    private readonly IntegrationServicesFixture _integrationServicesFixture;
    private readonly TestOutputWrapper _testOutput;

    public IntegrationServicesTests(ITestOutputHelper testOutput, IntegrationServicesFixture integrationServicesFixture)
    {
        _integrationServicesFixture = integrationServicesFixture;
        _testOutput = new TestOutputWrapper(testOutput);
    }

    [Theory]
    [Trait("scenario", "basicservices")]
    [InlineData(TestResourceNames.mongodb)]
    [InlineData(TestResourceNames.mysql)]
    [InlineData(TestResourceNames.efmysql)]
    [InlineData(TestResourceNames.postgres)]
    [InlineData(TestResourceNames.efnpgsql)]
    [InlineData(TestResourceNames.rabbitmq)]
    [InlineData(TestResourceNames.redis)]
    [InlineData(TestResourceNames.sqlserver)]
    public Task VerifyComponentWorks(TestResourceNames resourceName)
        => RunTestAsync(async () =>
        {
            _integrationServicesFixture.EnsureAppHasResources(resourceName);
            try
            {
                var response = await _integrationServicesFixture.IntegrationServiceA.HttpGetAsync("http", $"/{resourceName}/verify");
                var responseContent = await response.Content.ReadAsStringAsync();

                Assert.True(response.IsSuccessStatusCode, responseContent);
            }
            catch
            {
                await _integrationServicesFixture.DumpComponentLogsAsync(resourceName, _testOutput);
                throw;
            }
        });

    [ConditionalFact]
    [SkipOnCI("https://github.com/dotnet/aspire/issues/3161")]
    [Trait("scenario", "oracle")]
    public Task VerifyOracleComponentWorks()
        => VerifyComponentWorks(TestResourceNames.oracledatabase);

    [ConditionalFact]
    [Trait("scenario", "cosmos")]
    public Task VerifyCosmosComponentWorks()
    {
        if (RuntimeInformation.IsOSPlatform(OSPlatform.OSX) && RuntimeInformation.ProcessArchitecture == Architecture.Arm64)
        {
<<<<<<< HEAD
            throw SkipException.ForSkip($"Skipping '{resourceName}' test because the emulator isn't supported on macOS ARM64.");
=======
            throw new SkipException($"Skipping 'cosmos' test because the emulator isn't supported on macOS ARM64.");
>>>>>>> 353d7701
        }

        return VerifyComponentWorks(TestResourceNames.cosmos);
    }

    [Fact]
    [Trait("scenario", "basicservices")]
    public Task KafkaComponentCanProduceAndConsume()
        => RunTestAsync(async() =>
        {
            _integrationServicesFixture.EnsureAppHasResources(TestResourceNames.kafka);
            string topic = $"topic-{Guid.NewGuid()}";

            var response = await _integrationServicesFixture.IntegrationServiceA.HttpGetAsync("http", $"/kafka/produce/{topic}");
            var responseContent = await response.Content.ReadAsStringAsync();
            Assert.True(response.IsSuccessStatusCode, responseContent);

            response = await _integrationServicesFixture.IntegrationServiceA.HttpGetAsync("http", $"/kafka/consume/{topic}");
            responseContent = await response.Content.ReadAsStringAsync();
            Assert.True(response.IsSuccessStatusCode, responseContent);
        });

    [Fact]
    // Include all the scenarios here so this test gets run for all of them.
    [Trait("scenario", "cosmos")]
    [Trait("scenario", "oracle")]
    [Trait("scenario", "basicservices")]
    public Task VerifyHealthyOnIntegrationServiceA()
        => RunTestAsync(async () =>
        {
            // We wait until timeout for the /health endpoint to return successfully. We assume
            // that components wired up into this project have health checks enabled.
            await _integrationServicesFixture.IntegrationServiceA.WaitForHealthyStatusAsync("http", _testOutput);
        });

    private async Task RunTestAsync(Func<Task> test)
    {
        _integrationServicesFixture.EnsureAppHostRunning();
        try
        {
            await test();
        }
        catch
        {
            await _integrationServicesFixture.DumpDockerInfoAsync();
            throw;
        }
    }
}<|MERGE_RESOLUTION|>--- conflicted
+++ resolved
@@ -61,11 +61,7 @@
     {
         if (RuntimeInformation.IsOSPlatform(OSPlatform.OSX) && RuntimeInformation.ProcessArchitecture == Architecture.Arm64)
         {
-<<<<<<< HEAD
-            throw SkipException.ForSkip($"Skipping '{resourceName}' test because the emulator isn't supported on macOS ARM64.");
-=======
-            throw new SkipException($"Skipping 'cosmos' test because the emulator isn't supported on macOS ARM64.");
->>>>>>> 353d7701
+            throw SkipException.ForSkip($"Skipping 'cosmos' test because the emulator isn't supported on macOS ARM64.");
         }
 
         return VerifyComponentWorks(TestResourceNames.cosmos);
