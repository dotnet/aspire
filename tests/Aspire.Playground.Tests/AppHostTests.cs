// Licensed to the .NET Foundation under one or more agreements.
// The .NET Foundation licenses this file to you under the MIT license.

using System.Net;
using System.Text.Json;
using System.Text.RegularExpressions;
using Aspire.Hosting.ApplicationModel;
using Aspire.Hosting.Tests.Utils;
using Microsoft.Extensions.DependencyInjection;
using SamplesIntegrationTests;
using SamplesIntegrationTests.Infrastructure;
using Xunit;
using Xunit.Abstractions;

namespace Aspire.Playground.Tests;

public class AppHostTests
{
    private readonly ITestOutputHelper _testOutput;
    private static readonly string? s_appHostNameFilter = Environment.GetEnvironmentVariable("TEST_PLAYGROUND_APPHOST_FILTER");

    public AppHostTests(ITestOutputHelper testOutput)
    {
        _testOutput = testOutput;
    }

    [Theory]
    [MemberData(nameof(AppHostAssemblies))]
    public async Task AppHostRunsCleanly(string appHostPath)
    {
        var appHost = await DistributedApplicationTestFactory.CreateAsync(appHostPath, _testOutput);
        await using var app = await appHost.BuildAsync();

        await app.StartAsync();
        await app.WaitForResources().WaitAsync(TimeSpan.FromMinutes(2));

        app.EnsureNoErrorsLogged();

        await app.StopAsync();
    }

    [Theory]
    [MemberData(nameof(TestEndpoints))]
    public async Task TestEndpointsReturnOk(TestEndpoints testEndpoints)
    {
        var appHostName = testEndpoints.AppHost!;
        var resourceEndpoints = testEndpoints.ResourceEndpoints!;

        var appHostPath = $"{appHostName}.dll";
        var appHost = await DistributedApplicationTestFactory.CreateAsync(appHostPath, _testOutput);
        var projects = appHost.Resources.OfType<ProjectResource>();
        await using var app = await appHost.BuildAsync();

        await app.StartAsync();

        if (testEndpoints.WaitForTexts != null)
        {
            // If specific ready to start texts are available use it
            var tasks = testEndpoints.WaitForTexts.Select(x => app.WaitForTextAsync(log => new Regex(x.Pattern).IsMatch(log), x.ResourceName));
            await Task.WhenAll(tasks).WaitAsync(TimeSpan.FromMinutes(5));
        }
        else
        {
            var applicationModel = app.Services.GetRequiredService<DistributedApplicationModel>();
            var resourceNotificationService = app.Services.GetRequiredService<ResourceNotificationService>();

            await app.WaitForResources().WaitAsync(TimeSpan.FromMinutes(5));

            if (testEndpoints.WaitForResources?.Count > 0)
            {
                // Wait until each resource transitions to the required state
                var timeout = TimeSpan.FromMinutes(5);
                foreach (var (ResourceName, TargetState) in testEndpoints.WaitForResources)
                {
                    _testOutput.WriteLine($"Waiting for resource '{ResourceName}' to reach state '{TargetState}' in app '{Path.GetFileNameWithoutExtension(appHostPath)}'");
                    await app.WaitForResource(ResourceName, TargetState).WaitAsync(TimeSpan.FromMinutes(5));
                }
            }
        }

        foreach (var resource in resourceEndpoints.Keys)
        {
            var endpoints = resourceEndpoints[resource];

            if (endpoints.Count == 0)
            {
                // No test endpoints so ignore this resource
                continue;
            }

            HttpResponseMessage? response = null;

            using var client = app.CreateHttpClient(resource, null, clientBuilder =>
            {
                clientBuilder
                    .ConfigureHttpClient(client => client.Timeout = Timeout.InfiniteTimeSpan)
                    .AddStandardResilienceHandler(resilience =>
                    {
                        resilience.TotalRequestTimeout.Timeout = TimeSpan.FromSeconds(120);
                        resilience.AttemptTimeout.Timeout = TimeSpan.FromSeconds(60);
                        resilience.Retry.MaxRetryAttempts = 30;
                        resilience.CircuitBreaker.SamplingDuration = resilience.AttemptTimeout.Timeout * 2;
                    });
            });

            foreach (var path in endpoints)
            {
                _testOutput.WriteLine($"Calling endpoint '{client.BaseAddress}{path.TrimStart('/')} for resource '{resource}' in app '{Path.GetFileNameWithoutExtension(appHostPath)}'");
                response = await client.GetAsync(path);

                Assert.True(HttpStatusCode.OK == response.StatusCode, $"Endpoint '{client.BaseAddress}{path.TrimStart('/')}' for resource '{resource}' in app '{Path.GetFileNameWithoutExtension(appHostPath)}' returned status code {response.StatusCode}");
            }
        }

        app.EnsureNoErrorsLogged();
        await app.StopAsync();
    }

    public static TheoryData<string> AppHostAssemblies()
    {
        var appHostAssemblies = GetPlaygroundAppHostAssemblyPaths();
        var theoryData = new TheoryData<string>();
        foreach (var asm in appHostAssemblies)
        {
            if (string.IsNullOrEmpty(s_appHostNameFilter) || asm.Contains(s_appHostNameFilter, StringComparison.OrdinalIgnoreCase))
            {
                theoryData.Add(Path.GetRelativePath(AppContext.BaseDirectory, asm));
            }
        }

        if (!theoryData.Any() && !string.IsNullOrEmpty(s_appHostNameFilter))
        {
            throw new InvalidOperationException($"No app host assemblies found matching filter '{s_appHostNameFilter}'");
        }

        return theoryData;
    }

    public static TheoryData<TestEndpoints> TestEndpoints()
    {
        IList<TestEndpoints> candidates =
        [
<<<<<<< HEAD
            new TestEndpoints("Keycloak.AppHost", new() { { "apiservice", ["/alive", "/health"] } }),
            new TestEndpoints("CosmosEndToEnd.AppHost", new() { { "api", ["/alive", "/health", "/", "/ef"] } }),
            new TestEndpoints("Mongo.AppHost", new() { { "api", ["/alive", "/health", "/"] } }),
            new TestEndpoints("MySqlDb.AppHost", new() { { "apiservice", ["/alive", "/health", "/catalog"] }, }),
            new TestEndpoints("Nats.AppHost", new() {
                { "api", ["/alive", "/health"] },
                { "backend", ["/alive", "/health"] }
            }),
            new TestEndpoints("ProxylessEndToEnd.AppHost", new() { { "api", ["/alive", "/health", "/redis"] } }),
            new TestEndpoints("Qdrant.AppHost", new() { { "apiservice", ["/alive", "/health"] } }),
            new TestEndpoints("Seq.AppHost", new() { { "api", ["/alive", "/health"] } }),
            new TestEndpoints("TestShop.AppHost", new() {
                { "catalogdbapp", ["/alive", "/health"] },
                { "frontend", ["/alive", "/health"] },
            }),
=======
            new TestEndpoints("CosmosEndToEnd.AppHost",
                resourceEndpoints: new() { { "api", ["/alive", "/health", "/", "/ef"] } },
                waitForTexts: [
                    new ("cosmos", "Started$"),
                    new ("api", "Application started")
                ]),
            // Issue: https://github.com/dotnet/aspire/issues/5274
            //new TestEndpoints("Mongo.AppHost",
                //resourceEndpoints: new() { { "api", ["/alive", "/health", "/"] } },
                //waitForTexts: [
                    //new ("mongo", "Waiting for connections"),
                    //new ("mongo-mongoexpress", "Mongo Express server listening"),
                    //new("api", "Application started.")
                //]),
            new TestEndpoints("MySqlDb.AppHost",
                resourceEndpoints: new() { { "apiservice", ["/alive", "/health", "/catalog"] } },
                waitForTexts: [
                    new ("mysql", "ready for connections.* port: 33060"),
                    new ("apiservice", "Application started")
                ]),
            new TestEndpoints("Nats.AppHost",
                resourceEndpoints: new() {
                    { "api", ["/alive", "/health"] },
                    { "backend", ["/alive", "/health"] }
                },
                waitForTexts: [
                    new ("nats", "Server is ready"),
                    new("api", "Application started")
                ]),
            new TestEndpoints("ProxylessEndToEnd.AppHost",
                resourceEndpoints: new() { { "api", ["/alive", "/health", "/redis"] } },
                waitForTexts: [
                    new ("redis", "Ready to accept connections"),
                    new("api", "Application started"),
                    new("api2", "Application started")
                ]),
            new TestEndpoints("Qdrant.AppHost",
                resourceEndpoints: new() { { "apiservice", ["/alive", "/health"] } },
                waitForTexts: [
                    new ("qdrant", "Qdrant HTTP listening"),
                    new ("apiservice", "Application started")
                ]),
            new TestEndpoints("Seq.AppHost",
                resourceEndpoints: new() { { "api", ["/alive", "/health"] } },
                waitForTexts: [
                    new ("seq", "Seq listening"),
                    new ("api", "Application started")
                ]),
            new TestEndpoints("TestShop.AppHost",
                resourceEndpoints: new() {
                    { "catalogdbapp", ["/alive", "/health"] },
                    { "frontend", ["/alive", "/health"] }
                },
                waitForTexts: [
                    new ("messaging", "started TCP listener"),
                    new ("basketcache", "Ready to accept connections"),
                    new ("frontend", "Application started"),
                    new ("catalogdbapp", "Application started"),
                    new ("basketservice", "Application started"),
                    new ("postgres", "database system is ready to accept connections"),
                ])
>>>>>>> 42cc82d5
        ];

        TheoryData<TestEndpoints> theoryData = new();
        foreach (var candidateTestEndpoint in candidates)
        {
            if (string.IsNullOrEmpty(s_appHostNameFilter) || candidateTestEndpoint.AppHost?.Contains(s_appHostNameFilter, StringComparison.OrdinalIgnoreCase) == true)
            {
                theoryData.Add(candidateTestEndpoint);
            }
        }

        if (!theoryData.Any() && !string.IsNullOrEmpty(s_appHostNameFilter))
        {
            throw new InvalidOperationException($"No test endpoints found matching filter '{s_appHostNameFilter}'");
        }

        return theoryData;
    }

    private static IEnumerable<string> GetPlaygroundAppHostAssemblyPaths()
    {
        // All the AppHost projects are referenced by this project so we can find them by looking for all their assemblies in the base directory
        return Directory.GetFiles(AppContext.BaseDirectory, "*.AppHost.dll")
            .Where(fileName => !fileName.EndsWith("Aspire.Hosting.AppHost.dll", StringComparison.OrdinalIgnoreCase));
    }
}

public class TestEndpoints : IXunitSerializable
{
    // Required for deserialization
    public TestEndpoints() { }

    public TestEndpoints(string appHost, Dictionary<string, List<string>> resourceEndpoints, List<ReadyStateText>? waitForTexts = null)
    {
        AppHost = appHost;
        ResourceEndpoints = resourceEndpoints;
        WaitForTexts = waitForTexts;
    }

    public string? AppHost { get; set; }

    public List<ResourceWait>? WaitForResources { get; set; }

    public List<ReadyStateText>? WaitForTexts { get; set; }

    public Dictionary<string, List<string>>? ResourceEndpoints { get; set; }

    public void Deserialize(IXunitSerializationInfo info)
    {
        AppHost = info.GetValue<string>(nameof(AppHost));
        WaitForResources = JsonSerializer.Deserialize<List<ResourceWait>>(info.GetValue<string>(nameof(WaitForResources)));
        WaitForTexts = JsonSerializer.Deserialize<List<ReadyStateText>>(info.GetValue<string>(nameof(WaitForTexts)));
        ResourceEndpoints = JsonSerializer.Deserialize<Dictionary<string, List<string>>>(info.GetValue<string>(nameof(ResourceEndpoints)));
    }

    public void Serialize(IXunitSerializationInfo info)
    {
        info.AddValue(nameof(AppHost), AppHost);
        info.AddValue(nameof(WaitForResources), JsonSerializer.Serialize(WaitForResources));
        info.AddValue(nameof(WaitForTexts), JsonSerializer.Serialize(WaitForTexts));
        info.AddValue(nameof(ResourceEndpoints), JsonSerializer.Serialize(ResourceEndpoints));
    }

    public override string? ToString() => $"{AppHost} ({ResourceEndpoints?.Count ?? 0} resources)";

    public class ResourceWait(string resourceName, string targetState)
    {
        public string ResourceName { get; } = resourceName;

        public string TargetState { get; } = targetState;

        public void Deconstruct(out string resourceName, out string targetState)
        {
            resourceName = ResourceName;
            targetState = TargetState;
        }
    }

    public record class ReadyStateText(string ResourceName, string Pattern);
}<|MERGE_RESOLUTION|>--- conflicted
+++ resolved
@@ -140,29 +140,15 @@
     {
         IList<TestEndpoints> candidates =
         [
-<<<<<<< HEAD
-            new TestEndpoints("Keycloak.AppHost", new() { { "apiservice", ["/alive", "/health"] } }),
-            new TestEndpoints("CosmosEndToEnd.AppHost", new() { { "api", ["/alive", "/health", "/", "/ef"] } }),
-            new TestEndpoints("Mongo.AppHost", new() { { "api", ["/alive", "/health", "/"] } }),
-            new TestEndpoints("MySqlDb.AppHost", new() { { "apiservice", ["/alive", "/health", "/catalog"] }, }),
-            new TestEndpoints("Nats.AppHost", new() {
-                { "api", ["/alive", "/health"] },
-                { "backend", ["/alive", "/health"] }
-            }),
-            new TestEndpoints("ProxylessEndToEnd.AppHost", new() { { "api", ["/alive", "/health", "/redis"] } }),
-            new TestEndpoints("Qdrant.AppHost", new() { { "apiservice", ["/alive", "/health"] } }),
-            new TestEndpoints("Seq.AppHost", new() { { "api", ["/alive", "/health"] } }),
-            new TestEndpoints("TestShop.AppHost", new() {
-                { "catalogdbapp", ["/alive", "/health"] },
-                { "frontend", ["/alive", "/health"] },
-            }),
-=======
             new TestEndpoints("CosmosEndToEnd.AppHost",
                 resourceEndpoints: new() { { "api", ["/alive", "/health", "/", "/ef"] } },
                 waitForTexts: [
                     new ("cosmos", "Started$"),
                     new ("api", "Application started")
                 ]),
+            new TestEndpoints("Keycloak.AppHost",
+                resourceEndpoints: new() { { "apiservice", ["/alive", "/health"] } }),
+
             // Issue: https://github.com/dotnet/aspire/issues/5274
             //new TestEndpoints("Mongo.AppHost",
                 //resourceEndpoints: new() { { "api", ["/alive", "/health", "/"] } },
@@ -218,7 +204,6 @@
                     new ("basketservice", "Application started"),
                     new ("postgres", "database system is ready to accept connections"),
                 ])
->>>>>>> 42cc82d5
         ];
 
         TheoryData<TestEndpoints> theoryData = new();
