// Licensed to the .NET Foundation under one or more agreements.
// The .NET Foundation licenses this file to you under the MIT license.

using Aspire.Hosting;
using Aspire.Hosting.Tests.Utils;
using Aspire.Components.Common.Tests;
using SamplesIntegrationTests;
using SamplesIntegrationTests.Infrastructure;
using Xunit;
using Xunit.Abstractions;

namespace Aspire.Playground.Tests;

public class ProjectSpecificTests(ITestOutputHelper _testOutput)
{
    [Fact]
    public async Task WithDockerfileTest()
    {
        var appHostPath = Directory.GetFiles(AppContext.BaseDirectory, "WithDockerfile.AppHost.dll").Single();
        var appHost = await DistributedApplicationTestFactory.CreateAsync(appHostPath, _testOutput);
        await using var app = await appHost.BuildAsync();

        await app.StartAsync();
        await app.WaitForResources().WaitAsync(TimeSpan.FromMinutes(2));

        await app.WaitForTextAsync($"I'm Batman. - Batman")
                .WaitAsync(TimeSpan.FromMinutes(3));

        app.EnsureNoErrorsLogged();
        await app.StopAsync();
    }

    [Fact]
    public async Task KafkaTest()
    {
        var appHostPath = Directory.GetFiles(AppContext.BaseDirectory, "KafkaBasic.AppHost.dll").Single();
        var appHost = await DistributedApplicationTestFactory.CreateAsync(appHostPath, _testOutput);
        await using var app = await appHost.BuildAsync();

        await app.StartAsync();
        await app.WaitForResources().WaitAsync(TimeSpan.FromMinutes(2));

        // Wait for the producer to start sending messages
        await app.WaitForTextAsync("Hello, World!").WaitAsync(TimeSpan.FromMinutes(5));

        // Wait for the consumer to receive some messages
        await WaitForAllTextAsync(app,
            [
                "Hello, World! 343",
                "Received 1000 messages."
            ],
            timeoutSecs: 120);

        app.EnsureNoErrorsLogged();
        await app.StopAsync();
    }

    [Fact]
    [RequiresDocker]
    [RequiresTools(["func"])]
    public async Task AzureFunctionsTest()
    {
        var appHostPath = Directory.GetFiles(AppContext.BaseDirectory, "AzureFunctionsEndToEnd.AppHost.dll").Single();
        var appHost = await DistributedApplicationTestFactory.CreateAsync(appHostPath, _testOutput);
        await using var app = await appHost.BuildAsync();

        await app.StartAsync();
        await app.WaitForResources().WaitAsync(TimeSpan.FromMinutes(2));

        // Wait for the 'Job host started' message as an indication
        // that the Functions host has initialized correctly
        await WaitForAllTextAsync(app,
            [
                "Job host started"
            ],
            resourceName: "funcapp",
            timeoutSecs: 160);

        // Assert that HTTP triggers work correctly
<<<<<<< HEAD
        await AppHostTests.CreateHttpClientWithResilience(app, "funcapp").GetAsync("/api/weatherforecast");
=======
        await app.CreateHttpClient("funcapp").GetAsync("/api/injected-resources");
>>>>>>> 16e6e330
        await WaitForAllTextAsync(app,
            [
                "Executed 'Functions.injected-resources'"
            ],
            resourceName: "funcapp",
            timeoutSecs: 160);

        using var apiServiceClient = AppHostTests.CreateHttpClientWithResilience(app, "apiservice");
        // Assert that Azure Storage Queue triggers work correctly
        await apiServiceClient.GetAsync("/publish/asq");
        await WaitForAllTextAsync(app,
            [
                "Executed 'Functions.MyAzureQueueTrigger'"
            ],
            resourceName: "funcapp",
            timeoutSecs: 160);

        // Assert that Azure Storage Blob triggers work correctly
        await apiServiceClient.GetAsync("/publish/blob");
        await WaitForAllTextAsync(app,
            [
                "Executed 'Functions.MyAzureBlobTrigger'"
            ],
            resourceName: "funcapp",
            timeoutSecs: 160);

        // Assert that EventHubs triggers work correctly
        await apiServiceClient.GetAsync("/publish/eventhubs");
        await WaitForAllTextAsync(app,
            [
                "Executed 'Functions.MyEventHubTrigger'"
            ],
            resourceName: "funcapp",
            timeoutSecs: 160);

#if !SKIP_PROVISIONED_AZURE_RESOURCE
        // Assert that ServiceBus triggers work correctly
        await apiServiceClient.GetAsync("/publish/asb");
        await WaitForAllTextAsync(app,
            [
                "Executed 'Functions.MyServiceBusTrigger'"
            ],
            resourceName: "funcapp",
            timeoutSecs: 160);
#endif

        // TODO: The following line is commented out because the test fails due to an erroneous log in the Functions App
        // resource that happens after the Functions host has been built. The error log shows up after the Functions
        // worker extension has been built and before the host has launched.
        // app.EnsureNoErrorsLogged();
        await app.StopAsync();
    }

    internal static Task WaitForAllTextAsync(DistributedApplication app, IEnumerable<string> logTexts, string? resourceName = null, int timeoutSecs = -1)
    {
        CancellationTokenSource cts = new();
        if (timeoutSecs > 0)
        {
            cts.CancelAfter(TimeSpan.FromSeconds(timeoutSecs));
        }

        return app.WaitForAllTextAsync(logTexts, resourceName, cts.Token);
    }
}<|MERGE_RESOLUTION|>--- conflicted
+++ resolved
@@ -77,11 +77,7 @@
             timeoutSecs: 160);
 
         // Assert that HTTP triggers work correctly
-<<<<<<< HEAD
-        await AppHostTests.CreateHttpClientWithResilience(app, "funcapp").GetAsync("/api/weatherforecast");
-=======
-        await app.CreateHttpClient("funcapp").GetAsync("/api/injected-resources");
->>>>>>> 16e6e330
+        await AppHostTests.CreateHttpClientWithResilience(app, "funcapp").GetAsync("/api/injected-resources");
         await WaitForAllTextAsync(app,
             [
                 "Executed 'Functions.injected-resources'"
