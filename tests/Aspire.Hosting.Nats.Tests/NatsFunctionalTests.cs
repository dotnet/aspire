// Licensed to the .NET Foundation under one or more agreements.
// The .NET Foundation licenses this file to you under the MIT license.

using Aspire.Components.Common.Tests;
using Aspire.Hosting.ApplicationModel;
using Aspire.Hosting.Utils;
<<<<<<< HEAD
=======
using Xunit;
using Xunit.Abstractions;
using Microsoft.Extensions.Hosting;
>>>>>>> e4f2183f
using Microsoft.Extensions.DependencyInjection;
using Microsoft.Extensions.Diagnostics.HealthChecks;
using Microsoft.Extensions.Hosting;
using NATS.Client.Core;
using NATS.Client.JetStream;
using NATS.Client.JetStream.Models;
<<<<<<< HEAD
using Polly;
using Xunit;
using Xunit.Abstractions;

=======
using Aspire.Hosting.ApplicationModel;
using Microsoft.Extensions.Diagnostics.HealthChecks;
using Aspire.Hosting.Tests.Utils;
>>>>>>> e4f2183f
namespace Aspire.Hosting.Nats.Tests;

public class NatsFunctionalTests(ITestOutputHelper testOutputHelper)
{
    private const string StreamName = "test-stream";
    private const string SubjectName = "test-subject";

    [Fact]
    [RequiresDocker]
    public async Task VerifyNatsResource()
    {
        using var builder = TestDistributedApplicationBuilder.CreateWithTestContainerRegistry(testOutputHelper);

        var nats = builder.AddNats("nats")
            .WithJetStream();

        using var app = builder.Build();

        await app.StartAsync();

        await app.WaitForTextAsync("Listening for client connections", nats.Resource.Name);

        var hb = Host.CreateApplicationBuilder();

        hb.Configuration[$"ConnectionStrings:{nats.Resource.Name}"] = await nats.Resource.ConnectionStringExpression.GetValueAsync(default);

        hb.AddNatsClient("nats", configureOptions: opts =>
        {
            var jsonRegistry = new NatsJsonContextSerializerRegistry(AppJsonContext.Default);
            return opts with { SerializerRegistry = jsonRegistry };
        });

        hb.AddNatsJetStream();

        using var host = hb.Build();

        await host.StartAsync();

        var jetStream = host.Services.GetRequiredService<INatsJSContext>();

        await CreateTestData(jetStream, default);
        await ConsumeTestData(jetStream, default);
    }

    [Theory]
    [RequiresDocker]
    [InlineData(null, null)]
    [InlineData("nats", null)]
    [InlineData(null, "password")]
    [InlineData("nats", "password")]
    public async Task AuthenticationShouldWork(string? user, string? password)
    {
        var cts = new CancellationTokenSource(TimeSpan.FromMinutes(5));
        var pipeline = new ResiliencePipelineBuilder()
                            .AddRetry(new() { MaxRetryAttempts = 10, Delay = TimeSpan.FromSeconds(1), ShouldHandle = new PredicateBuilder().Handle<NatsException>() })
                            .Build();

        using var builder = TestDistributedApplicationBuilder.CreateWithTestContainerRegistry(testOutputHelper);
        builder.Configuration["Parameters:user"] = user;
        builder.Configuration["Parameters:pass"] = password;

        var usernameParameter = user is null ? null : builder.AddParameter("user");
        var passwordParameter = password is null ? null : builder.AddParameter("pass");

        var nats = builder.AddNats("nats", userName: usernameParameter, password: passwordParameter);

        using var app = builder.Build();

        await app.StartAsync();

        var hb = Host.CreateApplicationBuilder();

        var connectionString = await nats.Resource.ConnectionStringExpression.GetValueAsync(default);
        hb.Configuration[$"ConnectionStrings:{nats.Resource.Name}"] = connectionString;

        hb.AddNatsClient("nats", configureOptions: opts =>
        {
            var jsonRegistry = new NatsJsonContextSerializerRegistry(AppJsonContext.Default);
            return opts with { SerializerRegistry = jsonRegistry };
        });

        using var host = hb.Build();

        await host.StartAsync();

        var notificationService = app.Services.GetRequiredService<ResourceNotificationService>();

        await notificationService.WaitForResourceAsync(nats.Resource.Name, cancellationToken: cts.Token);
        var natsConnection = host.Services.GetRequiredService<INatsConnection>();
        await natsConnection.ConnectAsync();
        Assert.Equal(NatsConnectionState.Open, natsConnection.ConnectionState);
    }

    [Theory]
    [RequiresDocker]
    [InlineData("user", "wrong-password")]
    [InlineData("wrong-user", "password")]
    [InlineData(null, null)]
    public async Task AuthenticationShouldFailOnWrongOrMissingCredentials(string? user, string? password)
    {
        var cts = new CancellationTokenSource(TimeSpan.FromMinutes(5));
        var pipeline = new ResiliencePipelineBuilder()
                            .AddRetry(new() { MaxRetryAttempts = 10, Delay = TimeSpan.FromSeconds(1), ShouldHandle = new PredicateBuilder().Handle<NatsException>() })
                            .Build();

        using var builder = TestDistributedApplicationBuilder.CreateWithTestContainerRegistry(testOutputHelper);
        builder.Configuration["Parameters:user"] = "user";
        builder.Configuration["Parameters:pass"] = "password";

        var usernameParameter = builder.AddParameter("user");
        var passwordParameter = builder.AddParameter("pass");

        var nats = builder.AddNats("nats", userName: usernameParameter, password: passwordParameter);

        using var app = builder.Build();

        await app.StartAsync();

        var hb = Host.CreateApplicationBuilder();

        var connectionString = await nats.Resource.ConnectionStringExpression.GetValueAsync(default);
        var modifiedConnectionString = user is null
            ? connectionString!.Replace(new Uri(connectionString).UserInfo, null)
            : connectionString!.Replace("user", user).Replace("password", password);

        hb.Configuration[$"ConnectionStrings:{nats.Resource.Name}"] = modifiedConnectionString;

        hb.AddNatsClient("nats", configureOptions: opts =>
        {
            var jsonRegistry = new NatsJsonContextSerializerRegistry(AppJsonContext.Default);
            return opts with { SerializerRegistry = jsonRegistry };
        });

        using var host = hb.Build();

        await host.StartAsync();

        var notificationService = app.Services.GetRequiredService<ResourceNotificationService>();

        await notificationService.WaitForResourceAsync(nats.Resource.Name, cancellationToken: cts.Token);

        var natsConnection = host.Services.GetRequiredService<INatsConnection>();

        var exception = await Assert.ThrowsAsync<NatsException>(async () => await natsConnection.ConnectAsync());
        Assert.IsType<NatsServerException>(exception.InnerException);
    }

    [Theory]
    [InlineData(true)]
    [InlineData(false)]
    [RequiresDocker]
    public async Task WithDataShouldPersistStateBetweenUsages(bool useVolume)
    {
        string? volumeName = null;
        string? bindMountPath = null;

        try
        {
            using var builder1 = TestDistributedApplicationBuilder.CreateWithTestContainerRegistry(testOutputHelper);
            var nats1 = builder1.AddNats("nats")
                .WithJetStream();

            if (useVolume)
            {
                // Use a deterministic volume name to prevent them from exhausting the machines if deletion fails
                volumeName = VolumeNameGenerator.CreateVolumeName(nats1, nameof(WithDataShouldPersistStateBetweenUsages));

                // if the volume already exists (because of a crashing previous run), delete it
                DockerUtils.AttemptDeleteDockerVolume(volumeName, throwOnFailure: true);
                nats1.WithDataVolume(volumeName);
            }
            else
            {
                bindMountPath = Directory.CreateTempSubdirectory().FullName;
                nats1.WithDataBindMount(bindMountPath);
            }

            using (var app = builder1.Build())
            {
                await app.StartAsync();

                await app.WaitForTextAsync("Listening for client connections", nats1.Resource.Name);
                try
                {
                    var hb = Host.CreateApplicationBuilder();

                    hb.Configuration[$"ConnectionStrings:{nats1.Resource.Name}"] = await nats1.Resource.ConnectionStringExpression.GetValueAsync(default);

                    hb.AddNatsClient("nats", configureOptions: opts =>
                    {
                        var jsonRegistry = new NatsJsonContextSerializerRegistry(AppJsonContext.Default);
                        return opts with { SerializerRegistry = jsonRegistry };
                    });

                    hb.AddNatsJetStream();

                    using (var host = hb.Build())
                    {
                        await host.StartAsync();

                        var jetStream = host.Services.GetRequiredService<INatsJSContext>();
                        await CreateTestData(jetStream, default);
                        await ConsumeTestData(jetStream, default);
                    }
                }
                finally
                {
                    // Stops the container, or the Volume/mount would still be in use
                    await app.StopAsync();
                }
            }

            using var builder2 = TestDistributedApplicationBuilder.CreateWithTestContainerRegistry(testOutputHelper);
            var nats2 = builder2.AddNats("nats")
                .WithJetStream();

            if (useVolume)
            {
                nats2.WithDataVolume(volumeName);
            }
            else
            {
                nats2.WithDataBindMount(bindMountPath!);
            }

            using (var app = builder2.Build())
            {
                await app.StartAsync();

                await app.WaitForTextAsync("Listening for client connections", nats2.Resource.Name);
                try
                {
                    var hb = Host.CreateApplicationBuilder();

                    hb.Configuration[$"ConnectionStrings:{nats2.Resource.Name}"] = await nats2.Resource.ConnectionStringExpression.GetValueAsync(default);
                    hb.AddNatsClient("nats", configureOptions: opts =>
                    {
                        var jsonRegistry = new NatsJsonContextSerializerRegistry(AppJsonContext.Default);
                        return opts with { SerializerRegistry = jsonRegistry };
                    });

                    hb.AddNatsJetStream();

                    using (var host = hb.Build())
                    {
                        await host.StartAsync();

                        var jetStream = host.Services.GetRequiredService<INatsJSContext>();
                        await ConsumeTestData(jetStream, default);
                    }
                }
                finally
                {
                    // Stops the container, or the Volume/mount would still be in use
                    await app.StopAsync();
                }
            }
        }
        finally
        {
            if (volumeName is not null)
            {
                DockerUtils.AttemptDeleteDockerVolume(volumeName);
            }

            if (bindMountPath is not null)
            {
                try
                {
                    Directory.Delete(bindMountPath, recursive: true);
                }
                catch
                {
                    // Don't fail test if we can't clean the temporary folder
                }
            }
        }
    }

    private static async Task ConsumeTestData(INatsJSContext jetStream, CancellationToken token)
    {
        var stream = await jetStream.GetStreamAsync(StreamName, cancellationToken: token);
        var consumer = await stream.CreateOrderedConsumerAsync(cancellationToken: token);

        var events = new List<AppEvent>();
        await foreach (var msg in consumer.ConsumeAsync<AppEvent>(cancellationToken: token))
        {
            events.Add(msg.Data!);
            await msg.AckAsync(cancellationToken: token);
            if (msg.Metadata?.NumPending == 0)
            {
                break;
            }
        }

        for (var i = 0; i < 10; i++)
        {
            var @event = events[i];
            Assert.Equal($"test-event-{i}", @event.Name);
            Assert.Equal($"test-event-description-{i}", @event.Description);
        }
    }

    private static async Task CreateTestData(INatsJSContext jetStream, CancellationToken token)
    {
        var stream = await jetStream.CreateStreamAsync(new StreamConfig(StreamName, [SubjectName]), cancellationToken: token);
        Assert.Equal(StreamName, stream.Info.Config.Name);

        for (var i = 0; i < 10; i++)
        {
            var appEvent = new AppEvent(SubjectName, $"test-event-{i}", $"test-event-description-{i}", i);
            var ack = await jetStream.PublishAsync(appEvent.Subject, appEvent, cancellationToken: token);
            ack.EnsureSuccess();
        }
    }

    [Fact]
    [RequiresDocker]
    public async Task VerifyWaitForOnNatsBlocksDependentResources()
    {
        var cts = new CancellationTokenSource(TimeSpan.FromMinutes(3));
        using var builder = TestDistributedApplicationBuilder.CreateWithTestContainerRegistry(testOutputHelper);

        var healthCheckTcs = new TaskCompletionSource<HealthCheckResult>();
        builder.Services.AddHealthChecks().AddAsyncCheck("blocking_check", () =>
        {
            return healthCheckTcs.Task;
        });

        var resource = builder.AddNats("resource")
                              .WithHealthCheck("blocking_check");

        var dependentResource = builder.AddNats("dependentresource")
                                       .WaitFor(resource);

        using var app = builder.Build();

        var pendingStart = app.StartAsync(cts.Token);

        var rns = app.Services.GetRequiredService<ResourceNotificationService>();

        await rns.WaitForResourceAsync(resource.Resource.Name, KnownResourceStates.Running, cts.Token);

        await rns.WaitForResourceAsync(dependentResource.Resource.Name, KnownResourceStates.Waiting, cts.Token);

        healthCheckTcs.SetResult(HealthCheckResult.Healthy());

        await rns.WaitForResourceHealthyAsync(resource.Resource.Name, cts.Token);

        await rns.WaitForResourceAsync(dependentResource.Resource.Name, KnownResourceStates.Running, cts.Token);

        await pendingStart;

        await app.StopAsync();
    }
}<|MERGE_RESOLUTION|>--- conflicted
+++ resolved
@@ -2,30 +2,19 @@
 // The .NET Foundation licenses this file to you under the MIT license.
 
 using Aspire.Components.Common.Tests;
-using Aspire.Hosting.ApplicationModel;
+using Aspire.Components.Common.Tests;
 using Aspire.Hosting.Utils;
-<<<<<<< HEAD
-=======
 using Xunit;
 using Xunit.Abstractions;
 using Microsoft.Extensions.Hosting;
->>>>>>> e4f2183f
 using Microsoft.Extensions.DependencyInjection;
-using Microsoft.Extensions.Diagnostics.HealthChecks;
-using Microsoft.Extensions.Hosting;
 using NATS.Client.Core;
 using NATS.Client.JetStream;
 using NATS.Client.JetStream.Models;
-<<<<<<< HEAD
-using Polly;
-using Xunit;
-using Xunit.Abstractions;
-
-=======
 using Aspire.Hosting.ApplicationModel;
 using Microsoft.Extensions.Diagnostics.HealthChecks;
 using Aspire.Hosting.Tests.Utils;
->>>>>>> e4f2183f
+
 namespace Aspire.Hosting.Nats.Tests;
 
 public class NatsFunctionalTests(ITestOutputHelper testOutputHelper)
@@ -79,10 +68,7 @@
     public async Task AuthenticationShouldWork(string? user, string? password)
     {
         var cts = new CancellationTokenSource(TimeSpan.FromMinutes(5));
-        var pipeline = new ResiliencePipelineBuilder()
-                            .AddRetry(new() { MaxRetryAttempts = 10, Delay = TimeSpan.FromSeconds(1), ShouldHandle = new PredicateBuilder().Handle<NatsException>() })
-                            .Build();
-
+      
         using var builder = TestDistributedApplicationBuilder.CreateWithTestContainerRegistry(testOutputHelper);
         builder.Configuration["Parameters:user"] = user;
         builder.Configuration["Parameters:pass"] = password;
@@ -127,9 +113,6 @@
     public async Task AuthenticationShouldFailOnWrongOrMissingCredentials(string? user, string? password)
     {
         var cts = new CancellationTokenSource(TimeSpan.FromMinutes(5));
-        var pipeline = new ResiliencePipelineBuilder()
-                            .AddRetry(new() { MaxRetryAttempts = 10, Delay = TimeSpan.FromSeconds(1), ShouldHandle = new PredicateBuilder().Handle<NatsException>() })
-                            .Build();
 
         using var builder = TestDistributedApplicationBuilder.CreateWithTestContainerRegistry(testOutputHelper);
         builder.Configuration["Parameters:user"] = "user";
