--- conflicted
+++ resolved
@@ -22,11 +22,7 @@
     }
 
     [Fact]
-<<<<<<< HEAD
-    [ActiveIssue("https://github.com/dotnet/aspire/issues/4623", typeof(PlaywrightProvider), nameof(PlaywrightProvider.HasPlaywrightSupport))]
-=======
     [ActiveIssue("https://github.com/dotnet/aspire/issues/4623", typeof(PlaywrightProvider), nameof(PlaywrightProvider.DoesNotHavePlaywrightSupport))]
->>>>>>> 7166a5e3
     public async Task ResourcesShowUpOnDashboad()
     {
         await using var context = await CreateNewBrowserContextAsync();
@@ -39,11 +35,7 @@
     [Theory]
     [InlineData("http://")]
     [InlineData("https://")]
-<<<<<<< HEAD
-    [ActiveIssue("https://github.com/dotnet/aspire/issues/4623", typeof(PlaywrightProvider), nameof(PlaywrightProvider.HasPlaywrightSupport))]
-=======
     [ActiveIssue("https://github.com/dotnet/aspire/issues/4623", typeof(PlaywrightProvider), nameof(PlaywrightProvider.DoesNotHavePlaywrightSupport))]
->>>>>>> 7166a5e3
     public async Task WebFrontendWorks(string urlPrefix)
     {
         await using var context = await CreateNewBrowserContextAsync();
