--- conflicted
+++ resolved
@@ -236,14 +236,10 @@
                 AssertEqual(expectedEndpoints.Length, matchingEndpoints, $"Expected number of endpoints for {resourceName}");
 
                 // Check 'Source' column
-<<<<<<< HEAD
+                var sourceCell = cellLocs[4];
                 // Since this will be the entire command, we can just confirm that the path of the executable contains
                 // the expected source (executable/project)
-                Assert.Contains(expectedRow.SourceContains, await cellLocs[4].InnerTextAsync());
-=======
-                var sourceCell = cellLocs[4];
-                AssertEqual(expectedRow.Source, await sourceCell.InnerTextAsync(), $"Source for {resourceName}");
->>>>>>> ae019434
+                Assert.Contains(expectedRow.SourceContains, await sourceCell.InnerTextAsync());
 
                 foundRows.Add(expectedRow with { Endpoints = endpointsFound.ToArray() });
                 foundNames.Add(resourceName);
