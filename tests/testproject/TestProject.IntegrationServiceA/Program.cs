// Licensed to the .NET Foundation under one or more agreements.
// The .NET Foundation licenses this file to you under the MIT license.

using Aspire.TestProject;

var builder = WebApplication.CreateBuilder(args);
string? skipResourcesValue = Environment.GetEnvironmentVariable("SKIP_RESOURCES");
var resourcesToSkip = !string.IsNullOrEmpty(skipResourcesValue)
                        ? TestResourceNamesExtensions.Parse(skipResourcesValue.Split(',', StringSplitOptions.RemoveEmptyEntries))
                        : TestResourceNames.None;

if (!resourcesToSkip.HasFlag(TestResourceNames.sqlserver))
{
    builder.AddSqlServerClient("tempdb");
}
if (!resourcesToSkip.HasFlag(TestResourceNames.efsqlserver))
{
    builder.AddSqlServerDbContext<EFCoreSqlServerDbContext>("tempdb");
}
if (!resourcesToSkip.HasFlag(TestResourceNames.redis))
{
    builder.AddKeyedRedisClient("redis");
}
if (!resourcesToSkip.HasFlag(TestResourceNames.postgres) || !resourcesToSkip.HasFlag(TestResourceNames.efnpgsql))
{
    builder.AddNpgsqlDataSource("postgresdb");
}
if (!resourcesToSkip.HasFlag(TestResourceNames.efnpgsql))
{
    builder.AddNpgsqlDbContext<NpgsqlDbContext>("postgresdb");
}
if (!resourcesToSkip.HasFlag(TestResourceNames.mongodb))
{
    builder.AddMongoDBClient("mymongodb");
}
if (!resourcesToSkip.HasFlag(TestResourceNames.eventhubs))
{
    builder.AddAzureEventHubProducerClient("eventhubsns", settings => settings.EventHubName = "hub");
    builder.AddAzureEventHubConsumerClient("eventhubsns", settings => settings.EventHubName = "hub");
}

if (!resourcesToSkip.HasFlag(TestResourceNames.cosmos) || !resourcesToSkip.HasFlag(TestResourceNames.efcosmos))
{
    builder.AddAzureCosmosClient("cosmos");
}

if (!resourcesToSkip.HasFlag(TestResourceNames.efcosmos))
{
    builder.AddCosmosDbContext<EFCoreCosmosDbContext>("cosmos", "cosmos");
}

if (!resourcesToSkip.HasFlag(TestResourceNames.eventhubs))
{
    builder.AddAzureEventHubProducerClient("eventhubns", settings =>
    {
        settings.EventHubName = "hub";
    });

    builder.AddAzureEventHubConsumerClient("eventhubns", settings =>
    {
        settings.EventHubName = "hub";
    });
}

// Ensure healthChecks are added. Some components like Cosmos
// don't add this
builder.Services.AddHealthChecks();

var app = builder.Build();

app.MapHealthChecks("/health");

app.MapGet("/", () => "Hello World!");

app.MapGet("/pid", () => Environment.ProcessId);

if (!resourcesToSkip.HasFlag(TestResourceNames.redis))
{
    app.MapRedisApi();
}

if (!resourcesToSkip.HasFlag(TestResourceNames.mongodb))
{
    app.MapMongoDBApi();
}

if (!resourcesToSkip.HasFlag(TestResourceNames.postgres))
{
    app.MapPostgresApi();
}
if (!resourcesToSkip.HasFlag(TestResourceNames.efnpgsql))
{
    app.MapNpgsqlEFCoreApi();
}

if (!resourcesToSkip.HasFlag(TestResourceNames.sqlserver))
{
    app.MapSqlServerApi();
}

if (!resourcesToSkip.HasFlag(TestResourceNames.efsqlserver))
{
    app.MapEFCoreSqlServerApi();
}

<<<<<<< HEAD
if (!resourcesToSkip.HasFlag(TestResourceNames.rabbitmq))
{
    app.MapRabbitMQApi();
=======
if (!resourcesToSkip.HasFlag(TestResourceNames.oracledatabase))
{
    app.MapOracleDatabaseApi();
>>>>>>> 72598d71
}

if (!resourcesToSkip.HasFlag(TestResourceNames.cosmos))
{
    app.MapCosmosApi();
}

if (!resourcesToSkip.HasFlag(TestResourceNames.efcosmos))
{
    app.MapEFCoreCosmosApi();
}

if (!resourcesToSkip.HasFlag(TestResourceNames.eventhubs))
{
    app.MapEventHubsApi();
}

app.Run();<|MERGE_RESOLUTION|>--- conflicted
+++ resolved
@@ -103,17 +103,6 @@
     app.MapEFCoreSqlServerApi();
 }
 
-<<<<<<< HEAD
-if (!resourcesToSkip.HasFlag(TestResourceNames.rabbitmq))
-{
-    app.MapRabbitMQApi();
-=======
-if (!resourcesToSkip.HasFlag(TestResourceNames.oracledatabase))
-{
-    app.MapOracleDatabaseApi();
->>>>>>> 72598d71
-}
-
 if (!resourcesToSkip.HasFlag(TestResourceNames.cosmos))
 {
     app.MapCosmosApi();
