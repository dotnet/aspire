--- conflicted
+++ resolved
@@ -5,22 +5,11 @@
 // using Serilog.Extensions.Logging;
 
 string? logPath = Environment.GetEnvironmentVariable("TEST_LOG_PATH");
-<<<<<<< HEAD
-AppDomain.CurrentDomain.UnhandledException += (sender, eventArgs) =>
-{
-    Console.WriteLine("Unhandled exception: " + eventArgs.ExceptionObject);
-    if (logPath is not null)
-    {
-        File.WriteAllText(Path.Combine(logPath, "IntegrationServiceA-exception.log"), eventArgs.ExceptionObject.ToString());
-    }
-};
-=======
 if (logPath is not null)
 {
     AppDomain.CurrentDomain.UnhandledException += (sender, eventArgs) =>
         File.WriteAllText(Path.Combine(logPath, "IntegrationServiceA-exception.log"), eventArgs.ExceptionObject.ToString());
 }
->>>>>>> 0e918068
 
 var builder = WebApplication.CreateBuilder(args);
 string? skipResourcesValue = Environment.GetEnvironmentVariable("SKIP_RESOURCES");
