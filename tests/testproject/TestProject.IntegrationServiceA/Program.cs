--- conflicted
+++ resolved
@@ -83,15 +83,10 @@
     app.MapRedisApi();
 }
 
-<<<<<<< HEAD
+
 if (!resourcesToSkip.HasFlag(TestResourceNames.garnet))
 {
     app.MapGarnetApi();
-=======
-if (!resourcesToSkip.HasFlag(TestResourceNames.mongodb))
-{
-    app.MapMongoDBApi();
->>>>>>> 232e434c
 }
 
 if (!resourcesToSkip.HasFlag(TestResourceNames.postgres))
