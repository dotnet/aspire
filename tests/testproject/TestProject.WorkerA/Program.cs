--- conflicted
+++ resolved
@@ -4,22 +4,11 @@
 using TestProject.WorkerA;
 
 string? logPath = Environment.GetEnvironmentVariable("TEST_LOG_PATH");
-<<<<<<< HEAD
-AppDomain.CurrentDomain.UnhandledException += (sender, eventArgs) =>
-{
-    Console.WriteLine("Unhandled exception: " + eventArgs.ExceptionObject);
-    if (logPath is not null)
-    {
-        File.WriteAllText(Path.Combine(logPath, "IntegrationServiceA-exception.log"), eventArgs.ExceptionObject.ToString());
-    }
-};
-=======
 if (logPath is not null)
 {
     AppDomain.CurrentDomain.UnhandledException += (sender, eventArgs) =>
         File.WriteAllText(Path.Combine(logPath, "workloada-exception.log"), eventArgs.ExceptionObject.ToString());
 }
->>>>>>> 0e918068
 var builder = Host.CreateApplicationBuilder(args);
 builder.Services.AddHostedService<Worker>();
 
