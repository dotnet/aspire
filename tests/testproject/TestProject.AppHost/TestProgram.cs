--- conflicted
+++ resolved
@@ -11,9 +11,7 @@
         ServiceABuilder = AppBuilder.AddProject<Projects.ServiceA>("servicea");
         ServiceBBuilder = AppBuilder.AddProject<Projects.ServiceB>("serviceb");
         ServiceCBuilder = AppBuilder.AddProject<Projects.ServiceC>("servicec");
-<<<<<<< HEAD
         WorkerABuilder = AppBuilder.AddProject<Projects.WorkerA>("workera");
-=======
 
         if (includeIntegrationServices)
         {
@@ -30,7 +28,6 @@
                 .WithReference(postgres)
                 .WithReference(rabbitmq);
         }
->>>>>>> fd3c41b3
     }
 
     public static TestProgram Create<T>(string[]? args = null, bool includeIntegrationServices = false, bool disableDashboard = true) => new TestProgram(args ?? [], typeof(T).Assembly, includeIntegrationServices, disableDashboard);
@@ -39,11 +36,8 @@
     public IResourceBuilder<ProjectResource> ServiceABuilder { get; private set; }
     public IResourceBuilder<ProjectResource> ServiceBBuilder { get; private set; }
     public IResourceBuilder<ProjectResource> ServiceCBuilder { get; private set; }
-<<<<<<< HEAD
     public IResourceBuilder<ProjectResource> WorkerABuilder { get; private set; }
-=======
     public IResourceBuilder<ProjectResource>? IntegrationServiceA { get; private set; }
->>>>>>> fd3c41b3
     public DistributedApplication? App { get; private set; }
 
     public List<IResourceBuilder<ProjectResource>> ServiceProjectBuilders => [ServiceABuilder, ServiceBBuilder, ServiceCBuilder];
