--- conflicted
+++ resolved
@@ -142,7 +142,12 @@
                 var cosmos = AppBuilder.AddAzureCosmosDB("cosmos").RunAsEmulator();
                 IntegrationServiceABuilder = IntegrationServiceABuilder.WithReference(cosmos);
             }
-<<<<<<< HEAD
+            if (!resourcesToSkip.HasFlag(TestResourceNames.eventhubs))
+            {
+                var eventHub = AppBuilder.AddAzureEventHubs("eventhubns").RunAsEmulator().AddEventHub("hub");
+                IntegrationServiceABuilder = IntegrationServiceABuilder.WithReference(eventHub);
+            }
+
             if (!resourcesToSkip.HasFlag(TestResourceNames.milvus))
             {
                 builder.Configuration["Parameters:milvusApiKey"] = "root:Milvus";
@@ -151,12 +156,6 @@
 
                 var milvus = AppBuilder.AddMilvus("milvus", milvusApiKey);
                 IntegrationServiceABuilder = IntegrationServiceABuilder.WithReference(milvus);
-=======
-            if (!resourcesToSkip.HasFlag(TestResourceNames.eventhubs))
-            {
-                var eventHub = AppBuilder.AddAzureEventHubs("eventhubns").RunAsEmulator().AddEventHub("hub");
-                IntegrationServiceABuilder = IntegrationServiceABuilder.WithReference(eventHub);
->>>>>>> 51ff4e37
             }
         }
 
