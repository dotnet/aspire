// Licensed to the .NET Foundation under one or more agreements.
// The .NET Foundation licenses this file to you under the MIT license.

using System.Reflection;

public class TestProgram
{
    private TestProgram(string[] args, Assembly assembly, bool includeIntegrationServices = false, bool disableDashboard = true, bool includeNodeApp = false)
    {
        AppBuilder = DistributedApplication.CreateBuilder(new DistributedApplicationOptions { Args = args, DisableDashboard = disableDashboard, AssemblyName = assembly.FullName });

        var serviceAPath = Path.Combine(Projects.TestProject_AppHost.ProjectPath, @"..\TestProject.ServiceA\TestProject.ServiceA.csproj");

        ServiceABuilder = AppBuilder.AddProject("servicea", serviceAPath);
        ServiceBBuilder = AppBuilder.AddProject<Projects.ServiceB>("serviceb");
        ServiceCBuilder = AppBuilder.AddProject<Projects.ServiceC>("servicec");
        WorkerABuilder = AppBuilder.AddProject<Projects.WorkerA>("workera");

        if (includeNodeApp)
        {
            // Relative to this project so that it doesn't changed based on
            // where this code is referenced from.
            var path = Path.Combine(Projects.TestProject_AppHost.ProjectPath, @"..\nodeapp");
            var scriptPath = Path.Combine(path, "app.js");

            NodeAppBuilder = AppBuilder.AddNodeApp("nodeapp", scriptPath)
                .WithServiceBinding(hostPort: 5031, scheme: "http", env: "PORT");

            NpmAppBuilder = AppBuilder.AddNpmApp("npmapp", path)
                .WithServiceBinding(hostPort: 5032, scheme: "http", env: "PORT");
        }

        if (includeIntegrationServices)
        {
<<<<<<< HEAD
            var sqlserverContainer = AppBuilder.AddSqlServerContainer("sqlservercontainer");
            var mysqlContainer = AppBuilder.AddMySqlContainer("mysqlcontainer");
            var redisContainer = AppBuilder.AddRedisContainer("rediscontainer");
            var postgresContainer = AppBuilder.AddPostgresContainer("postgrescontainer");
            var rabbitmqContainer = AppBuilder.AddRabbitMQContainer("rabbitmqcontainer");
            var sqlserverAbstract = AppBuilder.AddSqlServerContainer("sqlserverabstract");
            var mysqlAbstract = AppBuilder.AddMySqlContainer("mysqlabstract");
            var redisAbstract = AppBuilder.AddRedisContainer("redisabstract");
            var postgresAbstract = AppBuilder.AddPostgresContainer("postgresabstract");
            var rabbitmqAbstract = AppBuilder.AddRabbitMQContainer("rabbitmqabstract");

            IntegrationServiceABuilder = AppBuilder.AddProject<Projects.IntegrationServiceA>("integrationservicea")
                .WithReference(sqlserverContainer)
                .WithReference(mysqlContainer)
                .WithReference(redisContainer)
                .WithReference(postgresContainer)
                .WithReference(rabbitmqContainer)
                .WithReference(sqlserverAbstract)
                .WithReference(mysqlAbstract)
                .WithReference(redisAbstract)
                .WithReference(postgresAbstract)
                .WithReference(rabbitmqAbstract);

=======
            var sqlserver = AppBuilder.AddSqlServerContainer("sqlserver");
            var mysql = AppBuilder.AddMySqlContainer("mysql");
            var redis = AppBuilder.AddRedisContainer("redis");
            var postgres = AppBuilder.AddPostgresContainer("postgres");
            var rabbitmq = AppBuilder.AddRabbitMQContainer("rabbitmq");
            var mongodb = AppBuilder.AddMongoDBContainer("mongodb");

            IntegrationServiceABuilder = AppBuilder.AddProject<Projects.IntegrationServiceA>("integrationservicea")
                .WithReference(sqlserver)
                .WithReference(mysql)
                .WithReference(redis)
                .WithReference(postgres)
                .WithReference(rabbitmq)
                .WithReference(mongodb);
>>>>>>> bfa45d08
        }
    }

    public static TestProgram Create<T>(string[]? args = null, bool includeIntegrationServices = false, bool includeNodeApp = false, bool disableDashboard = true) =>
        new TestProgram(args ?? [], typeof(T).Assembly, includeIntegrationServices, disableDashboard, includeNodeApp: includeNodeApp);

    public IDistributedApplicationBuilder AppBuilder { get; private set; }
    public IResourceBuilder<ProjectResource> ServiceABuilder { get; private set; }
    public IResourceBuilder<ProjectResource> ServiceBBuilder { get; private set; }
    public IResourceBuilder<ProjectResource> ServiceCBuilder { get; private set; }
    public IResourceBuilder<ProjectResource> WorkerABuilder { get; private set; }
    public IResourceBuilder<ProjectResource>? IntegrationServiceABuilder { get; private set; }
    public IResourceBuilder<NodeAppResource>? NodeAppBuilder { get; private set; }
    public IResourceBuilder<NodeAppResource>? NpmAppBuilder { get; private set; }
    public DistributedApplication? App { get; private set; }

    public List<IResourceBuilder<ProjectResource>> ServiceProjectBuilders => [ServiceABuilder, ServiceBBuilder, ServiceCBuilder];

    public async Task RunAsync(CancellationToken cancellationToken = default)
    {
        App = AppBuilder.Build();
        await App.RunAsync(cancellationToken);
    }

    public DistributedApplication Build()
    {
        if (App == null)
        {
            App = AppBuilder.Build();
        }
        return App;
    }

    public void Run()
    {
        Build();
        App!.Run();
    }
}
<|MERGE_RESOLUTION|>--- conflicted
+++ resolved
@@ -32,12 +32,12 @@
 
         if (includeIntegrationServices)
         {
-<<<<<<< HEAD
             var sqlserverContainer = AppBuilder.AddSqlServerContainer("sqlservercontainer");
             var mysqlContainer = AppBuilder.AddMySqlContainer("mysqlcontainer");
             var redisContainer = AppBuilder.AddRedisContainer("rediscontainer");
             var postgresContainer = AppBuilder.AddPostgresContainer("postgrescontainer");
             var rabbitmqContainer = AppBuilder.AddRabbitMQContainer("rabbitmqcontainer");
+            var mongodbContainer = AppBuilder.AddMongoDBContainer("mongodbcontainer");
             var sqlserverAbstract = AppBuilder.AddSqlServerContainer("sqlserverabstract");
             var mysqlAbstract = AppBuilder.AddMySqlContainer("mysqlabstract");
             var redisAbstract = AppBuilder.AddRedisContainer("redisabstract");
@@ -50,28 +50,12 @@
                 .WithReference(redisContainer)
                 .WithReference(postgresContainer)
                 .WithReference(rabbitmqContainer)
+                .WithReference(mongodbContainer)
                 .WithReference(sqlserverAbstract)
                 .WithReference(mysqlAbstract)
                 .WithReference(redisAbstract)
                 .WithReference(postgresAbstract)
                 .WithReference(rabbitmqAbstract);
-
-=======
-            var sqlserver = AppBuilder.AddSqlServerContainer("sqlserver");
-            var mysql = AppBuilder.AddMySqlContainer("mysql");
-            var redis = AppBuilder.AddRedisContainer("redis");
-            var postgres = AppBuilder.AddPostgresContainer("postgres");
-            var rabbitmq = AppBuilder.AddRabbitMQContainer("rabbitmq");
-            var mongodb = AppBuilder.AddMongoDBContainer("mongodb");
-
-            IntegrationServiceABuilder = AppBuilder.AddProject<Projects.IntegrationServiceA>("integrationservicea")
-                .WithReference(sqlserver)
-                .WithReference(mysql)
-                .WithReference(redis)
-                .WithReference(postgres)
-                .WithReference(rabbitmq)
-                .WithReference(mongodb);
->>>>>>> bfa45d08
         }
     }
 
