// Licensed to the .NET Foundation under one or more agreements.
// The .NET Foundation licenses this file to you under the MIT license.

using System.Reflection;
using System.Text.Json;
using System.Text.Json.Nodes;
using Aspire.Hosting.Lifecycle;
using Aspire.TestProject;

public class TestProgram : IDisposable
{
    private TestProgram(string[] args, Assembly assembly, bool includeIntegrationServices, bool includeNodeApp, bool disableDashboard)
    {
        ISet<TestResourceNames>? resourcesToSkip = null;
        for (int i = 0; i < args.Length; i++)
        {
            if (args[i].StartsWith("--skip-resources", StringComparison.InvariantCultureIgnoreCase))
            {
                if (args.Length > i + 1)
                {
                    resourcesToSkip = TestResourceNamesExtensions.Parse(args[i + 1].Split(','));
                    break;
                }
                else
                {
                    throw new ArgumentException("Missing argument to --skip-resources option.");
                }
            }
        }
        resourcesToSkip ??= new HashSet<TestResourceNames>();
        if (resourcesToSkip.Contains(TestResourceNames.dashboard))
        {
            disableDashboard = true;
        }

        AppBuilder = DistributedApplication.CreateBuilder(new DistributedApplicationOptions { Args = args, DisableDashboard = disableDashboard, AssemblyName = assembly.FullName });

        var serviceAPath = Path.Combine(Projects.TestProject_AppHost.ProjectPath, @"..\TestProject.ServiceA\TestProject.ServiceA.csproj");

        var logPath = Environment.GetEnvironmentVariable("TEST_LOG_PATH")
                        ?? Assembly.GetEntryAssembly()?.Location
                        ?? Path.GetTempPath();

        ServiceABuilder = AppBuilder.AddProject("servicea", serviceAPath, launchProfileName: "http")
                                    .WithEnvironment("TEST_LOG_PATH", logPath);
        ServiceBBuilder = AppBuilder.AddProject<Projects.ServiceB>("serviceb", launchProfileName: "http")
                                    .WithEnvironment("TEST_LOG_PATH", logPath);
        ServiceCBuilder = AppBuilder.AddProject<Projects.ServiceC>("servicec", launchProfileName: "http")
                                    .WithEnvironment("TEST_LOG_PATH", logPath);
        WorkerABuilder = AppBuilder.AddProject<Projects.WorkerA>("workera")
                                    .WithEnvironment("TEST_LOG_PATH", logPath);

        if (includeNodeApp)
        {
            // Relative to this project so that it doesn't changed based on
            // where this code is referenced from.
            var path = Path.Combine(Projects.TestProject_AppHost.ProjectPath, @"..\nodeapp");
            var scriptPath = Path.Combine(path, "app.js");

            NodeAppBuilder = AppBuilder.AddNodeApp("nodeapp", scriptPath)
                .WithHttpEndpoint(hostPort: 5031, env: "PORT");

            NpmAppBuilder = AppBuilder.AddNpmApp("npmapp", path)
                .WithHttpEndpoint(hostPort: 5032, env: "PORT");
        }

        if (includeIntegrationServices)
        {
            IntegrationServiceABuilder = AppBuilder.AddProject<Projects.IntegrationServiceA>("integrationservicea");
            IntegrationServiceABuilder = IntegrationServiceABuilder.WithEnvironment("SKIP_RESOURCES", string.Join(',', resourcesToSkip));

            if (!resourcesToSkip.Contains(TestResourceNames.sqlserver))
            {
                var sqlserverDbName = "tempdb";
                var sqlserver = AppBuilder.AddSqlServer("sqlserver")
                    .AddDatabase(sqlserverDbName);
                IntegrationServiceABuilder = IntegrationServiceABuilder.WithReference(sqlserver);
            }
            if (!resourcesToSkip.Contains(TestResourceNames.mysql))
            {
                var mysqlDbName = "mysqldb";
                var mysql = AppBuilder.AddMySql("mysql")
                    .WithEnvironment("MYSQL_DATABASE", mysqlDbName)
                    .AddDatabase(mysqlDbName);
                IntegrationServiceABuilder = IntegrationServiceABuilder.WithReference(mysql);
            }
            if (!resourcesToSkip.Contains(TestResourceNames.redis))
            {
                var redis = AppBuilder.AddRedis("redis");
                IntegrationServiceABuilder = IntegrationServiceABuilder.WithReference(redis);
            }
            if (!resourcesToSkip.Contains(TestResourceNames.postgres))
            {
                var postgresDbName = "postgresdb";
                var postgres = AppBuilder.AddPostgres("postgres")
                    .WithEnvironment("POSTGRES_DB", postgresDbName)
                    .AddDatabase(postgresDbName);
                IntegrationServiceABuilder = IntegrationServiceABuilder.WithReference(postgres);
            }
            if (!resourcesToSkip.Contains(TestResourceNames.rabbitmq))
            {
                var rabbitmq = AppBuilder.AddRabbitMQ("rabbitmq");
                IntegrationServiceABuilder = IntegrationServiceABuilder.WithReference(rabbitmq);
            }
            if (!resourcesToSkip.Contains(TestResourceNames.mongodb))
            {
                var mongoDbName = "mymongodb";
                var mongodb = AppBuilder.AddMongoDB("mongodb")
                    .AddDatabase(mongoDbName);
                IntegrationServiceABuilder = IntegrationServiceABuilder.WithReference(mongodb);
            }
            if (!resourcesToSkip.Contains(TestResourceNames.oracledatabase))
            {
                var oracleDbName = "freepdb1";
                var oracleDatabase = AppBuilder.AddOracle("oracledatabase")
                    .AddDatabase(oracleDbName);
                IntegrationServiceABuilder = IntegrationServiceABuilder.WithReference(oracleDatabase);
            }
            if (!resourcesToSkip.Contains(TestResourceNames.kafka))
            {
                var kafka = AppBuilder.AddKafka("kafka");
                IntegrationServiceABuilder = IntegrationServiceABuilder.WithReference(kafka);
            }
            if (!resourcesToSkip.Contains(TestResourceNames.cosmos))
            {
                var cosmos = AppBuilder.AddAzureCosmosDB("cosmos").RunAsEmulator();
                IntegrationServiceABuilder = IntegrationServiceABuilder.WithReference(cosmos);
            }

<<<<<<< HEAD
            IntegrationServiceABuilder.WithEnvironment("TEST_LOG_PATH", Environment.GetEnvironmentVariable("TEST_LOG_PATH") ?? "/tmp");
=======
            IntegrationServiceABuilder.WithEnvironment("TEST_LOG_PATH", logPath);
>>>>>>> 0e918068
        }

        AppBuilder.Services.AddLifecycleHook<EndPointWriterHook>();
    }

    public static TestProgram Create<T>(string[]? args = null, bool includeIntegrationServices = false, bool includeNodeApp = false, bool disableDashboard = true) =>
        new TestProgram(args ?? [], typeof(T).Assembly, includeIntegrationServices, includeNodeApp, disableDashboard);

    public IDistributedApplicationBuilder AppBuilder { get; private set; }
    public IResourceBuilder<ProjectResource> ServiceABuilder { get; private set; }
    public IResourceBuilder<ProjectResource> ServiceBBuilder { get; private set; }
    public IResourceBuilder<ProjectResource> ServiceCBuilder { get; private set; }
    public IResourceBuilder<ProjectResource> WorkerABuilder { get; private set; }
    public IResourceBuilder<ProjectResource>? IntegrationServiceABuilder { get; private set; }
    public IResourceBuilder<NodeAppResource>? NodeAppBuilder { get; private set; }
    public IResourceBuilder<NodeAppResource>? NpmAppBuilder { get; private set; }
    public DistributedApplication? App { get; private set; }

    public List<IResourceBuilder<ProjectResource>> ServiceProjectBuilders => [ServiceABuilder, ServiceBBuilder, ServiceCBuilder];

    public async Task RunAsync(CancellationToken cancellationToken = default)
    {
        App = AppBuilder.Build();
        await App.RunAsync(cancellationToken);
    }

    public DistributedApplication Build()
    {
        if (App == null)
        {
            App = AppBuilder.Build();
        }
        return App;
    }

    public void Run() => Build().Run();

    public void Dispose() => App?.Dispose();

    /// <summary>
    /// Writes the allocated endpoints to the console in JSON format.
    /// This allows for easier consumption by the external test process.
    /// </summary>
    private sealed class EndPointWriterHook : IDistributedApplicationLifecycleHook
    {
        public async Task AfterEndpointsAllocatedAsync(DistributedApplicationModel appModel, CancellationToken cancellationToken)
        {
            Console.WriteLine ($"*** AfterEndpointsAllocatedAsync");
            var root = new JsonObject();
            foreach (var project in appModel.Resources.OfType<ProjectResource>())
            {
                var projectJson = new JsonObject();
                root[project.Name] = projectJson;

                var endpointsJsonArray = new JsonArray();
                projectJson["Endpoints"] = endpointsJsonArray;

                foreach (var endpoint in project.Annotations.OfType<EndpointAnnotation>())
                {
                    var allocatedEndpoint = endpoint.AllocatedEndpoint;
                    if (allocatedEndpoint is null)
                    {
                        continue;
                    }

                    var endpointJsonObject = new JsonObject
                    {
                        ["Name"] = endpoint.Name,
                        ["Uri"] = allocatedEndpoint.UriString
                    };
                    endpointsJsonArray.Add(endpointJsonObject);
                }
            }

            // write the whole json in a single line so it's easier to parse by the external process
            await Console.Out.WriteLineAsync("$ENDPOINTS: " + JsonSerializer.Serialize(root, JsonSerializerOptions.Default));
        }
    }
}
<|MERGE_RESOLUTION|>--- conflicted
+++ resolved
@@ -127,11 +127,7 @@
                 IntegrationServiceABuilder = IntegrationServiceABuilder.WithReference(cosmos);
             }
 
-<<<<<<< HEAD
-            IntegrationServiceABuilder.WithEnvironment("TEST_LOG_PATH", Environment.GetEnvironmentVariable("TEST_LOG_PATH") ?? "/tmp");
-=======
             IntegrationServiceABuilder.WithEnvironment("TEST_LOG_PATH", logPath);
->>>>>>> 0e918068
         }
 
         AppBuilder.Services.AddLifecycleHook<EndPointWriterHook>();
