--- conflicted
+++ resolved
@@ -6,32 +6,12 @@
 
 var builder = WebApplication.CreateBuilder(args);
 string? logPath = Environment.GetEnvironmentVariable("TEST_LOG_PATH");
-<<<<<<< HEAD
-AppDomain.CurrentDomain.UnhandledException += (sender, eventArgs) =>
-{
-    Console.WriteLine("Unhandled exception: " + eventArgs.ExceptionObject);
-    if (logPath is not null)
-    {
-        File.WriteAllText(Path.Combine(logPath, "servicea-exception.log"), eventArgs.ExceptionObject.ToString());
-    }
-};
-
-if (!string.IsNullOrEmpty(logPath))
-{
-    builder.Logging.AddFile(Path.Combine(logPath, "servicea.log"));
-}
-else
-{
-    throw new InvalidOperationException("TEST_LOG_PATH environment variable is not set.");
-}
-=======
 if (logPath is not null)
 {
     AppDomain.CurrentDomain.UnhandledException += (sender, eventArgs) =>
         File.WriteAllText(Path.Combine(logPath, "servicea-exception.log"), eventArgs.ExceptionObject.ToString());
 };
 
->>>>>>> 0e918068
 var app = builder.Build();
 
 app.MapGet("/", () => "Hello World!");
