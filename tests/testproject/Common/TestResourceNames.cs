// Licensed to the .NET Foundation under one or more agreements.
// The .NET Foundation licenses this file to you under the MIT license.

namespace Aspire.TestProject;

[Flags]
public enum TestResourceNames
{
    None = 0,
    cosmos = 1 << 0,
    dashboard = 1 << 1,
    kafka = 1 << 2,
    mongodb = 1 << 3,
    mysql = 1 << 4,
    oracledatabase = 1 << 5,
    efmysql = 1 << 6,
    postgres = 1 << 7,
    rabbitmq = 1 << 8,
    redis = 1 << 9,
    sqlserver = 1 << 10,
    efnpgsql = 1 << 11,
    garnet = 1 << 12,
    eventhubs = 1 << 13,
    milvus = 1 << 14,
    valkey = 1 << 15,
<<<<<<< HEAD
    elasticsearch = 1 << 16,
    All = cosmos | dashboard | kafka | mongodb | mysql | oracledatabase | efmysql | postgres | rabbitmq | redis | sqlserver | efnpgsql | garnet | eventhubs | milvus | valkey | elasticsearch
=======
    efsqlserver = 1 << 16,
    efcosmos = 1 << 17,
    All = cosmos | dashboard | kafka | mongodb | mysql | oracledatabase | efmysql | postgres | rabbitmq | redis | sqlserver | efnpgsql | garnet | eventhubs | milvus | valkey | efsqlserver | efcosmos
>>>>>>> 737d9ef5
}

public static class TestResourceNamesExtensions
{
    public static TestResourceNames Parse(IEnumerable<string> resourceNames)
    {
        TestResourceNames resourcesToSkip = TestResourceNames.None;
        foreach (var resourceName in resourceNames)
        {
            if (Enum.TryParse<TestResourceNames>(resourceName, ignoreCase: true, out var name))
            {
                resourcesToSkip |= name;
            }
            else
            {
                throw new ArgumentException($"Unknown resource name: {resourceName}");
            }
        }

        return resourcesToSkip;
    }

    public static string ToCSVString(this TestResourceNames resourceNames)
    {
        return string.Join(',', Enum.GetValues<TestResourceNames>()
                            .Where(ename => ename != TestResourceNames.None && resourceNames.HasFlag(ename)));
    }
}<|MERGE_RESOLUTION|>--- conflicted
+++ resolved
@@ -23,14 +23,10 @@
     eventhubs = 1 << 13,
     milvus = 1 << 14,
     valkey = 1 << 15,
-<<<<<<< HEAD
-    elasticsearch = 1 << 16,
-    All = cosmos | dashboard | kafka | mongodb | mysql | oracledatabase | efmysql | postgres | rabbitmq | redis | sqlserver | efnpgsql | garnet | eventhubs | milvus | valkey | elasticsearch
-=======
     efsqlserver = 1 << 16,
     efcosmos = 1 << 17,
-    All = cosmos | dashboard | kafka | mongodb | mysql | oracledatabase | efmysql | postgres | rabbitmq | redis | sqlserver | efnpgsql | garnet | eventhubs | milvus | valkey | efsqlserver | efcosmos
->>>>>>> 737d9ef5
+    elasticsearch = 1 << 18,
+    All = cosmos | dashboard | kafka | mongodb | mysql | oracledatabase | efmysql | postgres | rabbitmq | redis | sqlserver | efnpgsql | garnet | eventhubs | milvus | valkey | efsqlserver | efcosmos | elasticsearch
 }
 
 public static class TestResourceNamesExtensions
