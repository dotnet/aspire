// Licensed to the .NET Foundation under one or more agreements.
// The .NET Foundation licenses this file to you under the MIT license.

namespace Aspire.TestProject;

[Flags]
public enum TestResourceNames
{
    None = 0,
    cosmos = 1 << 0,
    dashboard = 1 << 1,
    oracledatabase = 1 << 5,
    postgres = 1 << 7,
    redis = 1 << 9,
    sqlserver = 1 << 10,
    efnpgsql = 1 << 11,
    eventhubs = 1 << 13,
    efsqlserver = 1 << 16,
    efcosmos = 1 << 17,
<<<<<<< HEAD
    All = cosmos | dashboard | oracledatabase | postgres | rabbitmq | redis | sqlserver | efnpgsql | eventhubs | efsqlserver | efcosmos
=======
    All = cosmos | dashboard | mongodb | oracledatabase | postgres | redis | sqlserver | efnpgsql | eventhubs | efsqlserver | efcosmos
>>>>>>> 5a5a0dcd
}

public static class TestResourceNamesExtensions
{
    public static TestResourceNames Parse(IEnumerable<string> resourceNames)
    {
        TestResourceNames resourcesToSkip = TestResourceNames.None;
        foreach (var resourceName in resourceNames)
        {
            if (Enum.TryParse<TestResourceNames>(resourceName, ignoreCase: true, out var name))
            {
                resourcesToSkip |= name;
            }
            else
            {
                throw new ArgumentException($"Unknown resource name: {resourceName}");
            }
        }

        return resourcesToSkip;
    }

    public static string ToCSVString(this TestResourceNames resourceNames)
    {
        return string.Join(',', Enum.GetValues<TestResourceNames>()
                            .Where(ename => ename != TestResourceNames.None && resourceNames.HasFlag(ename)));
    }
}<|MERGE_RESOLUTION|>--- conflicted
+++ resolved
@@ -17,11 +17,7 @@
     eventhubs = 1 << 13,
     efsqlserver = 1 << 16,
     efcosmos = 1 << 17,
-<<<<<<< HEAD
-    All = cosmos | dashboard | oracledatabase | postgres | rabbitmq | redis | sqlserver | efnpgsql | eventhubs | efsqlserver | efcosmos
-=======
-    All = cosmos | dashboard | mongodb | oracledatabase | postgres | redis | sqlserver | efnpgsql | eventhubs | efsqlserver | efcosmos
->>>>>>> 5a5a0dcd
+    All = cosmos | dashboard | oracledatabase | postgres | redis | sqlserver | efnpgsql | eventhubs | efsqlserver | efcosmos
 }
 
 public static class TestResourceNamesExtensions
