// Licensed to the .NET Foundation under one or more agreements.
// The .NET Foundation licenses this file to you under the MIT license.

namespace Aspire.TestProject;

[Flags]
public enum TestResourceNames
{
    None = 0,
    cosmos = 1 << 0,
    dashboard = 1 << 1,
    oracledatabase = 1 << 5,
    postgres = 1 << 7,
    redis = 1 << 9,
    efnpgsql = 1 << 11,
    eventhubs = 1 << 13,
    efcosmos = 1 << 17,
<<<<<<< HEAD
    All = cosmos | dashboard | mongodb | oracledatabase | postgres | redis | efnpgsql | eventhubs | efcosmos
=======
    All = cosmos | dashboard | oracledatabase | postgres | redis | sqlserver | efnpgsql | eventhubs | efsqlserver | efcosmos
>>>>>>> 1f522316
}

public static class TestResourceNamesExtensions
{
    public static TestResourceNames Parse(IEnumerable<string> resourceNames)
    {
        TestResourceNames resourcesToSkip = TestResourceNames.None;
        foreach (var resourceName in resourceNames)
        {
            if (Enum.TryParse<TestResourceNames>(resourceName, ignoreCase: true, out var name))
            {
                resourcesToSkip |= name;
            }
            else
            {
                throw new ArgumentException($"Unknown resource name: {resourceName}");
            }
        }

        return resourcesToSkip;
    }

    public static string ToCSVString(this TestResourceNames resourceNames)
    {
        return string.Join(',', Enum.GetValues<TestResourceNames>()
                            .Where(ename => ename != TestResourceNames.None && resourceNames.HasFlag(ename)));
    }
}<|MERGE_RESOLUTION|>--- conflicted
+++ resolved
@@ -15,11 +15,7 @@
     efnpgsql = 1 << 11,
     eventhubs = 1 << 13,
     efcosmos = 1 << 17,
-<<<<<<< HEAD
-    All = cosmos | dashboard | mongodb | oracledatabase | postgres | redis | efnpgsql | eventhubs | efcosmos
-=======
-    All = cosmos | dashboard | oracledatabase | postgres | redis | sqlserver | efnpgsql | eventhubs | efsqlserver | efcosmos
->>>>>>> 1f522316
+    All = cosmos | dashboard | oracledatabase | postgres | redis | efnpgsql | eventhubs | efcosmos
 }
 
 public static class TestResourceNamesExtensions
