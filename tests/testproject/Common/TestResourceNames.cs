--- conflicted
+++ resolved
@@ -17,11 +17,7 @@
     eventhubs = 1 << 13,
     efsqlserver = 1 << 16,
     efcosmos = 1 << 17,
-<<<<<<< HEAD
-    All = cosmos | dashboard | mongodb | postgres | rabbitmq | redis | sqlserver | efnpgsql | eventhubs | efsqlserver | efcosmos
-=======
-    All = cosmos | dashboard | mongodb | oracledatabase | postgres | redis | sqlserver | efnpgsql | eventhubs | efsqlserver | efcosmos
->>>>>>> 72598d71
+    All = cosmos | dashboard | mongodb | postgres | redis | sqlserver | efnpgsql | eventhubs | efsqlserver | efcosmos
 }
 
 public static class TestResourceNamesExtensions
