// Licensed to the .NET Foundation under one or more agreements.
// The .NET Foundation licenses this file to you under the MIT license.

namespace Aspire.TestProject;

[Flags]
public enum TestResourceNames
{
    None = 0,
    cosmos = 1 << 0,
    dashboard = 1 << 1,
    kafka = 1 << 2,
    mongodb = 1 << 3,
    mysql = 1 << 4,
    oracledatabase = 1 << 5,
    efmysql = 1 << 6,
    postgres = 1 << 7,
    rabbitmq = 1 << 8,
    redis = 1 << 9,
    sqlserver = 1 << 10,
    efnpgsql = 1 << 11,
<<<<<<< HEAD
    valkey = 1 << 12,
    All = cosmos | dashboard | kafka | mongodb | mysql | oracledatabase | efmysql | postgres | rabbitmq | redis | sqlserver | efnpgsql | valkey
=======
    garnet = 1 << 12,
    All = cosmos | dashboard | kafka | mongodb | mysql | oracledatabase | efmysql | postgres | rabbitmq | redis | sqlserver | efnpgsql | garnet
>>>>>>> 9288bd05
}

public static class TestResourceNamesExtensions
{
    public static TestResourceNames Parse(IEnumerable<string> resourceNames)
    {
        TestResourceNames resourcesToSkip = TestResourceNames.None;
        foreach (var resourceName in resourceNames)
        {
            if (Enum.TryParse<TestResourceNames>(resourceName, ignoreCase: true, out var name))
            {
                resourcesToSkip |= name;
            }
            else
            {
                throw new ArgumentException($"Unknown resource name: {resourceName}");
            }
        }

        return resourcesToSkip;
    }

    public static string ToCSVString(this TestResourceNames resourceNames)
    {
        return string.Join(',', Enum.GetValues<TestResourceNames>()
                            .Where(ename => ename != TestResourceNames.None && resourceNames.HasFlag(ename)));
    }
}<|MERGE_RESOLUTION|>--- conflicted
+++ resolved
@@ -19,13 +19,9 @@
     redis = 1 << 9,
     sqlserver = 1 << 10,
     efnpgsql = 1 << 11,
-<<<<<<< HEAD
-    valkey = 1 << 12,
-    All = cosmos | dashboard | kafka | mongodb | mysql | oracledatabase | efmysql | postgres | rabbitmq | redis | sqlserver | efnpgsql | valkey
-=======
     garnet = 1 << 12,
-    All = cosmos | dashboard | kafka | mongodb | mysql | oracledatabase | efmysql | postgres | rabbitmq | redis | sqlserver | efnpgsql | garnet
->>>>>>> 9288bd05
+    valkey = 1 << 13,
+    All = cosmos | dashboard | kafka | mongodb | mysql | oracledatabase | efmysql | postgres | rabbitmq | redis | sqlserver | efnpgsql | garnet | valkey
 }
 
 public static class TestResourceNamesExtensions
