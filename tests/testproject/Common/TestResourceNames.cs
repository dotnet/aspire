--- conflicted
+++ resolved
@@ -19,11 +19,7 @@
     eventhubs = 1 << 13,
     efsqlserver = 1 << 16,
     efcosmos = 1 << 17,
-<<<<<<< HEAD
-    All = cosmos | dashboard | mongodb | postgres | rabbitmq | redis | sqlserver | efnpgsql | garnet | eventhubs | milvus | efsqlserver | efcosmos
-=======
-    All = cosmos | dashboard | mongodb | oracledatabase | postgres | rabbitmq | redis | sqlserver | efnpgsql | garnet | eventhubs | efsqlserver | efcosmos
->>>>>>> df935f4e
+    All = cosmos | dashboard | mongodb | postgres | rabbitmq | redis | sqlserver | efnpgsql | garnet | eventhubs | efsqlserver | efcosmos
 }
 
 public static class TestResourceNamesExtensions
