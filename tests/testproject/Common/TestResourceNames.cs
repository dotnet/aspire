--- conflicted
+++ resolved
@@ -9,11 +9,6 @@
     None = 0,
     cosmos = 1 << 0,
     dashboard = 1 << 1,
-<<<<<<< HEAD
-    mongodb = 1 << 3,
-=======
-    oracledatabase = 1 << 5,
->>>>>>> e29edf85
     postgres = 1 << 7,
     redis = 1 << 9,
     sqlserver = 1 << 10,
@@ -21,11 +16,7 @@
     eventhubs = 1 << 13,
     efsqlserver = 1 << 16,
     efcosmos = 1 << 17,
-<<<<<<< HEAD
-    All = cosmos | dashboard | mongodb | postgres | redis | sqlserver | efnpgsql | eventhubs | efsqlserver | efcosmos
-=======
-    All = cosmos | dashboard | oracledatabase | postgres | redis | sqlserver | efnpgsql | eventhubs | efsqlserver | efcosmos
->>>>>>> e29edf85
+    All = cosmos | dashboard | postgres | redis | sqlserver | efnpgsql | eventhubs | efsqlserver | efcosmos
 }
 
 public static class TestResourceNamesExtensions
