--- conflicted
+++ resolved
@@ -3,16 +3,11 @@
 
 var builder = WebApplication.CreateBuilder(args);
 string? logPath = Environment.GetEnvironmentVariable("TEST_LOG_PATH");
-<<<<<<< HEAD
-AppDomain.CurrentDomain.UnhandledException += (sender, eventArgs) =>
+if (logPath is not null)
 {
-    Console.WriteLine("Unhandled exception: " + eventArgs.ExceptionObject);
-    if (logPath is not null)
-    {
+    AppDomain.CurrentDomain.UnhandledException += (sender, eventArgs) =>
         File.WriteAllText(Path.Combine(logPath, "serviceb-exception.log"), eventArgs.ExceptionObject.ToString());
-    }
-};
-
+}
 if (!string.IsNullOrEmpty(logPath))
 {
     builder.Logging.AddFile(Path.Combine(logPath, "serviceb.log"));
@@ -20,12 +15,6 @@
 else
 {
     throw new InvalidOperationException("TEST_LOG_PATH environment variable is not set.");
-=======
-if (logPath is not null)
-{
-    AppDomain.CurrentDomain.UnhandledException += (sender, eventArgs) =>
-        File.WriteAllText(Path.Combine(logPath, "serviceb-exception.log"), eventArgs.ExceptionObject.ToString());
->>>>>>> 0e918068
 }
 var app = builder.Build();
 
