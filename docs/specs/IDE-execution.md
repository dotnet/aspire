# Running .NET Aspire applications inside an integrated developer environment (IDE)

## Application host, DCP, and IDE
When .NET Aspire application host program is run, it does not launch application service programs or supporting emulators/containers directly. Instead, the application host relies on another program ("app orchestrator") called `DCP`.

When Visual Studio (or another IDE) starts the Aspire application host, Aspire-specific application model is created from user code in app host project. This model is then converted to another, language-agnostic model that DCP understands, and is submitted by app host to DCP for execution. The models are quite similar: for example, Aspire project (application services) are modeled as `Executable` objects on DCP side; containers become `Container` objects in DCP world.

By default, `Executable` objects that are part of DCP workload are run as ordinary operating system processes. That means, DCP uses appropriate OS call to start a child process that executes the program specified by `Executable` spec. For debugging application services this is often not convenient or useful: it is difficult to debug service startup code this way, or restart the process automatically when source code changes. This is why DCP supports an alternative method of running `Executable` object, which is called **IDE execution**.

With IDE execution DCP delegates the task of running the program represented by `Executable` object to an external entity. The entity can be an IDE such as Visual Studio or Visual Studio Code, or a CLI tool like `dotnet watch`, but in the rest of this document we will refer to it as **IDE**.

When IDE execution is enabled for an `Executable` object, DCP will go through normal execution preparation steps (such as computing the values of environment variables for the `Executable`), but instead of creating an OS process, DCP will issue a request to the IDE to run the `Executable` program, passing all relevant information in the request. DCP then relies on the IDE to start the program, creating a **run session**. The IDE is expected to inform DCP about changes to the session (e.g. program finished execution) and DCP reflects these changes in the workload model.

## Enabling IDE execution

For IDE execution to work, two conditions need to be fulfilled:

1. DCP needs to be told how to contact the IDE (what is the **IDE session endpoint**, specifically).
1. The `ExecutionType` property for the `Executable` object needs to be set to `IDE` (default is `Process`, which indicates OS process-based execution).

Only one IDE (one IDE session endpoint) is supported per DCP instance. The IDE session endpoint is configured via environment variables:

| Environment variable | Value                                                                                                                                                                                                                                                                                                                                                                                                                                                                                                                                                                                         |
| ----- |-----------------------------------------------------------------------------------------------------------------------------------------------------------------------------------------------------------------------------------------------------------------------------------------------------------------------------------------------------------------------------------------------------------------------------------------------------------------------------------------------------------------------------------------------------------------------------------------------|
| `DEBUG_SESSION_PORT` | The port DCP should use to talk to the IDE session endpoint. DCP will use `http://localhost:<value of DEBUG_SESSION_PORT>` as the IDE session endpoint base URL. Required.                                                                                                                                                                                                                                                                                                                                                                                                                    |
| `DEBUG_SESSION_TOKEN` | Security (bearer) token for talking to the IDE session endpoint. This token will be attached to every request via Authorization HTTP header. Required.                                                                                                                                                                                                                                                                                                                                                                                                                                        |
| `DEBUG_SESSION_SERVER_CERTIFICATE` | If present, provides base64-encoded server certificate used for authenticating IDE endpoint and securing the communication via TLS. <br/> The certificate can be self-signed, but it must include subject alternative name, set to "localhost". Setting canonical name (`cn`) is not sufficient. <br/> If the certificate is provided, all communication with the IDE will occur via `https` and `wss` (the latter for the session change notifications). There will be NO fallback to `http` or `ws` or un-authenticated mode. Using `https` and `wss` is optional but strongly recommended. |
| `DEBUG_SESSION_INFO` | If present, the same JSON document as returned by the `/info` request, defined below, used to determine which executable types are supported by the IDE |                                                                                                                                                                                                                                                                                                                                                                                                                                      |

> Note: the most important use case for the IDE execution is to facilitate application services debugging. The word "debug" appears in environment variable names that DCP uses to connect to IDE session endpoint, but IDE execution does not always mean that the service is running under a debugger.

### Using multiple execution types in the same workload

It is possible to have a workload that uses both IDE execution for some `Executable` objects, and process execution for other `Executable` objects. Every `Executable` object is treated separately according to the `ExecutionType` spec property.

If multiple replicas are used (created via `ExecutableReplicaSet` objects), all replicas belonging to the same replica set will use the same execution type.

## IDE session endpoint requests

The IDE session endpoint accepts requests delivered via HTTP protocol. All request use JSON as the request/response payload format, as appropriate per request type.

### Mandatory request headers

Every request must contain the following headers:

| Header | Value | Description |
| --- | --- | ------ |
| `Authorization` | `Bearer <security token>` | Security (bearer) token, as read from `DEBUG_SESSION_TOKEN` environment variable. Authenticates the DCP instance to IDE session endpoint. |
| `Microsoft-Developer-DCP-Instance-ID` | `<unique ID>` | A unique ID generated by DCP for every DCP program execution. Can be used by the IDE to distinguish between multiple DCP instances running in parallel. It is a random string of exactly 12 characters, consisting of lowercase ASCII letters and numbers. <br/> If `DCP_INSTANCE_ID_PREFIX` environment variable is set, the contents of this variable will be prepended to the unique instance ID DCP generates. |

### Create session request

Used to create a new run session for particular `Executable`.

**HTTP verb and path** <br/>
`PUT /run_session`

**Headers** <br/>
`Authorization: Bearer <security token>` <br/>
`Microsoft-Developer-DCP-Instance-ID <unique ID>` <br/>
`Content-Type: application/json`

**Payload** <br/>

The payload is best explained using an example:

```jsonc
{
    "launch_configurations": [
        {
            // Indicates the type of the launch configuration.
            // This is a required property for all kinds of launch configurations.
            // The value "project" indicates this is a service that has an associated Visual Studio project file.
            "type": "project",

            "project_path": "(Path to Visual Studio project file for the program)",

            // ... other launch configuration properties
        }

        // ... other launch configurations may be included, as appropriate for the service being launched
    ]

    // Environment variable settings (added on top of those inherited from IDE/user environment,
    // and those read from the launch profile). Optional.
    "env" : [
        // Environment variables are modeled as objects, with 'name' and 'value' property, for example:
        { "name": "NO_COLOR", "value": "1" },
        { "name": "EMPTY_VALUE_VAR", "value": "" }
    ],

    // Invocation arguments for the program (modeled as array of strings). Optional.
    "args": [
        "-v",
        "1"
    ]
}
```

**Response** <br/>
If the execution session is created successfully, the return status code should be 200 OK or 201 Created. The response should include the created run session identifier in the `Location` header:

`Location: https://localhost:<IDE endpoint port>/run_session/<new run ID>`

If the session cannot be created, appropriate 4xx or 5xx status code should be returned. The response might also return a description of the problem as part of the status line, [or in the response body](#error-reporting).

### Stop session request

Used to stop an in-progress run session

**HTTP verb and path** <br/>
`DELETE /run_session/<run session ID>`

**Headers** <br/>
`Microsoft-Developer-DCP-Instance-ID <unique ID>` <br/>
`Authorization: Bearer <security token>`

**Response** <br/>
If the session exists and can be stopped, the IDE should reply with 200 OK status code.

If the session does not exist, the IDE should reply with 204 No Content.

If the session cannot be stopped, appropriate 4xx or 5xx status code should be returned. The response might also return a description of the problem as part of the status line, [or in the response body](#error-reporting).

### Subscribe to session change notifications request

Used by DCP to subscribe to run session change notification.

**HTTP verb and path** <br/>
`GET /run_session/notify`

**Headers** <br/>
`Authorization: Bearer <security token>` <br/>
`Microsoft-Developer-DCP-Instance-ID <unique ID>` <br/>
(+ WebSocket connection upgrade headers)

**Response** <br/>
If successful, the connection should be upgraded to a WebSocket connection, which will be then used by the IDE to stream run session change notifications to DCP. See next paragraph for description of possible change notifications.

### IDE endpoint information request

Used by DCP to get information about capabilities of the IDE run session endpoint.

**HTTP verb and path** <br/>
`GET /info`

**Headers** <br/>
`Microsoft-Developer-DCP-Instance-ID <unique ID>` <br/>
`Authorization: Bearer <security token>`

**Response** <br/>
A JSON document describing the capabilities of the IDE run session endpoint. For example:
```jsonc
{
<<<<<<< HEAD
    "protocols_supported": [ "2024-03-03" ],
    "capabilities": [ "ms-dotnettools.csharp", "ms-python.python" ]
=======
    "protocols_supported": [ "2024-03-03", "2025-10-01" ],
    "supported_launch_configurations": [ "project", "blazor_webapp" ]
>>>>>>> 0c28d84b
}
```

The properties of the IDE endpoint information document are:

| Property | Description | Type |
| --- | --------- | --- |
| `protocols_supported` | List of protocols supported by the IDE endpoint. See [protocol versioning](#protocol-versioning) for more information. | `string[]` |
<<<<<<< HEAD
| `capabilities` | List of capabilities supported by the IDE endpoint. If this property is absent, it means that only the `project` type is supported. | `string[]` |
=======
| `supported_launch_configurations` | List of launch configurations supported by the IDE endpoint. This property is optional; if omitted, DCP will assume that only `project` launch configuration is supported. | `string[]` |
>>>>>>> 0c28d84b

## Launch configurations (run session requests)

The run session creation request contains one or more launch configurations for the session. The following launch configuration types are well-known:

### Project launch configuration (type: `project`)

Project launch configuration contains details for launching programs that have project files compatible with Visual Studio IDE.

**Project launch configuration properties**

| Property | Description | Required? |
| --- | --------- | --- |
| `type` | Launch configuration type indicator; must be `project`. | Required |
| `project_path` | Path to the project file for the program that is being launched. | Required |
| `mode` | Specifies the launch mode. Currently supported modes are `Debug` (run the project under the debugger) and `NoDebug` (run the project without debugging). | Optional, defaults to `Debug`. |
| `launch_profile` | The name of the launch profile to be used for project execution. See below for more details on how the launch profile should be processed. | Optional |
| `disable_launch_profile` | If set to `true`, the project will be launched without a launch profile and the value of "launch_profile" parameter is disregarded. | Optional |

**Launch profile processing**

Launch profiles should be applied to service run sessions according to the following rules:

1. The values of `launch_profile` and `disable_launch_profile` properties determine the **base profile** used for the service run session. The base profile may be nonexistent (empty), or it might be that one of the launch profiles defined for the service project serves as the base profile, see point 3 below.

2. Environment variable values (`env` property) and invocation arguments (`args` property) specified by the run session request always take precedence over settings present in the launch profile. Specifically:

    a. Environment variable values **override** (are applied on top of) the environment variable values from the base profile.

    b. **If present**, invocation arguments from the run session request **completely replace** invocation arguments from the base profile. In particular, an empty array (`[]`) specified in the request means no invocation arguments should be used at all, even if base profile is present and has some invocation arguments specified. On the other hand, if the `args` run session request property is absent, or set to `null`, it means the run session request does not specify any invocation arguments for the service, and thus if the base profile exists and contains invocation arguments, those from the base profile should be used.

3. The base profile is determined according to following rules:

    a. If `disable_launch_profile` property is set to `true` in project launch configuration, there is no base profile, regardless of the value of `launch_profile` property.

    b. If the `launch_profile` property is set, the IDE should check whether the service project has a launch profile with the name equal to the value of `launch_profile` property. If such profile is found, it should serve as the base profile. If not, there is no base profile.

    c. If `launch_profile` property is absent, the IDE should check whether the service project has a launch profile with the same name as the profile used to launch Aspire application host project. If such profile is found, it should serve as the base profile. Otherwise there is no base profile.

**Working folder for project execution**

Unless the launch profile specifies otherwise (via `WorkingDirectory` property), each project should be launched using its own folder as the working folder (working directory).

### Python launch configuration (type: `python`)

Python launch configuration contains details for launching python scripts.

**Python launch configuration properties**

| Property       | Description                                                                                                                                            | Required?                      |
|----------------|--------------------------------------------------------------------------------------------------------------------------------------------------------|--------------------------------|
| `type`         | Launch configuration type indicator; must be `python`.                                                                                                 | Required                       |
| `project_path` | Path to the project file for the program that is being launched.                                                                                       | Required                       |
| `mode`         | Specifies the launch mode. Currently supported modes are `Debug` (run the project under the debugger) and `NoDebug` (run the project without debugging). | Optional, defaults to `Debug`. |

## Run session change notifications

The run session change notifications are delivered from IDE to DCP via a WebSocket connection. The format of notification is JSON Lines (one JSON object per line of text).

All run sessions share the same notification stream. Notifications are delivered in near-real-time as sessions change--there is no memory/reply of notifications for sessions that occurred in the past. DCP subscribes to run session change notifications before it makes the first request to create a run session; this ensures that it will receive all change notifications for all sessions it creates.

### Connection control

If the IDE endpoint needs to shut down, it should send the [WebSocket Close message](https://www.rfc-editor.org/rfc/rfc6455#section-5.5.1) before terminating the WebSocket connection. Similarly, when DCP instance is shutting down, it will send the Close message before terminating its connection.

### Common notification properties

Every run change notification has the following properties:

| Property | Description | Type |
| --- | --------- | --- |
| `notification_type` | One of `processRestarted`, `sessionTerminated`, `serviceLogs`, or `sessionMessage`: indicates the type of notification. | `string` (limited set of values) |
| `session_id` | The ID of the run session that the notification is related to. | `string` |

### Process restarted notification

The process (re)started notification in emitted when the run is started, and whenever the IDE restarts the service (upon developer request). Properties specific to this notification are:

| Property | Description | Type |
| --- | --------- | --- |
| `notification_type` | Must be `processRestarted` | `string` |
| `pid` | The process ID of the service process associated with the run session. | `number` (representing unsigned 32-bit integer) |

This notification may be omitted if the PID associated with the run session is unknown.

### Session terminated notification

Session terminated notification is emitted when the session is terminated (the program ends, or is terminated by the developer). Properties specific to this notification are:

| Property | Description | Type |
| --- | --------- | --- |
| `notification_type` | Must be `sessionTerminated` | `string` |
| `exit_code` | The exit code of the process associated with the run session. <br/><br/> Can be omitted, indicating exit code could not be captured, or is not applicable, e.g. when a debug session ended for a reason other than program exit. | `number` (representing unsigned 32-bit integer) |

### Log notification

The log notification is emitted when the service program writes something to standard output stream (`stdout`) or standard error (`stderr`). Properties specific to this notification are:

| Property | Description | Type |
| --- | --------- | --- |
| `notification_type` | Must be `serviceLogs` | `string` |
| `is_std_err` | True if the output comes from standard error stream, otherwise false (implying standard output stream). | `boolean` |
| `log_message` | The text written by the service program. | `string` |

### Session message notification

The session message notification is emitted when the IDE needs to notify the client (and the Aspire developer) about asynchronous events related to a debug session. Session messages have 3 levels: error, info, and debug. By default errors and info messages are displayed to the developer; debug messages are suppressed unless the client was started in debug mode.

Properties specific to session message notification are:

| Property | Description | Type |
| --- | --------- | --- |
| `notification_type` | Must be `sessionMessage` | `string` |
| `level` | Must be `error`, `info`, or `debug` | `string` |
| `message` | The content of the message. | `string` |
| `code` | The error code. See [error reporting](#error-reporting) for more information. Only valid for error messages (`level == error`). | `string` (required for error messages) |
| `details` | Error details. See [error reporting](#error-reporting) for more information. Only valid for error messages (`level == error`). | `ErrorDetail[]` (optional) |

## Error reporting

When the IDE encounters an error during request processing, the request response should include a body in JSON format, with a single property named "error", for example:

```jsonc
{
    "error": {
        // An "error detail" object
        "code": "ProjectNotFound",
        "message": "The project 'C:\nonexistent\path\frontend.csproj' was not found",
        "details": []
    }
}
```

The value of the `error` property is an `ErrorDetail` object with the following properties:

| Property | Description | Type, required? |
| --- | --------- | --- |
| `code` | A machine-readable code that corresponds to distinctive error condition. If the cause of an error can be narrowed down reliably (e.g. file referenced by launch configuration was not found, or the request body does not parse as valid JSON), the corresponding error should be unique. <br/><br/> There will be cases when the cause for the error cannot be pinpointed, and in these cases it is OK to return a catch-all error code e.g. `UnexpectedError`. | `string` (required) |
| `message` | A human-readable message explaining the nature of the error, and providing suggestions for resolution. DCP will display this message as part of the Aspire application host execution log. | `string` (required) |
| `details` | An array of `ErrorDetail` objects providing additional information about the error. | `ErrorDetail[]` (optional) |

## Protocol versioning

When making a request to the IDE, DCP will include an `api-version` parameter to indicate the version of the protocol used, for example:

`PUT /run_session?api-version=2024-03-03`

The version always follows `YYYY-mm-dd` format and allows for older/equal/newer comparison.

If the protocol version is old (no longer supported by the IDE), the IDE should return a 400 Bad Request response with the message indicating that the developer should consider upgrading the Aspire libraries and tooling used by their application.

If the protocol version is newer than the latest the IDE supports, the IDE should make an attempt to parse the request according to its latest supported version. If that fails, the IDE should return `400 Bad Request` error.

> The `api-version` parameter will be attached to all requests except the `/info` request (which is designed to facilitate protocol version negotiation).

### Well-known protocol versions

**`2024-03-03`** <br/>
Applicable Aspire versions: `9.0` up to and including `9.5`. <br/>
Changes: none (baseline version)

**`2025-10-01`** <br/>
Applicable Aspire versions: `9.6` and above (DCP will downgrade to `2024-03-03` if necessary). <br/>
Changes:
- Adds [session message notification](#session-message-notification) as one of the run session change notification types.
- Adds `supported_launch_configurations` property to [IDE endpoint information request](#ide-endpoint-information-request).<|MERGE_RESOLUTION|>--- conflicted
+++ resolved
@@ -152,13 +152,8 @@
 A JSON document describing the capabilities of the IDE run session endpoint. For example:
 ```jsonc
 {
-<<<<<<< HEAD
-    "protocols_supported": [ "2024-03-03" ],
-    "capabilities": [ "ms-dotnettools.csharp", "ms-python.python" ]
-=======
     "protocols_supported": [ "2024-03-03", "2025-10-01" ],
     "supported_launch_configurations": [ "project", "blazor_webapp" ]
->>>>>>> 0c28d84b
 }
 ```
 
@@ -167,11 +162,7 @@
 | Property | Description | Type |
 | --- | --------- | --- |
 | `protocols_supported` | List of protocols supported by the IDE endpoint. See [protocol versioning](#protocol-versioning) for more information. | `string[]` |
-<<<<<<< HEAD
-| `capabilities` | List of capabilities supported by the IDE endpoint. If this property is absent, it means that only the `project` type is supported. | `string[]` |
-=======
 | `supported_launch_configurations` | List of launch configurations supported by the IDE endpoint. This property is optional; if omitted, DCP will assume that only `project` launch configuration is supported. | `string[]` |
->>>>>>> 0c28d84b
 
 ## Launch configurations (run session requests)
 
