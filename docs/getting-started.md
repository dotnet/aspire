--- conflicted
+++ resolved
@@ -1,26 +1,13 @@
 # Set up your environment
 
-<<<<<<< HEAD
 Follow all steps in [machine-requirements](machine-requirements.md).
 
 ## Add necessary NuGet feeds
 
 Add NuGet sources to apply the following feeds
-=======
-## Install Visual Studio 2022 Internal Preview (dogfood)
-
-1. [Visual Studio 2022 Enterprise IntPreview Setup](https://aka.ms/vs/17/intpreview/vs_enterprise.exe)
-    - This channel updates nightly. You need a build from 12-Oct-2023 or later.
-2. Add NuGet sources to apply the following feeds
->>>>>>> 126f03ee
     - https://pkgs.dev.azure.com/dnceng/internal/_packaging/dotnet-tools-internal/nuget/v3/index.json
     - See [Install and manage packages in Visual Studio](https://learn.microsoft.com/nuget/consume-packages/install-use-packages-visual-studio#package-sources) for instructions.
 
-<<<<<<< HEAD
-## Install the Aspire dotnet workload
-
-### Visual Studio
-=======
 ## Install .NET 8 RTM nightly SDK
 
 1. Add the NuGet feed for .NET 8 - https://pkgs.dev.azure.com/dnceng/public/_packaging/dotnet8/nuget/v3/index.json (https://github.com/dotnet/installer#installers-and-binaries)
@@ -55,7 +42,24 @@
 - `sh -c "$(curl -fsSL https://aka.ms/install-artifacts-credprovider.sh)"`
 
 > Note: this script only installs the netcore version of the plugin. If you need to have it working with mono msbuild, you will need to download the version with both netcore and netfx binaries following the steps in [Manual installation on Linux and Mac](#installation-on-linux-and-mac)
->>>>>>> 126f03ee
+
+## Install Docker Desktop
+
+1. https://www.docker.com/
+
+## Install the Aspire dotnet workload
+
+### Visual Studio
+
+Ensure you are using the [Visual Studio 2022 Enterprise IntPreview Setup](https://aka.ms/vs/17/intpreview/vs_enterprise.exe) feed.
+
+Check the `ASP.NET and web development` Workload.
+
+Ensure the `.NET Aspire SDK` component is checked in `Individual components`.
+
+### Command line
+
+### Visual Studio
 
 Ensure you are using the [Visual Studio 2022 Enterprise IntPreview Setup](https://aka.ms/vs/17/intpreview/vs_enterprise.exe) feed.
 
@@ -71,11 +75,7 @@
     dotnet workload update --skip-sign-check --interactive
     ```
 
-<<<<<<< HEAD
 2. The above command will update the Aspire manifest in your RC2 build, meaning it will already be setup for command-line. In-product acquisition (IPA) of the Aspire workload. In order to manually install the workload, you can run the following command[^1]:
-=======
-2. The above command will update the Aspire manifest in your SDK build, meaning it will already be setup for command-line and Visual Studio in-product acquisition (IPA) of the Aspire workload. In order to manually install the workload, you can run the following command[^1]:
->>>>>>> 126f03ee
 
     ```shell
     dotnet workload install aspire --skip-sign-check --interactive
@@ -101,11 +101,7 @@
 
 1. Create a new Blazor Web App and check the "Enlist in Aspire orchestration" box
 
-<<<<<<< HEAD
 2. <kbd>F5</kbd>
-=======
-builder.AddProject<Projects.WebApplication22>(); // USE YOUR APP NAME
->>>>>>> 126f03ee
 
 3. The dashboard should launch automatically. You can click on your app's "Endpoint" to navigate to the app.
 
