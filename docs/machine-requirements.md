--- conflicted
+++ resolved
@@ -6,13 +6,9 @@
 
 On Windows, Visual Studio contains special tooling support for .NET Aspire that you will want to have.
 
-<<<<<<< HEAD
 ### Install Visual Studio
 
-[Visual Studio 2022 version 17.9 Preview](https://visualstudio.microsoft.com/vs/preview/)
-=======
 [Visual Studio 2022 version 17.10 Preview](https://visualstudio.microsoft.com/vs/preview/)
->>>>>>> 84bd9f75
 
 When you install, ensure that both:
 * `ASP.NET and web development` Workload is checked.
@@ -22,12 +18,18 @@
 
 [.NET 8 SDK](https://github.com/dotnet/installer#installers-and-binaries)
 
-<<<<<<< HEAD
-### Install Docker Desktop
+## Install a supported container runtime
+
+### Docker Desktop
 
 * [Windows](https://docs.docker.com/desktop/install/windows-install/)
 * [MacOS X](https://docs.docker.com/desktop/install/mac-install/)
 * [Linux](https://docs.docker.com/desktop/install/linux-install/)
+
+### Podman
+* [Windows](https://podman.io/docs/installation#windows)
+* [macOS](https://podman.io/docs/installation#macos)
+* [Linux](https://podman.io/docs/installation#installing-on-linux)
 
 ## (Windows / Linux / Mac) DevContainer in VS Code
 
@@ -41,18 +43,6 @@
 * [VS Code](https://code.visualstudio.com/Download)
 * [DevContainers Extension](https://marketplace.visualstudio.com/items?itemName=ms-VS Code-remote.remote-containers)
 
-### Install Docker Desktop
-
-=======
-## Install a supported container runtime
-
-### Docker Desktop
->>>>>>> 84bd9f75
-* [Windows](https://docs.docker.com/desktop/install/windows-install/)
-* [MacOS X](https://docs.docker.com/desktop/install/mac-install/)
-* [Linux](https://docs.docker.com/desktop/install/linux-install/)
-
-<<<<<<< HEAD
 ## (Browser) Codespaces
 
 Just start the Codespaces in your fork. The initialisation of the code space takes around 5 mins. After that you can open the solution.
@@ -60,10 +50,4 @@
 
 > :warning: With the free version of Codespaces the development experience is not nice. We recommend using at least a Codespace with 16GB of RAM or use your local VS Code / DevContainers instance.
 
-> :warning: Currently the codespaces can not be used to try / debug the Aspire dashboard. This is a known issue. If you want to debug it, use Visual Studio or your local VS Code and the DevContainers.
-=======
-### Podman
-* [Windows](https://podman.io/docs/installation#windows)
-* [macOS](https://podman.io/docs/installation#macos)
-* [Linux](https://podman.io/docs/installation#installing-on-linux)
->>>>>>> 84bd9f75
+> :warning: Currently the codespaces can not be used to try / debug the Aspire dashboard. This is a known issue. If you want to debug it, use Visual Studio or your local VS Code and the DevContainers.