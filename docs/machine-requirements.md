--- conflicted
+++ resolved
@@ -6,11 +6,7 @@
 
 On Windows, Visual Studio contains special tooling support for .NET Aspire that you will want to have.
 
-<<<<<<< HEAD
-[Visual Studio 2022 version 17.11 Preview](https://visualstudio.microsoft.com/vs/preview/)
-=======
-[Visual Studio 2022 version 17.10](https://visualstudio.microsoft.com/vs) or later
->>>>>>> b155ab9f
+[Visual Studio 2022 version 17.12](https://visualstudio.microsoft.com/vs) or later
 
 When you install, ensure that both:
 * `ASP.NET and web development` Workload is checked.
