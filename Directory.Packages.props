--- conflicted
+++ resolved
@@ -106,18 +106,10 @@
     <PackageVersion Include="Polly.Core" Version="8.5.1" />
     <PackageVersion Include="Polly.Extensions" Version="8.5.1" />
     <PackageVersion Include="Pomelo.EntityFrameworkCore.MySql" Version="8.0.2" />
-<<<<<<< HEAD
-    <PackageVersion Include="Qdrant.Client" Version="1.11.0" />
-    <PackageVersion Include="RabbitMQ.Client" Version="[6.8.1,7.0.0)" />
-    <PackageVersion Include="Seq.Api" Version="2024.3.0" />
-    <PackageVersion Include="StackExchange.Redis" Version="2.8.12" />
-    <PackageVersion Include="System.IO.Hashing" Version="8.0.0" />
-=======
     <PackageVersion Include="Qdrant.Client" Version="1.12.0" />
     <PackageVersion Include="RabbitMQ.Client" Version="7.0.0" />
     <PackageVersion Include="StackExchange.Redis" Version="2.8.22" />
     <PackageVersion Include="System.IO.Hashing" Version="9.0.1" />
->>>>>>> 9e52dfff
     <PackageVersion Include="Yarp.ReverseProxy" Version="2.2.0" />
     <!-- Open Telemetry -->
     <PackageVersion Include="Npgsql.OpenTelemetry" Version="9.0.2" />
@@ -169,18 +161,6 @@
     <PackageVersion Include="Microsoft.Azure.Functions.Worker.Extensions.Http.AspNetCore" Version="2.0.1" />
     <PackageVersion Include="Microsoft.Azure.Functions.Worker.Extensions.Storage.Blobs" Version="6.6.0" />
     <PackageVersion Include="Microsoft.Azure.Functions.Worker.Extensions.Storage.Queues" Version="5.5.0" />
-<<<<<<< HEAD
-    <PackageVersion Include="Microsoft.Azure.Functions.Worker.Extensions.ServiceBus" Version="5.22.0" />
-    <PackageVersion Include="Microsoft.Azure.Functions.Worker.Extensions.EventHubs" Version="6.3.6" />
-    <PackageVersion Include="Microsoft.Azure.Functions.Worker.OpenTelemetry" Version="1.0.0-preview1" />
-    <PackageVersion Include="Microsoft.Azure.Functions.Worker.Sdk" Version="1.17.4" />
-    <PackageVersion Include="Microsoft.ApplicationInsights.WorkerService" Version="2.22.0" />
-    <!-- Pinned version for Component Governance - Remove when root dependencies are updated -->
-    <PackageVersion Include="Azure.Core" Version="1.43.0" />
-    <PackageVersion Include="Azure.Identity" Version="1.12.0" />
-    <PackageVersion Include="Newtonsoft.Json" Version="13.0.3" />
-    <!-- https://github.com/Azure/azure-cosmos-dotnet-v3/pull/3313 -->
-=======
     <PackageVersion Include="Microsoft.Azure.Functions.Worker.Extensions.ServiceBus" Version="5.22.1" />
     <PackageVersion Include="Microsoft.Azure.Functions.Worker.Extensions.EventHubs" Version="6.3.6" />
     <PackageVersion Include="Microsoft.Azure.Functions.Worker.Extensions.CosmosDb" Version="4.12.0" />
@@ -256,6 +236,5 @@
     <PackageVersion Update="Microsoft.Extensions.Http" Version="$(MicrosoftExtensionsHttpVersion)" />
     <PackageVersion Update="System.Formats.Asn1" Version="$(SystemFormatsAsn1Version)" />
     <PackageVersion Update="System.Text.Json" Version="$(SystemTextJsonVersion)" />
->>>>>>> 9e52dfff
   </ItemGroup>
 </Project>