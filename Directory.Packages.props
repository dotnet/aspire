<Project>
  <!-- Workaround https://github.com/dependabot/dependabot-core/issues/8490 -->
  <!-- This file gets imported for out-of-tree test runs also where eng/Versions.props isn't
       available -->
  <Import Project="eng/Versions.props" Condition="'$(MajorVersion)' == '' and Exists('eng/Versions.props')" />
  <PropertyGroup>
    <ManagePackageVersionsCentrally>true</ManagePackageVersionsCentrally>
    <CentralPackageTransitivePinningEnabled>true</CentralPackageTransitivePinningEnabled>
    <!-- The Npgsql versions used when using Npgsql EF Core on net8/net9. The major versions need to match between Npgsql and EF Core. -->
    <Npgsql8Version>8.0.6</Npgsql8Version>
    <Npgsql9Version>9.0.4</Npgsql9Version>
  </PropertyGroup>
  <ItemGroup>
    <!-- Azure SDK for .NET dependencies -->
    <PackageVersion Include="Azure.AI.Inference" Version="1.0.0-beta.5" />
    <PackageVersion Include="Azure.AI.OpenAI" Version="2.5.0-beta.1" />
    <PackageVersion Include="Azure.Data.Tables" Version="12.11.0" />
    <PackageVersion Include="Azure.Extensions.AspNetCore.Configuration.Secrets" Version="1.4.0" />
    <PackageVersion Include="Azure.Messaging.EventHubs" Version="5.12.2" />
    <PackageVersion Include="Azure.Messaging.EventHubs.Processor" Version="5.12.2" />
    <PackageVersion Include="Azure.Messaging.ServiceBus" Version="7.20.1" />
    <PackageVersion Include="Azure.Search.Documents" Version="11.7.0" />
    <PackageVersion Include="Azure.Messaging.WebPubSub" Version="1.6.0" />
    <PackageVersion Include="Azure.Security.KeyVault.Secrets" Version="4.8.0" />
    <PackageVersion Include="Azure.Security.KeyVault.Certificates" Version="4.8.0" />
    <PackageVersion Include="Azure.Security.KeyVault.Keys" Version="4.8.0" />
    <PackageVersion Include="Azure.Storage.Blobs" Version="12.26.0" />
    <PackageVersion Include="Azure.Storage.Files.Shares" Version="12.24.0" />
    <PackageVersion Include="Azure.Storage.Queues" Version="12.24.0" />
    <PackageVersion Include="Microsoft.Azure.Cosmos" Version="3.54.0" />
    <PackageVersion Include="Microsoft.Azure.Kusto.Data" Version="14.0.3" />
    <PackageVersion Include="Microsoft.Azure.Kusto.Ingest" Version="14.0.3" />
    <PackageVersion Include="Microsoft.Azure.SignalR" Version="1.32.0" />
    <PackageVersion Include="Microsoft.Azure.SignalR.Management" Version="1.32.0" />
    <PackageVersion Include="Microsoft.Azure.StackExchangeRedis" Version="3.2.1" />
    <PackageVersion Include="Microsoft.Extensions.Azure" Version="1.13.0" />
    <PackageVersion Include="Microsoft.Extensions.Configuration.AzureAppConfiguration" Version="8.4.0" />
    <!-- Azure Management SDK for .NET dependencies -->
<<<<<<< HEAD
    <PackageVersion Include="Azure.Provisioning" Version="1.4.0-beta.1" />
    <PackageVersion Include="Azure.Provisioning.AppConfiguration" Version="1.1.0" />
    <PackageVersion Include="Azure.Provisioning.AppContainers" Version="1.1.0" />
    <PackageVersion Include="Azure.Provisioning.AppService" Version="1.3.0-beta.1" />
=======
    <PackageVersion Include="Azure.Provisioning" Version="1.4.0" />
    <PackageVersion Include="Azure.Provisioning.AppConfiguration" Version="1.1.0" />
    <PackageVersion Include="Azure.Provisioning.AppContainers" Version="1.1.0" />
    <PackageVersion Include="Azure.Provisioning.AppService" Version="1.3.0" />
>>>>>>> bc0cd5d5
    <PackageVersion Include="Azure.Provisioning.ApplicationInsights" Version="1.1.0" />
    <PackageVersion Include="Azure.Provisioning.ContainerRegistry" Version="1.1.0" />
    <PackageVersion Include="Azure.Provisioning.CognitiveServices" Version="1.1.0" />
    <PackageVersion Include="Azure.Provisioning.CosmosDB" Version="1.0.0" />
    <PackageVersion Include="Azure.Provisioning.EventHubs" Version="1.1.0" />
    <PackageVersion Include="Azure.Provisioning.KeyVault" Version="1.1.0" />
    <PackageVersion Include="Azure.Provisioning.Kusto" Version="1.0.0-beta.1" />
    <PackageVersion Include="Azure.Provisioning.OperationalInsights" Version="1.1.0" />
    <PackageVersion Include="Azure.Provisioning.PostgreSql" Version="1.1.1" />
    <PackageVersion Include="Azure.Provisioning.Redis" Version="1.1.0" />
    <PackageVersion Include="Azure.Provisioning.RedisEnterprise" Version="1.1.0" />
    <PackageVersion Include="Azure.Provisioning.Search" Version="1.0.0" />
    <PackageVersion Include="Azure.Provisioning.ServiceBus" Version="1.1.0" />
    <PackageVersion Include="Azure.Provisioning.SignalR" Version="1.1.0" />
    <PackageVersion Include="Azure.Provisioning.Sql" Version="1.1.0" />
    <PackageVersion Include="Azure.Provisioning.Storage" Version="1.1.2" />
    <PackageVersion Include="Azure.Provisioning.WebPubSub" Version="1.1.0" />
    <PackageVersion Include="Azure.ResourceManager.Authorization" Version="1.1.6" />
    <PackageVersion Include="Azure.ResourceManager.KeyVault" Version="1.3.3" />
    <PackageVersion Include="Azure.ResourceManager.Resources" Version="1.11.1" />
    <!-- AspNetCore.HealthChecks dependencies (3rd party packages) -->
    <PackageVersion Include="AspNetCore.HealthChecks.ApplicationStatus" Version="9.0.0" />
    <PackageVersion Include="AspNetCore.HealthChecks.Azure.Data.Tables" Version="9.0.0" />
    <PackageVersion Include="AspNetCore.HealthChecks.Azure.KeyVault.Secrets" Version="9.0.0" />
    <PackageVersion Include="AspNetCore.HealthChecks.Azure.Messaging.EventHubs" Version="9.0.0" />
    <PackageVersion Include="AspNetCore.HealthChecks.Azure.Storage.Blobs" Version="9.0.0" />
    <PackageVersion Include="AspNetCore.HealthChecks.Azure.Storage.Queues" Version="9.0.0" />
    <PackageVersion Include="AspNetCore.HealthChecks.AzureServiceBus" Version="9.0.0" />
    <PackageVersion Include="AspNetCore.HealthChecks.CosmosDb" Version="9.0.0" />
    <PackageVersion Include="AspNetCore.HealthChecks.Kafka" Version="9.0.0" />
    <PackageVersion Include="AspNetCore.HealthChecks.MongoDb" Version="9.0.0" />
    <PackageVersion Include="AspNetCore.HealthChecks.MySql" Version="9.0.0" />
    <PackageVersion Include="AspNetCore.HealthChecks.NpgSql" Version="9.0.0" />
    <PackageVersion Include="AspNetCore.HealthChecks.Oracle" Version="9.0.0" />
    <PackageVersion Include="AspNetCore.HealthChecks.Rabbitmq" Version="9.0.0" />
    <PackageVersion Include="AspNetCore.HealthChecks.Rabbitmq.v6" Version="9.0.0" />
    <PackageVersion Include="AspNetCore.HealthChecks.Redis" Version="9.0.0" />
    <PackageVersion Include="AspNetCore.HealthChecks.SqlServer" Version="9.0.0" />
    <PackageVersion Include="AspNetCore.HealthChecks.Uris" Version="9.0.0" />
    <!-- MSBuild dependencies -->
    <PackageVersion Include="Microsoft.Build.Utilities.Core" Version="17.9.5" /> <!-- This should not be updated, so we support older VS versions -->
    <PackageVersion Include="Microsoft.IO.Redist" Version="6.1.3" /> <!-- Pinned transitive dependency to address vulnerability. This is a transitive dependency of Microsoft.Build.Utilities.Core -->
    <!-- NuGet dependencies -->
    <PackageVersion Include="NuGet.ProjectModel" Version="6.14.0" />
    <!-- external dependencies -->
    <PackageVersion Include="Confluent.Kafka" Version="2.12.0" />
    <PackageVersion Include="Dapper" Version="2.1.66" />
    <PackageVersion Include="DnsClient" Version="1.8.0" />
    <PackageVersion Include="Google.Protobuf" Version="3.33.0" />
    <PackageVersion Include="Grpc.AspNetCore" Version="2.71.0" />
    <PackageVersion Include="Grpc.Net.ClientFactory" Version="2.71.0" />
    <PackageVersion Include="Grpc.Tools" Version="2.72.0" />
    <PackageVersion Include="Humanizer.Core" Version="2.14.1" />
    <PackageVersion Include="KubernetesClient" Version="18.0.5" />
    <PackageVersion Include="JsonPatch.Net" Version="3.3.0" />
    <PackageVersion Include="Markdig" Version="0.43.0" />
    <PackageVersion Include="Microsoft.AI.Foundry.Local" Version="0.3.0" />
    <PackageVersion Include="Microsoft.Data.SqlClient" Version="6.1.2" />
    <PackageVersion Include="Microsoft.FluentUI.AspNetCore.Components" Version="4.13.2" />
    <PackageVersion Include="Microsoft.FluentUI.AspNetCore.Components.Icons" Version="4.13.2" />
    <PackageVersion Include="Milvus.Client" Version="2.3.0-preview.1" />
    <PackageVersion Include="ModelContextProtocol" Version="0.4.0-preview.3" />
    <PackageVersion Include="ModelContextProtocol.AspNetCore" Version="0.4.0-preview.3" />
    <PackageVersion Include="MongoDB.Driver" Version="3.5.0" />
    <PackageVersion Include="MongoDB.Driver.Core.Extensions.DiagnosticSources" Version="2.1.0" />
    <PackageVersion Include="MySqlConnector.DependencyInjection" Version="2.4.0" />
    <PackageVersion Include="MySqlConnector.Logging.Microsoft.Extensions.Logging" Version="2.1.0" />
    <PackageVersion Include="NATS.Net" Version="2.6.11" />
    <PackageVersion Include="Npgsql.DependencyInjection" Version="10.0.0" />
    <PackageVersion Include="OpenAI" Version="2.6.0" />
    <PackageVersion Include="Oracle.EntityFrameworkCore" Version="8.23.90" /> <!-- Can't update to 9.x versions as those lift up LTS versions when targeting net8 -->
    <PackageVersion Include="Oracle.ManagedDataAccess.OpenTelemetry" Version="23.26.0" />
    <PackageVersion Include="Polly.Core" Version="8.6.4" />
    <PackageVersion Include="Polly.Extensions" Version="8.6.4" />
    <PackageVersion Include="Pomelo.EntityFrameworkCore.MySql" Version="8.0.3" /> <!-- Can't update to 9.x versions as those lift up LTS versions when targeting net8 -->
    <PackageVersion Include="Qdrant.Client" Version="1.15.1" />
    <PackageVersion Include="RabbitMQ.Client" Version="7.1.2" />
    <PackageVersion Include="Spectre.Console" Version="0.52.1-preview.0.5" />
    <PackageVersion Include="StackExchange.Redis" Version="2.9.32" />
    <PackageVersion Include="System.IO.Hashing" Version="9.0.10" />
    <PackageVersion Include="Yarp.ReverseProxy" Version="2.3.0" />
    <PackageVersion Include="StreamJsonRpc" Version="2.22.23" />
    <PackageVersion Include="Semver" Version="3.0.0" />
    <PackageVersion Include="Microsoft.DevTunnels.Connections" Version="1.3.6" />
    <!-- Open Telemetry -->
    <PackageVersion Include="Npgsql.OpenTelemetry" Version="10.0.0" />
    <PackageVersion Include="OpenTelemetry.Exporter.InMemory" Version="1.14.0" />
    <PackageVersion Include="OpenTelemetry.Exporter.OpenTelemetryProtocol" Version="$(OpenTelemetryExporterOpenTelemetryProtocolVersion)" />
    <PackageVersion Include="OpenTelemetry.Extensions.Hosting" Version="$(OpenTelemetryInstrumentationExtensionsHostingVersion)" />
    <PackageVersion Include="OpenTelemetry.Instrumentation.GrpcNetClient" Version="1.14.0-beta.1" />
    <PackageVersion Include="OpenTelemetry.Instrumentation.Http" Version="$(OpenTelemetryInstrumentationHttpVersion)" />
    <PackageVersion Include="OpenTelemetry.Instrumentation.AspNetCore" Version="$(OpenTelemetryInstrumentationAspNetCoreVersion)" />
    <PackageVersion Include="OpenTelemetry.Instrumentation.Runtime" Version="$(OpenTelemetryInstrumentationRuntimeVersion)" />
    <!-- build dependencies -->
    <PackageVersion Include="MicroBuild.Plugins.SwixBuild.Dotnet" Version="1.1.87-gba258badda" />
    <PackageVersion Include="Microsoft.CodeAnalysis.CSharp" Version="4.14.0" />
    <PackageVersion Include="Microsoft.CodeAnalysis.CSharp.Workspaces" Version="4.14.0" />
    <PackageVersion Include="Microsoft.Signed.Wix" Version="$(MicrosoftSignedWixVersion)" />
    <PackageVersion Include="Microsoft.DotNet.Build.Tasks.Archives" Version="$(MicrosoftDotNetBuildTasksArchivesVersion)" />
    <PackageVersion Include="Microsoft.DotNet.GenAPI.Task" Version="9.0.103-servicing.25065.25" />
    <PackageVersion Include="System.CommandLine" Version="2.0.0" />
    <!-- playground apps dependencies -->
    <PackageVersion Include="Microsoft.Orleans.Clustering.AzureStorage" Version="9.2.1" />
    <PackageVersion Include="Microsoft.Orleans.Persistence.AzureStorage" Version="9.2.1" />
    <PackageVersion Include="Microsoft.Orleans.Client" Version="9.2.1" />
    <PackageVersion Include="Microsoft.Orleans.Server" Version="9.2.1" />
    <PackageVersion Include="Microsoft.Orleans.Sdk" Version="9.2.1" />
    <!-- playground apps dependencies for AzureAppConfiguration -->
    <PackageVersion Include="Microsoft.Azure.AppConfiguration.AspNetCore" Version="8.4.0" />
    <!-- playground apps dependencies for AzureFunctionsEndToEnd -->
    <PackageVersion Include="Microsoft.Azure.Functions.Worker" Version="2.2.0" />
    <PackageVersion Include="Microsoft.Azure.Functions.Worker.Extensions.Http.AspNetCore" Version="2.1.0" />
    <PackageVersion Include="Microsoft.Azure.Functions.Worker.Extensions.Storage.Blobs" Version="6.8.0" />
    <PackageVersion Include="Microsoft.Azure.Functions.Worker.Extensions.Storage.Queues" Version="5.5.3" />
    <PackageVersion Include="Microsoft.Azure.Functions.Worker.Extensions.ServiceBus" Version="5.24.0" />
    <PackageVersion Include="Microsoft.Azure.Functions.Worker.Extensions.EventHubs" Version="6.5.0" />
    <PackageVersion Include="Microsoft.Azure.Functions.Worker.Extensions.CosmosDb" Version="4.14.0" />
    <PackageVersion Include="Microsoft.Azure.Functions.Worker.OpenTelemetry" Version="1.1.0-preview6" />
    <PackageVersion Include="Microsoft.Azure.Functions.Worker.Sdk" Version="2.0.5" />
    <PackageVersion Include="Microsoft.ApplicationInsights.WorkerService" Version="2.23.0" />
    <!-- playground apps dependencies for javascript -->
    <PackageVersion Include="Swashbuckle.AspNetCore" Version="9.0.6" />
    <!-- Pinned versions for Component Governance - Remove when root dependencies are updated -->
    <PackageVersion Include="Azure.Core" Version="1.50.0" />
    <PackageVersion Include="Azure.Identity" Version="1.17.0" />
    <!-- https://github.com/Azure/azure-cosmos-dotnet-v3/pull/3313 -->
    <PackageVersion Include="Newtonsoft.Json" Version="13.0.4" />
    <!-- tools/scripts dependencies -->
    <PackageVersion Include="Microsoft.Extensions.FileSystemGlobbing" Version="10.0.0" />
  </ItemGroup>
  <!-- The following 2 groups are for packages that need to switch based on the .NET TFM being used.
       The dependencies on any of these two groups should not be updated manually and should instead use arcade's dependency flow to get updated.-->
  <ItemGroup>
    <!-- dotnet/extensions dependencies ** Common between net8 and net9 ** -->
    <PackageVersion Include="Microsoft.Extensions.AI" Version="$(MicrosoftExtensionsAIVersion)" />
    <PackageVersion Include="Microsoft.Extensions.AI.OpenAI" Version="$(MicrosoftExtensionsAIOpenAIVersion)" />
    <PackageVersion Include="Microsoft.Extensions.AI.AzureAIInference" Version="$(MicrosoftExtensionsAIAzureAIInferenceVersion)" />
    <PackageVersion Include="Microsoft.Extensions.DependencyInjection.AutoActivation" Version="$(MicrosoftExtensionsDependencyInjectionAutoActivationVersion)" />
    <PackageVersion Include="Microsoft.Extensions.Diagnostics.Testing" Version="$(MicrosoftExtensionsDiagnosticsTestingVersion)" />
    <PackageVersion Include="Microsoft.Extensions.Http.Resilience" Version="$(MicrosoftExtensionsHttpResilienceVersion)" />
    <PackageVersion Include="Microsoft.Extensions.ServiceDiscovery" Version="$(MicrosoftExtensionsServiceDiscoveryVersion)" />
    <PackageVersion Include="Microsoft.Extensions.ServiceDiscovery.Yarp" Version="$(MicrosoftExtensionsServiceDiscoveryYarpVersion)" />
    <PackageVersion Include="Microsoft.Extensions.TimeProvider.Testing" Version="$(MicrosoftExtensionsTimeProviderTestingVersion)" />
    <!-- EF -->
    <PackageVersion Include="Microsoft.EntityFrameworkCore.Cosmos" Version="$(MicrosoftEntityFrameworkCoreCosmosLTSVersion)" />
    <PackageVersion Include="Microsoft.EntityFrameworkCore.Design" Version="$(MicrosoftEntityFrameworkCoreDesignLTSVersion)" />
    <PackageVersion Include="Microsoft.EntityFrameworkCore.SqlServer" Version="$(MicrosoftEntityFrameworkCoreSqlServerLTSVersion)" />
    <PackageVersion Include="Microsoft.EntityFrameworkCore.Tools" Version="$(MicrosoftEntityFrameworkCoreToolsLTSVersion)" />
    <PackageVersion Include="Npgsql.EntityFrameworkCore.PostgreSQL" Version="8.0.11" />
    <!-- ASP.NET Core -->
    <PackageVersion Include="Microsoft.AspNetCore.Authentication.Certificate" Version="$(MicrosoftAspNetCoreAuthenticationCertificateLTSVersion)" />
    <PackageVersion Include="Microsoft.AspNetCore.Authentication.JwtBearer" Version="$(MicrosoftAspNetCoreAuthenticationJwtBearerLTSVersion)" />
    <PackageVersion Include="Microsoft.AspNetCore.Authentication.OpenIdConnect" Version="$(MicrosoftAspNetCoreAuthenticationOpenIdConnectLTSVersion)" />
    <PackageVersion Include="Microsoft.AspNetCore.OpenApi" Version="$(MicrosoftAspNetCoreOpenApiLTSVersion)" />
    <PackageVersion Include="Microsoft.AspNetCore.OutputCaching.StackExchangeRedis" Version="$(MicrosoftAspNetCoreOutputCachingStackExchangeRedisLTSVersion)" />
    <PackageVersion Include="Microsoft.AspNetCore.TestHost" Version="$(MicrosoftAspNetCoreTestHostLTSVersion)" />
    <PackageVersion Include="Microsoft.Extensions.Caching.Memory" Version="$(MicrosoftExtensionsCachingMemoryLTSVersion)" />
    <PackageVersion Include="Microsoft.OpenApi" Version="1.6.25" />
    <PackageVersion Include="Microsoft.Extensions.Caching.StackExchangeRedis" Version="$(MicrosoftExtensionsCachingStackExchangeRedisLTSVersion)" />
    <PackageVersion Include="Microsoft.Extensions.Diagnostics.HealthChecks.EntityFrameworkCore" Version="$(MicrosoftExtensionsDiagnosticsHealthChecksEntityFrameworkCoreLTSVersion)" />
    <PackageVersion Include="Microsoft.Extensions.Diagnostics.HealthChecks" Version="$(MicrosoftExtensionsDiagnosticsHealthChecksLTSVersion)" />
    <PackageVersion Include="Microsoft.Extensions.Features" Version="$(MicrosoftExtensionsFeaturesLTSVersion)" />
    <PackageVersion Include="Microsoft.Extensions.FileProviders.Embedded" Version="$(MicrosoftExtensionsFileProvidersEmbeddedLTSVersion)" />
    <PackageVersion Include="Microsoft.AspNetCore.SignalR.Client" Version="$(MicrosoftAspNetCoreSignalRClientLTSVersion)" />
    <!-- Runtime -->
    <PackageVersion Include="Microsoft.Extensions.Hosting.Abstractions" Version="$(MicrosoftExtensionsHostingAbstractionsLTSVersion)" />
    <PackageVersion Include="Microsoft.Extensions.Hosting" Version="$(MicrosoftExtensionsHostingLTSVersion)" />
    <PackageVersion Include="Microsoft.Extensions.Configuration.Abstractions" Version="$(MicrosoftExtensionsConfigurationAbstractionsLTSVersion)" />
    <PackageVersion Include="Microsoft.Extensions.Configuration.Binder" Version="$(MicrosoftExtensionsConfigurationBinderLTSVersion)" />
    <PackageVersion Include="Microsoft.Extensions.DependencyInjection.Abstractions" Version="$(MicrosoftExtensionsDependencyInjectionAbstractionsLTSVersion)" />
    <PackageVersion Include="Microsoft.Extensions.Logging.Abstractions" Version="$(MicrosoftExtensionsLoggingAbstractionsLTSVersion)" />
    <PackageVersion Include="Microsoft.Extensions.Options" Version="$(MicrosoftExtensionsOptionsLTSVersion)" />
    <PackageVersion Include="Microsoft.Extensions.Primitives" Version="$(MicrosoftExtensionsPrimitivesLTSVersion)" />
    <PackageVersion Include="Microsoft.Extensions.Http" Version="$(MicrosoftExtensionsHttpLTSVersion)" />
    <PackageVersion Include="System.Formats.Asn1" Version="$(SystemFormatsAsn1LTSVersion)" />
    <PackageVersion Include="System.Text.Json" Version="$(SystemTextJsonLTSVersion)" />
  </ItemGroup>
  <ItemGroup Condition="'$(TargetFramework)' == 'net9.0'">
    <!-- EF -->
    <PackageVersion Update="Microsoft.EntityFrameworkCore.Cosmos" Version="$(MicrosoftEntityFrameworkCoreCosmosVersion)" />
    <PackageVersion Update="Microsoft.EntityFrameworkCore.Design" Version="$(MicrosoftEntityFrameworkCoreDesignVersion)" />
    <PackageVersion Update="Microsoft.EntityFrameworkCore.SqlServer" Version="$(MicrosoftEntityFrameworkCoreSqlServerVersion)" />
    <PackageVersion Update="Microsoft.EntityFrameworkCore.Tools" Version="$(MicrosoftEntityFrameworkCoreToolsVersion)" />
    <PackageVersion Update="Npgsql.EntityFrameworkCore.PostgreSQL" Version="9.0.4" />
    <!-- ASP.NET Core -->
    <PackageVersion Update="Microsoft.AspNetCore.Authentication.Certificate" Version="$(MicrosoftAspNetCoreAuthenticationCertificateVersion)" />
    <PackageVersion Update="Microsoft.AspNetCore.Authentication.JwtBearer" Version="$(MicrosoftAspNetCoreAuthenticationJwtBearerVersion)" />
    <PackageVersion Update="Microsoft.AspNetCore.Authentication.OpenIdConnect" Version="$(MicrosoftAspNetCoreAuthenticationOpenIdConnectVersion)" />
    <PackageVersion Update="Microsoft.AspNetCore.OpenApi" Version="$(MicrosoftAspNetCoreOpenApiVersion)" />
    <PackageVersion Update="Microsoft.AspNetCore.OutputCaching.StackExchangeRedis" Version="$(MicrosoftAspNetCoreOutputCachingStackExchangeRedisVersion)" />
    <PackageVersion Update="Microsoft.AspNetCore.TestHost" Version="$(MicrosoftAspNetCoreTestHostVersion)" />
    <PackageVersion Update="Microsoft.Extensions.Caching.Memory" Version="$(MicrosoftExtensionsCachingMemoryVersion)" />
    <PackageVersion Update="Microsoft.Extensions.Caching.StackExchangeRedis" Version="$(MicrosoftExtensionsCachingStackExchangeRedisVersion)" />
    <PackageVersion Update="Microsoft.Extensions.Diagnostics.HealthChecks.EntityFrameworkCore" Version="$(MicrosoftExtensionsDiagnosticsHealthChecksEntityFrameworkCoreVersion)" />
    <PackageVersion Update="Microsoft.Extensions.Diagnostics.HealthChecks" Version="$(MicrosoftExtensionsDiagnosticsHealthChecksVersion)" />
    <PackageVersion Update="Microsoft.Extensions.Features" Version="$(MicrosoftExtensionsFeaturesVersion)" />
    <PackageVersion Update="Microsoft.AspNetCore.SignalR.Client" Version="$(MicrosoftAspNetCoreSignalRClientVersion)" />
    <!-- Runtime -->
    <PackageVersion Update="Microsoft.Extensions.Hosting.Abstractions" Version="$(MicrosoftExtensionsHostingAbstractionsVersion)" />
    <PackageVersion Update="Microsoft.Extensions.Hosting" Version="$(MicrosoftExtensionsHostingVersion)" />
    <PackageVersion Update="Microsoft.Extensions.Configuration.Abstractions" Version="$(MicrosoftExtensionsConfigurationAbstractionsVersion)" />
    <PackageVersion Update="Microsoft.Extensions.Configuration.Binder" Version="$(MicrosoftExtensionsConfigurationBinderVersion)" />
    <PackageVersion Update="Microsoft.Extensions.DependencyInjection.Abstractions" Version="$(MicrosoftExtensionsDependencyInjectionAbstractionsVersion)" />
    <PackageVersion Update="Microsoft.Extensions.Logging.Abstractions" Version="$(MicrosoftExtensionsLoggingAbstractionsVersion)" />
    <PackageVersion Update="Microsoft.Extensions.Options" Version="$(MicrosoftExtensionsOptionsVersion)" />
    <PackageVersion Update="Microsoft.Extensions.Primitives" Version="$(MicrosoftExtensionsPrimitivesVersion)" />
    <PackageVersion Update="Microsoft.Extensions.Http" Version="$(MicrosoftExtensionsHttpVersion)" />
    <PackageVersion Update="System.Formats.Asn1" Version="$(SystemFormatsAsn1Version)" />
    <PackageVersion Update="System.Text.Json" Version="$(SystemTextJsonVersion)" />
  </ItemGroup>
  <ItemGroup Condition="'$(TargetFramework)' == 'net10.0' Or '$(ForceLatestDotnetVersions)' == 'true'">
    <!-- EF -->
    <PackageVersion Update="Microsoft.EntityFrameworkCore.Cosmos" Version="$(MicrosoftEntityFrameworkCoreCosmosPreviewVersion)" />
    <PackageVersion Update="Microsoft.EntityFrameworkCore.Design" Version="$(MicrosoftEntityFrameworkCoreDesignPreviewVersion)" />
    <PackageVersion Update="Microsoft.EntityFrameworkCore.SqlServer" Version="$(MicrosoftEntityFrameworkCoreSqlServerPreviewVersion)" />
    <PackageVersion Update="Microsoft.EntityFrameworkCore.Tools" Version="$(MicrosoftEntityFrameworkCoreToolsPreviewVersion)" />
    <PackageVersion Update="Npgsql.EntityFrameworkCore.PostgreSQL" Version="10.0.0" />
    <!-- ASP.NET Core -->
    <PackageVersion Update="Microsoft.AspNetCore.Authentication.Certificate" Version="$(MicrosoftAspNetCoreAuthenticationCertificatePreviewVersion)" />
    <PackageVersion Update="Microsoft.AspNetCore.Authentication.JwtBearer" Version="$(MicrosoftAspNetCoreAuthenticationJwtBearerPreviewVersion)" />
    <PackageVersion Update="Microsoft.AspNetCore.Authentication.OpenIdConnect" Version="$(MicrosoftAspNetCoreAuthenticationOpenIdConnectPreviewVersion)" />
    <PackageVersion Update="Microsoft.AspNetCore.OpenApi" Version="$(MicrosoftAspNetCoreOpenApiPreviewVersion)" />
    <PackageVersion Update="Microsoft.AspNetCore.OutputCaching.StackExchangeRedis" Version="$(MicrosoftAspNetCoreOutputCachingStackExchangeRedisPreviewVersion)" />
    <PackageVersion Update="Microsoft.AspNetCore.TestHost" Version="$(MicrosoftAspNetCoreTestHostPreviewVersion)" />
    <PackageVersion Update="Microsoft.Extensions.Caching.Memory" Version="$(MicrosoftExtensionsCachingMemoryPreviewVersion)" />
    <PackageVersion Update="Microsoft.Extensions.Caching.StackExchangeRedis" Version="$(MicrosoftExtensionsCachingStackExchangeRedisPreviewVersion)" />
    <PackageVersion Update="Microsoft.Extensions.Diagnostics.HealthChecks.EntityFrameworkCore" Version="$(MicrosoftExtensionsDiagnosticsHealthChecksEntityFrameworkCorePreviewVersion)" />
    <PackageVersion Update="Microsoft.Extensions.Diagnostics.HealthChecks" Version="$(MicrosoftExtensionsDiagnosticsHealthChecksPreviewVersion)" />
    <PackageVersion Update="Microsoft.Extensions.Features" Version="$(MicrosoftExtensionsFeaturesPreviewVersion)" />
    <PackageVersion Update="Microsoft.AspNetCore.SignalR.Client" Version="$(MicrosoftAspNetCoreSignalRClientPreviewVersion)" />
    <!-- Runtime -->
    <PackageVersion Update="Microsoft.Extensions.Hosting.Abstractions" Version="$(MicrosoftExtensionsHostingAbstractionsPreviewVersion)" />
    <PackageVersion Update="Microsoft.Extensions.Hosting" Version="$(MicrosoftExtensionsHostingPreviewVersion)" />
    <PackageVersion Update="Microsoft.Extensions.Configuration.Abstractions" Version="$(MicrosoftExtensionsConfigurationAbstractionsPreviewVersion)" />
    <PackageVersion Update="Microsoft.Extensions.Configuration.Binder" Version="$(MicrosoftExtensionsConfigurationBinderPreviewVersion)" />
    <PackageVersion Update="Microsoft.Extensions.DependencyInjection.Abstractions" Version="$(MicrosoftExtensionsDependencyInjectionAbstractionsPreviewVersion)" />
    <PackageVersion Update="Microsoft.Extensions.Logging.Abstractions" Version="$(MicrosoftExtensionsLoggingAbstractionsPreviewVersion)" />
    <PackageVersion Update="Microsoft.Extensions.Options" Version="$(MicrosoftExtensionsOptionsPreviewVersion)" />
    <PackageVersion Update="Microsoft.Extensions.Primitives" Version="$(MicrosoftExtensionsPrimitivesPreviewVersion)" />
    <PackageVersion Update="Microsoft.Extensions.Http" Version="$(MicrosoftExtensionsHttpPreviewVersion)" />
    <PackageVersion Update="System.Formats.Asn1" Version="$(SystemFormatsAsn1PreviewVersion)" />
    <PackageVersion Update="System.Text.Json" Version="$(SystemTextJsonPreviewVersion)" />
  </ItemGroup>
</Project><|MERGE_RESOLUTION|>--- conflicted
+++ resolved
@@ -36,17 +36,10 @@
     <PackageVersion Include="Microsoft.Extensions.Azure" Version="1.13.0" />
     <PackageVersion Include="Microsoft.Extensions.Configuration.AzureAppConfiguration" Version="8.4.0" />
     <!-- Azure Management SDK for .NET dependencies -->
-<<<<<<< HEAD
-    <PackageVersion Include="Azure.Provisioning" Version="1.4.0-beta.1" />
-    <PackageVersion Include="Azure.Provisioning.AppConfiguration" Version="1.1.0" />
-    <PackageVersion Include="Azure.Provisioning.AppContainers" Version="1.1.0" />
-    <PackageVersion Include="Azure.Provisioning.AppService" Version="1.3.0-beta.1" />
-=======
     <PackageVersion Include="Azure.Provisioning" Version="1.4.0" />
     <PackageVersion Include="Azure.Provisioning.AppConfiguration" Version="1.1.0" />
     <PackageVersion Include="Azure.Provisioning.AppContainers" Version="1.1.0" />
     <PackageVersion Include="Azure.Provisioning.AppService" Version="1.3.0" />
->>>>>>> bc0cd5d5
     <PackageVersion Include="Azure.Provisioning.ApplicationInsights" Version="1.1.0" />
     <PackageVersion Include="Azure.Provisioning.ContainerRegistry" Version="1.1.0" />
     <PackageVersion Include="Azure.Provisioning.CognitiveServices" Version="1.1.0" />
