--- conflicted
+++ resolved
@@ -23,18 +23,11 @@
     <PackageVersion Include="Azure.Security.KeyVault.Secrets" Version="4.8.0" />
     <PackageVersion Include="Azure.Security.KeyVault.Certificates" Version="4.8.0" />
     <PackageVersion Include="Azure.Security.KeyVault.Keys" Version="4.8.0" />
-<<<<<<< HEAD
-    <PackageVersion Include="Azure.Storage.Blobs" Version="12.25.0" />
+    <PackageVersion Include="Azure.Storage.Blobs" Version="12.26.0" />
     <PackageVersion Include="Azure.Storage.Files.DataLake" Version="12.23.0" />
-    <PackageVersion Include="Azure.Storage.Files.Shares" Version="12.22.0" />
-    <PackageVersion Include="Azure.Storage.Queues" Version="12.23.0" />
-    <PackageVersion Include="Microsoft.Azure.Cosmos" Version="3.53.1" />
-=======
-    <PackageVersion Include="Azure.Storage.Blobs" Version="12.26.0" />
     <PackageVersion Include="Azure.Storage.Files.Shares" Version="12.24.0" />
     <PackageVersion Include="Azure.Storage.Queues" Version="12.24.0" />
     <PackageVersion Include="Microsoft.Azure.Cosmos" Version="3.54.0" />
->>>>>>> ba4b4ec9
     <PackageVersion Include="Microsoft.Azure.Kusto.Data" Version="14.0.1" />
     <PackageVersion Include="Microsoft.Azure.Kusto.Ingest" Version="14.0.1" />
     <PackageVersion Include="Microsoft.Azure.SignalR" Version="1.32.0" />
