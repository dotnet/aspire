<Project>
  <!-- Workaround https://github.com/dependabot/dependabot-core/issues/8490 -->
  <!-- This file gets imported for out-of-tree test runs also where eng/Versions.props isn't
       available -->
  <Import Project="eng/Versions.props" Condition="'$(MajorVersion)' == '' and Exists('eng/Versions.props')" />
  <PropertyGroup>
    <ManagePackageVersionsCentrally>true</ManagePackageVersionsCentrally>
    <TestcontainersPackageVersion>3.8.0</TestcontainersPackageVersion>
  </PropertyGroup>
  <ItemGroup>
    <!-- AWS SDK for .NET dependencies -->
<<<<<<< HEAD
    <PackageVersion Include="AWSSDK.CloudFormation" Version="3.7.306.5" />
    <PackageVersion Include="AWSSDK.DynamoDBv2" Version="3.7.303.2" />
    <PackageVersion Include="AWSSDK.SQS" Version="3.7.300.73" />
    <PackageVersion Include="AWSSDK.SimpleNotificationService" Version="3.7.301.21" />
    <PackageVersion Include="AWSSDK.Core" Version="3.7.303.13" />
=======
    <PackageVersion Include="AWSSDK.CloudFormation" Version="3.7.307.17" />
    <PackageVersion Include="AWSSDK.SQS" Version="3.7.301.4" />
    <PackageVersion Include="AWSSDK.SimpleNotificationService" Version="3.7.301.39" />
    <PackageVersion Include="AWSSDK.Core" Version="3.7.304.1" />
>>>>>>> 7e53ccbb
    <PackageVersion Include="AWSSDK.Extensions.NETCore.Setup" Version="3.7.300" />
    <PackageVersion Include="AWS.Messaging" Version="0.9.1" />
    <PackageVersion Include="OpenTelemetry.Instrumentation.AWS" Version="1.1.0-beta.4" />
    <PackageVersion Include="OpenTelemetry.Extensions.AWS" Version="1.3.0-beta.1" />
    <!-- AWS CDK dependencies -->
    <PackageVersion Include="Amazon.CDK.Lib" Version="2.133.0" />
    <!-- Azure SDK for .NET dependencies -->
    <PackageVersion Include="Azure.AI.OpenAI" Version="1.0.0-beta.17" />
    <PackageVersion Include="Azure.Data.Tables" Version="12.8.3" />
    <PackageVersion Include="Azure.Extensions.AspNetCore.Configuration.Secrets" Version="1.3.1" />
    <PackageVersion Include="Azure.Identity" Version="1.11.3" />
    <PackageVersion Include="Azure.Messaging.EventHubs.Processor" Version="5.11.3" />
    <PackageVersion Include="Azure.Messaging.ServiceBus" Version="7.17.5" />
    <PackageVersion Include="Azure.Search.Documents" Version="11.5.1" />
    <PackageVersion Include="Azure.Security.KeyVault.Secrets" Version="4.6.0" />
    <PackageVersion Include="Azure.Storage.Blobs" Version="12.20.0" />
    <PackageVersion Include="Azure.Storage.Queues" Version="12.18.0" />
    <PackageVersion Include="Microsoft.Azure.AppConfiguration.AspNetCore" Version="7.2.0" />
    <PackageVersion Include="Microsoft.Azure.Cosmos" Version="3.40.0" />
    <PackageVersion Include="Microsoft.Azure.SignalR" Version="1.25.2" />
    <PackageVersion Include="Microsoft.Extensions.Azure" Version="1.7.3" />
    <!-- Azure Management SDK for .NET dependencies -->
    <PackageVersion Include="Azure.Provisioning" Version="0.3.0" />
    <PackageVersion Include="Azure.Provisioning.AppConfiguration" Version="0.2.0" />
    <PackageVersion Include="Azure.Provisioning.ApplicationInsights" Version="0.1.0" />
    <PackageVersion Include="Azure.Provisioning.CognitiveServices" Version="0.2.0" />
    <PackageVersion Include="Azure.Provisioning.CosmosDB" Version="0.1.0" />
    <PackageVersion Include="Azure.Provisioning.EventHubs" Version="0.1.0" />
    <PackageVersion Include="Azure.Provisioning.KeyVault" Version="0.2.0" />
    <PackageVersion Include="Azure.Provisioning.OperationalInsights" Version="0.2.0" />
    <PackageVersion Include="Azure.Provisioning.PostgreSql" Version="0.1.0" />
    <PackageVersion Include="Azure.Provisioning.Redis" Version="0.2.0" />
    <PackageVersion Include="Azure.Provisioning.Resources" Version="0.2.0" />
    <PackageVersion Include="Azure.Provisioning.Search" Version="0.1.0" />
    <PackageVersion Include="Azure.Provisioning.ServiceBus" Version="0.1.0" />
    <PackageVersion Include="Azure.Provisioning.SignalR" Version="0.2.0" />
    <PackageVersion Include="Azure.Provisioning.Sql" Version="0.1.0" />
    <PackageVersion Include="Azure.Provisioning.Storage" Version="0.2.0" />
    <!-- ASP.NET Core dependencies -->
    <PackageVersion Include="Microsoft.AspNetCore.Authentication.Certificate" Version="$(MicrosoftAspNetCoreAuthenticationCertificatePackageVersion)" />
    <PackageVersion Include="Microsoft.AspNetCore.Authentication.OpenIdConnect" Version="$(MicrosoftAspNetCoreAuthenticationOpenIdConnectPackageVersion)" />
    <PackageVersion Include="Microsoft.AspNetCore.OpenApi" Version="$(MicrosoftAspNetCoreOpenApiPackageVersion)" />
    <PackageVersion Include="Microsoft.AspNetCore.OutputCaching.StackExchangeRedis" Version="$(MicrosoftAspNetCoreOutputCachingStackExchangeRedisPackageVersion)" />
    <PackageVersion Include="Microsoft.Extensions.Caching.StackExchangeRedis" Version="$(MicrosoftExtensionsCachingStackExchangeRedisPackageVersion)" />
    <PackageVersion Include="Microsoft.Extensions.Diagnostics.HealthChecks.EntityFrameworkCore" Version="$(MicrosoftExtensionsDiagnosticsHealthChecksEntityFrameworkCorePackageVersion)" />
    <PackageVersion Include="Microsoft.Extensions.Diagnostics.HealthChecks" Version="$(MicrosoftExtensionsDiagnosticsHealthChecksPackageVersion)" />
    <PackageVersion Include="Microsoft.Extensions.Features" Version="$(MicrosoftExtensionsFeaturesPackageVersion)" />
    <!-- AspNetCore.HealthChecks dependencies (3rd party packages) -->
    <PackageVersion Include="AspNetCore.HealthChecks.Azure.Data.Tables" Version="8.0.1" />
    <PackageVersion Include="AspNetCore.HealthChecks.Azure.KeyVault.Secrets" Version="8.0.1" />
    <PackageVersion Include="AspNetCore.HealthChecks.Azure.Storage.Blobs" Version="8.0.1" />
    <PackageVersion Include="AspNetCore.HealthChecks.Azure.Storage.Queues" Version="8.0.1" />
    <PackageVersion Include="AspNetCore.HealthChecks.AzureServiceBus" Version="8.0.1" />
    <PackageVersion Include="AspNetCore.HealthChecks.Kafka" Version="8.0.1" />
    <PackageVersion Include="AspNetCore.HealthChecks.MongoDb" Version="8.0.1" />
    <PackageVersion Include="AspNetCore.HealthChecks.MySql" Version="8.0.1" />
    <PackageVersion Include="AspNetCore.HealthChecks.NpgSql" Version="8.0.1" />
    <PackageVersion Include="AspNetCore.HealthChecks.Rabbitmq" Version="8.0.1" />
    <PackageVersion Include="AspNetCore.HealthChecks.Redis" Version="8.0.1" />
    <PackageVersion Include="AspNetCore.HealthChecks.SqlServer" Version="8.0.2" />
    <!-- efcore dependencies -->
    <PackageVersion Include="Microsoft.EntityFrameworkCore.Cosmos" Version="$(MicrosoftEntityFrameworkCoreCosmosPackageVersion)" />
    <PackageVersion Include="Microsoft.EntityFrameworkCore.SqlServer" Version="$(MicrosoftEntityFrameworkCoreSqlServerPackageVersion)" />
    <PackageVersion Include="Microsoft.EntityFrameworkCore.Tools" Version="$(MicrosoftEntityFrameworkCoreToolsPackageVersion)" />
    <PackageVersion Include="Microsoft.EntityFrameworkCore.Design" Version="$(MicrosoftEntityFrameworkCoreDesignPackageVersion)" />
    <!-- runtime dependencies-->
    <PackageVersion Include="Microsoft.Extensions.Configuration.Abstractions" Version="$(MicrosoftExtensionsConfigurationAbstractionsPackageVersion)" />
    <PackageVersion Include="Microsoft.Extensions.Configuration.Binder" Version="$(MicrosoftExtensionsConfigurationBinderPackageVersion)" />
    <PackageVersion Include="Microsoft.Extensions.DependencyInjection.Abstractions" Version="$(MicrosoftExtensionsDependencyInjectionAbstractionsPackageVersion)" />
    <PackageVersion Include="Microsoft.Extensions.Hosting.Abstractions" Version="$(MicrosoftExtensionsHostingAbstractionsPackageVersion)" />
    <PackageVersion Include="Microsoft.Extensions.Hosting" Version="$(MicrosoftExtensionsHostingPackageVersion)" />
    <PackageVersion Include="Microsoft.Extensions.Http" Version="$(MicrosoftExtensionsHttpPackageVersion)" />
    <PackageVersion Include="Microsoft.Extensions.Logging.Abstractions" Version="$(MicrosoftExtensionsLoggingAbstractionsPackageVersion)" />
    <PackageVersion Include="Microsoft.Extensions.Options" Version="$(MicrosoftExtensionsOptionsPackageVersion)" />
    <PackageVersion Include="Microsoft.Extensions.Primitives" Version="$(MicrosoftExtensionsPrimitivesPackageVersion)" />
    <PackageVersion Include="Microsoft.Extensions.Http.Resilience" Version="$(MicrosoftExtensionsHttpResiliencePackageVersion)" />
    <PackageVersion Include="Microsoft.Extensions.TimeProvider.Testing" Version="$(MicrosoftExtensionsTimeProviderTestingVersion)" />
    <!-- external dependencies -->
    <PackageVersion Include="Confluent.Kafka" Version="2.4.0" />
    <PackageVersion Include="Dapper" Version="2.1.37" />
    <PackageVersion Include="DnsClient" Version="1.7.0" />
    <PackageVersion Include="Google.Protobuf" Version="3.26.1" />
    <PackageVersion Include="Grpc.AspNetCore" Version="2.62.0" />
    <PackageVersion Include="Grpc.Net.ClientFactory" Version="2.62.0" />
    <PackageVersion Include="Grpc.Tools" Version="2.63.0" />
    <PackageVersion Include="Humanizer.Core" Version="2.14.1" />
    <PackageVersion Include="KubernetesClient" Version="14.0.2" />
    <PackageVersion Include="Microsoft.Data.SqlClient" Version="5.2.0" />
    <PackageVersion Include="Microsoft.FluentUI.AspNetCore.Components" Version="4.7.2" />
    <PackageVersion Include="Microsoft.FluentUI.AspNetCore.Components.Icons" Version="4.7.2" />
    <PackageVersion Include="MongoDB.Driver" Version="2.25.0" />
    <PackageVersion Include="MongoDB.Driver.Core.Extensions.DiagnosticSources" Version="1.4.0" />
    <PackageVersion Include="MySqlConnector.DependencyInjection" Version="2.3.6" />
    <PackageVersion Include="MySqlConnector.Logging.Microsoft.Extensions.Logging" Version="2.1.0" />
    <PackageVersion Include="NATS.Net" Version="2.2.1" />
    <PackageVersion Include="Npgsql.DependencyInjection" Version="8.0.3" />
    <PackageVersion Include="Npgsql.EntityFrameworkCore.PostgreSQL" Version="8.0.4" />
    <PackageVersion Include="Oracle.EntityFrameworkCore" Version="8.23.40" />
    <PackageVersion Include="Polly.Core" Version="8.4.0" />
    <PackageVersion Include="Polly.Extensions" Version="8.4.0" />
    <PackageVersion Include="Pomelo.EntityFrameworkCore.MySql" Version="8.0.2" />
    <PackageVersion Include="Qdrant.Client" Version="1.9.0" />
    <PackageVersion Include="RabbitMQ.Client" Version="[6.8.1,7.0.0)" />
    <PackageVersion Include="StackExchange.Redis" Version="2.7.33" />
    <PackageVersion Include="System.IO.Hashing" Version="8.0.0" />
    <PackageVersion Include="Yarp.ReverseProxy" Version="2.1.0" />
    <!-- Open Telemetry -->
    <PackageVersion Include="Npgsql.OpenTelemetry" Version="8.0.3" />
    <PackageVersion Include="OpenTelemetry.Exporter.InMemory" Version="1.8.1" />
    <PackageVersion Include="OpenTelemetry.Exporter.OpenTelemetryProtocol" Version="1.8.1" />
    <PackageVersion Include="OpenTelemetry.Extensions.Hosting" Version="1.8.1" />
    <PackageVersion Include="OpenTelemetry.Instrumentation.GrpcNetClient" Version="1.8.0-beta.1" />
    <PackageVersion Include="OpenTelemetry.Instrumentation.Http" Version="1.8.1" />
    <PackageVersion Include="OpenTelemetry.Instrumentation.AspNetCore" Version="1.8.1" />
    <PackageVersion Include="OpenTelemetry.Instrumentation.Runtime" Version="1.8.0" />
    <!-- build dependencies -->
    <PackageVersion Include="MicroBuild.Plugins.SwixBuild.Dotnet" Version="1.1.87-gba258badda" />
    <PackageVersion Include="Microsoft.CodeAnalysis.CSharp.Workspaces" Version="4.9.2" />
    <PackageVersion Include="Microsoft.CodeAnalysis.PublicApiAnalyzers" Version="3.3.4" />
    <PackageVersion Include="Microsoft.DotNet.Build.Tasks.Workloads" Version="8.0.0-beta.23564.4" />
    <PackageVersion Include="Microsoft.Signed.Wix" Version="1.0.0-v3.14.0.5722" />
    <PackageVersion Include="Microsoft.DotNet.Build.Tasks.Installers" Version="8.0.0-beta.23564.4" />
    <PackageVersion Include="System.CommandLine" Version="2.0.0-beta4.24209.3" />
    <!-- unit test dependencies -->
    <PackageVersion Include="bUnit" Version="1.28.9" />
    <PackageVersion Include="JsonSchema.Net" Version="7.0.2" />
    <PackageVersion Include="Microsoft.DotNet.RemoteExecutor" Version="$(MicrosoftDotNetRemoteExecutorPackageVersion)" />
    <PackageVersion Include="Microsoft.DotNet.XUnitExtensions" Version="$(MicrosoftDotNetXUnitExtensionsPackageVersion)" />
    <PackageVersion Include="Microsoft.Extensions.Diagnostics.Testing" Version="$(MicrosoftExtensionsDiagnosticsTestingPackageVersion)" />
    <PackageVersion Include="Microsoft.NET.Runtime.WorkloadTesting.Internal" Version="$(MicrosoftNETRuntimeWorkloadTestingInternalVersion)" />
    <PackageVersion Include="Microsoft.Playwright" Version="1.42.0" />
    <PackageVersion Include="Swashbuckle.AspNetCore" Version="6.6.1" />
    <PackageVersion Include="Testcontainers.MongoDb" Version="$(TestcontainersPackageVersion)" />
    <PackageVersion Include="Testcontainers.MsSql" Version="$(TestcontainersPackageVersion)" />
    <PackageVersion Include="Testcontainers.MySql" Version="$(TestcontainersPackageVersion)" />
    <PackageVersion Include="Testcontainers.PostgreSQL" Version="$(TestcontainersPackageVersion)" />
    <PackageVersion Include="Testcontainers.RabbitMq" Version="$(TestcontainersPackageVersion)" />
    <PackageVersion Include="Testcontainers.Redis" Version="$(TestcontainersPackageVersion)" />
    <PackageVersion Include="Testcontainers.Nats" Version="$(TestcontainersPackageVersion)" />
    <!-- playground apps dependencies -->
    <PackageVersion Include="Dapr.AspNetCore" Version="1.13.1" />
    <PackageVersion Include="Microsoft.Orleans.Clustering.AzureStorage" Version="8.1.0" />
    <PackageVersion Include="Microsoft.Orleans.Persistence.AzureStorage" Version="8.1.0" />
    <PackageVersion Include="Microsoft.Orleans.Client" Version="8.1.0" />
    <PackageVersion Include="Microsoft.Orleans.Server" Version="8.1.0" />
    <PackageVersion Include="Microsoft.Orleans.Sdk" Version="8.1.0" />
    <!-- Pinned version for Component Governance - Remove when root dependencies are updated -->
    <PackageVersion Include="Newtonsoft.Json" Version="13.0.3" />
    <PackageVersion Include="Newtonsoft.Json.Schema" Version="3.0.16" />
  </ItemGroup>
</Project><|MERGE_RESOLUTION|>--- conflicted
+++ resolved
@@ -9,18 +9,11 @@
   </PropertyGroup>
   <ItemGroup>
     <!-- AWS SDK for .NET dependencies -->
-<<<<<<< HEAD
-    <PackageVersion Include="AWSSDK.CloudFormation" Version="3.7.306.5" />
-    <PackageVersion Include="AWSSDK.DynamoDBv2" Version="3.7.303.2" />
-    <PackageVersion Include="AWSSDK.SQS" Version="3.7.300.73" />
-    <PackageVersion Include="AWSSDK.SimpleNotificationService" Version="3.7.301.21" />
-    <PackageVersion Include="AWSSDK.Core" Version="3.7.303.13" />
-=======
     <PackageVersion Include="AWSSDK.CloudFormation" Version="3.7.307.17" />
+    <PackageVersion Include="AWSSDK.DynamoDBv2" Version="3.7.303.9" />
     <PackageVersion Include="AWSSDK.SQS" Version="3.7.301.4" />
     <PackageVersion Include="AWSSDK.SimpleNotificationService" Version="3.7.301.39" />
     <PackageVersion Include="AWSSDK.Core" Version="3.7.304.1" />
->>>>>>> 7e53ccbb
     <PackageVersion Include="AWSSDK.Extensions.NETCore.Setup" Version="3.7.300" />
     <PackageVersion Include="AWS.Messaging" Version="0.9.1" />
     <PackageVersion Include="OpenTelemetry.Instrumentation.AWS" Version="1.1.0-beta.4" />
