<Project>
  <!-- Workaround https://github.com/dependabot/dependabot-core/issues/8490 -->
  <!-- This file gets imported for out-of-tree test runs also where eng/Versions.props isn't
       available -->
  <Import Project="eng/Versions.props" Condition="'$(MajorVersion)' == '' and Exists('eng/Versions.props')" />
  <PropertyGroup>
    <ManagePackageVersionsCentrally>true</ManagePackageVersionsCentrally>
    <CentralPackageTransitivePinningEnabled>true</CentralPackageTransitivePinningEnabled>
    <TestcontainersPackageVersion>4.0.0</TestcontainersPackageVersion>
    <AzureProvisiongVersion>1.0.0</AzureProvisiongVersion>
    <!-- The Npgsql version used when using Npgsql EF Core on net8. The major versions need to match between Npgsql and EF Core. -->
    <Npgsql8Version>8.0.6</Npgsql8Version>
  </PropertyGroup>
  <ItemGroup>
    <!-- Azure SDK for .NET dependencies -->
    <PackageVersion Include="Azure.AI.OpenAI" Version="2.1.0" />
    <PackageVersion Include="Azure.Data.Tables" Version="12.9.1" />
    <PackageVersion Include="Azure.Extensions.AspNetCore.Configuration.Secrets" Version="1.3.2" />
    <PackageVersion Include="Azure.Messaging.EventHubs" Version="5.11.5" />
    <PackageVersion Include="Azure.Messaging.EventHubs.Processor" Version="5.11.5" />
    <PackageVersion Include="Azure.Messaging.ServiceBus" Version="7.18.2" />
    <PackageVersion Include="Azure.Search.Documents" Version="11.6.0" />
    <PackageVersion Include="Azure.Messaging.WebPubSub" Version="1.4.0" />
    <PackageVersion Include="Azure.Security.KeyVault.Secrets" Version="4.7.0" />
    <PackageVersion Include="Azure.Storage.Blobs" Version="12.23.0" />
    <PackageVersion Include="Azure.Storage.Queues" Version="12.21.0" />
    <PackageVersion Include="Microsoft.Azure.AppConfiguration.AspNetCore" Version="8.0.0" />
<<<<<<< HEAD
    <PackageVersion Include="Microsoft.Azure.Cosmos" Version="3.46.1" />
    <PackageVersion Include="Microsoft.Azure.SignalR" Version="1.28.0" />
=======
    <PackageVersion Include="Microsoft.Azure.Cosmos" Version="3.45.0" />
    <PackageVersion Include="Microsoft.Azure.SignalR" Version="1.29.0" />
>>>>>>> 2cf951a7
    <PackageVersion Include="Microsoft.Extensions.Azure" Version="1.8.0" />
    <!-- Azure Management SDK for .NET dependencies -->
    <PackageVersion Include="Azure.Provisioning" Version="$(AzureProvisiongVersion)" />
    <PackageVersion Include="Azure.Provisioning.AppConfiguration" Version="$(AzureProvisiongVersion)" />
    <PackageVersion Include="Azure.Provisioning.AppContainers" Version="$(AzureProvisiongVersion)" />
    <PackageVersion Include="Azure.Provisioning.ApplicationInsights" Version="$(AzureProvisiongVersion)" />
    <PackageVersion Include="Azure.Provisioning.CognitiveServices" Version="$(AzureProvisiongVersion)" />
    <PackageVersion Include="Azure.Provisioning.CosmosDB" Version="$(AzureProvisiongVersion)" />
    <PackageVersion Include="Azure.Provisioning.EventHubs" Version="$(AzureProvisiongVersion)" />
    <PackageVersion Include="Azure.Provisioning.KeyVault" Version="$(AzureProvisiongVersion)" />
    <PackageVersion Include="Azure.Provisioning.OperationalInsights" Version="$(AzureProvisiongVersion)" />
    <PackageVersion Include="Azure.Provisioning.PostgreSql" Version="$(AzureProvisiongVersion)" />
    <PackageVersion Include="Azure.Provisioning.Redis" Version="$(AzureProvisiongVersion)" />
    <PackageVersion Include="Azure.Provisioning.Search" Version="$(AzureProvisiongVersion)" />
    <PackageVersion Include="Azure.Provisioning.ServiceBus" Version="$(AzureProvisiongVersion)" />
    <PackageVersion Include="Azure.Provisioning.SignalR" Version="$(AzureProvisiongVersion)" />
    <PackageVersion Include="Azure.Provisioning.Sql" Version="$(AzureProvisiongVersion)" />
    <PackageVersion Include="Azure.Provisioning.Storage" Version="$(AzureProvisiongVersion)" />
    <PackageVersion Include="Azure.Provisioning.WebPubSub" Version="$(AzureProvisiongVersion)" />
    <PackageVersion Include="Azure.ResourceManager.Authorization" Version="1.1.3" />
    <PackageVersion Include="Azure.ResourceManager.KeyVault" Version="1.3.0" />
    <PackageVersion Include="Azure.ResourceManager.Resources" Version="1.9.0" />
    <!-- AspNetCore.HealthChecks dependencies (3rd party packages) -->
    <PackageVersion Include="AspNetCore.HealthChecks.Azure.Data.Tables" Version="8.0.1" />
    <PackageVersion Include="AspNetCore.HealthChecks.Azure.KeyVault.Secrets" Version="8.0.1" />
    <PackageVersion Include="AspNetCore.HealthChecks.Azure.Messaging.EventHubs" Version="8.0.1" />
    <PackageVersion Include="AspNetCore.HealthChecks.Azure.Storage.Blobs" Version="8.0.1" />
    <PackageVersion Include="AspNetCore.HealthChecks.Azure.Storage.Queues" Version="8.0.1" />
    <PackageVersion Include="AspNetCore.HealthChecks.AzureServiceBus" Version="8.0.1" />
    <PackageVersion Include="AspNetCore.HealthChecks.CosmosDb" Version="8.0.1" />
    <PackageVersion Include="AspNetCore.HealthChecks.Kafka" Version="8.0.1" />
    <PackageVersion Include="AspNetCore.HealthChecks.MongoDb" Version="8.1.0" />
    <PackageVersion Include="AspNetCore.HealthChecks.MySql" Version="8.0.1" />
    <PackageVersion Include="AspNetCore.HealthChecks.NpgSql" Version="8.0.2" />
    <PackageVersion Include="AspNetCore.HealthChecks.Oracle" Version="8.0.1" />
    <PackageVersion Include="AspNetCore.HealthChecks.Rabbitmq" Version="9.0.0" />
    <PackageVersion Include="AspNetCore.HealthChecks.Rabbitmq.v6" Version="9.0.0" />
    <PackageVersion Include="AspNetCore.HealthChecks.Redis" Version="8.0.1" />
    <PackageVersion Include="AspNetCore.HealthChecks.SqlServer" Version="8.0.2" />
    <PackageVersion Include="AspNetCore.HealthChecks.Uris" Version="8.0.1" />
    <!-- dotnet/extensions dependencies-->
    <PackageVersion Include="Microsoft.Extensions.AI" Version="$(MicrosoftExtensionsAIVersion)" />
    <PackageVersion Include="Microsoft.Extensions.AI.OpenAI" Version="$(MicrosoftExtensionsAIVersion)" />
    <PackageVersion Include="Microsoft.Extensions.Diagnostics.Testing" Version="$(MicrosoftExtensionsDiagnosticsTestingVersion)" />
    <PackageVersion Include="Microsoft.Extensions.Http.Resilience" Version="$(MicrosoftExtensionsHttpResilienceVersion)" />
    <PackageVersion Include="Microsoft.Extensions.TimeProvider.Testing" Version="$(MicrosoftExtensionsTimeProviderTestingVersion)" />
    <!-- NuGet dependencies -->
    <PackageVersion Include="NuGet.ProjectModel" Version="6.12.1" />
    <!-- external dependencies -->
    <PackageVersion Include="Confluent.Kafka" Version="2.6.1" />
    <PackageVersion Include="Dapper" Version="2.1.44" />
    <PackageVersion Include="DnsClient" Version="1.8.0" />
    <PackageVersion Include="Elastic.Clients.Elasticsearch" Version="8.17.1" />
    <PackageVersion Include="Google.Protobuf" Version="3.29.3" />
    <PackageVersion Include="Grpc.AspNetCore" Version="2.67.0" />
    <PackageVersion Include="Grpc.Net.ClientFactory" Version="2.67.0" />
    <PackageVersion Include="Grpc.Tools" Version="2.67.0" />
    <PackageVersion Include="Humanizer.Core" Version="2.14.1" />
    <PackageVersion Include="KubernetesClient" Version="15.0.1" />
    <PackageVersion Include="JsonPatch.Net" Version="3.2.3" />
    <PackageVersion Include="Microsoft.Data.SqlClient" Version="5.2.2" />
    <PackageVersion Include="Microsoft.FluentUI.AspNetCore.Components" Version="4.11.3" />
    <PackageVersion Include="Microsoft.FluentUI.AspNetCore.Components.Icons" Version="4.11.3" />
    <PackageVersion Include="Milvus.Client" Version="2.3.0-preview.1" />
    <PackageVersion Include="MongoDB.Driver" Version="[2.30.0,3.0.0)" />
    <PackageVersion Include="MongoDB.Driver.Core.Extensions.DiagnosticSources" Version="1.5.0" />
    <PackageVersion Include="MySqlConnector.DependencyInjection" Version="2.3.6" />
    <PackageVersion Include="MySqlConnector.Logging.Microsoft.Extensions.Logging" Version="2.1.0" />
    <PackageVersion Include="NATS.Net" Version="2.5.3" />
    <PackageVersion Include="Npgsql.DependencyInjection" Version="9.0.2" />
    <PackageVersion Include="OpenAI" Version="2.1.0" />
    <PackageVersion Include="Oracle.EntityFrameworkCore" Version="8.23.60" />
    <PackageVersion Include="Oracle.ManagedDataAccess.OpenTelemetry" Version="23.6.0" />
    <PackageVersion Include="Polly.Core" Version="8.5.0" />
    <PackageVersion Include="Polly.Extensions" Version="8.5.0" />
    <PackageVersion Include="Pomelo.EntityFrameworkCore.MySql" Version="8.0.2" />
    <PackageVersion Include="Qdrant.Client" Version="1.12.0" />
    <PackageVersion Include="RabbitMQ.Client" Version="7.0.0" />
    <PackageVersion Include="StackExchange.Redis" Version="2.8.22" />
    <PackageVersion Include="System.IO.Hashing" Version="9.0.0" />
    <PackageVersion Include="Yarp.ReverseProxy" Version="2.2.0" />
    <!-- Open Telemetry -->
    <PackageVersion Include="Npgsql.OpenTelemetry" Version="9.0.2" />
    <PackageVersion Include="OpenTelemetry.Exporter.InMemory" Version="1.9.0" />
    <PackageVersion Include="OpenTelemetry.Exporter.OpenTelemetryProtocol" Version="1.9.0" />
    <PackageVersion Include="OpenTelemetry.Extensions.Hosting" Version="1.9.0" />
    <PackageVersion Include="OpenTelemetry.Instrumentation.GrpcNetClient" Version="1.9.0-beta.1" />
    <PackageVersion Include="OpenTelemetry.Instrumentation.Http" Version="1.9.0" />
    <PackageVersion Include="OpenTelemetry.Instrumentation.AspNetCore" Version="1.9.0" />
    <PackageVersion Include="OpenTelemetry.Instrumentation.Runtime" Version="1.9.0" />
    <!-- build dependencies -->
    <PackageVersion Include="MicroBuild.Plugins.SwixBuild.Dotnet" Version="1.1.87-gba258badda" />
    <PackageVersion Include="Microsoft.CodeAnalysis.CSharp.Workspaces" Version="4.12.0" />
    <PackageVersion Include="Microsoft.CodeAnalysis.PublicApiAnalyzers" Version="3.3.4" />
    <PackageVersion Include="Microsoft.DotNet.Build.Tasks.Workloads" Version="8.0.0-beta.23564.4" />
    <PackageVersion Include="Microsoft.Signed.Wix" Version="$(MicrosoftSignedWixVersion)" />
    <PackageVersion Include="Microsoft.DotNet.Build.Tasks.Installers" Version="8.0.0-beta.23564.4" />
    <PackageVersion Include="System.CommandLine" Version="2.0.0-beta4.24528.1" />
    <!-- unit test dependencies -->
    <PackageVersion Include="bUnit" Version="1.33.3" />
    <PackageVersion Include="JsonSchema.Net" Version="7.3.1" />
    <PackageVersion Include="Microsoft.CodeAnalysis.CSharp.Analyzer.Testing" Version="1.1.2" />
    <PackageVersion Include="Microsoft.DotNet.RemoteExecutor" Version="$(MicrosoftDotNetRemoteExecutorVersion)" />
    <PackageVersion Include="Microsoft.DotNet.XUnitExtensions" Version="$(MicrosoftDotNetXUnitExtensionsVersion)" />
    <PackageVersion Include="Microsoft.NET.Runtime.WorkloadTesting.Internal" Version="$(MicrosoftNETRuntimeWorkloadTestingInternalVersion)" />
    <PackageVersion Include="Microsoft.Playwright" Version="1.49.0" />
    <PackageVersion Include="Testcontainers.Kafka" Version="$(TestcontainersPackageVersion)" />
    <PackageVersion Include="Testcontainers.MongoDb" Version="$(TestcontainersPackageVersion)" />
    <PackageVersion Include="Testcontainers.MsSql" Version="$(TestcontainersPackageVersion)" />
    <PackageVersion Include="Testcontainers.MySql" Version="$(TestcontainersPackageVersion)" />
    <PackageVersion Include="Testcontainers.PostgreSQL" Version="$(TestcontainersPackageVersion)" />
    <PackageVersion Include="Testcontainers.RabbitMq" Version="$(TestcontainersPackageVersion)" />
    <PackageVersion Include="Testcontainers.Redis" Version="$(TestcontainersPackageVersion)" />
    <PackageVersion Include="Testcontainers.Nats" Version="$(TestcontainersPackageVersion)" />
    <PackageVersion Include="Testcontainers.Milvus" Version="$(TestcontainersPackageVersion)" />
    <PackageVersion Include="Testcontainers.Oracle" Version="$(TestcontainersPackageVersion)" />
    <PackageVersion Include="Testcontainers.Elasticsearch" Version="$(TestcontainersPackageVersion)" />
    <PackageVersion Include="Testcontainers" Version="$(TestcontainersPackageVersion)" />
    <!-- playground apps dependencies -->
    <PackageVersion Include="Dapr.AspNetCore" Version="1.14.0" />
    <PackageVersion Include="Microsoft.Orleans.Clustering.AzureStorage" Version="9.0.1" />
    <PackageVersion Include="Microsoft.Orleans.Persistence.AzureStorage" Version="9.0.1" />
    <PackageVersion Include="Microsoft.Orleans.Client" Version="9.0.1" />
    <PackageVersion Include="Microsoft.Orleans.Server" Version="9.0.1" />
    <PackageVersion Include="Microsoft.Orleans.Sdk" Version="9.0.1" />
    <!-- playground apps dependencies for AzureFunctionsEndToEnd -->
    <PackageVersion Include="Microsoft.Azure.Functions.Worker" Version="2.0.0" />
    <PackageVersion Include="Microsoft.Azure.Functions.Worker.Extensions.Http.AspNetCore" Version="2.0.0" />
    <PackageVersion Include="Microsoft.Azure.Functions.Worker.Extensions.Storage.Blobs" Version="6.6.0" />
    <PackageVersion Include="Microsoft.Azure.Functions.Worker.Extensions.Storage.Queues" Version="5.5.0" />
    <PackageVersion Include="Microsoft.Azure.Functions.Worker.Extensions.ServiceBus" Version="5.22.0" />
    <PackageVersion Include="Microsoft.Azure.Functions.Worker.Extensions.EventHubs" Version="6.3.6" />
    <PackageVersion Include="Microsoft.Azure.Functions.Worker.OpenTelemetry" Version="1.1.0-preview6" />
    <PackageVersion Include="Microsoft.Azure.Functions.Worker.Sdk" Version="2.0.0" />
    <PackageVersion Include="Microsoft.ApplicationInsights.WorkerService" Version="2.22.0" />
    <!-- Pinned versions for Component Governance - Remove when root dependencies are updated -->
    <PackageVersion Include="Azure.Core" Version="1.44.1" />
    <PackageVersion Include="Azure.Identity" Version="1.13.1" />
    <!-- https://github.com/Azure/azure-cosmos-dotnet-v3/pull/3313 -->
    <PackageVersion Include="Newtonsoft.Json" Version="13.0.3" />
  </ItemGroup>

  <!-- The following 2 groups are for packages that need to switch based on the .NET TFM being used. -->

  <ItemGroup>
    <!-- EF -->
    <PackageVersion Include="Microsoft.EntityFrameworkCore.Cosmos" Version="$(MicrosoftEntityFrameworkCoreCosmosLTSVersion)" />
    <PackageVersion Include="Microsoft.EntityFrameworkCore.Design" Version="$(MicrosoftEntityFrameworkCoreDesignLTSVersion)" />
    <PackageVersion Include="Microsoft.EntityFrameworkCore.SqlServer" Version="$(MicrosoftEntityFrameworkCoreSqlServerLTSVersion)" />
    <PackageVersion Include="Microsoft.EntityFrameworkCore.Tools" Version="$(MicrosoftEntityFrameworkCoreToolsLTSVersion)" />
    <PackageVersion Include="Npgsql.EntityFrameworkCore.PostgreSQL" Version="8.0.11" />
    <!-- ASP.NET Core -->
    <PackageVersion Include="Microsoft.AspNetCore.Authentication.Certificate" Version="$(MicrosoftAspNetCoreAuthenticationCertificateLTSVersion)" />
    <PackageVersion Include="Microsoft.AspNetCore.Authentication.JwtBearer" Version="$(MicrosoftAspNetCoreAuthenticationJwtBearerLTSVersion)" />
    <PackageVersion Include="Microsoft.AspNetCore.Authentication.OpenIdConnect" Version="$(MicrosoftAspNetCoreAuthenticationOpenIdConnectLTSVersion)" />
    <PackageVersion Include="Microsoft.AspNetCore.OutputCaching.StackExchangeRedis" Version="$(MicrosoftAspNetCoreOutputCachingStackExchangeRedisLTSVersion)" />
    <PackageVersion Include="Microsoft.AspNetCore.TestHost" Version="$(MicrosoftAspNetCoreTestHostLTSVersion)" />
    <PackageVersion Include="Microsoft.Extensions.Caching.StackExchangeRedis" Version="$(MicrosoftExtensionsCachingStackExchangeRedisLTSVersion)" />
    <PackageVersion Include="Microsoft.Extensions.Diagnostics.HealthChecks.EntityFrameworkCore" Version="$(MicrosoftExtensionsDiagnosticsHealthChecksEntityFrameworkCoreLTSVersion)" />
    <PackageVersion Include="Microsoft.Extensions.Diagnostics.HealthChecks" Version="$(MicrosoftExtensionsDiagnosticsHealthChecksLTSVersion)" />
    <PackageVersion Include="Microsoft.Extensions.Features" Version="$(MicrosoftExtensionsFeaturesLTSVersion)" />
    <!-- Runtime -->
    <PackageVersion Include="Microsoft.Extensions.Hosting.Abstractions" Version="$(MicrosoftExtensionsHostingAbstractionsLTSVersion)" />
    <PackageVersion Include="Microsoft.Extensions.Hosting" Version="$(MicrosoftExtensionsHostingLTSVersion)" />
    <PackageVersion Include="Microsoft.Extensions.Configuration.Abstractions" Version="$(MicrosoftExtensionsConfigurationAbstractionsLTSVersion)" />
    <PackageVersion Include="Microsoft.Extensions.Configuration.Binder" Version="$(MicrosoftExtensionsConfigurationBinderLTSVersion)" />
    <PackageVersion Include="Microsoft.Extensions.DependencyInjection.Abstractions" Version="$(MicrosoftExtensionsDependencyInjectionAbstractionsLTSVersion)" />
    <PackageVersion Include="Microsoft.Extensions.Logging.Abstractions" Version="$(MicrosoftExtensionsLoggingAbstractionsLTSVersion)" />
    <PackageVersion Include="Microsoft.Extensions.Options" Version="$(MicrosoftExtensionsOptionsLTSVersion)" />
    <PackageVersion Include="Microsoft.Extensions.Primitives" Version="$(MicrosoftExtensionsPrimitivesLTSVersion)" />
    <PackageVersion Include="Microsoft.Extensions.Http" Version="$(MicrosoftExtensionsHttpLTSVersion)" />
    <PackageVersion Include="System.Formats.Asn1" Version="$(SystemFormatsAsn1LTSVersion)" />
    <PackageVersion Include="System.Text.Json" Version="$(SystemTextJsonLTSVersion)" />
  </ItemGroup>

  <ItemGroup Condition="'$(TargetFramework)' == 'net9.0'">
    <!-- EF -->
    <PackageVersion Update="Microsoft.EntityFrameworkCore.Cosmos" Version="$(MicrosoftEntityFrameworkCoreCosmosVersion)" />
    <PackageVersion Update="Microsoft.EntityFrameworkCore.Design" Version="$(MicrosoftEntityFrameworkCoreDesignVersion)" />
    <PackageVersion Update="Microsoft.EntityFrameworkCore.SqlServer" Version="$(MicrosoftEntityFrameworkCoreSqlServerVersion)" />
    <PackageVersion Update="Microsoft.EntityFrameworkCore.Tools" Version="$(MicrosoftEntityFrameworkCoreToolsVersion)" />
    <PackageVersion Update="Npgsql.EntityFrameworkCore.PostgreSQL" Version="9.0.0" />
    <!-- ASP.NET Core -->
    <PackageVersion Update="Microsoft.AspNetCore.Authentication.Certificate" Version="$(MicrosoftAspNetCoreAuthenticationCertificateVersion)" />
    <PackageVersion Update="Microsoft.AspNetCore.Authentication.JwtBearer" Version="$(MicrosoftAspNetCoreAuthenticationJwtBearerVersion)" />
    <PackageVersion Update="Microsoft.AspNetCore.Authentication.OpenIdConnect" Version="$(MicrosoftAspNetCoreAuthenticationOpenIdConnectVersion)" />
    <PackageVersion Update="Microsoft.AspNetCore.OutputCaching.StackExchangeRedis" Version="$(MicrosoftAspNetCoreOutputCachingStackExchangeRedisVersion)" />
    <PackageVersion Update="Microsoft.AspNetCore.TestHost" Version="$(MicrosoftAspNetCoreTestHostVersion)" />
    <PackageVersion Update="Microsoft.Extensions.Caching.StackExchangeRedis" Version="$(MicrosoftExtensionsCachingStackExchangeRedisVersion)" />
    <PackageVersion Update="Microsoft.Extensions.Diagnostics.HealthChecks.EntityFrameworkCore" Version="$(MicrosoftExtensionsDiagnosticsHealthChecksEntityFrameworkCoreVersion)" />
    <PackageVersion Update="Microsoft.Extensions.Diagnostics.HealthChecks" Version="$(MicrosoftExtensionsDiagnosticsHealthChecksVersion)" />
    <PackageVersion Update="Microsoft.Extensions.Features" Version="$(MicrosoftExtensionsFeaturesVersion)" />
    <!-- Runtime -->
    <PackageVersion Update="Microsoft.Extensions.Hosting.Abstractions" Version="$(MicrosoftExtensionsHostingAbstractionsVersion)" />
    <PackageVersion Update="Microsoft.Extensions.Hosting" Version="$(MicrosoftExtensionsHostingVersion)" />
    <PackageVersion Update="Microsoft.Extensions.Configuration.Abstractions" Version="$(MicrosoftExtensionsConfigurationAbstractionsVersion)" />
    <PackageVersion Update="Microsoft.Extensions.Configuration.Binder" Version="$(MicrosoftExtensionsConfigurationBinderVersion)" />
    <PackageVersion Update="Microsoft.Extensions.DependencyInjection.Abstractions" Version="$(MicrosoftExtensionsDependencyInjectionAbstractionsVersion)" />
    <PackageVersion Update="Microsoft.Extensions.Logging.Abstractions" Version="$(MicrosoftExtensionsLoggingAbstractionsVersion)" />
    <PackageVersion Update="Microsoft.Extensions.Options" Version="$(MicrosoftExtensionsOptionsVersion)" />
    <PackageVersion Update="Microsoft.Extensions.Primitives" Version="$(MicrosoftExtensionsPrimitivesVersion)" />
    <PackageVersion Update="Microsoft.Extensions.Http" Version="$(MicrosoftExtensionsHttpVersion)" />
    <PackageVersion Update="System.Formats.Asn1" Version="$(SystemFormatsAsn1Version)" />
    <PackageVersion Update="System.Text.Json" Version="$(SystemTextJsonVersion)" />
  </ItemGroup>
</Project><|MERGE_RESOLUTION|>--- conflicted
+++ resolved
@@ -25,13 +25,8 @@
     <PackageVersion Include="Azure.Storage.Blobs" Version="12.23.0" />
     <PackageVersion Include="Azure.Storage.Queues" Version="12.21.0" />
     <PackageVersion Include="Microsoft.Azure.AppConfiguration.AspNetCore" Version="8.0.0" />
-<<<<<<< HEAD
     <PackageVersion Include="Microsoft.Azure.Cosmos" Version="3.46.1" />
-    <PackageVersion Include="Microsoft.Azure.SignalR" Version="1.28.0" />
-=======
-    <PackageVersion Include="Microsoft.Azure.Cosmos" Version="3.45.0" />
     <PackageVersion Include="Microsoft.Azure.SignalR" Version="1.29.0" />
->>>>>>> 2cf951a7
     <PackageVersion Include="Microsoft.Extensions.Azure" Version="1.8.0" />
     <!-- Azure Management SDK for .NET dependencies -->
     <PackageVersion Include="Azure.Provisioning" Version="$(AzureProvisiongVersion)" />
