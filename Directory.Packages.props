--- conflicted
+++ resolved
@@ -13,12 +13,8 @@
   </PropertyGroup>
   <ItemGroup>
     <!-- Azure SDK for .NET dependencies -->
-<<<<<<< HEAD
-    <PackageVersion Include="Azure.AI.OpenAI" Version="2.2.0-beta.1" />
+    <PackageVersion Include="Azure.AI.OpenAI" Version="2.2.0-beta.2" />
     <PackageVersion Include="Azure.Data.AppConfiguration" Version="1.6.0" />
-=======
-    <PackageVersion Include="Azure.AI.OpenAI" Version="2.2.0-beta.2" />
->>>>>>> 37711d38
     <PackageVersion Include="Azure.Data.Tables" Version="12.10.0" />
     <PackageVersion Include="Azure.Extensions.AspNetCore.Configuration.Secrets" Version="1.4.0" />
     <PackageVersion Include="Azure.Messaging.EventHubs" Version="5.11.6" />
@@ -33,12 +29,8 @@
     <PackageVersion Include="Microsoft.Azure.Cosmos" Version="3.47.2" />
     <PackageVersion Include="Microsoft.Azure.SignalR" Version="1.30.2" />
     <PackageVersion Include="Microsoft.Azure.SignalR.Management" Version="1.30.2" />
-<<<<<<< HEAD
-    <PackageVersion Include="Microsoft.Extensions.Azure" Version="1.10.0" />
+    <PackageVersion Include="Microsoft.Extensions.Azure" Version="1.11.0" />
     <PackageVersion Include="Microsoft.Extensions.Configuration.AzureAppConfiguration" Version="8.1.1" />
-=======
-    <PackageVersion Include="Microsoft.Extensions.Azure" Version="1.11.0" />
->>>>>>> 37711d38
     <!-- Azure Management SDK for .NET dependencies -->
     <PackageVersion Include="Azure.Provisioning" Version="$(AzureProvisiongVersion)" />
     <PackageVersion Include="Azure.Provisioning.AppConfiguration" Version="$(AzureProvisiongVersion)" />
