--- conflicted
+++ resolved
@@ -109,14 +109,9 @@
     <PackageVersion Include="Npgsql.DependencyInjection" Version="8.0.3" />
     <PackageVersion Include="Npgsql.EntityFrameworkCore.PostgreSQL" Version="8.0.4" />
     <PackageVersion Include="Oracle.EntityFrameworkCore" Version="8.23.40" />
-<<<<<<< HEAD
     <PackageVersion Include="Oracle.ManagedDataAccess.OpenTelemetry" Version="23.4.0" />
-    <PackageVersion Include="Polly.Core" Version="8.3.1" />
-    <PackageVersion Include="Polly.Extensions" Version="8.3.1" />
-=======
     <PackageVersion Include="Polly.Core" Version="8.4.0" />
     <PackageVersion Include="Polly.Extensions" Version="8.4.0" />
->>>>>>> 90cd4b58
     <PackageVersion Include="Pomelo.EntityFrameworkCore.MySql" Version="8.0.2" />
     <PackageVersion Include="Qdrant.Client" Version="1.9.0" />
     <PackageVersion Include="RabbitMQ.Client" Version="[6.8.1,7.0.0)" />
