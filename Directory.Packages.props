<Project>
  <!-- Workaround https://github.com/dependabot/dependabot-core/issues/8490 -->
  <!-- This file gets imported for out-of-tree test runs also where eng/Versions.props isn't
       available -->
  <Import Project="eng/Versions.props" Condition="'$(MajorVersion)' == '' and Exists('eng/Versions.props')" />
  <PropertyGroup>
    <ManagePackageVersionsCentrally>true</ManagePackageVersionsCentrally>
    <TestcontainersPackageVersion>3.8.0</TestcontainersPackageVersion>
  </PropertyGroup>
  <ItemGroup>
    <!-- AWS SDK for .NET dependencies -->
<<<<<<< HEAD
    <PackageVersion Include="AWSSDK.CloudFormation" Version="3.7.307.17" />
    <PackageVersion Include="AWSSDK.DynamoDBv2" Version="3.7.303.9" />
    <PackageVersion Include="AWSSDK.SQS" Version="3.7.301.4" />
    <PackageVersion Include="AWSSDK.SimpleNotificationService" Version="3.7.301.39" />
    <PackageVersion Include="AWSSDK.Core" Version="3.7.304.1" />
    <PackageVersion Include="AWSSDK.Extensions.NETCore.Setup" Version="3.7.300" />
=======
    <PackageVersion Include="AWSSDK.CloudFormation" Version="3.7.308.9" />
    <PackageVersion Include="AWSSDK.SQS" Version="3.7.301.17" />
    <PackageVersion Include="AWSSDK.SimpleNotificationService" Version="3.7.301.52" />
    <PackageVersion Include="AWSSDK.Core" Version="3.7.304.14" />
    <PackageVersion Include="AWSSDK.Extensions.NETCore.Setup" Version="3.7.301" />
>>>>>>> 68b46ff7
    <PackageVersion Include="AWS.Messaging" Version="0.9.1" />
    <PackageVersion Include="OpenTelemetry.Instrumentation.AWS" Version="1.1.0-beta.4" />
    <PackageVersion Include="OpenTelemetry.Extensions.AWS" Version="1.3.0-beta.1" />
    <!-- AWS CDK dependencies -->
    <PackageVersion Include="Amazon.CDK.Lib" Version="2.133.0" />
    <!-- Azure SDK for .NET dependencies -->
    <PackageVersion Include="Azure.AI.OpenAI" Version="1.0.0-beta.17" />
    <PackageVersion Include="Azure.Data.Tables" Version="12.8.3" />
    <PackageVersion Include="Azure.Extensions.AspNetCore.Configuration.Secrets" Version="1.3.1" />
    <PackageVersion Include="Azure.Identity" Version="1.11.4" />
    <PackageVersion Include="Azure.Messaging.EventHubs.Processor" Version="5.11.3" />
    <PackageVersion Include="Azure.Messaging.ServiceBus" Version="7.17.5" />
    <PackageVersion Include="Azure.Search.Documents" Version="11.5.1" />
    <PackageVersion Include="Azure.Messaging.WebPubSub" Version="1.3.0" />
    <PackageVersion Include="Azure.Security.KeyVault.Secrets" Version="4.6.0" />
    <PackageVersion Include="Azure.Storage.Blobs" Version="12.20.0" />
    <PackageVersion Include="Azure.Storage.Queues" Version="12.18.0" />
    <PackageVersion Include="Microsoft.Azure.AppConfiguration.AspNetCore" Version="7.2.0" />
    <PackageVersion Include="Microsoft.Azure.Cosmos" Version="3.40.0" />
    <PackageVersion Include="Microsoft.Azure.SignalR" Version="1.25.2" />
    <PackageVersion Include="Microsoft.Extensions.Azure" Version="1.7.3" />
    <!-- Azure Management SDK for .NET dependencies -->
    <PackageVersion Include="Azure.Provisioning" Version="0.3.0" />
    <PackageVersion Include="Azure.Provisioning.AppConfiguration" Version="0.2.0" />
    <PackageVersion Include="Azure.Provisioning.ApplicationInsights" Version="0.1.0" />
    <PackageVersion Include="Azure.Provisioning.CognitiveServices" Version="0.2.0" />
    <PackageVersion Include="Azure.Provisioning.CosmosDB" Version="0.1.0" />
    <PackageVersion Include="Azure.Provisioning.EventHubs" Version="0.1.0" />
    <PackageVersion Include="Azure.Provisioning.KeyVault" Version="0.2.0" />
    <PackageVersion Include="Azure.Provisioning.OperationalInsights" Version="0.2.0" />
    <PackageVersion Include="Azure.Provisioning.PostgreSql" Version="0.1.0" />
    <PackageVersion Include="Azure.Provisioning.Redis" Version="0.2.0" />
    <PackageVersion Include="Azure.Provisioning.Resources" Version="0.2.0" />
    <PackageVersion Include="Azure.Provisioning.Search" Version="0.1.0" />
    <PackageVersion Include="Azure.Provisioning.ServiceBus" Version="0.1.0" />
    <PackageVersion Include="Azure.Provisioning.SignalR" Version="0.2.0" />
    <PackageVersion Include="Azure.Provisioning.Sql" Version="0.1.0" />
    <PackageVersion Include="Azure.Provisioning.Storage" Version="0.2.0" />
    <PackageVersion Include="Azure.Provisioning.WebPubSub" Version="0.1.0-beta.1" />
    <!-- ASP.NET Core dependencies -->
    <PackageVersion Include="Microsoft.AspNetCore.Authentication.Certificate" Version="$(MicrosoftAspNetCoreAuthenticationCertificatePackageVersion)" />
    <PackageVersion Include="Microsoft.AspNetCore.Authentication.OpenIdConnect" Version="$(MicrosoftAspNetCoreAuthenticationOpenIdConnectPackageVersion)" />
    <PackageVersion Include="Microsoft.AspNetCore.OpenApi" Version="$(MicrosoftAspNetCoreOpenApiPackageVersion)" />
    <PackageVersion Include="Microsoft.AspNetCore.OutputCaching.StackExchangeRedis" Version="$(MicrosoftAspNetCoreOutputCachingStackExchangeRedisPackageVersion)" />
    <PackageVersion Include="Microsoft.Extensions.Caching.StackExchangeRedis" Version="$(MicrosoftExtensionsCachingStackExchangeRedisPackageVersion)" />
    <PackageVersion Include="Microsoft.Extensions.Diagnostics.HealthChecks.EntityFrameworkCore" Version="$(MicrosoftExtensionsDiagnosticsHealthChecksEntityFrameworkCorePackageVersion)" />
    <PackageVersion Include="Microsoft.Extensions.Diagnostics.HealthChecks" Version="$(MicrosoftExtensionsDiagnosticsHealthChecksPackageVersion)" />
    <PackageVersion Include="Microsoft.Extensions.Features" Version="$(MicrosoftExtensionsFeaturesPackageVersion)" />
    <!-- AspNetCore.HealthChecks dependencies (3rd party packages) -->
    <PackageVersion Include="AspNetCore.HealthChecks.Azure.Data.Tables" Version="8.0.1" />
    <PackageVersion Include="AspNetCore.HealthChecks.Azure.KeyVault.Secrets" Version="8.0.1" />
    <PackageVersion Include="AspNetCore.HealthChecks.Azure.Storage.Blobs" Version="8.0.1" />
    <PackageVersion Include="AspNetCore.HealthChecks.Azure.Storage.Queues" Version="8.0.1" />
    <PackageVersion Include="AspNetCore.HealthChecks.AzureServiceBus" Version="8.0.1" />
    <PackageVersion Include="AspNetCore.HealthChecks.Kafka" Version="8.0.1" />
    <PackageVersion Include="AspNetCore.HealthChecks.MongoDb" Version="8.0.1" />
    <PackageVersion Include="AspNetCore.HealthChecks.MySql" Version="8.0.1" />
    <PackageVersion Include="AspNetCore.HealthChecks.NpgSql" Version="8.0.1" />
    <PackageVersion Include="AspNetCore.HealthChecks.Rabbitmq" Version="8.0.1" />
    <PackageVersion Include="AspNetCore.HealthChecks.Redis" Version="8.0.1" />
    <PackageVersion Include="AspNetCore.HealthChecks.SqlServer" Version="8.0.2" />
    <!-- efcore dependencies -->
    <PackageVersion Include="Microsoft.EntityFrameworkCore.Cosmos" Version="$(MicrosoftEntityFrameworkCoreCosmosPackageVersion)" />
    <PackageVersion Include="Microsoft.EntityFrameworkCore.SqlServer" Version="$(MicrosoftEntityFrameworkCoreSqlServerPackageVersion)" />
    <PackageVersion Include="Microsoft.EntityFrameworkCore.Tools" Version="$(MicrosoftEntityFrameworkCoreToolsPackageVersion)" />
    <PackageVersion Include="Microsoft.EntityFrameworkCore.Design" Version="$(MicrosoftEntityFrameworkCoreDesignPackageVersion)" />
    <!-- runtime dependencies-->
    <PackageVersion Include="Microsoft.Extensions.Configuration.Abstractions" Version="$(MicrosoftExtensionsConfigurationAbstractionsPackageVersion)" />
    <PackageVersion Include="Microsoft.Extensions.Configuration.Binder" Version="$(MicrosoftExtensionsConfigurationBinderPackageVersion)" />
    <PackageVersion Include="Microsoft.Extensions.DependencyInjection.Abstractions" Version="$(MicrosoftExtensionsDependencyInjectionAbstractionsPackageVersion)" />
    <PackageVersion Include="Microsoft.Extensions.Hosting.Abstractions" Version="$(MicrosoftExtensionsHostingAbstractionsPackageVersion)" />
    <PackageVersion Include="Microsoft.Extensions.Hosting" Version="$(MicrosoftExtensionsHostingPackageVersion)" />
    <PackageVersion Include="Microsoft.Extensions.Http" Version="$(MicrosoftExtensionsHttpPackageVersion)" />
    <PackageVersion Include="Microsoft.Extensions.Logging.Abstractions" Version="$(MicrosoftExtensionsLoggingAbstractionsPackageVersion)" />
    <PackageVersion Include="Microsoft.Extensions.Options" Version="$(MicrosoftExtensionsOptionsPackageVersion)" />
    <PackageVersion Include="Microsoft.Extensions.Primitives" Version="$(MicrosoftExtensionsPrimitivesPackageVersion)" />
    <PackageVersion Include="Microsoft.Extensions.Http.Resilience" Version="$(MicrosoftExtensionsHttpResiliencePackageVersion)" />
    <PackageVersion Include="Microsoft.Extensions.TimeProvider.Testing" Version="$(MicrosoftExtensionsTimeProviderTestingVersion)" />
    <!-- external dependencies -->
    <PackageVersion Include="Confluent.Kafka" Version="2.4.0" />
    <PackageVersion Include="Dapper" Version="2.1.37" />
    <PackageVersion Include="DnsClient" Version="1.7.0" />
    <PackageVersion Include="Google.Protobuf" Version="3.27.1" />
    <PackageVersion Include="Grpc.AspNetCore" Version="2.63.0" />
    <PackageVersion Include="Grpc.Net.ClientFactory" Version="2.63.0" />
    <PackageVersion Include="Grpc.Tools" Version="2.64.0" />
    <PackageVersion Include="Humanizer.Core" Version="2.14.1" />
    <PackageVersion Include="KubernetesClient" Version="14.0.2" />
    <PackageVersion Include="Microsoft.Data.SqlClient" Version="5.2.1" />
    <PackageVersion Include="Microsoft.FluentUI.AspNetCore.Components" Version="4.7.2" />
    <PackageVersion Include="Microsoft.FluentUI.AspNetCore.Components.Icons" Version="4.7.2" />
    <PackageVersion Include="Milvus.Client" Version="2.3.0-preview.1"/>
    <PackageVersion Include="MongoDB.Driver" Version="2.25.0" />
    <PackageVersion Include="MongoDB.Driver.Core.Extensions.DiagnosticSources" Version="1.4.0" />
    <PackageVersion Include="MySqlConnector.DependencyInjection" Version="2.3.6" />
    <PackageVersion Include="MySqlConnector.Logging.Microsoft.Extensions.Logging" Version="2.1.0" />
    <PackageVersion Include="NATS.Net" Version="2.2.3" />
    <PackageVersion Include="Npgsql.DependencyInjection" Version="8.0.3" />
    <PackageVersion Include="Npgsql.EntityFrameworkCore.PostgreSQL" Version="8.0.4" />
    <PackageVersion Include="Oracle.EntityFrameworkCore" Version="8.23.40" />
    <PackageVersion Include="Polly.Core" Version="8.4.0" />
    <PackageVersion Include="Polly.Extensions" Version="8.4.0" />
    <PackageVersion Include="Pomelo.EntityFrameworkCore.MySql" Version="8.0.2" />
    <PackageVersion Include="Qdrant.Client" Version="1.9.0" />
    <PackageVersion Include="RabbitMQ.Client" Version="[6.8.1,7.0.0)" />
    <PackageVersion Include="StackExchange.Redis" Version="2.7.33" />
    <PackageVersion Include="System.IO.Hashing" Version="8.0.0" />
    <PackageVersion Include="Yarp.ReverseProxy" Version="2.1.0" />
    <!-- Open Telemetry -->
    <PackageVersion Include="Npgsql.OpenTelemetry" Version="8.0.3" />
    <PackageVersion Include="OpenTelemetry.Exporter.InMemory" Version="1.8.1" />
    <PackageVersion Include="OpenTelemetry.Exporter.OpenTelemetryProtocol" Version="1.8.1" />
    <PackageVersion Include="OpenTelemetry.Extensions.Hosting" Version="1.8.1" />
    <PackageVersion Include="OpenTelemetry.Instrumentation.GrpcNetClient" Version="1.8.0-beta.1" />
    <PackageVersion Include="OpenTelemetry.Instrumentation.Http" Version="1.8.1" />
    <PackageVersion Include="OpenTelemetry.Instrumentation.AspNetCore" Version="1.8.1" />
    <PackageVersion Include="OpenTelemetry.Instrumentation.Runtime" Version="1.8.1" />
    <!-- build dependencies -->
    <PackageVersion Include="MicroBuild.Plugins.SwixBuild.Dotnet" Version="1.1.87-gba258badda" />
    <PackageVersion Include="Microsoft.CodeAnalysis.CSharp.Workspaces" Version="4.10.0" />
    <PackageVersion Include="Microsoft.CodeAnalysis.PublicApiAnalyzers" Version="3.3.4" />
    <PackageVersion Include="Microsoft.DotNet.Build.Tasks.Workloads" Version="8.0.0-beta.23564.4" />
    <PackageVersion Include="Microsoft.Signed.Wix" Version="$(MicrosoftSignedWixVersion)" />
    <PackageVersion Include="Microsoft.DotNet.Build.Tasks.Installers" Version="8.0.0-beta.23564.4" />
    <PackageVersion Include="System.CommandLine" Version="2.0.0-beta4.24209.3" />
    <!-- unit test dependencies -->
    <PackageVersion Include="bUnit" Version="1.28.9" />
    <PackageVersion Include="JsonSchema.Net" Version="7.0.4" />
    <PackageVersion Include="Microsoft.DotNet.RemoteExecutor" Version="$(MicrosoftDotNetRemoteExecutorPackageVersion)" />
    <PackageVersion Include="Microsoft.DotNet.XUnitExtensions" Version="$(MicrosoftDotNetXUnitExtensionsPackageVersion)" />
    <PackageVersion Include="Microsoft.Extensions.Diagnostics.Testing" Version="$(MicrosoftExtensionsDiagnosticsTestingPackageVersion)" />
    <PackageVersion Include="Microsoft.NET.Runtime.WorkloadTesting.Internal" Version="$(MicrosoftNETRuntimeWorkloadTestingInternalVersion)" />
    <PackageVersion Include="Microsoft.Playwright" Version="1.44.0" />
    <PackageVersion Include="Swashbuckle.AspNetCore" Version="6.6.2" />
    <PackageVersion Include="Testcontainers.MongoDb" Version="$(TestcontainersPackageVersion)" />
    <PackageVersion Include="Testcontainers.MsSql" Version="$(TestcontainersPackageVersion)" />
    <PackageVersion Include="Testcontainers.MySql" Version="$(TestcontainersPackageVersion)" />
    <PackageVersion Include="Testcontainers.PostgreSQL" Version="$(TestcontainersPackageVersion)" />
    <PackageVersion Include="Testcontainers.RabbitMq" Version="$(TestcontainersPackageVersion)" />
    <PackageVersion Include="Testcontainers.Redis" Version="$(TestcontainersPackageVersion)" />
    <PackageVersion Include="Testcontainers.Nats" Version="$(TestcontainersPackageVersion)" />
    <PackageVersion Include="Testcontainers.Milvus" Version="$(TestcontainersPackageVersion)" />

    <!-- playground apps dependencies -->
    <PackageVersion Include="Dapr.AspNetCore" Version="1.13.1" />
    <PackageVersion Include="Microsoft.Orleans.Clustering.AzureStorage" Version="8.1.0" />
    <PackageVersion Include="Microsoft.Orleans.Persistence.AzureStorage" Version="8.1.0" />
    <PackageVersion Include="Microsoft.Orleans.Client" Version="8.1.0" />
    <PackageVersion Include="Microsoft.Orleans.Server" Version="8.1.0" />
    <PackageVersion Include="Microsoft.Orleans.Sdk" Version="8.1.0" />
    <!-- Pinned version for Component Governance - Remove when root dependencies are updated -->
    <PackageVersion Include="Newtonsoft.Json" Version="13.0.3" />
    <PackageVersion Include="Newtonsoft.Json.Schema" Version="4.0.1" />
  </ItemGroup>
</Project><|MERGE_RESOLUTION|>--- conflicted
+++ resolved
@@ -9,20 +9,11 @@
   </PropertyGroup>
   <ItemGroup>
     <!-- AWS SDK for .NET dependencies -->
-<<<<<<< HEAD
-    <PackageVersion Include="AWSSDK.CloudFormation" Version="3.7.307.17" />
-    <PackageVersion Include="AWSSDK.DynamoDBv2" Version="3.7.303.9" />
-    <PackageVersion Include="AWSSDK.SQS" Version="3.7.301.4" />
-    <PackageVersion Include="AWSSDK.SimpleNotificationService" Version="3.7.301.39" />
-    <PackageVersion Include="AWSSDK.Core" Version="3.7.304.1" />
-    <PackageVersion Include="AWSSDK.Extensions.NETCore.Setup" Version="3.7.300" />
-=======
     <PackageVersion Include="AWSSDK.CloudFormation" Version="3.7.308.9" />
     <PackageVersion Include="AWSSDK.SQS" Version="3.7.301.17" />
     <PackageVersion Include="AWSSDK.SimpleNotificationService" Version="3.7.301.52" />
     <PackageVersion Include="AWSSDK.Core" Version="3.7.304.14" />
     <PackageVersion Include="AWSSDK.Extensions.NETCore.Setup" Version="3.7.301" />
->>>>>>> 68b46ff7
     <PackageVersion Include="AWS.Messaging" Version="0.9.1" />
     <PackageVersion Include="OpenTelemetry.Instrumentation.AWS" Version="1.1.0-beta.4" />
     <PackageVersion Include="OpenTelemetry.Extensions.AWS" Version="1.3.0-beta.1" />
