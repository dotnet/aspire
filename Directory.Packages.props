<Project>
  <!-- Workaround https://github.com/dependabot/dependabot-core/issues/8490 -->
  <Import Project="eng/Versions.props" Condition="'$(MajorVersion)' == ''"/>
  <PropertyGroup>
    <ManagePackageVersionsCentrally>true</ManagePackageVersionsCentrally>
  </PropertyGroup>
  <ItemGroup>
    <!-- Azure SDK for .NET dependencies -->
    <PackageVersion Include="Azure.AI.OpenAI" Version="1.0.0-beta.14" />
    <PackageVersion Include="Azure.Data.Tables" Version="12.8.3" />
    <PackageVersion Include="Azure.Extensions.AspNetCore.Configuration.Secrets" Version="1.3.1" />
    <PackageVersion Include="Azure.Identity" Version="1.10.4" />
    <PackageVersion Include="Azure.Search.Documents" Version="11.5.1" />
    <PackageVersion Include="Azure.Messaging.ServiceBus" Version="7.17.4" />
    <PackageVersion Include="Azure.Security.KeyVault.Secrets" Version="4.6.0" />
    <PackageVersion Include="Azure.Storage.Blobs" Version="12.19.1" />
    <PackageVersion Include="Azure.Storage.Queues" Version="12.17.1" />
    <PackageVersion Include="Microsoft.Azure.Cosmos" Version="3.38.1" />
    <PackageVersion Include="Microsoft.Azure.SignalR" Version="1.25.1" />
    <PackageVersion Include="Microsoft.Extensions.Azure" Version="1.7.2" />
    <!-- Azure Management SDK for .NET dependencies -->
    <PackageVersion Include="Azure.ResourceManager" Version="1.11.0-alpha.20240222.6" />
    <PackageVersion Include="Azure.ResourceManager.Authorization" Version="1.2.0-alpha.20240227.2" />
    <PackageVersion Include="Azure.ResourceManager.KeyVault" Version="1.3.0-alpha.20240222.2" />
    <PackageVersion Include="Azure.ResourceManager.Resources" Version="1.8.0-alpha.20240222.2" />
    <PackageVersion Include="Azure.Provisioning" Version="1.0.0-alpha.20240305.3" />
    <!-- ASP.NET Core dependencies -->
    <PackageVersion Include="Microsoft.AspNetCore.OpenApi" Version="$(MicrosoftAspNetCoreOpenApiPackageVersion)" />
    <PackageVersion Include="Microsoft.AspNetCore.OutputCaching.StackExchangeRedis" Version="$(MicrosoftAspNetCoreOutputCachingStackExchangeRedisPackageVersion)" />
    <PackageVersion Include="Microsoft.Extensions.Caching.StackExchangeRedis" Version="$(MicrosoftExtensionsCachingStackExchangeRedisPackageVersion)" />
    <PackageVersion Include="Microsoft.Extensions.Diagnostics.HealthChecks.EntityFrameworkCore" Version="$(MicrosoftExtensionsDiagnosticsHealthChecksEntityFrameworkCorePackageVersion)" />
    <PackageVersion Include="Microsoft.Extensions.Diagnostics.HealthChecks" Version="$(MicrosoftExtensionsDiagnosticsHealthChecksPackageVersion)" />
    <PackageVersion Include="Microsoft.Extensions.Features" Version="$(MicrosoftExtensionsFeaturesPackageVersion)" />
    <!-- Roslyn dependencies -->
    <PackageVersion Include="Microsoft.CodeAnalysis.CSharp.Workspaces" Version="4.8.0" />
    <!-- AspNetCore.HealthChecks dependencies (3rd party packages) -->
    <PackageVersion Include="AspNetCore.HealthChecks.Azure.Data.Tables" Version="8.0.0" />
    <PackageVersion Include="AspNetCore.HealthChecks.Azure.KeyVault.Secrets" Version="8.0.0" />
    <PackageVersion Include="AspNetCore.HealthChecks.Azure.Storage.Blobs" Version="8.0.0" />
    <PackageVersion Include="AspNetCore.HealthChecks.Azure.Storage.Queues" Version="8.0.0" />
    <PackageVersion Include="AspNetCore.HealthChecks.AzureServiceBus" Version="8.0.0" />
    <PackageVersion Include="AspNetCore.HealthChecks.Kafka" Version="8.0.0" />
    <PackageVersion Include="AspNetCore.HealthChecks.MongoDb" Version="8.0.0" />
    <PackageVersion Include="AspNetCore.HealthChecks.MySql" Version="8.0.0" />
    <PackageVersion Include="AspNetCore.HealthChecks.NpgSql" Version="8.0.0" />
    <PackageVersion Include="AspNetCore.HealthChecks.Rabbitmq" Version="8.0.0" />
    <PackageVersion Include="AspNetCore.HealthChecks.Redis" Version="8.0.0" />
    <PackageVersion Include="AspNetCore.HealthChecks.SqlServer" Version="8.0.0" />
    <!-- arcade dependencies -->
    <PackageVersion Include="Microsoft.DotNet.RemoteExecutor" Version="$(MicrosoftDotNetRemoteExecutorPackageVersion)" />
    <PackageVersion Include="Microsoft.DotNet.XUnitExtensions" Version="$(MicrosoftDotNetXUnitExtensionsPackageVersion)" />
    <!-- sql client dependencies -->
    <PackageVersion Include="Microsoft.Data.SqlClient" Version="5.2.0" />
    <!-- efcore dependencies -->
    <PackageVersion Include="Microsoft.EntityFrameworkCore.Cosmos" Version="$(MicrosoftEntityFrameworkCoreCosmosPackageVersion)" />
    <PackageVersion Include="Microsoft.EntityFrameworkCore.SqlServer" Version="$(MicrosoftEntityFrameworkCoreSqlServerPackageVersion)" />
    <PackageVersion Include="Microsoft.EntityFrameworkCore.Tools" Version="$(MicrosoftEntityFrameworkCoreToolsPackageVersion)" />
    <PackageVersion Include="Microsoft.EntityFrameworkCore.Design" Version="$(MicrosoftEntityFrameworkCoreDesignPackageVersion)" />
    <!-- runtime dependencies-->
    <PackageVersion Include="Microsoft.Extensions.Configuration.Abstractions" Version="$(MicrosoftExtensionsConfigurationAbstractionsPackageVersion)" />
    <PackageVersion Include="Microsoft.Extensions.Configuration.Binder" Version="$(MicrosoftExtensionsConfigurationBinderPackageVersion)" />
    <PackageVersion Include="Microsoft.Extensions.DependencyInjection.Abstractions" Version="$(MicrosoftExtensionsDependencyInjectionAbstractionsPackageVersion)" />
    <PackageVersion Include="Microsoft.Extensions.Hosting.Abstractions" Version="$(MicrosoftExtensionsHostingAbstractionsPackageVersion)" />
    <PackageVersion Include="Microsoft.Extensions.Hosting" Version="$(MicrosoftExtensionsHostingPackageVersion)" />
    <PackageVersion Include="Microsoft.Extensions.Http" Version="$(MicrosoftExtensionsHttpPackageVersion)" />
    <PackageVersion Include="Microsoft.Extensions.Logging.Abstractions" Version="$(MicrosoftExtensionsLoggingAbstractionsPackageVersion)" />
    <PackageVersion Include="Microsoft.Extensions.Options" Version="$(MicrosoftExtensionsOptionsPackageVersion)" />
    <PackageVersion Include="Microsoft.Extensions.Primitives" Version="$(MicrosoftExtensionsPrimitivesPackageVersion)" />
    <PackageVersion Include="Microsoft.Extensions.Http.Resilience" Version="$(MicrosoftExtensionsHttpResiliencePackageVersion)" />
    <!-- external dependencies -->
    <PackageVersion Include="Confluent.Kafka" Version="2.3.0" />
    <PackageVersion Include="Dapper" Version="2.1.28" />
    <PackageVersion Include="Dapr.AspNetCore" Version="1.12.0" />
    <PackageVersion Include="DnsClient" Version="1.7.0" />
    <PackageVersion Include="Grpc.AspNetCore" Version="2.60.0" />
    <PackageVersion Include="Grpc.Net.ClientFactory" Version="2.60.0" />
    <PackageVersion Include="Grpc.Tools" Version="2.61.0" />
    <PackageVersion Include="Humanizer.Core" Version="2.14.1" />
    <PackageVersion Include="KubernetesClient" Version="13.0.11" />
    <PackageVersion Include="JsonSchema.Net" Version="6.0.4" />
    <PackageVersion Include="Microsoft.FluentUI.AspNetCore.Components" Version="4.4.2-preview.24048.2" />
    <PackageVersion Include="Microsoft.FluentUI.AspNetCore.Components.Icons" Version="4.2.0" />
    <PackageVersion Include="MongoDB.Driver" Version="2.24.0" />
    <PackageVersion Include="MongoDB.Driver.Core.Extensions.DiagnosticSources" Version="1.4.0" />
    <PackageVersion Include="Microsoft.Orleans.Client" Version="8.1.0-nightly.20240111.1" />
    <PackageVersion Include="Microsoft.Orleans.Clustering.AzureStorage" Version="8.1.0-nightly.20240126.1" />
    <PackageVersion Include="Microsoft.Orleans.Persistence.AzureStorage" Version="8.1.0-nightly.20240126.1" />
    <PackageVersion Include="Microsoft.Orleans.Sdk" Version="8.1.0-nightly.20240111.1" />
    <PackageVersion Include="Microsoft.Orleans.Server" Version="8.1.0-nightly.20240126.1" />
    <PackageVersion Include="Microsoft.Orleans.Reminders.AzureStorage" Version="8.1.0-nightly.20240111.1" />
    <PackageVersion Include="MySqlConnector.DependencyInjection" Version="2.3.5" />
    <PackageVersion Include="MySqlConnector.Logging.Microsoft.Extensions.Logging" Version="2.1.0" />
<<<<<<< HEAD
    <PackageVersion Include="NATS.Net" Version="2.1.0" />
    <PackageVersion Include="Npgsql.DependencyInjection" Version="8.0.1" />
    <PackageVersion Include="Npgsql.EntityFrameworkCore.PostgreSQL" Version="8.0.0" />
=======
    <PackageVersion Include="Npgsql.DependencyInjection" Version="8.0.2" />
    <PackageVersion Include="Npgsql.EntityFrameworkCore.PostgreSQL" Version="8.0.2" />
>>>>>>> 836932dc
    <PackageVersion Include="Oracle.EntityFrameworkCore" Version="8.21.121" />
    <PackageVersion Include="Polly" Version="8.3.0" />
    <PackageVersion Include="Polly.Core" Version="8.3.0" />
    <PackageVersion Include="Polly.Extensions" Version="8.3.0" />
    <PackageVersion Include="Pomelo.EntityFrameworkCore.MySql" Version="8.0.1" />
    <PackageVersion Include="RabbitMQ.Client" Version="6.8.1" />
    <PackageVersion Include="StackExchange.Redis" Version="2.7.27" />
    <PackageVersion Include="Swashbuckle.AspNetCore" Version="6.5.0" />
    <PackageVersion Include="System.IO.Hashing" Version="8.0.0" />
    <PackageVersion Include="Yarp.ReverseProxy" Version="2.1.0" />
    <PackageVersion Include="System.CommandLine" Version="2.0.0-beta4.24102.1" />
    <!-- Open Telemetry -->
    <PackageVersion Include="Npgsql.OpenTelemetry" Version="8.0.2" />
    <PackageVersion Include="OpenTelemetry.Exporter.InMemory" Version="1.7.0" />
    <PackageVersion Include="OpenTelemetry.Exporter.OpenTelemetryProtocol" Version="1.7.0" />
    <PackageVersion Include="OpenTelemetry.Exporter.Prometheus.AspNetCore" Version="1.7.0-rc.1" />
    <PackageVersion Include="OpenTelemetry.Extensions.Hosting" Version="1.7.0" />
    <PackageVersion Include="OpenTelemetry.Instrumentation.EntityFrameworkCore" Version="1.0.0-beta.10" />
    <PackageVersion Include="OpenTelemetry.Instrumentation.EventCounters" Version="1.5.1-alpha.1" />
    <PackageVersion Include="OpenTelemetry.Instrumentation.GrpcNetClient" Version="1.6.0-beta.3" />
    <PackageVersion Include="OpenTelemetry.Instrumentation.Http" Version="1.7.0" />
    <PackageVersion Include="OpenTelemetry.Instrumentation.AspNetCore" Version="1.7.0" />
    <PackageVersion Include="OpenTelemetry.Instrumentation.Process" Version="0.5.0-beta.4" />
    <PackageVersion Include="OpenTelemetry.Instrumentation.Runtime" Version="1.7.0" />
    <PackageVersion Include="OpenTelemetry.Instrumentation.SqlClient" Version="1.6.0-beta.3" />
    <PackageVersion Include="OpenTelemetry.Instrumentation.StackExchangeRedis" Version="1.0.0-rc9.13" />
    <!-- build dependencies -->
    <PackageVersion Include="MicroBuild.Plugins.SwixBuild.Dotnet" Version="1.1.87-gba258badda" />
    <PackageVersion Include="Microsoft.DotNet.Build.Tasks.Workloads" Version="8.0.0-beta.23564.4" />
    <PackageVersion Include="Microsoft.Signed.Wix" Version="1.0.0-v3.14.0.5722" />
    <PackageVersion Include="Microsoft.DotNet.Build.Tasks.Installers" Version="8.0.0-beta.23564.4" />
    <!-- unit test dependencies -->
    <PackageVersion Include="bUnit" Version="1.26.64" />
    <PackageVersion Include="Microsoft.Extensions.Diagnostics.Testing" Version="$(MicrosoftExtensionsDiagnosticsTestingPackageVersion)" />
    <PackageVersion Include="Testcontainers.RabbitMq" Version="3.7.0" />
    <!-- Pinned version for Component Governance - Remove when root dependencies are updated -->
    <PackageVersion Include="Newtonsoft.Json" Version="13.0.3" />
    <!-- Introduced by Microsoft.Azure.Cosmos, https://github.com/Azure/azure-cosmos-dotnet-v3/issues/4302 -->
  </ItemGroup>
</Project><|MERGE_RESOLUTION|>--- conflicted
+++ resolved
@@ -90,14 +90,9 @@
     <PackageVersion Include="Microsoft.Orleans.Reminders.AzureStorage" Version="8.1.0-nightly.20240111.1" />
     <PackageVersion Include="MySqlConnector.DependencyInjection" Version="2.3.5" />
     <PackageVersion Include="MySqlConnector.Logging.Microsoft.Extensions.Logging" Version="2.1.0" />
-<<<<<<< HEAD
     <PackageVersion Include="NATS.Net" Version="2.1.0" />
-    <PackageVersion Include="Npgsql.DependencyInjection" Version="8.0.1" />
-    <PackageVersion Include="Npgsql.EntityFrameworkCore.PostgreSQL" Version="8.0.0" />
-=======
     <PackageVersion Include="Npgsql.DependencyInjection" Version="8.0.2" />
     <PackageVersion Include="Npgsql.EntityFrameworkCore.PostgreSQL" Version="8.0.2" />
->>>>>>> 836932dc
     <PackageVersion Include="Oracle.EntityFrameworkCore" Version="8.21.121" />
     <PackageVersion Include="Polly" Version="8.3.0" />
     <PackageVersion Include="Polly.Core" Version="8.3.0" />
