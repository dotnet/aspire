<Project>
  <!-- Workaround https://github.com/dependabot/dependabot-core/issues/8490 -->
  <!-- This file gets imported for out-of-tree test runs also where eng/Versions.props isn't
       available -->
  <Import Project="eng/Versions.props" Condition="'$(MajorVersion)' == '' and Exists('eng/Versions.props')" />
  <PropertyGroup>
    <ManagePackageVersionsCentrally>true</ManagePackageVersionsCentrally>
    <TestcontainersPackageVersion>3.8.0</TestcontainersPackageVersion>
  </PropertyGroup>
  <ItemGroup>
    <!-- AWS SDK for .NET dependencies -->
    <PackageVersion Include="AWSSDK.CloudFormation" Version="3.7.308.9" />
<<<<<<< HEAD
    <PackageVersion Include="AWSSDK.SQS" Version="3.7.301.4" />
    <PackageVersion Include="AWSSDK.SimpleNotificationService" Version="3.7.301.39" />
    <PackageVersion Include="AWSSDK.Core" Version="3.7.304.14" />
    <PackageVersion Include="AWSSDK.Extensions.NETCore.Setup" Version="3.7.300" />
=======
    <PackageVersion Include="AWSSDK.SQS" Version="3.7.301.17" />
    <PackageVersion Include="AWSSDK.SimpleNotificationService" Version="3.7.301.52" />
    <PackageVersion Include="AWSSDK.Core" Version="3.7.304.14" />
    <PackageVersion Include="AWSSDK.Extensions.NETCore.Setup" Version="3.7.301" />
>>>>>>> 434473ab
    <PackageVersion Include="AWS.Messaging" Version="0.9.1" />
    <PackageVersion Include="OpenTelemetry.Instrumentation.AWS" Version="1.1.0-beta.4" />
    <PackageVersion Include="OpenTelemetry.Extensions.AWS" Version="1.3.0-beta.1" />
    <!-- Azure SDK for .NET dependencies -->
    <PackageVersion Include="Azure.AI.OpenAI" Version="1.0.0-beta.17" />
    <PackageVersion Include="Azure.Data.Tables" Version="12.8.3" />
    <PackageVersion Include="Azure.Extensions.AspNetCore.Configuration.Secrets" Version="1.3.1" />
    <PackageVersion Include="Azure.Identity" Version="1.11.4" />
    <PackageVersion Include="Azure.Messaging.EventHubs.Processor" Version="5.11.3" />
    <PackageVersion Include="Azure.Messaging.ServiceBus" Version="7.17.5" />
    <PackageVersion Include="Azure.Search.Documents" Version="11.5.1" />
    <PackageVersion Include="Azure.Messaging.WebPubSub" Version="1.3.0" />
    <PackageVersion Include="Azure.Security.KeyVault.Secrets" Version="4.6.0" />
    <PackageVersion Include="Azure.Storage.Blobs" Version="12.20.0" />
    <PackageVersion Include="Azure.Storage.Queues" Version="12.18.0" />
    <PackageVersion Include="Microsoft.Azure.AppConfiguration.AspNetCore" Version="7.2.0" />
    <PackageVersion Include="Microsoft.Azure.Cosmos" Version="3.40.0" />
    <PackageVersion Include="Microsoft.Azure.SignalR" Version="1.25.2" />
    <PackageVersion Include="Microsoft.Extensions.Azure" Version="1.7.3" />
    <!-- Azure Management SDK for .NET dependencies -->
    <PackageVersion Include="Azure.Provisioning" Version="0.3.0" />
    <PackageVersion Include="Azure.Provisioning.AppConfiguration" Version="0.2.0" />
    <PackageVersion Include="Azure.Provisioning.ApplicationInsights" Version="0.1.0" />
    <PackageVersion Include="Azure.Provisioning.CognitiveServices" Version="0.2.0" />
    <PackageVersion Include="Azure.Provisioning.CosmosDB" Version="0.1.0" />
    <PackageVersion Include="Azure.Provisioning.EventHubs" Version="0.1.0" />
    <PackageVersion Include="Azure.Provisioning.KeyVault" Version="0.2.0" />
    <PackageVersion Include="Azure.Provisioning.OperationalInsights" Version="0.2.0" />
    <PackageVersion Include="Azure.Provisioning.PostgreSql" Version="0.1.0" />
    <PackageVersion Include="Azure.Provisioning.Redis" Version="0.2.0" />
    <PackageVersion Include="Azure.Provisioning.Resources" Version="0.2.0" />
    <PackageVersion Include="Azure.Provisioning.Search" Version="0.1.0" />
    <PackageVersion Include="Azure.Provisioning.ServiceBus" Version="0.1.0" />
    <PackageVersion Include="Azure.Provisioning.SignalR" Version="0.2.0" />
    <PackageVersion Include="Azure.Provisioning.Sql" Version="0.1.0" />
    <PackageVersion Include="Azure.Provisioning.Storage" Version="0.2.0" />
    <PackageVersion Include="Azure.Provisioning.WebPubSub" Version="0.1.0-beta.1" />
    <!-- ASP.NET Core dependencies -->
    <PackageVersion Include="Microsoft.AspNetCore.Authentication.Certificate" Version="$(MicrosoftAspNetCoreAuthenticationCertificatePackageVersion)" />
    <PackageVersion Include="Microsoft.AspNetCore.Authentication.OpenIdConnect" Version="$(MicrosoftAspNetCoreAuthenticationOpenIdConnectPackageVersion)" />
    <PackageVersion Include="Microsoft.AspNetCore.OpenApi" Version="$(MicrosoftAspNetCoreOpenApiPackageVersion)" />
    <PackageVersion Include="Microsoft.AspNetCore.OutputCaching.StackExchangeRedis" Version="$(MicrosoftAspNetCoreOutputCachingStackExchangeRedisPackageVersion)" />
    <PackageVersion Include="Microsoft.Extensions.Caching.StackExchangeRedis" Version="$(MicrosoftExtensionsCachingStackExchangeRedisPackageVersion)" />
    <PackageVersion Include="Microsoft.Extensions.Diagnostics.HealthChecks.EntityFrameworkCore" Version="$(MicrosoftExtensionsDiagnosticsHealthChecksEntityFrameworkCorePackageVersion)" />
    <PackageVersion Include="Microsoft.Extensions.Diagnostics.HealthChecks" Version="$(MicrosoftExtensionsDiagnosticsHealthChecksPackageVersion)" />
    <PackageVersion Include="Microsoft.Extensions.Features" Version="$(MicrosoftExtensionsFeaturesPackageVersion)" />
    <!-- AspNetCore.HealthChecks dependencies (3rd party packages) -->
    <PackageVersion Include="AspNetCore.HealthChecks.Azure.Data.Tables" Version="8.0.1" />
    <PackageVersion Include="AspNetCore.HealthChecks.Azure.KeyVault.Secrets" Version="8.0.1" />
    <PackageVersion Include="AspNetCore.HealthChecks.Azure.Storage.Blobs" Version="8.0.1" />
    <PackageVersion Include="AspNetCore.HealthChecks.Azure.Storage.Queues" Version="8.0.1" />
    <PackageVersion Include="AspNetCore.HealthChecks.AzureServiceBus" Version="8.0.1" />
    <PackageVersion Include="AspNetCore.HealthChecks.Kafka" Version="8.0.1" />
    <PackageVersion Include="AspNetCore.HealthChecks.MongoDb" Version="8.0.1" />
    <PackageVersion Include="AspNetCore.HealthChecks.MySql" Version="8.0.1" />
    <PackageVersion Include="AspNetCore.HealthChecks.NpgSql" Version="8.0.1" />
    <PackageVersion Include="AspNetCore.HealthChecks.Rabbitmq" Version="8.0.1" />
    <PackageVersion Include="AspNetCore.HealthChecks.Redis" Version="8.0.1" />
    <PackageVersion Include="AspNetCore.HealthChecks.SqlServer" Version="8.0.2" />
    <!-- efcore dependencies -->
    <PackageVersion Include="Microsoft.EntityFrameworkCore.Cosmos" Version="$(MicrosoftEntityFrameworkCoreCosmosPackageVersion)" />
    <PackageVersion Include="Microsoft.EntityFrameworkCore.SqlServer" Version="$(MicrosoftEntityFrameworkCoreSqlServerPackageVersion)" />
    <PackageVersion Include="Microsoft.EntityFrameworkCore.Tools" Version="$(MicrosoftEntityFrameworkCoreToolsPackageVersion)" />
    <PackageVersion Include="Microsoft.EntityFrameworkCore.Design" Version="$(MicrosoftEntityFrameworkCoreDesignPackageVersion)" />
    <!-- runtime dependencies-->
    <PackageVersion Include="Microsoft.Extensions.Configuration.Abstractions" Version="$(MicrosoftExtensionsConfigurationAbstractionsPackageVersion)" />
    <PackageVersion Include="Microsoft.Extensions.Configuration.Binder" Version="$(MicrosoftExtensionsConfigurationBinderPackageVersion)" />
    <PackageVersion Include="Microsoft.Extensions.DependencyInjection.Abstractions" Version="$(MicrosoftExtensionsDependencyInjectionAbstractionsPackageVersion)" />
    <PackageVersion Include="Microsoft.Extensions.Hosting.Abstractions" Version="$(MicrosoftExtensionsHostingAbstractionsPackageVersion)" />
    <PackageVersion Include="Microsoft.Extensions.Hosting" Version="$(MicrosoftExtensionsHostingPackageVersion)" />
    <PackageVersion Include="Microsoft.Extensions.Http" Version="$(MicrosoftExtensionsHttpPackageVersion)" />
    <PackageVersion Include="Microsoft.Extensions.Logging.Abstractions" Version="$(MicrosoftExtensionsLoggingAbstractionsPackageVersion)" />
    <PackageVersion Include="Microsoft.Extensions.Options" Version="$(MicrosoftExtensionsOptionsPackageVersion)" />
    <PackageVersion Include="Microsoft.Extensions.Primitives" Version="$(MicrosoftExtensionsPrimitivesPackageVersion)" />
    <PackageVersion Include="Microsoft.Extensions.Http.Resilience" Version="$(MicrosoftExtensionsHttpResiliencePackageVersion)" />
    <PackageVersion Include="Microsoft.Extensions.TimeProvider.Testing" Version="$(MicrosoftExtensionsTimeProviderTestingVersion)" />
    <!-- external dependencies -->
    <PackageVersion Include="Confluent.Kafka" Version="2.4.0" />
    <PackageVersion Include="Dapper" Version="2.1.37" />
    <PackageVersion Include="DnsClient" Version="1.7.0" />
    <PackageVersion Include="Google.Protobuf" Version="3.27.1" />
    <PackageVersion Include="Grpc.AspNetCore" Version="2.63.0" />
    <PackageVersion Include="Grpc.Net.ClientFactory" Version="2.63.0" />
    <PackageVersion Include="Grpc.Tools" Version="2.64.0" />
    <PackageVersion Include="Humanizer.Core" Version="2.14.1" />
    <PackageVersion Include="KubernetesClient" Version="14.0.2" />
    <PackageVersion Include="Microsoft.Data.SqlClient" Version="5.2.1" />
    <PackageVersion Include="Microsoft.FluentUI.AspNetCore.Components" Version="4.7.2" />
    <PackageVersion Include="Microsoft.FluentUI.AspNetCore.Components.Icons" Version="4.7.2" />
    <PackageVersion Include="Milvus.Client" Version="2.3.0-preview.1"/>
    <PackageVersion Include="MongoDB.Driver" Version="2.25.0" />
    <PackageVersion Include="MongoDB.Driver.Core.Extensions.DiagnosticSources" Version="1.4.0" />
    <PackageVersion Include="MySqlConnector.DependencyInjection" Version="2.3.6" />
    <PackageVersion Include="MySqlConnector.Logging.Microsoft.Extensions.Logging" Version="2.1.0" />
    <PackageVersion Include="NATS.Net" Version="2.2.3" />
    <PackageVersion Include="Npgsql.DependencyInjection" Version="8.0.3" />
    <PackageVersion Include="Npgsql.EntityFrameworkCore.PostgreSQL" Version="8.0.4" />
    <PackageVersion Include="Oracle.EntityFrameworkCore" Version="8.23.40" />
    <PackageVersion Include="Polly.Core" Version="8.4.0" />
    <PackageVersion Include="Polly.Extensions" Version="8.4.0" />
    <PackageVersion Include="Pomelo.EntityFrameworkCore.MySql" Version="8.0.2" />
    <PackageVersion Include="Qdrant.Client" Version="1.9.0" />
    <PackageVersion Include="RabbitMQ.Client" Version="[6.8.1,7.0.0)" />
    <PackageVersion Include="StackExchange.Redis" Version="2.7.33" />
    <PackageVersion Include="System.IO.Hashing" Version="8.0.0" />
    <PackageVersion Include="Yarp.ReverseProxy" Version="2.1.0" />
    <!-- Open Telemetry -->
    <PackageVersion Include="Npgsql.OpenTelemetry" Version="8.0.3" />
    <PackageVersion Include="OpenTelemetry.Exporter.InMemory" Version="1.8.1" />
    <PackageVersion Include="OpenTelemetry.Exporter.OpenTelemetryProtocol" Version="1.8.1" />
    <PackageVersion Include="OpenTelemetry.Extensions.Hosting" Version="1.8.1" />
    <PackageVersion Include="OpenTelemetry.Instrumentation.GrpcNetClient" Version="1.8.0-beta.1" />
    <PackageVersion Include="OpenTelemetry.Instrumentation.Http" Version="1.8.1" />
    <PackageVersion Include="OpenTelemetry.Instrumentation.AspNetCore" Version="1.8.1" />
    <PackageVersion Include="OpenTelemetry.Instrumentation.Runtime" Version="1.8.1" />
    <!-- build dependencies -->
    <PackageVersion Include="MicroBuild.Plugins.SwixBuild.Dotnet" Version="1.1.87-gba258badda" />
    <PackageVersion Include="Microsoft.CodeAnalysis.CSharp.Workspaces" Version="4.10.0" />
    <PackageVersion Include="Microsoft.CodeAnalysis.PublicApiAnalyzers" Version="3.3.4" />
    <PackageVersion Include="Microsoft.DotNet.Build.Tasks.Workloads" Version="8.0.0-beta.23564.4" />
    <PackageVersion Include="Microsoft.Signed.Wix" Version="$(MicrosoftSignedWixVersion)" />
    <PackageVersion Include="Microsoft.DotNet.Build.Tasks.Installers" Version="8.0.0-beta.23564.4" />
    <PackageVersion Include="System.CommandLine" Version="2.0.0-beta4.24209.3" />
    <!-- unit test dependencies -->
    <PackageVersion Include="bUnit" Version="1.28.9" />
    <PackageVersion Include="JsonSchema.Net" Version="7.0.4" />
    <PackageVersion Include="Microsoft.DotNet.RemoteExecutor" Version="$(MicrosoftDotNetRemoteExecutorPackageVersion)" />
    <PackageVersion Include="Microsoft.DotNet.XUnitExtensions" Version="$(MicrosoftDotNetXUnitExtensionsPackageVersion)" />
    <PackageVersion Include="Microsoft.Extensions.Diagnostics.Testing" Version="$(MicrosoftExtensionsDiagnosticsTestingPackageVersion)" />
    <PackageVersion Include="Microsoft.NET.Runtime.WorkloadTesting.Internal" Version="$(MicrosoftNETRuntimeWorkloadTestingInternalVersion)" />
    <PackageVersion Include="Microsoft.Playwright" Version="1.44.0" />
    <PackageVersion Include="Swashbuckle.AspNetCore" Version="6.6.2" />
    <PackageVersion Include="Testcontainers.MongoDb" Version="$(TestcontainersPackageVersion)" />
    <PackageVersion Include="Testcontainers.MsSql" Version="$(TestcontainersPackageVersion)" />
    <PackageVersion Include="Testcontainers.MySql" Version="$(TestcontainersPackageVersion)" />
    <PackageVersion Include="Testcontainers.PostgreSQL" Version="$(TestcontainersPackageVersion)" />
    <PackageVersion Include="Testcontainers.RabbitMq" Version="$(TestcontainersPackageVersion)" />
    <PackageVersion Include="Testcontainers.Redis" Version="$(TestcontainersPackageVersion)" />
    <PackageVersion Include="Testcontainers.Nats" Version="$(TestcontainersPackageVersion)" />
    <PackageVersion Include="Testcontainers.Milvus" Version="$(TestcontainersPackageVersion)" />

    <!-- playground apps dependencies -->
    <PackageVersion Include="Dapr.AspNetCore" Version="1.13.1" />
    <PackageVersion Include="Microsoft.Orleans.Clustering.AzureStorage" Version="8.1.0" />
    <PackageVersion Include="Microsoft.Orleans.Persistence.AzureStorage" Version="8.1.0" />
    <PackageVersion Include="Microsoft.Orleans.Client" Version="8.1.0" />
    <PackageVersion Include="Microsoft.Orleans.Server" Version="8.1.0" />
    <PackageVersion Include="Microsoft.Orleans.Sdk" Version="8.1.0" />
    <!-- Pinned version for Component Governance - Remove when root dependencies are updated -->
    <PackageVersion Include="Newtonsoft.Json" Version="13.0.3" />
    <PackageVersion Include="Newtonsoft.Json.Schema" Version="4.0.1" />
  </ItemGroup>
</Project><|MERGE_RESOLUTION|>--- conflicted
+++ resolved
@@ -10,17 +10,10 @@
   <ItemGroup>
     <!-- AWS SDK for .NET dependencies -->
     <PackageVersion Include="AWSSDK.CloudFormation" Version="3.7.308.9" />
-<<<<<<< HEAD
-    <PackageVersion Include="AWSSDK.SQS" Version="3.7.301.4" />
-    <PackageVersion Include="AWSSDK.SimpleNotificationService" Version="3.7.301.39" />
-    <PackageVersion Include="AWSSDK.Core" Version="3.7.304.14" />
-    <PackageVersion Include="AWSSDK.Extensions.NETCore.Setup" Version="3.7.300" />
-=======
     <PackageVersion Include="AWSSDK.SQS" Version="3.7.301.17" />
     <PackageVersion Include="AWSSDK.SimpleNotificationService" Version="3.7.301.52" />
     <PackageVersion Include="AWSSDK.Core" Version="3.7.304.14" />
     <PackageVersion Include="AWSSDK.Extensions.NETCore.Setup" Version="3.7.301" />
->>>>>>> 434473ab
     <PackageVersion Include="AWS.Messaging" Version="0.9.1" />
     <PackageVersion Include="OpenTelemetry.Instrumentation.AWS" Version="1.1.0-beta.4" />
     <PackageVersion Include="OpenTelemetry.Extensions.AWS" Version="1.3.0-beta.1" />
