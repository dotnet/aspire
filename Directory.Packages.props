<Project>
  <!-- Workaround https://github.com/dependabot/dependabot-core/issues/8490 -->
  <!-- This file gets imported for out-of-tree test runs also where eng/Versions.props isn't
       available -->
  <Import Project="eng/Versions.props" Condition="'$(MajorVersion)' == '' and Exists('eng/Versions.props')" />
  <PropertyGroup>
    <ManagePackageVersionsCentrally>true</ManagePackageVersionsCentrally>
    <TestcontainersPackageVersion>3.9.0</TestcontainersPackageVersion>
  </PropertyGroup>
  <ItemGroup>
    <!-- AWS SDK for .NET dependencies -->
    <PackageVersion Include="AWSSDK.CloudFormation" Version="3.7.308.25" />
    <PackageVersion Include="AWSSDK.SQS" Version="3.7.301.33" />
    <PackageVersion Include="AWSSDK.SimpleNotificationService" Version="3.7.302.1" />
    <PackageVersion Include="AWSSDK.Core" Version="3.7.304.30" />
    <PackageVersion Include="AWSSDK.Extensions.NETCore.Setup" Version="3.7.301" />
    <PackageVersion Include="AWS.Messaging" Version="0.9.1" />
    <PackageVersion Include="OpenTelemetry.Instrumentation.AWS" Version="1.1.0-beta.4" />
    <PackageVersion Include="OpenTelemetry.Extensions.AWS" Version="1.3.0-beta.1" />
    <!-- Azure SDK for .NET dependencies -->
    <PackageVersion Include="Azure.AI.OpenAI" Version="2.0.0-beta.2" />
    <PackageVersion Include="Azure.Data.Tables" Version="12.8.3" />
    <PackageVersion Include="Azure.Extensions.AspNetCore.Configuration.Secrets" Version="1.3.1" />
    <PackageVersion Include="Azure.Identity" Version="1.12.0" />
    <PackageVersion Include="Azure.Messaging.EventHubs.Processor" Version="5.11.4" />
    <PackageVersion Include="Azure.Messaging.ServiceBus" Version="7.18.0" />
    <PackageVersion Include="Azure.Search.Documents" Version="11.6.0" />
    <PackageVersion Include="Azure.Messaging.WebPubSub" Version="1.3.0" />
    <PackageVersion Include="Azure.Security.KeyVault.Secrets" Version="4.6.0" />
    <PackageVersion Include="Azure.Storage.Blobs" Version="12.21.0" />
    <PackageVersion Include="Azure.Storage.Queues" Version="12.19.0" />
    <PackageVersion Include="Microsoft.Azure.AppConfiguration.AspNetCore" Version="7.3.0" />
    <PackageVersion Include="Microsoft.Azure.Cosmos" Version="3.41.0" />
    <PackageVersion Include="Microsoft.Azure.SignalR" Version="1.26.0" />
    <PackageVersion Include="Microsoft.Extensions.Azure" Version="1.7.4" />
    <!-- Azure Management SDK for .NET dependencies -->
    <PackageVersion Include="Azure.Provisioning" Version="0.3.0" />
    <PackageVersion Include="Azure.Provisioning.AppConfiguration" Version="0.2.0" />
    <PackageVersion Include="Azure.Provisioning.ApplicationInsights" Version="0.1.0" />
    <PackageVersion Include="Azure.Provisioning.CognitiveServices" Version="0.2.0" />
    <PackageVersion Include="Azure.Provisioning.CosmosDB" Version="0.1.0" />
    <PackageVersion Include="Azure.Provisioning.EventHubs" Version="0.1.0" />
    <PackageVersion Include="Azure.Provisioning.KeyVault" Version="0.2.0" />
    <PackageVersion Include="Azure.Provisioning.OperationalInsights" Version="0.2.0" />
    <PackageVersion Include="Azure.Provisioning.PostgreSql" Version="0.1.0" />
    <PackageVersion Include="Azure.Provisioning.Redis" Version="0.2.0" />
    <PackageVersion Include="Azure.Provisioning.Resources" Version="0.2.0" />
    <PackageVersion Include="Azure.Provisioning.Search" Version="0.1.0" />
    <PackageVersion Include="Azure.Provisioning.ServiceBus" Version="0.1.0" />
    <PackageVersion Include="Azure.Provisioning.SignalR" Version="0.2.0" />
    <PackageVersion Include="Azure.Provisioning.Sql" Version="0.1.0" />
    <PackageVersion Include="Azure.Provisioning.Storage" Version="0.2.0" />
    <PackageVersion Include="Azure.Provisioning.WebPubSub" Version="0.1.0-beta.1" />
    <!-- ASP.NET Core dependencies -->
    <PackageVersion Include="Microsoft.AspNetCore.Authentication.Certificate" Version="$(MicrosoftAspNetCoreAuthenticationCertificatePackageVersion)" />
    <PackageVersion Include="Microsoft.AspNetCore.Authentication.JwtBearer" Version="$(MicrosoftAspNetCoreAuthenticationJwtBearerPackageVersion)" />
    <PackageVersion Include="Microsoft.AspNetCore.Authentication.OpenIdConnect" Version="$(MicrosoftAspNetCoreAuthenticationOpenIdConnectPackageVersion)" />
    <PackageVersion Include="Microsoft.AspNetCore.OpenApi" Version="$(MicrosoftAspNetCoreOpenApiPackageVersion)" />
    <PackageVersion Include="Microsoft.AspNetCore.OutputCaching.StackExchangeRedis" Version="$(MicrosoftAspNetCoreOutputCachingStackExchangeRedisPackageVersion)" />
    <PackageVersion Include="Microsoft.Extensions.Caching.StackExchangeRedis" Version="$(MicrosoftExtensionsCachingStackExchangeRedisPackageVersion)" />
    <PackageVersion Include="Microsoft.Extensions.Diagnostics.HealthChecks.EntityFrameworkCore" Version="$(MicrosoftExtensionsDiagnosticsHealthChecksEntityFrameworkCorePackageVersion)" />
    <PackageVersion Include="Microsoft.Extensions.Diagnostics.HealthChecks" Version="$(MicrosoftExtensionsDiagnosticsHealthChecksPackageVersion)" />
    <PackageVersion Include="Microsoft.Extensions.Features" Version="$(MicrosoftExtensionsFeaturesPackageVersion)" />
    <!-- AspNetCore.HealthChecks dependencies (3rd party packages) -->
    <PackageVersion Include="AspNetCore.HealthChecks.Azure.Data.Tables" Version="8.0.1" />
    <PackageVersion Include="AspNetCore.HealthChecks.Azure.KeyVault.Secrets" Version="8.0.1" />
    <PackageVersion Include="AspNetCore.HealthChecks.Azure.Storage.Blobs" Version="8.0.1" />
    <PackageVersion Include="AspNetCore.HealthChecks.Azure.Storage.Queues" Version="8.0.1" />
    <PackageVersion Include="AspNetCore.HealthChecks.AzureServiceBus" Version="8.0.1" />
    <PackageVersion Include="AspNetCore.HealthChecks.Kafka" Version="8.0.1" />
    <PackageVersion Include="AspNetCore.HealthChecks.MongoDb" Version="8.0.1" />
    <PackageVersion Include="AspNetCore.HealthChecks.MySql" Version="8.0.1" />
    <PackageVersion Include="AspNetCore.HealthChecks.NpgSql" Version="8.0.1" />
    <PackageVersion Include="AspNetCore.HealthChecks.Rabbitmq" Version="8.0.1" />
    <PackageVersion Include="AspNetCore.HealthChecks.Redis" Version="8.0.1" />
    <PackageVersion Include="AspNetCore.HealthChecks.SqlServer" Version="8.0.2" />
    <!-- efcore dependencies -->
    <PackageVersion Include="Microsoft.EntityFrameworkCore.Cosmos" Version="$(MicrosoftEntityFrameworkCoreCosmosPackageVersion)" />
    <PackageVersion Include="Microsoft.EntityFrameworkCore.SqlServer" Version="$(MicrosoftEntityFrameworkCoreSqlServerPackageVersion)" />
    <PackageVersion Include="Microsoft.EntityFrameworkCore.Tools" Version="$(MicrosoftEntityFrameworkCoreToolsPackageVersion)" />
    <PackageVersion Include="Microsoft.EntityFrameworkCore.Design" Version="$(MicrosoftEntityFrameworkCoreDesignPackageVersion)" />
    <!-- runtime dependencies-->
    <PackageVersion Include="Microsoft.Extensions.Configuration.Abstractions" Version="$(MicrosoftExtensionsConfigurationAbstractionsPackageVersion)" />
    <PackageVersion Include="Microsoft.Extensions.Configuration.Binder" Version="$(MicrosoftExtensionsConfigurationBinderPackageVersion)" />
    <PackageVersion Include="Microsoft.Extensions.DependencyInjection.Abstractions" Version="$(MicrosoftExtensionsDependencyInjectionAbstractionsPackageVersion)" />
    <PackageVersion Include="Microsoft.Extensions.Hosting.Abstractions" Version="$(MicrosoftExtensionsHostingAbstractionsPackageVersion)" />
    <PackageVersion Include="Microsoft.Extensions.Hosting" Version="$(MicrosoftExtensionsHostingPackageVersion)" />
    <PackageVersion Include="Microsoft.Extensions.Http" Version="$(MicrosoftExtensionsHttpPackageVersion)" />
    <PackageVersion Include="Microsoft.Extensions.Logging.Abstractions" Version="$(MicrosoftExtensionsLoggingAbstractionsPackageVersion)" />
    <PackageVersion Include="Microsoft.Extensions.Options" Version="$(MicrosoftExtensionsOptionsPackageVersion)" />
    <PackageVersion Include="Microsoft.Extensions.Primitives" Version="$(MicrosoftExtensionsPrimitivesPackageVersion)" />
    <PackageVersion Include="Microsoft.Extensions.Http.Resilience" Version="$(MicrosoftExtensionsHttpResiliencePackageVersion)" />
    <PackageVersion Include="Microsoft.Extensions.TimeProvider.Testing" Version="$(MicrosoftExtensionsTimeProviderTestingVersion)" />
    <!-- external dependencies -->
    <PackageVersion Include="Confluent.Kafka" Version="2.5.0" />
    <PackageVersion Include="Dapper" Version="2.1.44" />
    <PackageVersion Include="DnsClient" Version="1.8.0" />
    <PackageVersion Include="Elastic.Clients.Elasticsearch" Version="8.14.6" />
    <PackageVersion Include="Google.Protobuf" Version="3.27.1" />
    <PackageVersion Include="Grpc.AspNetCore" Version="2.63.0" />
    <PackageVersion Include="Grpc.Net.ClientFactory" Version="2.63.0" />
    <PackageVersion Include="Grpc.Tools" Version="2.64.0" />
    <PackageVersion Include="Humanizer.Core" Version="2.14.1" />
    <PackageVersion Include="KubernetesClient" Version="14.0.2" />
    <PackageVersion Include="Microsoft.Data.SqlClient" Version="5.2.1" />
    <PackageVersion Include="Microsoft.FluentUI.AspNetCore.Components" Version="4.9.2" />
    <PackageVersion Include="Microsoft.FluentUI.AspNetCore.Components.Icons" Version="4.9.2" />
    <PackageVersion Include="Milvus.Client" Version="2.3.0-preview.1"/>
    <PackageVersion Include="MongoDB.Driver" Version="2.27.0" />
    <PackageVersion Include="MongoDB.Driver.Core.Extensions.DiagnosticSources" Version="1.4.0" />
    <PackageVersion Include="MySqlConnector.DependencyInjection" Version="2.3.6" />
    <PackageVersion Include="MySqlConnector.Logging.Microsoft.Extensions.Logging" Version="2.1.0" />
    <PackageVersion Include="NATS.Net" Version="2.3.2" />
    <PackageVersion Include="Npgsql.DependencyInjection" Version="8.0.3" />
    <PackageVersion Include="Npgsql.EntityFrameworkCore.PostgreSQL" Version="8.0.4" />
    <PackageVersion Include="Oracle.EntityFrameworkCore" Version="8.23.50" />
<<<<<<< HEAD
    <PackageVersion Include="Oracle.ManagedDataAccess.OpenTelemetry" Version="23.5.0" />
=======
>>>>>>> efa22093
    <PackageVersion Include="Polly.Core" Version="8.4.1" />
    <PackageVersion Include="Polly.Extensions" Version="8.4.1" />
    <PackageVersion Include="Pomelo.EntityFrameworkCore.MySql" Version="8.0.2" />
    <PackageVersion Include="Qdrant.Client" Version="1.10.0" />
    <PackageVersion Include="RabbitMQ.Client" Version="[6.8.1,7.0.0)" />
    <PackageVersion Include="StackExchange.Redis" Version="2.8.0" />
    <PackageVersion Include="System.IO.Hashing" Version="8.0.0" />
    <PackageVersion Include="Yarp.ReverseProxy" Version="2.1.0" />
    <!-- Open Telemetry -->
    <PackageVersion Include="Npgsql.OpenTelemetry" Version="8.0.3" />
    <PackageVersion Include="OpenTelemetry.Exporter.InMemory" Version="1.9.0" />
    <PackageVersion Include="OpenTelemetry.Exporter.OpenTelemetryProtocol" Version="1.9.0" />
    <PackageVersion Include="OpenTelemetry.Extensions.Hosting" Version="1.9.0" />
    <PackageVersion Include="OpenTelemetry.Instrumentation.GrpcNetClient" Version="1.9.0-beta.1" />
    <PackageVersion Include="OpenTelemetry.Instrumentation.Http" Version="1.9.0" />
    <PackageVersion Include="OpenTelemetry.Instrumentation.AspNetCore" Version="1.9.0" />
    <PackageVersion Include="OpenTelemetry.Instrumentation.Runtime" Version="1.9.0" />
    <!-- build dependencies -->
    <PackageVersion Include="MicroBuild.Plugins.SwixBuild.Dotnet" Version="1.1.87-gba258badda" />
    <PackageVersion Include="Microsoft.CodeAnalysis.CSharp.Workspaces" Version="4.10.0" />
    <PackageVersion Include="Microsoft.CodeAnalysis.PublicApiAnalyzers" Version="3.3.4" />
    <PackageVersion Include="Microsoft.DotNet.Build.Tasks.Workloads" Version="8.0.0-beta.23564.4" />
    <PackageVersion Include="Microsoft.Signed.Wix" Version="$(MicrosoftSignedWixVersion)" />
    <PackageVersion Include="Microsoft.DotNet.Build.Tasks.Installers" Version="8.0.0-beta.23564.4" />
    <PackageVersion Include="System.CommandLine" Version="2.0.0-beta4.24324.3" />
    <!-- unit test dependencies -->
    <PackageVersion Include="bUnit" Version="1.29.5" />
    <PackageVersion Include="JsonSchema.Net" Version="7.1.2" />
    <PackageVersion Include="Microsoft.DotNet.RemoteExecutor" Version="$(MicrosoftDotNetRemoteExecutorPackageVersion)" />
    <PackageVersion Include="Microsoft.DotNet.XUnitExtensions" Version="$(MicrosoftDotNetXUnitExtensionsPackageVersion)" />
    <PackageVersion Include="Microsoft.Extensions.Diagnostics.Testing" Version="$(MicrosoftExtensionsDiagnosticsTestingPackageVersion)" />
    <PackageVersion Include="Microsoft.NET.Runtime.WorkloadTesting.Internal" Version="$(MicrosoftNETRuntimeWorkloadTestingInternalVersion)" />
    <PackageVersion Include="Microsoft.Playwright" Version="1.45.0" />
    <PackageVersion Include="Swashbuckle.AspNetCore" Version="6.6.2" />
    <PackageVersion Include="Testcontainers.MongoDb" Version="$(TestcontainersPackageVersion)" />
    <PackageVersion Include="Testcontainers.MsSql" Version="$(TestcontainersPackageVersion)" />
    <PackageVersion Include="Testcontainers.MySql" Version="$(TestcontainersPackageVersion)" />
    <PackageVersion Include="Testcontainers.PostgreSQL" Version="$(TestcontainersPackageVersion)" />
    <PackageVersion Include="Testcontainers.RabbitMq" Version="$(TestcontainersPackageVersion)" />
    <PackageVersion Include="Testcontainers.Redis" Version="$(TestcontainersPackageVersion)" />
    <PackageVersion Include="Testcontainers.Nats" Version="$(TestcontainersPackageVersion)" />
    <PackageVersion Include="Testcontainers.Milvus" Version="$(TestcontainersPackageVersion)" />
    <PackageVersion Include="Testcontainers.Oracle" Version="$(TestcontainersPackageVersion)" />
    <PackageVersion Include="Testcontainers.Elasticsearch" Version="$(TestcontainersPackageVersion)" />
    <!-- playground apps dependencies -->
    <PackageVersion Include="Dapr.AspNetCore" Version="1.13.1" />
    <PackageVersion Include="Microsoft.Orleans.Clustering.AzureStorage" Version="8.2.0" />
    <PackageVersion Include="Microsoft.Orleans.Persistence.AzureStorage" Version="8.2.0" />
    <PackageVersion Include="Microsoft.Orleans.Client" Version="8.2.0" />
    <PackageVersion Include="Microsoft.Orleans.Server" Version="8.2.0" />
    <PackageVersion Include="Microsoft.Orleans.Sdk" Version="8.2.0" />
    <!-- Pinned version for Component Governance - Remove when root dependencies are updated -->
    <PackageVersion Include="Newtonsoft.Json" Version="13.0.3" />
  </ItemGroup>
</Project><|MERGE_RESOLUTION|>--- conflicted
+++ resolved
@@ -114,10 +114,7 @@
     <PackageVersion Include="Npgsql.DependencyInjection" Version="8.0.3" />
     <PackageVersion Include="Npgsql.EntityFrameworkCore.PostgreSQL" Version="8.0.4" />
     <PackageVersion Include="Oracle.EntityFrameworkCore" Version="8.23.50" />
-<<<<<<< HEAD
     <PackageVersion Include="Oracle.ManagedDataAccess.OpenTelemetry" Version="23.5.0" />
-=======
->>>>>>> efa22093
     <PackageVersion Include="Polly.Core" Version="8.4.1" />
     <PackageVersion Include="Polly.Extensions" Version="8.4.1" />
     <PackageVersion Include="Pomelo.EntityFrameworkCore.MySql" Version="8.0.2" />
