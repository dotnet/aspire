--- conflicted
+++ resolved
@@ -108,11 +108,7 @@
     <PackageVersion Include="MongoDB.Driver.Core.Extensions.DiagnosticSources" Version="1.4.0" />
     <PackageVersion Include="MySqlConnector.DependencyInjection" Version="2.3.6" />
     <PackageVersion Include="MySqlConnector.Logging.Microsoft.Extensions.Logging" Version="2.1.0" />
-<<<<<<< HEAD
-    <PackageVersion Include="NATS.Net" Version="2.2.2" />
-=======
     <PackageVersion Include="NATS.Net" Version="2.2.3" />
->>>>>>> d5b3c171
     <PackageVersion Include="Npgsql.DependencyInjection" Version="8.0.3" />
     <PackageVersion Include="Npgsql.EntityFrameworkCore.PostgreSQL" Version="8.0.4" />
     <PackageVersion Include="Oracle.EntityFrameworkCore" Version="8.23.40" />
