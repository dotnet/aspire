<Project>
  <PropertyGroup>
    <ManagePackageVersionsCentrally>true</ManagePackageVersionsCentrally>
  </PropertyGroup>
  <ItemGroup>
    <!-- Azure SDK for .NET dependencies -->
    <PackageVersion Include="Azure.AI.OpenAI" Version="1.0.0-beta.13" />
    <PackageVersion Include="Azure.Data.Tables" Version="12.8.3" />
    <PackageVersion Include="Azure.Extensions.AspNetCore.Configuration.Secrets" Version="1.3.0" />
    <PackageVersion Include="Azure.Identity" Version="1.10.4" />
<<<<<<< HEAD
    <PackageVersion Include="Azure.Messaging.ServiceBus" Version="7.17.1" />
    <PackageVersion Include="Azure.Search.Documents" Version="11.5.1" />
=======
    <PackageVersion Include="Azure.Messaging.ServiceBus" Version="7.17.2" />
>>>>>>> b0570889
    <PackageVersion Include="Azure.ResourceManager.Resources" Version="1.7.0" />
    <PackageVersion Include="Azure.Security.KeyVault.Secrets" Version="4.6.0-beta.2" />
    <PackageVersion Include="Azure.Storage.Blobs" Version="12.19.1" />
    <PackageVersion Include="Azure.Storage.Queues" Version="12.17.1" />
    <PackageVersion Include="Microsoft.Azure.Cosmos" Version="3.38.1" />
    <PackageVersion Include="Microsoft.Extensions.Azure" Version="1.7.1" />
    <PackageVersion Include="Azure.Monitor.OpenTelemetry.AspNetCore" Version="1.1.0" />
    <!-- Azure Management SDK for .NET dependencies -->
    <PackageVersion Include="Azure.ResourceManager.CosmosDB" Version="1.4.0-beta.5" />
    <PackageVersion Include="Azure.ResourceManager.KeyVault" Version="1.2.0" />
    <PackageVersion Include="Azure.ResourceManager.ServiceBus" Version="1.1.0-beta.4" />
    <PackageVersion Include="Azure.ResourceManager.Storage" Version="1.2.0" />
    <PackageVersion Include="Azure.ResourceManager.Authorization" Version="1.1.0" />
    <PackageVersion Include="Azure.ResourceManager.Redis" Version="1.3.0" />
    <PackageVersion Include="Azure.ResourceManager.AppConfiguration" Version="1.2.0" />
    <PackageVersion Include="Azure.ResourceManager.Sql" Version="1.2.0" />
    <PackageVersion Include="Azure.ResourceManager.Search" Version="1.2.1" />
    <PackageVersion Include="Azure.ResourceManager.ApplicationInsights" Version="1.0.0-beta.4" />
    <PackageVersion Include="Azure.ResourceManager.OperationalInsights" Version="1.2.0" />
    <!-- ASP.NET Core dependencies -->
    <PackageVersion Include="Microsoft.AspNetCore.OpenApi" Version="$(MicrosoftAspNetCoreOpenApiPackageVersion)" />
    <PackageVersion Include="Microsoft.AspNetCore.OutputCaching.StackExchangeRedis" Version="$(MicrosoftAspNetCoreOutputCachingStackExchangeRedisPackageVersion)" />
    <PackageVersion Include="Microsoft.Extensions.Caching.StackExchangeRedis" Version="$(MicrosoftExtensionsCachingStackExchangeRedisPackageVersion)" />
    <PackageVersion Include="Microsoft.Extensions.Diagnostics.HealthChecks.EntityFrameworkCore" Version="$(MicrosoftExtensionsDiagnosticsHealthChecksEntityFrameworkCorePackageVersion)" />
    <PackageVersion Include="Microsoft.Extensions.Diagnostics.HealthChecks" Version="$(MicrosoftExtensionsDiagnosticsHealthChecksPackageVersion)" />
    <PackageVersion Include="Microsoft.Extensions.Features" Version="$(MicrosoftExtensionsFeaturesPackageVersion)" />
    <!-- Roslyn dependencies -->
    <PackageVersion Include="Microsoft.CodeAnalysis.CSharp.Workspaces" Version="4.8.0" />
    <!-- AspNetCore.HealthChecks dependencies (3rd party packages) -->
    <PackageVersion Include="AspNetCore.HealthChecks.Azure.Data.Tables" Version="8.0.0" />
    <PackageVersion Include="AspNetCore.HealthChecks.Azure.KeyVault.Secrets" Version="8.0.0" />
    <PackageVersion Include="AspNetCore.HealthChecks.Azure.Storage.Blobs" Version="8.0.0" />
    <PackageVersion Include="AspNetCore.HealthChecks.Azure.Storage.Queues" Version="8.0.0" />
    <PackageVersion Include="AspNetCore.HealthChecks.AzureServiceBus" Version="8.0.0" />
    <PackageVersion Include="AspNetCore.HealthChecks.Kafka" Version="8.0.0" />
    <PackageVersion Include="AspNetCore.HealthChecks.MongoDb" Version="8.0.0" />
    <PackageVersion Include="AspNetCore.HealthChecks.MySql" Version="8.0.0" />
    <PackageVersion Include="AspNetCore.HealthChecks.NpgSql" Version="8.0.0" />
    <PackageVersion Include="AspNetCore.HealthChecks.Rabbitmq" Version="8.0.0" />
    <PackageVersion Include="AspNetCore.HealthChecks.Redis" Version="8.0.0" />
    <PackageVersion Include="AspNetCore.HealthChecks.SqlServer" Version="8.0.0" />
    <!-- arcade dependencies -->
    <PackageVersion Include="Microsoft.DotNet.RemoteExecutor" Version="$(MicrosoftDotNetRemoteExecutorPackageVersion)" />
    <PackageVersion Include="Microsoft.DotNet.XUnitExtensions" Version="$(MicrosoftDotNetXUnitExtensionsPackageVersion)" />
    <!-- sql client dependencies -->
    <PackageVersion Include="Microsoft.Data.SqlClient" Version="5.1.5" />
    <!-- efcore dependencies -->
    <PackageVersion Include="Microsoft.EntityFrameworkCore.Cosmos" Version="$(MicrosoftEntityFrameworkCoreCosmosPackageVersion)" />
    <PackageVersion Include="Microsoft.EntityFrameworkCore.SqlServer" Version="$(MicrosoftEntityFrameworkCoreSqlServerPackageVersion)" />
    <PackageVersion Include="Microsoft.EntityFrameworkCore.Tools" Version="$(MicrosoftEntityFrameworkCoreToolsPackageVersion)" />
    <!-- runtime dependencies-->
    <PackageVersion Include="Microsoft.Extensions.Configuration.Abstractions" Version="$(MicrosoftExtensionsConfigurationAbstractionsPackageVersion)" />
    <PackageVersion Include="Microsoft.Extensions.Configuration.Binder" Version="$(MicrosoftExtensionsConfigurationBinderPackageVersion)" />
    <PackageVersion Include="Microsoft.Extensions.DependencyInjection.Abstractions" Version="$(MicrosoftExtensionsDependencyInjectionAbstractionsPackageVersion)" />
    <PackageVersion Include="Microsoft.Extensions.Hosting.Abstractions" Version="$(MicrosoftExtensionsHostingAbstractionsPackageVersion)" />
    <PackageVersion Include="Microsoft.Extensions.Hosting" Version="$(MicrosoftExtensionsHostingPackageVersion)" />
    <PackageVersion Include="Microsoft.Extensions.Http" Version="$(MicrosoftExtensionsHttpPackageVersion)" />
    <PackageVersion Include="Microsoft.Extensions.Logging.Abstractions" Version="$(MicrosoftExtensionsLoggingAbstractionsPackageVersion)" />
    <PackageVersion Include="Microsoft.Extensions.Options" Version="$(MicrosoftExtensionsOptionsPackageVersion)" />
    <PackageVersion Include="Microsoft.Extensions.Primitives" Version="$(MicrosoftExtensionsPrimitivesPackageVersion)" />
    <PackageVersion Include="Microsoft.Extensions.Http.Resilience" Version="$(MicrosoftExtensionsHttpResiliencePackageVersion)" />
    <!-- external dependencies -->
    <PackageVersion Include="Confluent.Kafka" Version="2.3.0" />
    <PackageVersion Include="Dapper" Version="2.1.28" />
    <PackageVersion Include="Dapr.AspNetCore" Version="1.12.0" />
    <PackageVersion Include="DnsClient" Version="1.7.0" />
    <PackageVersion Include="Grpc.AspNetCore" Version="2.60.0" />
    <PackageVersion Include="Grpc.Net.ClientFactory" Version="2.60.0" />
    <PackageVersion Include="Grpc.Tools" Version="2.61.0" />
    <PackageVersion Include="Humanizer.Core" Version="2.14.1" />
    <PackageVersion Include="KubernetesClient" Version="13.0.11" />
    <PackageVersion Include="JsonSchema.Net" Version="6.0.2" />
    <PackageVersion Include="Microsoft.FluentUI.AspNetCore.Components" Version="4.2.0" />
    <PackageVersion Include="Microsoft.FluentUI.AspNetCore.Components.Icons" Version="4.2.0" />
    <PackageVersion Include="MongoDB.Driver" Version="2.23.1" />
    <PackageVersion Include="MongoDB.Driver.Core.Extensions.DiagnosticSources" Version="1.3.0" />
    <PackageVersion Include="Microsoft.Orleans.Client" Version="8.1.0-nightly.20240111.1" />
    <PackageVersion Include="Microsoft.Orleans.Clustering.AzureStorage" Version="8.1.0-nightly.20240126.1" />
    <PackageVersion Include="Microsoft.Orleans.Persistence.AzureStorage" Version="8.1.0-nightly.20240126.1" />
    <PackageVersion Include="Microsoft.Orleans.Sdk" Version="8.1.0-nightly.20240111.1" />
    <PackageVersion Include="Microsoft.Orleans.Server" Version="8.1.0-nightly.20240126.1" />
    <PackageVersion Include="Microsoft.Orleans.Reminders.AzureStorage" Version="8.1.0-nightly.20240111.1" />
    <PackageVersion Include="MySqlConnector.DependencyInjection" Version="2.3.5" />
    <PackageVersion Include="MySqlConnector.Logging.Microsoft.Extensions.Logging" Version="2.1.0" />
    <PackageVersion Include="Npgsql.DependencyInjection" Version="8.0.1" />
    <PackageVersion Include="Npgsql.EntityFrameworkCore.PostgreSQL" Version="8.0.0" />
    <PackageVersion Include="Oracle.EntityFrameworkCore" Version="8.21.121" />
    <PackageVersion Include="Polly" Version="8.3.0" />
    <PackageVersion Include="Pomelo.EntityFrameworkCore.MySql" Version="8.0.0-beta.2" />
    <PackageVersion Include="RabbitMQ.Client" Version="6.8.1" />
    <PackageVersion Include="StackExchange.Redis" Version="2.7.17" />
    <PackageVersion Include="Swashbuckle.AspNetCore" Version="6.5.0" />
    <PackageVersion Include="System.IO.Hashing" Version="8.0.0" />
    <PackageVersion Include="Yarp.ReverseProxy" Version="2.1.0" />
    <PackageVersion Include="System.CommandLine" Version="2.0.0-beta4.24102.1" />
    <!-- Open Telemetry -->
    <PackageVersion Include="Npgsql.OpenTelemetry" Version="8.0.1" />
    <PackageVersion Include="OpenTelemetry.Exporter.InMemory" Version="1.7.0" />
    <PackageVersion Include="OpenTelemetry.Exporter.OpenTelemetryProtocol" Version="1.7.0" />
    <PackageVersion Include="OpenTelemetry.Exporter.Prometheus.AspNetCore" Version="1.7.0-rc.1" />
    <PackageVersion Include="OpenTelemetry.Extensions.Hosting" Version="1.7.0" />
    <PackageVersion Include="OpenTelemetry.Instrumentation.EntityFrameworkCore" Version="1.0.0-beta.10" />
    <PackageVersion Include="OpenTelemetry.Instrumentation.EventCounters" Version="1.5.1-alpha.1" />
    <PackageVersion Include="OpenTelemetry.Instrumentation.GrpcNetClient" Version="1.6.0-beta.3" />
    <PackageVersion Include="OpenTelemetry.Instrumentation.Http" Version="1.7.0" />
    <PackageVersion Include="OpenTelemetry.Instrumentation.AspNetCore" Version="1.7.0" />
    <PackageVersion Include="OpenTelemetry.Instrumentation.Process" Version="0.5.0-beta.4" />
    <PackageVersion Include="OpenTelemetry.Instrumentation.Runtime" Version="1.7.0" />
    <PackageVersion Include="OpenTelemetry.Instrumentation.SqlClient" Version="1.6.0-beta.3" />
    <PackageVersion Include="OpenTelemetry.Instrumentation.StackExchangeRedis" Version="1.0.0-rc9.13" />
    <!-- build dependencies -->
    <PackageVersion Include="MicroBuild.Plugins.SwixBuild.Dotnet" Version="1.1.87-gba258badda" />
    <PackageVersion Include="Microsoft.DotNet.Build.Tasks.Workloads" Version="8.0.0-beta.23564.4" />
    <PackageVersion Include="Microsoft.Signed.Wix" Version="1.0.0-v3.14.0.5722" />
    <PackageVersion Include="Microsoft.DotNet.Build.Tasks.Installers" Version="8.0.0-beta.23564.4" />
    <!-- unit test dependencies -->
    <PackageVersion Include="Microsoft.Extensions.Diagnostics.Testing" Version="$(MicrosoftExtensionsDiagnosticsTestingPackageVersion)" />
    <!-- Pinned version for Component Governance - Remove when root dependencies are updated -->
    <PackageVersion Include="Newtonsoft.Json" Version="13.0.3" />
    <!-- Introduced by Microsoft.Azure.Cosmos, https://github.com/Azure/azure-cosmos-dotnet-v3/issues/4302 -->
  </ItemGroup>
</Project><|MERGE_RESOLUTION|>--- conflicted
+++ resolved
@@ -8,12 +8,8 @@
     <PackageVersion Include="Azure.Data.Tables" Version="12.8.3" />
     <PackageVersion Include="Azure.Extensions.AspNetCore.Configuration.Secrets" Version="1.3.0" />
     <PackageVersion Include="Azure.Identity" Version="1.10.4" />
-<<<<<<< HEAD
-    <PackageVersion Include="Azure.Messaging.ServiceBus" Version="7.17.1" />
     <PackageVersion Include="Azure.Search.Documents" Version="11.5.1" />
-=======
     <PackageVersion Include="Azure.Messaging.ServiceBus" Version="7.17.2" />
->>>>>>> b0570889
     <PackageVersion Include="Azure.ResourceManager.Resources" Version="1.7.0" />
     <PackageVersion Include="Azure.Security.KeyVault.Secrets" Version="4.6.0-beta.2" />
     <PackageVersion Include="Azure.Storage.Blobs" Version="12.19.1" />
