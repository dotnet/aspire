--- conflicted
+++ resolved
@@ -13,12 +13,8 @@
   </PropertyGroup>
   <ItemGroup>
     <!-- Azure SDK for .NET dependencies -->
-<<<<<<< HEAD
-    <PackageVersion Include="Azure.AI.OpenAI" Version="2.2.0-beta.2" />
+    <PackageVersion Include="Azure.AI.OpenAI" Version="2.2.0-beta.4" />
     <PackageVersion Include="Azure.Data.AppConfiguration" Version="1.6.0" />
-=======
-    <PackageVersion Include="Azure.AI.OpenAI" Version="2.2.0-beta.4" />
->>>>>>> 4661795b
     <PackageVersion Include="Azure.Data.Tables" Version="12.10.0" />
     <PackageVersion Include="Azure.Extensions.AspNetCore.Configuration.Secrets" Version="1.4.0" />
     <PackageVersion Include="Azure.Messaging.EventHubs" Version="5.11.6" />
