<Project>
  <!-- Workaround https://github.com/dependabot/dependabot-core/issues/8490 -->
  <!-- This file gets imported for out-of-tree test runs also where eng/Versions.props isn't
       available -->
  <Import Project="eng/Versions.props" Condition="'$(MajorVersion)' == '' and Exists('eng/Versions.props')" />
  <PropertyGroup>
    <ManagePackageVersionsCentrally>true</ManagePackageVersionsCentrally>
    <TestcontainersPackageVersion>3.8.0</TestcontainersPackageVersion>
  </PropertyGroup>
  <ItemGroup>
    <!-- AWS SDK for .NET dependencies -->
    <PackageVersion Include="AWSSDK.CloudFormation" Version="3.7.307.17" />
    <PackageVersion Include="AWSSDK.SQS" Version="3.7.301.4" />
    <PackageVersion Include="AWSSDK.SimpleNotificationService" Version="3.7.301.39" />
    <PackageVersion Include="AWSSDK.Core" Version="3.7.304.1" />
    <PackageVersion Include="AWSSDK.Extensions.NETCore.Setup" Version="3.7.300" />
    <PackageVersion Include="AWS.Messaging" Version="0.9.1" />
    <PackageVersion Include="OpenTelemetry.Instrumentation.AWS" Version="1.1.0-beta.4" />
    <PackageVersion Include="OpenTelemetry.Extensions.AWS" Version="1.3.0-beta.1" />
    <!-- Azure SDK for .NET dependencies -->
    <PackageVersion Include="Azure.AI.OpenAI" Version="1.0.0-beta.17" />
    <PackageVersion Include="Azure.Data.Tables" Version="12.8.3" />
    <PackageVersion Include="Azure.Extensions.AspNetCore.Configuration.Secrets" Version="1.3.1" />
    <PackageVersion Include="Azure.Identity" Version="1.11.3" />
    <PackageVersion Include="Azure.Messaging.EventHubs.Processor" Version="5.11.3" />
    <PackageVersion Include="Azure.Messaging.ServiceBus" Version="7.17.5" />
    <PackageVersion Include="Azure.Search.Documents" Version="11.5.1" />
    <PackageVersion Include="Azure.Security.KeyVault.Secrets" Version="4.6.0" />
    <PackageVersion Include="Azure.Storage.Blobs" Version="12.20.0" />
    <PackageVersion Include="Azure.Storage.Queues" Version="12.18.0" />
    <PackageVersion Include="Microsoft.Azure.AppConfiguration.AspNetCore" Version="7.2.0" />
    <PackageVersion Include="Microsoft.Azure.Cosmos" Version="3.39.1" />
    <PackageVersion Include="Microsoft.Azure.SignalR" Version="1.25.2" />
    <PackageVersion Include="Microsoft.Extensions.Azure" Version="1.7.3" />
    <!-- Azure Management SDK for .NET dependencies -->
    <PackageVersion Include="Azure.Provisioning" Version="0.2.0" />
    <PackageVersion Include="Azure.Provisioning.AppConfiguration" Version="0.1.0" />
    <PackageVersion Include="Azure.Provisioning.ApplicationInsights" Version="0.1.0" />
    <PackageVersion Include="Azure.Provisioning.CognitiveServices" Version="0.1.0" />
    <PackageVersion Include="Azure.Provisioning.CosmosDB" Version="0.1.0" />
    <PackageVersion Include="Azure.Provisioning.EventHubs" Version="0.1.0" />
    <PackageVersion Include="Azure.Provisioning.KeyVault" Version="0.1.0" />
    <PackageVersion Include="Azure.Provisioning.OperationalInsights" Version="0.1.0" />
    <PackageVersion Include="Azure.Provisioning.PostgreSql" Version="0.1.0" />
    <PackageVersion Include="Azure.Provisioning.Redis" Version="0.1.0" />
    <PackageVersion Include="Azure.Provisioning.Resources" Version="0.1.0" />
    <PackageVersion Include="Azure.Provisioning.Search" Version="0.1.0" />
    <PackageVersion Include="Azure.Provisioning.ServiceBus" Version="0.1.0" />
    <PackageVersion Include="Azure.Provisioning.SignalR" Version="0.1.0" />
    <PackageVersion Include="Azure.Provisioning.Sql" Version="0.1.0" />
    <PackageVersion Include="Azure.Provisioning.Storage" Version="0.1.0" />
    <!-- ASP.NET Core dependencies -->
    <PackageVersion Include="Microsoft.AspNetCore.Authentication.Certificate" Version="$(MicrosoftAspNetCoreAuthenticationCertificatePackageVersion)" />
    <PackageVersion Include="Microsoft.AspNetCore.Authentication.OpenIdConnect" Version="$(MicrosoftAspNetCoreAuthenticationOpenIdConnectPackageVersion)" />
    <PackageVersion Include="Microsoft.AspNetCore.OpenApi" Version="$(MicrosoftAspNetCoreOpenApiPackageVersion)" />
    <PackageVersion Include="Microsoft.AspNetCore.OutputCaching.StackExchangeRedis" Version="$(MicrosoftAspNetCoreOutputCachingStackExchangeRedisPackageVersion)" />
    <PackageVersion Include="Microsoft.Extensions.Caching.StackExchangeRedis" Version="$(MicrosoftExtensionsCachingStackExchangeRedisPackageVersion)" />
    <PackageVersion Include="Microsoft.Extensions.Diagnostics.HealthChecks.EntityFrameworkCore" Version="$(MicrosoftExtensionsDiagnosticsHealthChecksEntityFrameworkCorePackageVersion)" />
    <PackageVersion Include="Microsoft.Extensions.Diagnostics.HealthChecks" Version="$(MicrosoftExtensionsDiagnosticsHealthChecksPackageVersion)" />
    <PackageVersion Include="Microsoft.Extensions.Features" Version="$(MicrosoftExtensionsFeaturesPackageVersion)" />
    <!-- AspNetCore.HealthChecks dependencies (3rd party packages) -->
    <PackageVersion Include="AspNetCore.HealthChecks.Azure.Data.Tables" Version="8.0.1" />
    <PackageVersion Include="AspNetCore.HealthChecks.Azure.KeyVault.Secrets" Version="8.0.1" />
    <PackageVersion Include="AspNetCore.HealthChecks.Azure.Storage.Blobs" Version="8.0.1" />
    <PackageVersion Include="AspNetCore.HealthChecks.Azure.Storage.Queues" Version="8.0.1" />
    <PackageVersion Include="AspNetCore.HealthChecks.AzureServiceBus" Version="8.0.1" />
    <PackageVersion Include="AspNetCore.HealthChecks.Kafka" Version="8.0.1" />
    <PackageVersion Include="AspNetCore.HealthChecks.MongoDb" Version="8.0.1" />
    <PackageVersion Include="AspNetCore.HealthChecks.MySql" Version="8.0.1" />
    <PackageVersion Include="AspNetCore.HealthChecks.NpgSql" Version="8.0.1" />
    <PackageVersion Include="AspNetCore.HealthChecks.Rabbitmq" Version="8.0.1" />
    <PackageVersion Include="AspNetCore.HealthChecks.Redis" Version="8.0.1" />
    <PackageVersion Include="AspNetCore.HealthChecks.SqlServer" Version="8.0.2" />
    <!-- efcore dependencies -->
    <PackageVersion Include="Microsoft.EntityFrameworkCore.Cosmos" Version="$(MicrosoftEntityFrameworkCoreCosmosPackageVersion)" />
    <PackageVersion Include="Microsoft.EntityFrameworkCore.SqlServer" Version="$(MicrosoftEntityFrameworkCoreSqlServerPackageVersion)" />
    <PackageVersion Include="Microsoft.EntityFrameworkCore.Tools" Version="$(MicrosoftEntityFrameworkCoreToolsPackageVersion)" />
    <PackageVersion Include="Microsoft.EntityFrameworkCore.Design" Version="$(MicrosoftEntityFrameworkCoreDesignPackageVersion)" />
    <!-- runtime dependencies-->
    <PackageVersion Include="Microsoft.Extensions.Configuration.Abstractions" Version="$(MicrosoftExtensionsConfigurationAbstractionsPackageVersion)" />
    <PackageVersion Include="Microsoft.Extensions.Configuration.Binder" Version="$(MicrosoftExtensionsConfigurationBinderPackageVersion)" />
    <PackageVersion Include="Microsoft.Extensions.DependencyInjection.Abstractions" Version="$(MicrosoftExtensionsDependencyInjectionAbstractionsPackageVersion)" />
    <PackageVersion Include="Microsoft.Extensions.Hosting.Abstractions" Version="$(MicrosoftExtensionsHostingAbstractionsPackageVersion)" />
    <PackageVersion Include="Microsoft.Extensions.Hosting" Version="$(MicrosoftExtensionsHostingPackageVersion)" />
    <PackageVersion Include="Microsoft.Extensions.Http" Version="$(MicrosoftExtensionsHttpPackageVersion)" />
    <PackageVersion Include="Microsoft.Extensions.Logging.Abstractions" Version="$(MicrosoftExtensionsLoggingAbstractionsPackageVersion)" />
    <PackageVersion Include="Microsoft.Extensions.Options" Version="$(MicrosoftExtensionsOptionsPackageVersion)" />
    <PackageVersion Include="Microsoft.Extensions.Primitives" Version="$(MicrosoftExtensionsPrimitivesPackageVersion)" />
    <PackageVersion Include="Microsoft.Extensions.Http.Resilience" Version="$(MicrosoftExtensionsHttpResiliencePackageVersion)" />
    <PackageVersion Include="Microsoft.Extensions.TimeProvider.Testing" Version="$(MicrosoftExtensionsTimeProviderTestingVersion)" />
    <!-- external dependencies -->
<<<<<<< HEAD
    <PackageVersion Include="BlazorPro.BlazorSize" Version="8.0.0" />
    <PackageVersion Include="Confluent.Kafka" Version="2.3.0" />
=======
    <PackageVersion Include="Confluent.Kafka" Version="2.4.0" />
>>>>>>> cc501f3a
    <PackageVersion Include="Dapper" Version="2.1.37" />
    <PackageVersion Include="DnsClient" Version="1.7.0" />
    <PackageVersion Include="Google.Protobuf" Version="3.26.1" />
    <PackageVersion Include="Grpc.AspNetCore" Version="2.62.0" />
    <PackageVersion Include="Grpc.Net.ClientFactory" Version="2.62.0" />
    <PackageVersion Include="Grpc.Tools" Version="2.63.0" />
    <PackageVersion Include="Humanizer.Core" Version="2.14.1" />
    <PackageVersion Include="KubernetesClient" Version="14.0.2" />
    <PackageVersion Include="Microsoft.Data.SqlClient" Version="5.2.0" />
    <PackageVersion Include="Microsoft.FluentUI.AspNetCore.Components" Version="4.7.2" />
    <PackageVersion Include="Microsoft.FluentUI.AspNetCore.Components.Icons" Version="4.7.2" />
    <PackageVersion Include="MongoDB.Driver" Version="2.25.0" />
    <PackageVersion Include="MongoDB.Driver.Core.Extensions.DiagnosticSources" Version="1.4.0" />
    <PackageVersion Include="MySqlConnector.DependencyInjection" Version="2.3.6" />
    <PackageVersion Include="MySqlConnector.Logging.Microsoft.Extensions.Logging" Version="2.1.0" />
    <PackageVersion Include="NATS.Net" Version="2.2.1" />
    <PackageVersion Include="Npgsql.DependencyInjection" Version="8.0.3" />
    <PackageVersion Include="Npgsql.EntityFrameworkCore.PostgreSQL" Version="8.0.4" />
    <PackageVersion Include="Oracle.EntityFrameworkCore" Version="8.23.40" />
    <PackageVersion Include="Polly.Core" Version="8.4.0" />
    <PackageVersion Include="Polly.Extensions" Version="8.4.0" />
    <PackageVersion Include="Pomelo.EntityFrameworkCore.MySql" Version="8.0.2" />
    <PackageVersion Include="Qdrant.Client" Version="1.9.0" />
    <PackageVersion Include="RabbitMQ.Client" Version="[6.8.1,7.0.0)" />
    <PackageVersion Include="StackExchange.Redis" Version="2.7.33" />
    <PackageVersion Include="System.IO.Hashing" Version="8.0.0" />
    <PackageVersion Include="Yarp.ReverseProxy" Version="2.1.0" />
    <!-- Open Telemetry -->
    <PackageVersion Include="Npgsql.OpenTelemetry" Version="8.0.3" />
    <PackageVersion Include="OpenTelemetry.Exporter.InMemory" Version="1.8.1" />
    <PackageVersion Include="OpenTelemetry.Exporter.OpenTelemetryProtocol" Version="1.8.1" />
    <PackageVersion Include="OpenTelemetry.Extensions.Hosting" Version="1.8.1" />
    <PackageVersion Include="OpenTelemetry.Instrumentation.GrpcNetClient" Version="1.8.0-beta.1" />
    <PackageVersion Include="OpenTelemetry.Instrumentation.Http" Version="1.8.1" />
    <PackageVersion Include="OpenTelemetry.Instrumentation.AspNetCore" Version="1.8.1" />
    <PackageVersion Include="OpenTelemetry.Instrumentation.Runtime" Version="1.8.0" />
    <!-- build dependencies -->
    <PackageVersion Include="MicroBuild.Plugins.SwixBuild.Dotnet" Version="1.1.87-gba258badda" />
    <PackageVersion Include="Microsoft.CodeAnalysis.CSharp.Workspaces" Version="4.9.2" />
    <PackageVersion Include="Microsoft.CodeAnalysis.PublicApiAnalyzers" Version="3.3.4" />
    <PackageVersion Include="Microsoft.DotNet.Build.Tasks.Workloads" Version="8.0.0-beta.23564.4" />
    <PackageVersion Include="Microsoft.Signed.Wix" Version="1.0.0-v3.14.0.5722" />
    <PackageVersion Include="Microsoft.DotNet.Build.Tasks.Installers" Version="8.0.0-beta.23564.4" />
    <PackageVersion Include="System.CommandLine" Version="2.0.0-beta4.24209.3" />
    <!-- unit test dependencies -->
    <PackageVersion Include="bUnit" Version="1.28.9" />
    <PackageVersion Include="JsonSchema.Net" Version="7.0.2" />
    <PackageVersion Include="Microsoft.DotNet.RemoteExecutor" Version="$(MicrosoftDotNetRemoteExecutorPackageVersion)" />
    <PackageVersion Include="Microsoft.DotNet.XUnitExtensions" Version="$(MicrosoftDotNetXUnitExtensionsPackageVersion)" />
    <PackageVersion Include="Microsoft.Extensions.Diagnostics.Testing" Version="$(MicrosoftExtensionsDiagnosticsTestingPackageVersion)" />
    <PackageVersion Include="Microsoft.NET.Runtime.WorkloadTesting.Internal" Version="$(MicrosoftNETRuntimeWorkloadTestingInternalVersion)" />
    <PackageVersion Include="Swashbuckle.AspNetCore" Version="6.6.1" />
    <PackageVersion Include="Testcontainers.MongoDb" Version="$(TestcontainersPackageVersion)" />
    <PackageVersion Include="Testcontainers.MsSql" Version="$(TestcontainersPackageVersion)" />
    <PackageVersion Include="Testcontainers.MySql" Version="$(TestcontainersPackageVersion)" />
    <PackageVersion Include="Testcontainers.PostgreSQL" Version="$(TestcontainersPackageVersion)" />
    <PackageVersion Include="Testcontainers.RabbitMq" Version="$(TestcontainersPackageVersion)" />
    <PackageVersion Include="Testcontainers.Redis" Version="$(TestcontainersPackageVersion)" />
    <PackageVersion Include="Testcontainers.Nats" Version="$(TestcontainersPackageVersion)" />
    <!-- playground apps dependencies -->
    <PackageVersion Include="Dapr.AspNetCore" Version="1.13.1" />
    <PackageVersion Include="Microsoft.Orleans.Clustering.AzureStorage" Version="8.1.0" />
    <PackageVersion Include="Microsoft.Orleans.Persistence.AzureStorage" Version="8.1.0" />
    <PackageVersion Include="Microsoft.Orleans.Client" Version="8.1.0" />
    <PackageVersion Include="Microsoft.Orleans.Server" Version="8.1.0" />
    <PackageVersion Include="Microsoft.Orleans.Sdk" Version="8.1.0" />
    <!-- Pinned version for Component Governance - Remove when root dependencies are updated -->
    <PackageVersion Include="Newtonsoft.Json" Version="13.0.3" />
    <PackageVersion Include="Newtonsoft.Json.Schema" Version="3.0.16" />
  </ItemGroup>
</Project><|MERGE_RESOLUTION|>--- conflicted
+++ resolved
@@ -89,12 +89,8 @@
     <PackageVersion Include="Microsoft.Extensions.Http.Resilience" Version="$(MicrosoftExtensionsHttpResiliencePackageVersion)" />
     <PackageVersion Include="Microsoft.Extensions.TimeProvider.Testing" Version="$(MicrosoftExtensionsTimeProviderTestingVersion)" />
     <!-- external dependencies -->
-<<<<<<< HEAD
     <PackageVersion Include="BlazorPro.BlazorSize" Version="8.0.0" />
-    <PackageVersion Include="Confluent.Kafka" Version="2.3.0" />
-=======
     <PackageVersion Include="Confluent.Kafka" Version="2.4.0" />
->>>>>>> cc501f3a
     <PackageVersion Include="Dapper" Version="2.1.37" />
     <PackageVersion Include="DnsClient" Version="1.7.0" />
     <PackageVersion Include="Google.Protobuf" Version="3.26.1" />
