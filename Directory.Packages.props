--- conflicted
+++ resolved
@@ -8,15 +8,10 @@
     <PackageVersion Include="Azure.Data.Tables" Version="12.8.3" />
     <PackageVersion Include="Azure.Extensions.AspNetCore.Configuration.Secrets" Version="1.3.1" />
     <PackageVersion Include="Azure.Identity" Version="1.10.4" />
-<<<<<<< HEAD
     <PackageVersion Include="Azure.Search.Documents" Version="11.5.1" />
-    <PackageVersion Include="Azure.Messaging.ServiceBus" Version="7.17.2" />
+    <PackageVersion Include="Azure.Messaging.ServiceBus" Version="7.17.3" />
     <PackageVersion Include="Azure.ResourceManager.Resources" Version="1.7.0" />
-    <PackageVersion Include="Azure.Security.KeyVault.Secrets" Version="4.6.0-beta.2" />
-=======
-    <PackageVersion Include="Azure.Messaging.ServiceBus" Version="7.17.3" />
     <PackageVersion Include="Azure.Security.KeyVault.Secrets" Version="4.6.0" />
->>>>>>> 18b216d9
     <PackageVersion Include="Azure.Storage.Blobs" Version="12.19.1" />
     <PackageVersion Include="Azure.Storage.Queues" Version="12.17.1" />
     <PackageVersion Include="Microsoft.Azure.Cosmos" Version="3.38.1" />
@@ -24,17 +19,14 @@
     <PackageVersion Include="Microsoft.Extensions.Azure" Version="1.7.2" />
     <!-- Azure Management SDK for .NET dependencies -->
     <PackageVersion Include="Azure.ResourceManager.Authorization" Version="1.1.0" />
-<<<<<<< HEAD
     <PackageVersion Include="Azure.ResourceManager.Redis" Version="1.3.0" />
     <PackageVersion Include="Azure.ResourceManager.AppConfiguration" Version="1.2.0" />
     <PackageVersion Include="Azure.ResourceManager.Sql" Version="1.2.0" />
     <PackageVersion Include="Azure.ResourceManager.Search" Version="1.2.1" />
     <PackageVersion Include="Azure.ResourceManager.ApplicationInsights" Version="1.0.0-beta.4" />
     <PackageVersion Include="Azure.ResourceManager.OperationalInsights" Version="1.2.0" />
-=======
     <PackageVersion Include="Azure.ResourceManager.KeyVault" Version="1.2.0" />
     <PackageVersion Include="Azure.ResourceManager.Resources" Version="1.7.0" />
->>>>>>> 18b216d9
     <!-- ASP.NET Core dependencies -->
     <PackageVersion Include="Microsoft.AspNetCore.OpenApi" Version="$(MicrosoftAspNetCoreOpenApiPackageVersion)" />
     <PackageVersion Include="Microsoft.AspNetCore.OutputCaching.StackExchangeRedis" Version="$(MicrosoftAspNetCoreOutputCachingStackExchangeRedisPackageVersion)" />
