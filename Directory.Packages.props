<Project>
  <PropertyGroup>
    <ManagePackageVersionsCentrally>true</ManagePackageVersionsCentrally>
  </PropertyGroup>
  <ItemGroup>
    <!-- Azure SDK for .NET dependencies -->
    <PackageVersion Include="Azure.Data.Tables" Version="12.8.2" />
    <PackageVersion Include="Azure.Extensions.AspNetCore.Configuration.Secrets" Version="1.3.0" />
    <PackageVersion Include="Azure.Identity" Version="1.10.4" />
    <PackageVersion Include="Azure.Messaging.ServiceBus" Version="7.17.0" />
    <PackageVersion Include="Azure.Security.KeyVault.Secrets" Version="4.6.0-beta.2" />
    <PackageVersion Include="Azure.Storage.Blobs" Version="12.19.1" />
    <PackageVersion Include="Azure.Storage.Queues" Version="12.17.1" />
<<<<<<< HEAD
    <PackageVersion Include="Azure.Messaging.WebPubSub" Version="1.3.0" />
    <PackageVersion Include="Microsoft.Azure.Cosmos" Version="3.36.0" />
=======
    <PackageVersion Include="Microsoft.Azure.Cosmos" Version="3.37.0" />
>>>>>>> 42979ba5
    <PackageVersion Include="Microsoft.Extensions.Azure" Version="1.7.1" />
    <!-- Azure Management SDK for .NET dependencies -->
    <PackageVersion Include="Azure.ResourceManager.CosmosDB" Version="1.4.0-beta.5" />
    <PackageVersion Include="Azure.ResourceManager.KeyVault" Version="1.2.0" />
    <PackageVersion Include="Azure.ResourceManager.ServiceBus" Version="1.1.0-beta.4" />
    <PackageVersion Include="Azure.ResourceManager.Storage" Version="1.2.0" />
    <PackageVersion Include="Azure.ResourceManager.Authorization" Version="1.1.0" />
    <PackageVersion Include="Azure.ResourceManager.Redis" Version="1.2.0" />
    <PackageVersion Include="Azure.ResourceManager.AppConfiguration" Version="1.1.0" />
    <PackageVersion Include="Azure.ResourceManager.Sql" Version="1.2.0" />
    <!-- ASP.NET Core dependencies -->
    <PackageVersion Include="Microsoft.AspNetCore.OpenApi" Version="$(MicrosoftAspNetCoreOpenApiPackageVersion)" />
    <PackageVersion Include="Microsoft.AspNetCore.OutputCaching.StackExchangeRedis" Version="$(MicrosoftAspNetCoreOutputCachingStackExchangeRedisPackageVersion)" />
    <PackageVersion Include="Microsoft.Extensions.Caching.StackExchangeRedis" Version="$(MicrosoftExtensionsCachingStackExchangeRedisPackageVersion)" />
    <PackageVersion Include="Microsoft.Extensions.Diagnostics.HealthChecks.EntityFrameworkCore" Version="$(MicrosoftExtensionsDiagnosticsHealthChecksEntityFrameworkCorePackageVersion)" />
    <PackageVersion Include="Microsoft.Extensions.Diagnostics.HealthChecks" Version="$(MicrosoftExtensionsDiagnosticsHealthChecksPackageVersion)" />
    <PackageVersion Include="Microsoft.Extensions.Features" Version="$(MicrosoftExtensionsFeaturesPackageVersion)" />
    <!-- AspNetCore.HealthChecks dependencies (3rd party packages) -->
    <PackageVersion Include="AspNetCore.HealthChecks.Azure.Data.Tables" Version="7.0.0" />
    <PackageVersion Include="AspNetCore.HealthChecks.Azure.KeyVault.Secrets" Version="7.0.0-rc1.1" />
    <PackageVersion Include="AspNetCore.HealthChecks.Azure.Storage.Blobs" Version="7.0.0" />
    <PackageVersion Include="AspNetCore.HealthChecks.Azure.Storage.Queues" Version="7.0.0" />
    <PackageVersion Include="AspNetCore.HealthChecks.AzureServiceBus" Version="7.0.0" />
    <PackageVersion Include="AspNetCore.HealthChecks.MySql" Version="7.0.0" />
    <PackageVersion Include="AspNetCore.HealthChecks.NpgSql" Version="7.1.0" />
    <PackageVersion Include="AspNetCore.HealthChecks.Rabbitmq" Version="7.0.0" />
    <PackageVersion Include="AspNetCore.HealthChecks.Redis" Version="7.0.1" />
    <PackageVersion Include="AspNetCore.HealthChecks.SqlServer" Version="7.0.0" />
    <!-- arcade dependencies -->
    <PackageVersion Include="Microsoft.DotNet.RemoteExecutor" Version="$(MicrosoftDotNetRemoteExecutorPackageVersion)" />
    <PackageVersion Include="Microsoft.DotNet.XUnitExtensions" Version="$(MicrosoftDotNetXUnitExtensionsPackageVersion)" />
    <!-- sql client dependencies -->
    <PackageVersion Include="Microsoft.Data.SqlClient" Version="5.1.2" />
    <!-- efcore dependencies -->
    <PackageVersion Include="Microsoft.EntityFrameworkCore.Cosmos" Version="$(MicrosoftEntityFrameworkCoreCosmosPackageVersion)" />
    <PackageVersion Include="Microsoft.EntityFrameworkCore.SqlServer" Version="$(MicrosoftEntityFrameworkCoreSqlServerPackageVersion)" />
    <PackageVersion Include="Microsoft.EntityFrameworkCore.Tools" Version="$(MicrosoftEntityFrameworkCoreToolsPackageVersion)" />
    <!-- runtime dependencies-->
    <PackageVersion Include="Microsoft.Extensions.Configuration.Abstractions" Version="$(MicrosoftExtensionsConfigurationAbstractionsPackageVersion)" />
    <PackageVersion Include="Microsoft.Extensions.Configuration.Binder" Version="$(MicrosoftExtensionsConfigurationBinderPackageVersion)" />
    <PackageVersion Include="Microsoft.Extensions.DependencyInjection.Abstractions" Version="$(MicrosoftExtensionsDependencyInjectionAbstractionsPackageVersion)" />
    <PackageVersion Include="Microsoft.Extensions.Hosting.Abstractions" Version="$(MicrosoftExtensionsHostingAbstractionsPackageVersion)" />
    <PackageVersion Include="Microsoft.Extensions.Hosting" Version="$(MicrosoftExtensionsHostingPackageVersion)" />
    <PackageVersion Include="Microsoft.Extensions.Http" Version="$(MicrosoftExtensionsHttpPackageVersion)" />
    <PackageVersion Include="Microsoft.Extensions.Logging.Abstractions" Version="$(MicrosoftExtensionsLoggingAbstractionsPackageVersion)" />
    <PackageVersion Include="Microsoft.Extensions.Options" Version="$(MicrosoftExtensionsOptionsPackageVersion)" />
    <PackageVersion Include="Microsoft.Extensions.Primitives" Version="$(MicrosoftExtensionsPrimitivesPackageVersion)" />
    <PackageVersion Include="Microsoft.Extensions.Http.Resilience" Version="$(MicrosoftExtensionsHttpResiliencePackageVersion)" />
    <!-- external dependencies -->
    <PackageVersion Include="Dapr.AspNetCore" Version="1.12.0" />
    <PackageVersion Include="DnsClient" Version="1.7.0" />
    <PackageVersion Include="Grpc.AspNetCore" Version="2.59.0" />
    <PackageVersion Include="Grpc.Net.ClientFactory" Version="2.59.0" />
    <PackageVersion Include="Grpc.Tools" Version="2.59.0" />
    <PackageVersion Include="Humanizer.Core" Version="2.14.1" />
    <PackageVersion Include="KubernetesClient" Version="12.1.1" />
    <PackageVersion Include="JsonSchema.Net" Version="5.4.0" />
    <PackageVersion Include="Microsoft.FluentUI.AspNetCore.Components" Version="4.1.1" />
    <PackageVersion Include="Microsoft.FluentUI.AspNetCore.Components.Icons" Version="4.1.0" />
    <PackageVersion Include="MySqlConnector.DependencyInjection" Version="2.3.1" />
    <PackageVersion Include="Npgsql.DependencyInjection" Version="8.0.0" />
    <PackageVersion Include="Npgsql.EntityFrameworkCore.PostgreSQL" Version="8.0.0" />
    <PackageVersion Include="Polly" Version="8.2.0" />
    <PackageVersion Include="RabbitMQ.Client" Version="6.7.0" />
    <PackageVersion Include="StackExchange.Redis" Version="2.7.4" />
    <PackageVersion Include="Swashbuckle.AspNetCore" Version="6.5.0" />
    <PackageVersion Include="Yarp.ReverseProxy" Version="2.1.0" />
    <!-- Open Telemetry -->
    <PackageVersion Include="Npgsql.OpenTelemetry" Version="8.0.0" />
    <PackageVersion Include="OpenTelemetry.Exporter.InMemory" Version="1.7.0-alpha.1" />
    <PackageVersion Include="OpenTelemetry.Exporter.OpenTelemetryProtocol" Version="1.7.0-alpha.1" />
    <PackageVersion Include="OpenTelemetry.Exporter.Prometheus.AspNetCore" Version="1.7.0-alpha.1" />
    <PackageVersion Include="OpenTelemetry.Extensions.Hosting" Version="1.7.0-alpha.1" />
    <PackageVersion Include="OpenTelemetry.Instrumentation.EntityFrameworkCore" Version="1.0.0-beta.8" />
    <PackageVersion Include="OpenTelemetry.Instrumentation.EventCounters" Version="1.5.1-alpha.1" />
    <PackageVersion Include="OpenTelemetry.Instrumentation.GrpcNetClient" Version="1.6.0-beta.3" />
    <PackageVersion Include="OpenTelemetry.Instrumentation.Http" Version="1.6.0-beta.3" />
    <PackageVersion Include="OpenTelemetry.Instrumentation.AspNetCore" Version="1.6.0-beta.3" />
    <PackageVersion Include="OpenTelemetry.Instrumentation.Runtime" Version="1.5.1" />
    <PackageVersion Include="OpenTelemetry.Instrumentation.SqlClient" Version="1.5.1-beta.1" />
    <PackageVersion Include="OpenTelemetry.Instrumentation.StackExchangeRedis" Version="1.0.0-rc9.12" />
    <!-- build dependencies -->
    <PackageVersion Include="MicroBuild.Plugins.SwixBuild.Dotnet" Version="1.1.87-gba258badda" />
    <PackageVersion Include="Microsoft.DotNet.Build.Tasks.Workloads" Version="8.0.0-beta.23564.4" />
    <PackageVersion Include="Microsoft.Signed.Wix" Version="1.0.0-v3.14.0.5722" />
    <PackageVersion Include="Microsoft.DotNet.Build.Tasks.Installers" Version="8.0.0-beta.23564.4" />
  </ItemGroup>
</Project><|MERGE_RESOLUTION|>--- conflicted
+++ resolved
@@ -11,12 +11,8 @@
     <PackageVersion Include="Azure.Security.KeyVault.Secrets" Version="4.6.0-beta.2" />
     <PackageVersion Include="Azure.Storage.Blobs" Version="12.19.1" />
     <PackageVersion Include="Azure.Storage.Queues" Version="12.17.1" />
-<<<<<<< HEAD
     <PackageVersion Include="Azure.Messaging.WebPubSub" Version="1.3.0" />
-    <PackageVersion Include="Microsoft.Azure.Cosmos" Version="3.36.0" />
-=======
     <PackageVersion Include="Microsoft.Azure.Cosmos" Version="3.37.0" />
->>>>>>> 42979ba5
     <PackageVersion Include="Microsoft.Extensions.Azure" Version="1.7.1" />
     <!-- Azure Management SDK for .NET dependencies -->
     <PackageVersion Include="Azure.ResourceManager.CosmosDB" Version="1.4.0-beta.5" />
