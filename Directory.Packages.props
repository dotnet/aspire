--- conflicted
+++ resolved
@@ -79,13 +79,8 @@
     <PackageVersion Include="Confluent.Kafka" Version="2.6.1" />
     <PackageVersion Include="Dapper" Version="2.1.44" />
     <PackageVersion Include="DnsClient" Version="1.8.0" />
-<<<<<<< HEAD
-    <PackageVersion Include="Elastic.Clients.Elasticsearch" Version="8.15.10" />
+    <PackageVersion Include="Elastic.Clients.Elasticsearch" Version="8.17.1" />
     <PackageVersion Include="Google.Protobuf" Version="3.29.3" />
-=======
-    <PackageVersion Include="Elastic.Clients.Elasticsearch" Version="8.17.1" />
-    <PackageVersion Include="Google.Protobuf" Version="3.28.2" />
->>>>>>> 85419436
     <PackageVersion Include="Grpc.AspNetCore" Version="2.67.0" />
     <PackageVersion Include="Grpc.Net.ClientFactory" Version="2.67.0" />
     <PackageVersion Include="Grpc.Tools" Version="2.67.0" />
