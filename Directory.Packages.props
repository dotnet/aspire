<Project>
  <!-- Workaround https://github.com/dependabot/dependabot-core/issues/8490 -->
  <!-- This file gets imported for out-of-tree test runs also where eng/Versions.props isn't
       available -->
  <Import Project="eng/Versions.props" Condition="'$(MajorVersion)' == '' and Exists('eng/Versions.props')" />
  <PropertyGroup>
    <ManagePackageVersionsCentrally>true</ManagePackageVersionsCentrally>
    <CentralPackageTransitivePinningEnabled>true</CentralPackageTransitivePinningEnabled>
    <TestcontainersPackageVersion>4.3.0</TestcontainersPackageVersion>
    <AzureProvisiongVersion>1.0.0</AzureProvisiongVersion>
    <!-- The Npgsql version used when using Npgsql EF Core on net8. The major versions need to match between Npgsql and EF Core. -->
    <Npgsql8Version>8.0.6</Npgsql8Version>
  </PropertyGroup>
  <ItemGroup>
    <!-- Azure SDK for .NET dependencies -->
    <PackageVersion Include="Azure.AI.OpenAI" Version="2.2.0-beta.2" />
    <PackageVersion Include="Azure.Data.Tables" Version="12.10.0" />
    <PackageVersion Include="Azure.Extensions.AspNetCore.Configuration.Secrets" Version="1.4.0" />
    <PackageVersion Include="Azure.Messaging.EventHubs" Version="5.11.6" />
    <PackageVersion Include="Azure.Messaging.EventHubs.Processor" Version="5.11.6" />
    <PackageVersion Include="Azure.Messaging.ServiceBus" Version="7.18.4" />
    <PackageVersion Include="Azure.Search.Documents" Version="11.6.0" />
    <PackageVersion Include="Azure.Messaging.WebPubSub" Version="1.4.0" />
    <PackageVersion Include="Azure.Security.KeyVault.Secrets" Version="4.7.0" />
    <PackageVersion Include="Azure.Storage.Blobs" Version="12.24.0" />
    <PackageVersion Include="Azure.Storage.Queues" Version="12.22.0" />
    <PackageVersion Include="Microsoft.Azure.AppConfiguration.AspNetCore" Version="8.1.1" />
    <PackageVersion Include="Microsoft.Azure.Cosmos" Version="3.47.2" />
    <PackageVersion Include="Microsoft.Azure.SignalR" Version="1.30.2" />
    <PackageVersion Include="Microsoft.Azure.SignalR.Management" Version="1.30.2" />
    <PackageVersion Include="Microsoft.Extensions.Azure" Version="1.11.0" />
    <!-- Azure Management SDK for .NET dependencies -->
    <PackageVersion Include="Azure.Provisioning" Version="$(AzureProvisiongVersion)" />
    <PackageVersion Include="Azure.Provisioning.AppConfiguration" Version="$(AzureProvisiongVersion)" />
    <PackageVersion Include="Azure.Provisioning.AppContainers" Version="$(AzureProvisiongVersion)" />
    <PackageVersion Include="Azure.Provisioning.ApplicationInsights" Version="$(AzureProvisiongVersion)" />
    <PackageVersion Include="Azure.Provisioning.ContainerRegistry" Version="$(AzureProvisiongVersion)" />
    <PackageVersion Include="Azure.Provisioning.CognitiveServices" Version="$(AzureProvisiongVersion)" />
    <PackageVersion Include="Azure.Provisioning.CosmosDB" Version="$(AzureProvisiongVersion)" />
    <PackageVersion Include="Azure.Provisioning.EventHubs" Version="$(AzureProvisiongVersion)" />
    <PackageVersion Include="Azure.Provisioning.KeyVault" Version="$(AzureProvisiongVersion)" />
    <PackageVersion Include="Azure.Provisioning.OperationalInsights" Version="$(AzureProvisiongVersion)" />
    <PackageVersion Include="Azure.Provisioning.PostgreSql" Version="$(AzureProvisiongVersion)" />
    <PackageVersion Include="Azure.Provisioning.Redis" Version="$(AzureProvisiongVersion)" />
    <PackageVersion Include="Azure.Provisioning.Search" Version="$(AzureProvisiongVersion)" />
    <PackageVersion Include="Azure.Provisioning.ServiceBus" Version="$(AzureProvisiongVersion)" />
    <PackageVersion Include="Azure.Provisioning.SignalR" Version="$(AzureProvisiongVersion)" />
    <PackageVersion Include="Azure.Provisioning.Sql" Version="$(AzureProvisiongVersion)" />
    <PackageVersion Include="Azure.Provisioning.Storage" Version="$(AzureProvisiongVersion)" />
    <PackageVersion Include="Azure.Provisioning.WebPubSub" Version="$(AzureProvisiongVersion)" />
    <PackageVersion Include="Azure.ResourceManager.Authorization" Version="1.1.4" />
    <PackageVersion Include="Azure.ResourceManager.KeyVault" Version="1.3.1" />
    <PackageVersion Include="Azure.ResourceManager.Resources" Version="1.9.1" />
    <!-- AspNetCore.HealthChecks dependencies (3rd party packages) -->
    <PackageVersion Include="AspNetCore.HealthChecks.ApplicationStatus" Version="9.0.0" />
    <PackageVersion Include="AspNetCore.HealthChecks.Azure.Data.Tables" Version="9.0.0" />
    <PackageVersion Include="AspNetCore.HealthChecks.Azure.KeyVault.Secrets" Version="9.0.0" />
    <PackageVersion Include="AspNetCore.HealthChecks.Azure.Messaging.EventHubs" Version="9.0.0" />
    <PackageVersion Include="AspNetCore.HealthChecks.Azure.Storage.Blobs" Version="9.0.0" />
    <PackageVersion Include="AspNetCore.HealthChecks.Azure.Storage.Queues" Version="9.0.0" />
    <PackageVersion Include="AspNetCore.HealthChecks.AzureServiceBus" Version="9.0.0" />
    <PackageVersion Include="AspNetCore.HealthChecks.CosmosDb" Version="9.0.0" />
    <PackageVersion Include="AspNetCore.HealthChecks.Kafka" Version="9.0.0" />
    <PackageVersion Include="AspNetCore.HealthChecks.MongoDb" Version="9.0.0" />
    <PackageVersion Include="AspNetCore.HealthChecks.MySql" Version="9.0.0" />
    <PackageVersion Include="AspNetCore.HealthChecks.NpgSql" Version="9.0.0" />
    <PackageVersion Include="AspNetCore.HealthChecks.Oracle" Version="9.0.0" />
    <PackageVersion Include="AspNetCore.HealthChecks.Rabbitmq" Version="9.0.0" />
    <PackageVersion Include="AspNetCore.HealthChecks.Rabbitmq.v6" Version="9.0.0" />
    <PackageVersion Include="AspNetCore.HealthChecks.Redis" Version="9.0.0" />
    <PackageVersion Include="AspNetCore.HealthChecks.SqlServer" Version="9.0.0" />
    <PackageVersion Include="AspNetCore.HealthChecks.Uris" Version="9.0.0" />
    <!-- NuGet dependencies -->
    <PackageVersion Include="NuGet.ProjectModel" Version="6.13.2" />
    <!-- external dependencies -->
    <PackageVersion Include="Confluent.Kafka" Version="2.8.0" />
    <PackageVersion Include="Dapper" Version="2.1.66" />
    <PackageVersion Include="DnsClient" Version="1.8.0" />
    <PackageVersion Include="Elastic.Clients.Elasticsearch" Version="8.17.3" />
    <PackageVersion Include="Google.Protobuf" Version="3.30.1" />
    <PackageVersion Include="Grpc.AspNetCore" Version="2.70.0" />
    <PackageVersion Include="Grpc.Net.ClientFactory" Version="2.70.0" />
    <PackageVersion Include="Grpc.Tools" Version="2.71.0" />
    <PackageVersion Include="Humanizer.Core" Version="2.14.1" />
    <PackageVersion Include="KubernetesClient" Version="16.0.2" />
    <PackageVersion Include="JsonPatch.Net" Version="3.3.0" />
    <PackageVersion Include="Microsoft.Data.SqlClient" Version="6.0.1" />
    <PackageVersion Include="Microsoft.FluentUI.AspNetCore.Components" Version="4.11.6" />
    <PackageVersion Include="Microsoft.FluentUI.AspNetCore.Components.Icons" Version="4.11.6" />
    <PackageVersion Include="Milvus.Client" Version="2.3.0-preview.1" />
    <PackageVersion Include="MongoDB.Driver" Version="3.2.1" />
    <PackageVersion Include="MongoDB.Driver.Core.Extensions.DiagnosticSources" Version="2.0.0" />
    <PackageVersion Include="MySqlConnector.DependencyInjection" Version="2.4.0" />
    <PackageVersion Include="MySqlConnector.Logging.Microsoft.Extensions.Logging" Version="2.1.0" />
    <PackageVersion Include="NATS.Net" Version="2.5.11" />
    <PackageVersion Include="Npgsql.DependencyInjection" Version="9.0.3" />
    <PackageVersion Include="OpenAI" Version="2.2.0-beta.2" />
    <PackageVersion Include="Oracle.EntityFrameworkCore" Version="8.23.70" /> <!-- Can't update passed to 9.x versions as those lift up LTS versions when targeting net8 -->
    <PackageVersion Include="Oracle.ManagedDataAccess.OpenTelemetry" Version="23.7.0" />
    <PackageVersion Include="Polly.Core" Version="8.5.2" />
    <PackageVersion Include="Polly.Extensions" Version="8.5.2" />
    <PackageVersion Include="Pomelo.EntityFrameworkCore.MySql" Version="8.0.3" />
    <PackageVersion Include="Qdrant.Client" Version="1.13.0" />
    <PackageVersion Include="RabbitMQ.Client" Version="7.1.2" />
    <PackageVersion Include="Spectre.Console" Version="0.49.2-preview.0.76" />
<<<<<<< HEAD
    <PackageVersion Include="StackExchange.Redis" Version="2.8.22" />
    <PackageVersion Include="System.IO.Hashing" Version="9.0.1" />
    <PackageVersion Include="Yarp.ReverseProxy" Version="2.2.0" />
    <PackageVersion Include="StreamJsonRpc" Version="2.21.69" />
=======
    <PackageVersion Include="StackExchange.Redis" Version="2.8.31" />
    <PackageVersion Include="System.IO.Hashing" Version="9.0.3" />
    <PackageVersion Include="Yarp.ReverseProxy" Version="2.3.0" />
    <PackageVersion Include="StreamJsonRpc" Version="2.22.3-alpha" />
>>>>>>> 22f4fb55
    <!-- Open Telemetry -->
    <PackageVersion Include="Npgsql.OpenTelemetry" Version="9.0.2" />
    <PackageVersion Include="OpenTelemetry.Exporter.InMemory" Version="1.9.0" />
    <PackageVersion Include="OpenTelemetry.Exporter.OpenTelemetryProtocol" Version="1.9.0" />
    <PackageVersion Include="OpenTelemetry.Extensions.Hosting" Version="1.9.0" />
    <PackageVersion Include="OpenTelemetry.Instrumentation.GrpcNetClient" Version="1.9.0-beta.1" />
    <PackageVersion Include="OpenTelemetry.Instrumentation.Http" Version="1.9.0" />
    <PackageVersion Include="OpenTelemetry.Instrumentation.AspNetCore" Version="1.9.0" />
    <PackageVersion Include="OpenTelemetry.Instrumentation.Runtime" Version="1.9.0" />
    <!-- build dependencies -->
    <PackageVersion Include="MicroBuild.Plugins.SwixBuild.Dotnet" Version="1.1.87-gba258badda" />
    <PackageVersion Include="Microsoft.CodeAnalysis.CSharp.Workspaces" Version="4.13.0" />
    <PackageVersion Include="Microsoft.DotNet.Build.Tasks.Workloads" Version="8.0.0-beta.23564.4" />
    <PackageVersion Include="Microsoft.Signed.Wix" Version="$(MicrosoftSignedWixVersion)" />
    <PackageVersion Include="Microsoft.DotNet.Build.Tasks.Installers" Version="8.0.0-beta.23564.4" />
    <PackageVersion Include="Microsoft.DotNet.GenAPI.Task" Version="9.0.103-servicing.25065.25" />
    <PackageVersion Include="System.CommandLine" Version="2.0.0-beta4.25072.1" />
    <!-- unit test dependencies -->
    <PackageVersion Include="bUnit" Version="1.36.0" /> <!-- Can't update passed to 1.37.x versions as those lift up LTS versions when targeting net8 -->
    <PackageVersion Include="JsonSchema.Net" Version="7.3.3" />
    <PackageVersion Include="Microsoft.CodeAnalysis.CSharp.Analyzer.Testing" Version="1.1.2" />
    <PackageVersion Include="Microsoft.DotNet.RemoteExecutor" Version="$(MicrosoftDotNetRemoteExecutorVersion)" />
    <PackageVersion Include="Microsoft.DotNet.XUnitExtensions" Version="$(MicrosoftDotNetXUnitExtensionsVersion)" />
    <PackageVersion Include="Microsoft.NET.Runtime.WorkloadTesting.Internal" Version="$(MicrosoftNETRuntimeWorkloadTestingInternalVersion)" />
    <PackageVersion Include="Microsoft.Playwright" Version="1.50.0" />
    <PackageVersion Include="Testcontainers.Kafka" Version="$(TestcontainersPackageVersion)" />
    <PackageVersion Include="Testcontainers.MongoDb" Version="$(TestcontainersPackageVersion)" />
    <PackageVersion Include="Testcontainers.MsSql" Version="$(TestcontainersPackageVersion)" />
    <PackageVersion Include="Testcontainers.MySql" Version="$(TestcontainersPackageVersion)" />
    <PackageVersion Include="Testcontainers.PostgreSQL" Version="$(TestcontainersPackageVersion)" />
    <PackageVersion Include="Testcontainers.RabbitMq" Version="$(TestcontainersPackageVersion)" />
    <PackageVersion Include="Testcontainers.Redis" Version="$(TestcontainersPackageVersion)" />
    <PackageVersion Include="Testcontainers.Nats" Version="$(TestcontainersPackageVersion)" />
    <PackageVersion Include="Testcontainers.Milvus" Version="$(TestcontainersPackageVersion)" />
    <PackageVersion Include="Testcontainers.Oracle" Version="$(TestcontainersPackageVersion)" />
    <PackageVersion Include="Testcontainers.Elasticsearch" Version="$(TestcontainersPackageVersion)" />
    <PackageVersion Include="Testcontainers" Version="$(TestcontainersPackageVersion)" />
    <PackageVersion Include="GitHubActionsTestLogger" Version="2.4.1" />
    <!-- playground apps dependencies -->
    <PackageVersion Include="Microsoft.Orleans.Clustering.AzureStorage" Version="9.1.2" />
    <PackageVersion Include="Microsoft.Orleans.Persistence.AzureStorage" Version="9.1.2" />
    <PackageVersion Include="Microsoft.Orleans.Client" Version="9.1.2" />
    <PackageVersion Include="Microsoft.Orleans.Server" Version="9.1.2" />
    <PackageVersion Include="Microsoft.Orleans.Sdk" Version="9.1.2" />
    <!-- playground apps dependencies for AzureFunctionsEndToEnd -->
    <PackageVersion Include="Microsoft.Azure.Functions.Worker" Version="2.0.0" />
    <PackageVersion Include="Microsoft.Azure.Functions.Worker.Extensions.Http.AspNetCore" Version="2.0.1" />
    <PackageVersion Include="Microsoft.Azure.Functions.Worker.Extensions.Storage.Blobs" Version="6.6.1" />
    <PackageVersion Include="Microsoft.Azure.Functions.Worker.Extensions.Storage.Queues" Version="5.5.1" />
    <PackageVersion Include="Microsoft.Azure.Functions.Worker.Extensions.ServiceBus" Version="5.22.1" />
    <PackageVersion Include="Microsoft.Azure.Functions.Worker.Extensions.EventHubs" Version="6.3.6" />
    <PackageVersion Include="Microsoft.Azure.Functions.Worker.Extensions.CosmosDb" Version="4.12.0" />
    <PackageVersion Include="Microsoft.Azure.Functions.Worker.OpenTelemetry" Version="1.1.0-preview6" />
    <PackageVersion Include="Microsoft.Azure.Functions.Worker.Sdk" Version="2.0.1" />
    <PackageVersion Include="Microsoft.ApplicationInsights.WorkerService" Version="2.23.0" />
    <!-- Pinned versions for Component Governance - Remove when root dependencies are updated -->
    <PackageVersion Include="Azure.Core" Version="1.44.1" />
    <PackageVersion Include="Azure.Identity" Version="1.13.2" />
    <!-- https://github.com/Azure/azure-cosmos-dotnet-v3/pull/3313 -->
    <PackageVersion Include="Newtonsoft.Json" Version="13.0.3" />
  </ItemGroup>
  <!-- The following 2 groups are for packages that need to switch based on the .NET TFM being used.
       The dependencies on any of these two groups should not be updated manually and should instead use arcade's dependency flow to get updated.-->
  <ItemGroup>
    <!-- dotnet/extensions dependencies ** Common between net8 and net9 ** -->
    <PackageVersion Include="Microsoft.Extensions.AI" Version="$(MicrosoftExtensionsAIVersion)" />
    <PackageVersion Include="Microsoft.Extensions.AI.OpenAI" Version="$(MicrosoftExtensionsAIVersion)" />
    <PackageVersion Include="Microsoft.Extensions.Diagnostics.Testing" Version="$(MicrosoftExtensionsDiagnosticsTestingVersion)" />
    <PackageVersion Include="Microsoft.Extensions.Http.Resilience" Version="$(MicrosoftExtensionsHttpResilienceVersion)" />
    <PackageVersion Include="Microsoft.Extensions.TimeProvider.Testing" Version="$(MicrosoftExtensionsTimeProviderTestingVersion)" />
    <!-- EF -->
    <PackageVersion Include="Microsoft.EntityFrameworkCore.Cosmos" Version="$(MicrosoftEntityFrameworkCoreCosmosLTSVersion)" />
    <PackageVersion Include="Microsoft.EntityFrameworkCore.Design" Version="$(MicrosoftEntityFrameworkCoreDesignLTSVersion)" />
    <PackageVersion Include="Microsoft.EntityFrameworkCore.SqlServer" Version="$(MicrosoftEntityFrameworkCoreSqlServerLTSVersion)" />
    <PackageVersion Include="Microsoft.EntityFrameworkCore.Tools" Version="$(MicrosoftEntityFrameworkCoreToolsLTSVersion)" />
    <PackageVersion Include="Npgsql.EntityFrameworkCore.PostgreSQL" Version="8.0.11" />
    <!-- ASP.NET Core -->
    <PackageVersion Include="Microsoft.AspNetCore.Authentication.Certificate" Version="$(MicrosoftAspNetCoreAuthenticationCertificateLTSVersion)" />
    <PackageVersion Include="Microsoft.AspNetCore.Authentication.JwtBearer" Version="$(MicrosoftAspNetCoreAuthenticationJwtBearerLTSVersion)" />
    <PackageVersion Include="Microsoft.AspNetCore.Authentication.OpenIdConnect" Version="$(MicrosoftAspNetCoreAuthenticationOpenIdConnectLTSVersion)" />
    <PackageVersion Include="Microsoft.AspNetCore.OutputCaching.StackExchangeRedis" Version="$(MicrosoftAspNetCoreOutputCachingStackExchangeRedisLTSVersion)" />
    <PackageVersion Include="Microsoft.AspNetCore.TestHost" Version="$(MicrosoftAspNetCoreTestHostLTSVersion)" />
    <PackageVersion Include="Microsoft.Extensions.Caching.StackExchangeRedis" Version="$(MicrosoftExtensionsCachingStackExchangeRedisLTSVersion)" />
    <PackageVersion Include="Microsoft.Extensions.Diagnostics.HealthChecks.EntityFrameworkCore" Version="$(MicrosoftExtensionsDiagnosticsHealthChecksEntityFrameworkCoreLTSVersion)" />
    <PackageVersion Include="Microsoft.Extensions.Diagnostics.HealthChecks" Version="$(MicrosoftExtensionsDiagnosticsHealthChecksLTSVersion)" />
    <PackageVersion Include="Microsoft.Extensions.Features" Version="$(MicrosoftExtensionsFeaturesLTSVersion)" />
    <PackageVersion Include="Microsoft.AspNetCore.SignalR.Client" Version="$(MicrosoftAspNetCoreSignalRClientLTSVersion)" />
    <!-- Runtime -->
    <PackageVersion Include="Microsoft.Extensions.Hosting.Abstractions" Version="$(MicrosoftExtensionsHostingAbstractionsLTSVersion)" />
    <PackageVersion Include="Microsoft.Extensions.Hosting" Version="$(MicrosoftExtensionsHostingLTSVersion)" />
    <PackageVersion Include="Microsoft.Extensions.Configuration.Abstractions" Version="$(MicrosoftExtensionsConfigurationAbstractionsLTSVersion)" />
    <PackageVersion Include="Microsoft.Extensions.Configuration.Binder" Version="$(MicrosoftExtensionsConfigurationBinderLTSVersion)" />
    <PackageVersion Include="Microsoft.Extensions.DependencyInjection.Abstractions" Version="$(MicrosoftExtensionsDependencyInjectionAbstractionsLTSVersion)" />
    <PackageVersion Include="Microsoft.Extensions.Logging.Abstractions" Version="$(MicrosoftExtensionsLoggingAbstractionsLTSVersion)" />
    <PackageVersion Include="Microsoft.Extensions.Options" Version="$(MicrosoftExtensionsOptionsLTSVersion)" />
    <PackageVersion Include="Microsoft.Extensions.Primitives" Version="$(MicrosoftExtensionsPrimitivesLTSVersion)" />
    <PackageVersion Include="Microsoft.Extensions.Http" Version="$(MicrosoftExtensionsHttpLTSVersion)" />
    <PackageVersion Include="System.Formats.Asn1" Version="$(SystemFormatsAsn1LTSVersion)" />
    <PackageVersion Include="System.Text.Json" Version="$(SystemTextJsonLTSVersion)" />
  </ItemGroup>
  <ItemGroup Condition="'$(TargetFramework)' == 'net9.0'">
    <!-- EF -->
    <PackageVersion Update="Microsoft.EntityFrameworkCore.Cosmos" Version="$(MicrosoftEntityFrameworkCoreCosmosVersion)" />
    <PackageVersion Update="Microsoft.EntityFrameworkCore.Design" Version="$(MicrosoftEntityFrameworkCoreDesignVersion)" />
    <PackageVersion Update="Microsoft.EntityFrameworkCore.SqlServer" Version="$(MicrosoftEntityFrameworkCoreSqlServerVersion)" />
    <PackageVersion Update="Microsoft.EntityFrameworkCore.Tools" Version="$(MicrosoftEntityFrameworkCoreToolsVersion)" />
    <PackageVersion Update="Npgsql.EntityFrameworkCore.PostgreSQL" Version="9.0.3" />
    <!-- ASP.NET Core -->
    <PackageVersion Update="Microsoft.AspNetCore.Authentication.Certificate" Version="$(MicrosoftAspNetCoreAuthenticationCertificateVersion)" />
    <PackageVersion Update="Microsoft.AspNetCore.Authentication.JwtBearer" Version="$(MicrosoftAspNetCoreAuthenticationJwtBearerVersion)" />
    <PackageVersion Update="Microsoft.AspNetCore.Authentication.OpenIdConnect" Version="$(MicrosoftAspNetCoreAuthenticationOpenIdConnectVersion)" />
    <PackageVersion Update="Microsoft.AspNetCore.OutputCaching.StackExchangeRedis" Version="$(MicrosoftAspNetCoreOutputCachingStackExchangeRedisVersion)" />
    <PackageVersion Update="Microsoft.AspNetCore.TestHost" Version="$(MicrosoftAspNetCoreTestHostVersion)" />
    <PackageVersion Update="Microsoft.Extensions.Caching.StackExchangeRedis" Version="$(MicrosoftExtensionsCachingStackExchangeRedisVersion)" />
    <PackageVersion Update="Microsoft.Extensions.Diagnostics.HealthChecks.EntityFrameworkCore" Version="$(MicrosoftExtensionsDiagnosticsHealthChecksEntityFrameworkCoreVersion)" />
    <PackageVersion Update="Microsoft.Extensions.Diagnostics.HealthChecks" Version="$(MicrosoftExtensionsDiagnosticsHealthChecksVersion)" />
    <PackageVersion Update="Microsoft.Extensions.Features" Version="$(MicrosoftExtensionsFeaturesVersion)" />
    <PackageVersion Update="Microsoft.AspNetCore.SignalR.Client" Version="$(MicrosoftAspNetCoreSignalRClientVersion)" />
    <!-- Runtime -->
    <PackageVersion Update="Microsoft.Extensions.Hosting.Abstractions" Version="$(MicrosoftExtensionsHostingAbstractionsVersion)" />
    <PackageVersion Update="Microsoft.Extensions.Hosting" Version="$(MicrosoftExtensionsHostingVersion)" />
    <PackageVersion Update="Microsoft.Extensions.Configuration.Abstractions" Version="$(MicrosoftExtensionsConfigurationAbstractionsVersion)" />
    <PackageVersion Update="Microsoft.Extensions.Configuration.Binder" Version="$(MicrosoftExtensionsConfigurationBinderVersion)" />
    <PackageVersion Update="Microsoft.Extensions.DependencyInjection.Abstractions" Version="$(MicrosoftExtensionsDependencyInjectionAbstractionsVersion)" />
    <PackageVersion Update="Microsoft.Extensions.Logging.Abstractions" Version="$(MicrosoftExtensionsLoggingAbstractionsVersion)" />
    <PackageVersion Update="Microsoft.Extensions.Options" Version="$(MicrosoftExtensionsOptionsVersion)" />
    <PackageVersion Update="Microsoft.Extensions.Primitives" Version="$(MicrosoftExtensionsPrimitivesVersion)" />
    <PackageVersion Update="Microsoft.Extensions.Http" Version="$(MicrosoftExtensionsHttpVersion)" />
    <PackageVersion Update="System.Formats.Asn1" Version="$(SystemFormatsAsn1Version)" />
    <PackageVersion Update="System.Text.Json" Version="$(SystemTextJsonVersion)" />
  </ItemGroup>
</Project><|MERGE_RESOLUTION|>--- conflicted
+++ resolved
@@ -103,17 +103,10 @@
     <PackageVersion Include="Qdrant.Client" Version="1.13.0" />
     <PackageVersion Include="RabbitMQ.Client" Version="7.1.2" />
     <PackageVersion Include="Spectre.Console" Version="0.49.2-preview.0.76" />
-<<<<<<< HEAD
-    <PackageVersion Include="StackExchange.Redis" Version="2.8.22" />
-    <PackageVersion Include="System.IO.Hashing" Version="9.0.1" />
-    <PackageVersion Include="Yarp.ReverseProxy" Version="2.2.0" />
-    <PackageVersion Include="StreamJsonRpc" Version="2.21.69" />
-=======
     <PackageVersion Include="StackExchange.Redis" Version="2.8.31" />
     <PackageVersion Include="System.IO.Hashing" Version="9.0.3" />
     <PackageVersion Include="Yarp.ReverseProxy" Version="2.3.0" />
-    <PackageVersion Include="StreamJsonRpc" Version="2.22.3-alpha" />
->>>>>>> 22f4fb55
+    <PackageVersion Include="StreamJsonRpc" Version="2.21.69" />
     <!-- Open Telemetry -->
     <PackageVersion Include="Npgsql.OpenTelemetry" Version="9.0.2" />
     <PackageVersion Include="OpenTelemetry.Exporter.InMemory" Version="1.9.0" />
