--- conflicted
+++ resolved
@@ -14,11 +14,7 @@
     <PackageVersion Include="AWSSDK.SimpleNotificationService" Version="3.7.301.21" />
     <PackageVersion Include="AWSSDK.Core" Version="3.7.303.13" />
     <PackageVersion Include="AWSSDK.Extensions.NETCore.Setup" Version="3.7.300" />
-<<<<<<< HEAD
-    <PackageVersion Include="AWS.Messaging" Version="0.2.0-beta" />
-=======
     <PackageVersion Include="AWS.Messaging" Version="0.9.0" />
->>>>>>> eeb87caf
     <PackageVersion Include="Azure.Messaging.EventHubs.Processor" Version="5.11.2" />
     <PackageVersion Include="OpenTelemetry.Instrumentation.AWS" Version="1.1.0-beta.3" />
     <PackageVersion Include="OpenTelemetry.Extensions.AWS" Version="1.3.0-beta.1" />
