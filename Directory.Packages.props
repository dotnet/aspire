--- conflicted
+++ resolved
@@ -23,13 +23,8 @@
     <!-- AWS CDK dependencies -->
     <PackageVersion Include="Amazon.CDK.Lib" Version="2.158.0" />
     <!-- Azure SDK for .NET dependencies -->
-<<<<<<< HEAD
-    <PackageVersion Include="Azure.AI.OpenAI" Version="2.0.0-beta.5" />
+    <PackageVersion Include="Azure.AI.OpenAI" Version="2.0.0-beta.6" />
     <PackageVersion Include="Azure.Data.Tables" Version="12.9.1" />
-=======
-    <PackageVersion Include="Azure.AI.OpenAI" Version="2.0.0-beta.6" />
-    <PackageVersion Include="Azure.Data.Tables" Version="12.9.0" />
->>>>>>> 94008ce4
     <PackageVersion Include="Azure.Extensions.AspNetCore.Configuration.Secrets" Version="1.3.2" />
     <PackageVersion Include="Azure.Messaging.EventHubs.Processor" Version="5.11.5" />
     <PackageVersion Include="Azure.Messaging.ServiceBus" Version="7.18.1" />
