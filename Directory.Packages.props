<Project>
  <!-- Workaround https://github.com/dependabot/dependabot-core/issues/8490 -->
  <!-- This file gets imported for out-of-tree test runs also where eng/Versions.props isn't
       available -->
  <Import Project="eng/Versions.props" Condition="'$(MajorVersion)' == '' and Exists('eng/Versions.props')" />
  <PropertyGroup>
    <ManagePackageVersionsCentrally>true</ManagePackageVersionsCentrally>
    <CentralPackageTransitivePinningEnabled>true</CentralPackageTransitivePinningEnabled>
    <TestcontainersPackageVersion>3.10.0</TestcontainersPackageVersion>
    <AzureProvisiongVersion>1.0.0-alpha.20240918.3</AzureProvisiongVersion>
  </PropertyGroup>
  <ItemGroup>
    <!-- AWS SDK for .NET dependencies -->
    <PackageVersion Include="AspNetCore.HealthChecks.Oracle" Version="8.0.1" />
    <PackageVersion Include="AWSSDK.CloudFormation" Version="3.7.400.15" />
    <PackageVersion Include="AWSSDK.SQS" Version="3.7.400.15" />
    <PackageVersion Include="AWSSDK.SimpleNotificationService" Version="3.7.400.15" />
    <PackageVersion Include="AWSSDK.Core" Version="3.7.400.15" />
    <PackageVersion Include="AWSSDK.Extensions.NETCore.Setup" Version="3.7.301" />
    <PackageVersion Include="AWS.Messaging" Version="0.9.2" />
    <PackageVersion Include="OpenTelemetry.Instrumentation.AWS" Version="1.1.0-beta.5" />
    <PackageVersion Include="OpenTelemetry.Extensions.AWS" Version="1.3.0-beta.1" />
    <!-- AWS CDK dependencies -->
    <PackageVersion Include="Amazon.CDK.Lib" Version="2.158.0" />
    <!-- Azure SDK for .NET dependencies -->
    <PackageVersion Include="Azure.AI.OpenAI" Version="2.0.0-beta.6" />
    <PackageVersion Include="Azure.Data.Tables" Version="12.9.0" />
    <PackageVersion Include="Azure.Extensions.AspNetCore.Configuration.Secrets" Version="1.3.2" />
    <PackageVersion Include="Azure.Messaging.EventHubs.Processor" Version="5.11.5" />
    <PackageVersion Include="Azure.Messaging.ServiceBus" Version="7.18.1" />
    <PackageVersion Include="Azure.Search.Documents" Version="11.6.0" />
    <PackageVersion Include="Azure.Messaging.WebPubSub" Version="1.4.0" />
    <PackageVersion Include="Azure.Security.KeyVault.Secrets" Version="4.6.0" />
    <PackageVersion Include="Azure.Storage.Blobs" Version="12.21.2" />
    <PackageVersion Include="Azure.Storage.Queues" Version="12.19.1" />
    <PackageVersion Include="Microsoft.Azure.AppConfiguration.AspNetCore" Version="7.3.0" />
    <PackageVersion Include="Microsoft.Azure.Cosmos" Version="3.43.0" />
    <PackageVersion Include="Microsoft.Azure.SignalR" Version="1.27.0" />
    <PackageVersion Include="Microsoft.Extensions.Azure" Version="1.7.5" />
    <!-- Azure Management SDK for .NET dependencies -->
    <PackageVersion Include="Azure.Provisioning" Version="$(AzureProvisiongVersion)" />
    <PackageVersion Include="Azure.Provisioning.AppConfiguration" Version="$(AzureProvisiongVersion)" />
    <PackageVersion Include="Azure.Provisioning.ApplicationInsights" Version="1.0.0-alpha.20240918.1" />
    <PackageVersion Include="Azure.Provisioning.CognitiveServices" Version="$(AzureProvisiongVersion)" />
    <PackageVersion Include="Azure.Provisioning.CosmosDB" Version="$(AzureProvisiongVersion)" />
    <PackageVersion Include="Azure.Provisioning.EventHubs" Version="$(AzureProvisiongVersion)" />
    <PackageVersion Include="Azure.Provisioning.KeyVault" Version="$(AzureProvisiongVersion)" />
    <PackageVersion Include="Azure.Provisioning.OperationalInsights" Version="1.0.0-alpha.20240918.1" />
    <PackageVersion Include="Azure.Provisioning.PostgreSql" Version="$(AzureProvisiongVersion)" />
    <PackageVersion Include="Azure.Provisioning.Redis" Version="$(AzureProvisiongVersion)" />
    <PackageVersion Include="Azure.Provisioning.Search" Version="$(AzureProvisiongVersion)" />
    <PackageVersion Include="Azure.Provisioning.ServiceBus" Version="$(AzureProvisiongVersion)" />
    <PackageVersion Include="Azure.Provisioning.SignalR" Version="$(AzureProvisiongVersion)" />
    <PackageVersion Include="Azure.Provisioning.Sql" Version="$(AzureProvisiongVersion)" />
    <PackageVersion Include="Azure.Provisioning.Storage" Version="$(AzureProvisiongVersion)" />
    <PackageVersion Include="Azure.Provisioning.WebPubSub" Version="$(AzureProvisiongVersion)" />
    <PackageVersion Include="Azure.ResourceManager.Authorization" Version="1.1.3" />
    <PackageVersion Include="Azure.ResourceManager.KeyVault" Version="1.3.0" />
    <!-- ASP.NET Core dependencies -->
    <PackageVersion Include="Microsoft.AspNetCore.Authentication.Certificate" Version="$(MicrosoftAspNetCoreAuthenticationCertificatePackageVersion)" />
    <PackageVersion Include="Microsoft.AspNetCore.Authentication.JwtBearer" Version="$(MicrosoftAspNetCoreAuthenticationJwtBearerPackageVersion)" />
    <PackageVersion Include="Microsoft.AspNetCore.Authentication.OpenIdConnect" Version="$(MicrosoftAspNetCoreAuthenticationOpenIdConnectPackageVersion)" />
    <PackageVersion Include="Microsoft.AspNetCore.OpenApi" Version="$(MicrosoftAspNetCoreOpenApiPackageVersion)" />
    <PackageVersion Include="Microsoft.AspNetCore.OutputCaching.StackExchangeRedis" Version="$(MicrosoftAspNetCoreOutputCachingStackExchangeRedisPackageVersion)" />
    <PackageVersion Include="Microsoft.AspNetCore.TestHost" Version="$(MicrosoftAspNetCoreTestHostPackageVersion)" />
    <PackageVersion Include="Microsoft.Extensions.Caching.StackExchangeRedis" Version="$(MicrosoftExtensionsCachingStackExchangeRedisPackageVersion)" />
    <PackageVersion Include="Microsoft.Extensions.Diagnostics.HealthChecks.EntityFrameworkCore" Version="$(MicrosoftExtensionsDiagnosticsHealthChecksEntityFrameworkCorePackageVersion)" />
    <PackageVersion Include="Microsoft.Extensions.Diagnostics.HealthChecks" Version="$(MicrosoftExtensionsDiagnosticsHealthChecksPackageVersion)" />
    <PackageVersion Include="Microsoft.Extensions.Features" Version="$(MicrosoftExtensionsFeaturesPackageVersion)" />
    <!-- AspNetCore.HealthChecks dependencies (3rd party packages) -->
    <PackageVersion Include="AspNetCore.HealthChecks.Azure.Data.Tables" Version="8.0.1" />
    <PackageVersion Include="AspNetCore.HealthChecks.Azure.KeyVault.Secrets" Version="8.0.1" />
    <PackageVersion Include="AspNetCore.HealthChecks.Azure.Storage.Blobs" Version="8.0.1" />
    <PackageVersion Include="AspNetCore.HealthChecks.Azure.Storage.Queues" Version="8.0.1" />
    <PackageVersion Include="AspNetCore.HealthChecks.AzureServiceBus" Version="8.0.1" />
    <PackageVersion Include="AspNetCore.HealthChecks.CosmosDb" Version="8.0.1" />
    <PackageVersion Include="AspNetCore.HealthChecks.Kafka" Version="8.0.1" />
    <PackageVersion Include="AspNetCore.HealthChecks.MongoDb" Version="8.1.0" />
    <PackageVersion Include="AspNetCore.HealthChecks.MySql" Version="8.0.1" />
    <PackageVersion Include="AspNetCore.HealthChecks.NpgSql" Version="8.0.2" />
    <PackageVersion Include="AspNetCore.HealthChecks.Rabbitmq" Version="8.0.2" />
    <PackageVersion Include="AspNetCore.HealthChecks.Redis" Version="8.0.1" />
    <PackageVersion Include="AspNetCore.HealthChecks.SqlServer" Version="8.0.2" />
    <!-- efcore dependencies -->
    <PackageVersion Include="Microsoft.EntityFrameworkCore.Cosmos" Version="$(MicrosoftEntityFrameworkCoreCosmosPackageVersion)" />
    <PackageVersion Include="Microsoft.EntityFrameworkCore.SqlServer" Version="$(MicrosoftEntityFrameworkCoreSqlServerPackageVersion)" />
    <PackageVersion Include="Microsoft.EntityFrameworkCore.Tools" Version="$(MicrosoftEntityFrameworkCoreToolsPackageVersion)" />
    <PackageVersion Include="Microsoft.EntityFrameworkCore.Design" Version="$(MicrosoftEntityFrameworkCoreDesignPackageVersion)" />
    <!-- runtime dependencies-->
    <PackageVersion Include="Microsoft.Extensions.Configuration.Abstractions" Version="$(MicrosoftExtensionsConfigurationAbstractionsPackageVersion)" />
    <PackageVersion Include="Microsoft.Extensions.Configuration.Binder" Version="$(MicrosoftExtensionsConfigurationBinderPackageVersion)" />
    <PackageVersion Include="Microsoft.Extensions.DependencyInjection.Abstractions" Version="$(MicrosoftExtensionsDependencyInjectionAbstractionsPackageVersion)" />
    <PackageVersion Include="Microsoft.Extensions.Hosting.Abstractions" Version="$(MicrosoftExtensionsHostingAbstractionsPackageVersion)" />
    <PackageVersion Include="Microsoft.Extensions.Hosting" Version="$(MicrosoftExtensionsHostingPackageVersion)" />
    <PackageVersion Include="Microsoft.Extensions.Http" Version="$(MicrosoftExtensionsHttpPackageVersion)" />
    <PackageVersion Include="Microsoft.Extensions.Logging.Abstractions" Version="$(MicrosoftExtensionsLoggingAbstractionsPackageVersion)" />
    <PackageVersion Include="Microsoft.Extensions.Options" Version="$(MicrosoftExtensionsOptionsPackageVersion)" />
    <PackageVersion Include="Microsoft.Extensions.Primitives" Version="$(MicrosoftExtensionsPrimitivesPackageVersion)" />
    <PackageVersion Include="Microsoft.Extensions.Http.Resilience" Version="$(MicrosoftExtensionsHttpResiliencePackageVersion)" />
    <PackageVersion Include="Microsoft.Extensions.TimeProvider.Testing" Version="$(MicrosoftExtensionsTimeProviderTestingVersion)" />
    <!-- NuGet dependencies -->
    <PackageVersion Include="NuGet.ProjectModel" Version="6.11.0" />
    <!-- external dependencies -->
    <PackageVersion Include="Confluent.Kafka" Version="2.5.3" />
    <PackageVersion Include="Dapper" Version="2.1.44" />
    <PackageVersion Include="DnsClient" Version="1.8.0" />
    <PackageVersion Include="Elastic.Clients.Elasticsearch" Version="8.15.6" />
    <PackageVersion Include="Google.Protobuf" Version="3.28.0" />
    <PackageVersion Include="Grpc.AspNetCore" Version="2.65.0" />
    <PackageVersion Include="Grpc.Net.ClientFactory" Version="2.65.0" />
    <PackageVersion Include="Grpc.Tools" Version="2.66.0" />
    <PackageVersion Include="Humanizer.Core" Version="2.14.1" />
    <PackageVersion Include="KubernetesClient" Version="14.0.9" />
    <PackageVersion Include="JsonPatch.Net" Version="3.1.1" />
    <PackageVersion Include="Microsoft.Data.SqlClient" Version="5.2.2" />
    <PackageVersion Include="Microsoft.FluentUI.AspNetCore.Components" Version="4.9.3" />
    <PackageVersion Include="Microsoft.FluentUI.AspNetCore.Components.Icons" Version="4.9.3" />
    <PackageVersion Include="Milvus.Client" Version="2.3.0-preview.1" />
    <PackageVersion Include="MongoDB.Driver" Version="2.28.0" />
    <PackageVersion Include="MongoDB.Driver.Core.Extensions.DiagnosticSources" Version="1.5.0" />
    <PackageVersion Include="MySqlConnector.DependencyInjection" Version="2.3.6" />
    <PackageVersion Include="MySqlConnector.Logging.Microsoft.Extensions.Logging" Version="2.1.0" />
    <PackageVersion Include="NATS.Net" Version="2.3.3" />
    <PackageVersion Include="Npgsql.DependencyInjection" Version="8.0.3" />
    <PackageVersion Include="Npgsql.EntityFrameworkCore.PostgreSQL" Version="8.0.4" />
<<<<<<< HEAD
    <PackageVersion Include="OpenAI" Version="2.0.0-beta.11" />
=======
    <PackageVersion Include="OpenAI" Version="2.0.0-beta.12" />
>>>>>>> 9ebb6830
    <PackageVersion Include="Oracle.EntityFrameworkCore" Version="8.23.50" />
    <PackageVersion Include="Oracle.ManagedDataAccess.OpenTelemetry" Version="23.5.0" />
    <PackageVersion Include="Polly.Core" Version="8.4.1" />
    <PackageVersion Include="Polly.Extensions" Version="8.4.1" />
    <PackageVersion Include="Pomelo.EntityFrameworkCore.MySql" Version="8.0.2" />
    <PackageVersion Include="Qdrant.Client" Version="1.11.0" />
    <PackageVersion Include="RabbitMQ.Client" Version="[6.8.1,7.0.0)" />
    <PackageVersion Include="StackExchange.Redis" Version="2.8.12" />
    <PackageVersion Include="System.IO.Hashing" Version="8.0.0" />
    <PackageVersion Include="Yarp.ReverseProxy" Version="2.2.0" />
    <!-- Open Telemetry -->
    <PackageVersion Include="Npgsql.OpenTelemetry" Version="8.0.3" />
    <PackageVersion Include="OpenTelemetry.Exporter.InMemory" Version="1.9.0" />
    <PackageVersion Include="OpenTelemetry.Exporter.OpenTelemetryProtocol" Version="1.9.0" />
    <PackageVersion Include="OpenTelemetry.Extensions.Hosting" Version="1.9.0" />
    <PackageVersion Include="OpenTelemetry.Instrumentation.GrpcNetClient" Version="1.9.0-beta.1" />
    <PackageVersion Include="OpenTelemetry.Instrumentation.Http" Version="1.9.0" />
    <PackageVersion Include="OpenTelemetry.Instrumentation.AspNetCore" Version="1.9.0" />
    <PackageVersion Include="OpenTelemetry.Instrumentation.Runtime" Version="1.9.0" />
    <!-- build dependencies -->
    <PackageVersion Include="MicroBuild.Plugins.SwixBuild.Dotnet" Version="1.1.87-gba258badda" />
    <PackageVersion Include="Microsoft.CodeAnalysis.CSharp.Workspaces" Version="4.11.0" />
    <PackageVersion Include="Microsoft.CodeAnalysis.PublicApiAnalyzers" Version="3.3.4" />
    <PackageVersion Include="Microsoft.DotNet.Build.Tasks.Workloads" Version="8.0.0-beta.23564.4" />
    <PackageVersion Include="Microsoft.Signed.Wix" Version="$(MicrosoftSignedWixVersion)" />
    <PackageVersion Include="Microsoft.DotNet.Build.Tasks.Installers" Version="8.0.0-beta.23564.4" />
    <PackageVersion Include="System.CommandLine" Version="2.0.0-beta4.24324.3" />
    <!-- unit test dependencies -->
    <PackageVersion Include="bUnit" Version="1.31.3" />
    <PackageVersion Include="JsonSchema.Net" Version="7.2.2" />
    <PackageVersion Include="Microsoft.DotNet.RemoteExecutor" Version="$(MicrosoftDotNetRemoteExecutorPackageVersion)" />
    <PackageVersion Include="Microsoft.DotNet.XUnitExtensions" Version="$(MicrosoftDotNetXUnitExtensionsPackageVersion)" />
    <PackageVersion Include="Microsoft.Extensions.Diagnostics.Testing" Version="$(MicrosoftExtensionsDiagnosticsTestingPackageVersion)" />
    <PackageVersion Include="Microsoft.NET.Runtime.WorkloadTesting.Internal" Version="$(MicrosoftNETRuntimeWorkloadTestingInternalVersion)" />
    <PackageVersion Include="Microsoft.Playwright" Version="1.47.0" />
    <PackageVersion Include="Swashbuckle.AspNetCore" Version="6.7.3" />
    <PackageVersion Include="Testcontainers.MongoDb" Version="$(TestcontainersPackageVersion)" />
    <PackageVersion Include="Testcontainers.MsSql" Version="$(TestcontainersPackageVersion)" />
    <PackageVersion Include="Testcontainers.MySql" Version="$(TestcontainersPackageVersion)" />
    <PackageVersion Include="Testcontainers.PostgreSQL" Version="$(TestcontainersPackageVersion)" />
    <PackageVersion Include="Testcontainers.RabbitMq" Version="$(TestcontainersPackageVersion)" />
    <PackageVersion Include="Testcontainers.Redis" Version="$(TestcontainersPackageVersion)" />
    <PackageVersion Include="Testcontainers.Nats" Version="$(TestcontainersPackageVersion)" />
    <PackageVersion Include="Testcontainers.Milvus" Version="$(TestcontainersPackageVersion)" />
    <PackageVersion Include="Testcontainers.Oracle" Version="$(TestcontainersPackageVersion)" />
    <PackageVersion Include="Testcontainers.Elasticsearch" Version="$(TestcontainersPackageVersion)" />
    <!-- playground apps dependencies -->
    <PackageVersion Include="Dapr.AspNetCore" Version="1.14.0" />
    <PackageVersion Include="Microsoft.Orleans.Clustering.AzureStorage" Version="8.2.0" />
    <PackageVersion Include="Microsoft.Orleans.Persistence.AzureStorage" Version="8.2.0" />
    <PackageVersion Include="Microsoft.Orleans.Client" Version="8.2.0" />
    <PackageVersion Include="Microsoft.Orleans.Server" Version="8.2.0" />
    <PackageVersion Include="Microsoft.Orleans.Sdk" Version="8.2.0" />
    <!-- playground apps dependencies for AzureFunctionsEndToEnd -->
    <PackageVersion Include="Microsoft.Azure.Functions.Worker" Version="1.23.0" />
    <PackageVersion Include="Microsoft.Azure.Functions.Worker.Extensions.Http.AspNetCore" Version="1.3.2" />
    <PackageVersion Include="Microsoft.Azure.Functions.Worker.Extensions.Storage.Blobs" Version="6.6.0" />
    <PackageVersion Include="Microsoft.Azure.Functions.Worker.Extensions.Storage.Queues" Version="5.5.0" />
    <PackageVersion Include="Microsoft.Azure.Functions.Worker.Extensions.ServiceBus" Version="5.22.0" />



    <PackageVersion Include="Microsoft.Azure.Functions.Worker.Extensions.EventHubs" Version="6.3.6"/>

    <PackageVersion Include="Microsoft.Azure.Functions.Worker.OpenTelemetry" Version="1.0.0-preview1" />
    <PackageVersion Include="Microsoft.Azure.Functions.Worker.Sdk" Version="1.17.4" />
    <PackageVersion Include="Microsoft.ApplicationInsights.WorkerService" Version="2.22.0" />
    <!-- Pinned version for Component Governance - Remove when root dependencies are updated -->
    <PackageVersion Include="Azure.Core" Version="1.43.0" />
    <PackageVersion Include="Azure.Identity" Version="1.12.0" />
    <PackageVersion Include="Newtonsoft.Json" Version="13.0.3" />
    <!-- https://github.com/Azure/azure-cosmos-dotnet-v3/pull/3313 -->
  </ItemGroup>
</Project><|MERGE_RESOLUTION|>--- conflicted
+++ resolved
@@ -123,11 +123,7 @@
     <PackageVersion Include="NATS.Net" Version="2.3.3" />
     <PackageVersion Include="Npgsql.DependencyInjection" Version="8.0.3" />
     <PackageVersion Include="Npgsql.EntityFrameworkCore.PostgreSQL" Version="8.0.4" />
-<<<<<<< HEAD
-    <PackageVersion Include="OpenAI" Version="2.0.0-beta.11" />
-=======
     <PackageVersion Include="OpenAI" Version="2.0.0-beta.12" />
->>>>>>> 9ebb6830
     <PackageVersion Include="Oracle.EntityFrameworkCore" Version="8.23.50" />
     <PackageVersion Include="Oracle.ManagedDataAccess.OpenTelemetry" Version="23.5.0" />
     <PackageVersion Include="Polly.Core" Version="8.4.1" />
