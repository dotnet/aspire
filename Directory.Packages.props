<Project>
  <!-- Workaround https://github.com/dependabot/dependabot-core/issues/8490 -->
  <!-- This file gets imported for out-of-tree test runs also where eng/Versions.props isn't
       available -->
  <Import Project="eng/Versions.props" Condition="'$(MajorVersion)' == '' and Exists('eng/Versions.props')" />
  <PropertyGroup>
    <ManagePackageVersionsCentrally>true</ManagePackageVersionsCentrally>
    <TestcontainersPackageVersion>3.9.0</TestcontainersPackageVersion>
  </PropertyGroup>
  <ItemGroup>
    <!-- AWS SDK for .NET dependencies -->
    <PackageVersion Include="AWSSDK.CloudFormation" Version="3.7.308.18" />
    <PackageVersion Include="AWSSDK.SQS" Version="3.7.301.26" />
    <PackageVersion Include="AWSSDK.SimpleNotificationService" Version="3.7.301.61" />
    <PackageVersion Include="AWSSDK.Core" Version="3.7.304.23" />
    <PackageVersion Include="AWSSDK.Extensions.NETCore.Setup" Version="3.7.301" />
    <PackageVersion Include="AWS.Messaging" Version="0.9.1" />
    <PackageVersion Include="OpenTelemetry.Instrumentation.AWS" Version="1.1.0-beta.4" />
    <PackageVersion Include="OpenTelemetry.Extensions.AWS" Version="1.3.0-beta.1" />
    <!-- Azure SDK for .NET dependencies -->
    <PackageVersion Include="Azure.AI.OpenAI" Version="1.0.0-beta.17" />
    <PackageVersion Include="Azure.Data.Tables" Version="12.8.3" />
    <PackageVersion Include="Azure.Extensions.AspNetCore.Configuration.Secrets" Version="1.3.1" />
    <PackageVersion Include="Azure.Identity" Version="1.12.0" />
    <PackageVersion Include="Azure.Messaging.EventHubs.Processor" Version="5.11.3" />
    <PackageVersion Include="Azure.Messaging.ServiceBus" Version="7.17.5" />
    <PackageVersion Include="Azure.Search.Documents" Version="11.5.1" />
    <PackageVersion Include="Azure.Messaging.WebPubSub" Version="1.3.0" />
    <PackageVersion Include="Azure.Security.KeyVault.Secrets" Version="4.6.0" />
    <PackageVersion Include="Azure.Storage.Blobs" Version="12.20.0" />
    <PackageVersion Include="Azure.Storage.Queues" Version="12.18.0" />
    <PackageVersion Include="Microsoft.Azure.AppConfiguration.AspNetCore" Version="7.2.0" />
    <PackageVersion Include="Microsoft.Azure.Cosmos" Version="3.41.0" />
    <PackageVersion Include="Microsoft.Azure.SignalR" Version="1.25.2" />
    <PackageVersion Include="Microsoft.Extensions.Azure" Version="1.7.4" />
    <!-- Azure Management SDK for .NET dependencies -->
    <PackageVersion Include="Azure.Provisioning" Version="0.3.0" />
    <PackageVersion Include="Azure.Provisioning.AppConfiguration" Version="0.2.0" />
    <PackageVersion Include="Azure.Provisioning.ApplicationInsights" Version="0.1.0" />
    <PackageVersion Include="Azure.Provisioning.CognitiveServices" Version="0.2.0" />
    <PackageVersion Include="Azure.Provisioning.CosmosDB" Version="0.1.0" />
    <PackageVersion Include="Azure.Provisioning.EventHubs" Version="0.1.0" />
    <PackageVersion Include="Azure.Provisioning.KeyVault" Version="0.2.0" />
    <PackageVersion Include="Azure.Provisioning.OperationalInsights" Version="0.2.0" />
    <PackageVersion Include="Azure.Provisioning.PostgreSql" Version="0.1.0" />
    <PackageVersion Include="Azure.Provisioning.Redis" Version="0.2.0" />
    <PackageVersion Include="Azure.Provisioning.Resources" Version="0.2.0" />
    <PackageVersion Include="Azure.Provisioning.Search" Version="0.1.0" />
    <PackageVersion Include="Azure.Provisioning.ServiceBus" Version="0.1.0" />
    <PackageVersion Include="Azure.Provisioning.SignalR" Version="0.2.0" />
    <PackageVersion Include="Azure.Provisioning.Sql" Version="0.1.0" />
    <PackageVersion Include="Azure.Provisioning.Storage" Version="0.2.0" />
    <PackageVersion Include="Azure.Provisioning.WebPubSub" Version="0.1.0-beta.1" />
    <!-- ASP.NET Core dependencies -->
    <PackageVersion Include="Microsoft.AspNetCore.Authentication.Certificate" Version="$(MicrosoftAspNetCoreAuthenticationCertificatePackageVersion)" />
    <PackageVersion Include="Microsoft.AspNetCore.Authentication.OpenIdConnect" Version="$(MicrosoftAspNetCoreAuthenticationOpenIdConnectPackageVersion)" />
    <PackageVersion Include="Microsoft.AspNetCore.OpenApi" Version="$(MicrosoftAspNetCoreOpenApiPackageVersion)" />
    <PackageVersion Include="Microsoft.AspNetCore.OutputCaching.StackExchangeRedis" Version="$(MicrosoftAspNetCoreOutputCachingStackExchangeRedisPackageVersion)" />
    <PackageVersion Include="Microsoft.Extensions.Caching.StackExchangeRedis" Version="$(MicrosoftExtensionsCachingStackExchangeRedisPackageVersion)" />
    <PackageVersion Include="Microsoft.Extensions.Diagnostics.HealthChecks.EntityFrameworkCore" Version="$(MicrosoftExtensionsDiagnosticsHealthChecksEntityFrameworkCorePackageVersion)" />
    <PackageVersion Include="Microsoft.Extensions.Diagnostics.HealthChecks" Version="$(MicrosoftExtensionsDiagnosticsHealthChecksPackageVersion)" />
    <PackageVersion Include="Microsoft.Extensions.Features" Version="$(MicrosoftExtensionsFeaturesPackageVersion)" />
    <!-- AspNetCore.HealthChecks dependencies (3rd party packages) -->
    <PackageVersion Include="AspNetCore.HealthChecks.Azure.Data.Tables" Version="8.0.1" />
    <PackageVersion Include="AspNetCore.HealthChecks.Azure.KeyVault.Secrets" Version="8.0.1" />
    <PackageVersion Include="AspNetCore.HealthChecks.Azure.Storage.Blobs" Version="8.0.1" />
    <PackageVersion Include="AspNetCore.HealthChecks.Azure.Storage.Queues" Version="8.0.1" />
    <PackageVersion Include="AspNetCore.HealthChecks.AzureServiceBus" Version="8.0.1" />
    <PackageVersion Include="AspNetCore.HealthChecks.Kafka" Version="8.0.1" />
    <PackageVersion Include="AspNetCore.HealthChecks.MongoDb" Version="8.0.1" />
    <PackageVersion Include="AspNetCore.HealthChecks.MySql" Version="8.0.1" />
    <PackageVersion Include="AspNetCore.HealthChecks.NpgSql" Version="8.0.1" />
    <PackageVersion Include="AspNetCore.HealthChecks.Rabbitmq" Version="8.0.1" />
    <PackageVersion Include="AspNetCore.HealthChecks.Redis" Version="8.0.1" />
    <PackageVersion Include="AspNetCore.HealthChecks.SqlServer" Version="8.0.2" />
    <!-- efcore dependencies -->
    <PackageVersion Include="Microsoft.EntityFrameworkCore.Cosmos" Version="$(MicrosoftEntityFrameworkCoreCosmosPackageVersion)" />
    <PackageVersion Include="Microsoft.EntityFrameworkCore.SqlServer" Version="$(MicrosoftEntityFrameworkCoreSqlServerPackageVersion)" />
    <PackageVersion Include="Microsoft.EntityFrameworkCore.Tools" Version="$(MicrosoftEntityFrameworkCoreToolsPackageVersion)" />
    <PackageVersion Include="Microsoft.EntityFrameworkCore.Design" Version="$(MicrosoftEntityFrameworkCoreDesignPackageVersion)" />
    <!-- runtime dependencies-->
    <PackageVersion Include="Microsoft.Extensions.Configuration.Abstractions" Version="$(MicrosoftExtensionsConfigurationAbstractionsPackageVersion)" />
    <PackageVersion Include="Microsoft.Extensions.Configuration.Binder" Version="$(MicrosoftExtensionsConfigurationBinderPackageVersion)" />
    <PackageVersion Include="Microsoft.Extensions.DependencyInjection.Abstractions" Version="$(MicrosoftExtensionsDependencyInjectionAbstractionsPackageVersion)" />
    <PackageVersion Include="Microsoft.Extensions.Hosting.Abstractions" Version="$(MicrosoftExtensionsHostingAbstractionsPackageVersion)" />
    <PackageVersion Include="Microsoft.Extensions.Hosting" Version="$(MicrosoftExtensionsHostingPackageVersion)" />
    <PackageVersion Include="Microsoft.Extensions.Http" Version="$(MicrosoftExtensionsHttpPackageVersion)" />
    <PackageVersion Include="Microsoft.Extensions.Logging.Abstractions" Version="$(MicrosoftExtensionsLoggingAbstractionsPackageVersion)" />
    <PackageVersion Include="Microsoft.Extensions.Options" Version="$(MicrosoftExtensionsOptionsPackageVersion)" />
    <PackageVersion Include="Microsoft.Extensions.Primitives" Version="$(MicrosoftExtensionsPrimitivesPackageVersion)" />
    <PackageVersion Include="Microsoft.Extensions.Http.Resilience" Version="$(MicrosoftExtensionsHttpResiliencePackageVersion)" />
    <PackageVersion Include="Microsoft.Extensions.TimeProvider.Testing" Version="$(MicrosoftExtensionsTimeProviderTestingVersion)" />
    <!-- external dependencies -->
    <PackageVersion Include="Confluent.Kafka" Version="2.4.0" />
    <PackageVersion Include="Dapper" Version="2.1.44" />
<<<<<<< HEAD
    <PackageVersion Include="DnsClient" Version="1.7.0" />
    <PackageVersion Include="Elastic.Clients.Elasticsearch" Version="8.14.4" />
=======
    <PackageVersion Include="DnsClient" Version="1.8.0" />
>>>>>>> bf5d1d4b
    <PackageVersion Include="Google.Protobuf" Version="3.27.1" />
    <PackageVersion Include="Grpc.AspNetCore" Version="2.63.0" />
    <PackageVersion Include="Grpc.Net.ClientFactory" Version="2.63.0" />
    <PackageVersion Include="Grpc.Tools" Version="2.64.0" />
    <PackageVersion Include="Humanizer.Core" Version="2.14.1" />
    <PackageVersion Include="KubernetesClient" Version="14.0.2" />
    <PackageVersion Include="Microsoft.Data.SqlClient" Version="5.2.1" />
    <PackageVersion Include="Microsoft.FluentUI.AspNetCore.Components" Version="4.7.2" />
    <PackageVersion Include="Microsoft.FluentUI.AspNetCore.Components.Icons" Version="4.7.2" />
    <PackageVersion Include="Milvus.Client" Version="2.3.0-preview.1"/>
    <PackageVersion Include="MongoDB.Driver" Version="2.27.0" />
    <PackageVersion Include="MongoDB.Driver.Core.Extensions.DiagnosticSources" Version="1.4.0" />
    <PackageVersion Include="MySqlConnector.DependencyInjection" Version="2.3.6" />
    <PackageVersion Include="MySqlConnector.Logging.Microsoft.Extensions.Logging" Version="2.1.0" />
    <PackageVersion Include="NATS.Net" Version="2.2.3" />
    <PackageVersion Include="Npgsql.DependencyInjection" Version="8.0.3" />
    <PackageVersion Include="Npgsql.EntityFrameworkCore.PostgreSQL" Version="8.0.4" />
    <PackageVersion Include="Oracle.EntityFrameworkCore" Version="8.23.40" />
    <PackageVersion Include="Polly.Core" Version="8.4.1" />
    <PackageVersion Include="Polly.Extensions" Version="8.4.1" />
    <PackageVersion Include="Pomelo.EntityFrameworkCore.MySql" Version="8.0.2" />
    <PackageVersion Include="Qdrant.Client" Version="1.10.0" />
    <PackageVersion Include="RabbitMQ.Client" Version="[6.8.1,7.0.0)" />
    <PackageVersion Include="StackExchange.Redis" Version="2.8.0" />
    <PackageVersion Include="System.IO.Hashing" Version="8.0.0" />
    <PackageVersion Include="Yarp.ReverseProxy" Version="2.1.0" />
    <!-- Open Telemetry -->
    <PackageVersion Include="Npgsql.OpenTelemetry" Version="8.0.3" />
    <PackageVersion Include="OpenTelemetry.Exporter.InMemory" Version="1.9.0" />
    <PackageVersion Include="OpenTelemetry.Exporter.OpenTelemetryProtocol" Version="1.9.0" />
    <PackageVersion Include="OpenTelemetry.Extensions.Hosting" Version="1.9.0" />
    <PackageVersion Include="OpenTelemetry.Instrumentation.GrpcNetClient" Version="1.9.0-beta.1" />
    <PackageVersion Include="OpenTelemetry.Instrumentation.Http" Version="1.9.0" />
    <PackageVersion Include="OpenTelemetry.Instrumentation.AspNetCore" Version="1.9.0" />
    <PackageVersion Include="OpenTelemetry.Instrumentation.Runtime" Version="1.9.0" />
    <!-- build dependencies -->
    <PackageVersion Include="MicroBuild.Plugins.SwixBuild.Dotnet" Version="1.1.87-gba258badda" />
    <PackageVersion Include="Microsoft.CodeAnalysis.CSharp.Workspaces" Version="4.10.0" />
    <PackageVersion Include="Microsoft.CodeAnalysis.PublicApiAnalyzers" Version="3.3.4" />
    <PackageVersion Include="Microsoft.DotNet.Build.Tasks.Workloads" Version="8.0.0-beta.23564.4" />
    <PackageVersion Include="Microsoft.Signed.Wix" Version="$(MicrosoftSignedWixVersion)" />
    <PackageVersion Include="Microsoft.DotNet.Build.Tasks.Installers" Version="8.0.0-beta.23564.4" />
    <PackageVersion Include="System.CommandLine" Version="2.0.0-beta4.24324.3" />
    <!-- unit test dependencies -->
    <PackageVersion Include="bUnit" Version="1.28.9" />
    <PackageVersion Include="JsonSchema.Net" Version="7.1.2" />
    <PackageVersion Include="Microsoft.DotNet.RemoteExecutor" Version="$(MicrosoftDotNetRemoteExecutorPackageVersion)" />
    <PackageVersion Include="Microsoft.DotNet.XUnitExtensions" Version="$(MicrosoftDotNetXUnitExtensionsPackageVersion)" />
    <PackageVersion Include="Microsoft.Extensions.Diagnostics.Testing" Version="$(MicrosoftExtensionsDiagnosticsTestingPackageVersion)" />
    <PackageVersion Include="Microsoft.NET.Runtime.WorkloadTesting.Internal" Version="$(MicrosoftNETRuntimeWorkloadTestingInternalVersion)" />
    <PackageVersion Include="Microsoft.Playwright" Version="1.45.0" />
    <PackageVersion Include="Swashbuckle.AspNetCore" Version="6.6.2" />
    <PackageVersion Include="Testcontainers.MongoDb" Version="$(TestcontainersPackageVersion)" />
    <PackageVersion Include="Testcontainers.MsSql" Version="$(TestcontainersPackageVersion)" />
    <PackageVersion Include="Testcontainers.MySql" Version="$(TestcontainersPackageVersion)" />
    <PackageVersion Include="Testcontainers.PostgreSQL" Version="$(TestcontainersPackageVersion)" />
    <PackageVersion Include="Testcontainers.RabbitMq" Version="$(TestcontainersPackageVersion)" />
    <PackageVersion Include="Testcontainers.Redis" Version="$(TestcontainersPackageVersion)" />
    <PackageVersion Include="Testcontainers.Nats" Version="$(TestcontainersPackageVersion)" />
    <PackageVersion Include="Testcontainers.Milvus" Version="$(TestcontainersPackageVersion)" />
    <PackageVersion Include="Testcontainers.Elasticsearch" Version="$(TestcontainersPackageVersion)" />
    <!-- playground apps dependencies -->
    <PackageVersion Include="Dapr.AspNetCore" Version="1.13.1" />
    <PackageVersion Include="Microsoft.Orleans.Clustering.AzureStorage" Version="8.1.0" />
    <PackageVersion Include="Microsoft.Orleans.Persistence.AzureStorage" Version="8.1.0" />
    <PackageVersion Include="Microsoft.Orleans.Client" Version="8.1.0" />
    <PackageVersion Include="Microsoft.Orleans.Server" Version="8.1.0" />
    <PackageVersion Include="Microsoft.Orleans.Sdk" Version="8.1.0" />
    <!-- Pinned version for Component Governance - Remove when root dependencies are updated -->
    <PackageVersion Include="Newtonsoft.Json" Version="13.0.3" />
  </ItemGroup>
</Project><|MERGE_RESOLUTION|>--- conflicted
+++ resolved
@@ -93,12 +93,8 @@
     <!-- external dependencies -->
     <PackageVersion Include="Confluent.Kafka" Version="2.4.0" />
     <PackageVersion Include="Dapper" Version="2.1.44" />
-<<<<<<< HEAD
-    <PackageVersion Include="DnsClient" Version="1.7.0" />
+    <PackageVersion Include="DnsClient" Version="1.8.0" />
     <PackageVersion Include="Elastic.Clients.Elasticsearch" Version="8.14.4" />
-=======
-    <PackageVersion Include="DnsClient" Version="1.8.0" />
->>>>>>> bf5d1d4b
     <PackageVersion Include="Google.Protobuf" Version="3.27.1" />
     <PackageVersion Include="Grpc.AspNetCore" Version="2.63.0" />
     <PackageVersion Include="Grpc.Net.ClientFactory" Version="2.63.0" />
