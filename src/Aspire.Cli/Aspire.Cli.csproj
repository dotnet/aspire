﻿<Project Sdk="Microsoft.NET.Sdk">

  <PropertyGroup>
    <OutputType>Exe</OutputType>
    <RuntimeIdentifiers>win-x64;win-arm64;linux-x64;linux-arm64;linux-musl-x64;osx-x64;osx-arm64</RuntimeIdentifiers>
    <TargetFramework>net10.0</TargetFramework>
    <ImplicitUsings>enable</ImplicitUsings>
    <Nullable>enable</Nullable>
    <EnablePackageValidation>false</EnablePackageValidation>
    <AssemblyName>aspire</AssemblyName>
    <RootNamespace>Aspire.Cli</RootNamespace>
    <NoWarn>$(NoWarn);CS1591</NoWarn>
    <PublishAot>true</PublishAot>
    <OptimizationPreference>Size</OptimizationPreference>
    <DefineConstants>$(DefineConstants);CLI</DefineConstants>
    <EnableConfigurationBindingGenerator>true</EnableConfigurationBindingGenerator>
    <CopyOutputSymbolsToPublishDirectory>false</CopyOutputSymbolsToPublishDirectory>
  </PropertyGroup>

  <!-- Set the nuget properties when building as a global tool. -->
  <PropertyGroup Condition="'$(IsCliToolProject)' == 'true'">
    <TargetFramework>$(DefaultTargetFramework)</TargetFramework>
    <IsPackable>true</IsPackable>
    <PackAsTool>true</PackAsTool>
    <ToolCommandName>aspire</ToolCommandName>
    <PackageId>Aspire.Cli</PackageId>
    <RollForward>Major</RollForward>
    <PackageTags>aspire cli</PackageTags>
    <Description>Command line tool for Aspire developers.</Description>
    <!-- For 9.5 we want to keep the tool platform-independent, framework-dependent.
         To do this we make sure it doesn't PublishAOT, and ensure that it doesn't publish for any RIDs at all. -->
    <PublishAot>false</PublishAot>
    <RuntimeIdentifiers></RuntimeIdentifiers>
  </PropertyGroup>

  <ItemGroup Condition="'$(PublishAot)' == 'true'">
    <LinkerArg Condition="'$(RuntimeIdentifier)' == 'linux-musl-x64'" Include="--target=x86_64-alpine-linux-musl" />
  </ItemGroup>

  <ItemGroup>
    <Compile Remove="Rosetta\Shared\RemoteAppHost\InstructionModels.cs" />
    <Compile Remove="Rosetta\Shared\RemoteAppHost\InstructionProcessor.cs" />
    <Compile Remove="Rosetta\Shared\RemoteAppHost\JsonRpcServer.cs" />
    <Compile Remove="Rosetta\Shared\RemoteAppHost\OrphanDetector.cs" />
    <Compile Remove="Rosetta\Shared\RemoteAppHost\Program.cs" />
  </ItemGroup>

  <ItemGroup>
    <None Remove="Rosetta\Shared\python\remote_app_host_client.py" />
    <None Remove="Rosetta\Shared\typescript\package.json" />
    <None Remove="Rosetta\Shared\typescript\RemoteAppHostClient.ts" />
    <None Remove="Rosetta\Shared\typescript\types.ts" />
  </ItemGroup>

  <ItemGroup>
    <PackageReference Include="Spectre.Console" />
    <PackageReference Include="System.CommandLine" />
    <PackageReference Include="Microsoft.Extensions.Caching.Memory" />
    <PackageReference Include="Microsoft.Extensions.Hosting" />
    <PackageReference Include="StreamJsonRpc" VersionOverride="$(StreamJsonRpcPackageVersionForCli)" />
    <PackageReference Include="OpenTelemetry.Exporter.OpenTelemetryProtocol" />
    <PackageReference Include="OpenTelemetry.Extensions.Hosting" />
    <PackageReference Include="Semver" />
<<<<<<< HEAD
    <PackageReference Include="System.Reflection.Metadata" />
=======
    <PackageReference Include="ModelContextProtocol" />
>>>>>>> 5f275383
  </ItemGroup>

  <ItemGroup>
    <Compile Include="$(SharedDir)KnownConfigNames.cs" Link="Utils\KnownConfigNames.cs" />
    <Compile Include="$(SharedDir)PathNormalizer.cs" Link="Utils\PathNormalizer.cs" />
    <Compile Include="$(SharedDir)CircularBuffer.cs" Link="Utils\CircularBuffer.cs" />
    <Compile Include="$(SharedDir)StringComparers.cs" Link="Utils\StringComparers.cs" />
    <Compile Include="$(SharedDir)LocaleHelpers.cs" Link="Utils\LocaleHelpers.cs" />
    <Compile Include="$(RepoRoot)src\Aspire.Hosting\Backchannel\BackchannelDataTypes.cs" Link="Backchannel\CliBackchannelDataTypes.cs" />
    <Compile Include="$(SharedDir)PackageUpdateHelpers.cs" Link="Utils\PackageUpdateHelpers.cs" />
    <Compile Include="$(SharedDir)PathLookupHelper.cs" Link="Utils\PathLookupHelper.cs" />
  </ItemGroup>

  <ItemGroup>
    <EmbeddedResource Include="Rosetta\Shared\RemoteAppHost\InstructionModels.cs" />
    <EmbeddedResource Include="Rosetta\Shared\RemoteAppHost\InstructionProcessor.cs" />
    <EmbeddedResource Include="Rosetta\Shared\RemoteAppHost\JsonRpcServer.cs" />
    <EmbeddedResource Include="Rosetta\Shared\RemoteAppHost\OrphanDetector.cs" />
    <EmbeddedResource Include="Rosetta\Shared\RemoteAppHost\Program.cs" />

    <EmbeddedResource Include="Rosetta\Shared\python\remote_app_host_client.py" />

    <EmbeddedResource Include="Rosetta\Shared\typescript\package.json" />

    <EmbeddedResource Include="Rosetta\Shared\typescript\RemoteAppHostClient.ts" />
    <EmbeddedResource Include="Rosetta\Shared\typescript\types.ts" />
  </ItemGroup>

  <ItemGroup>
    <InternalsVisibleTo Include="Aspire.Cli.Tests" />
  </ItemGroup>

  <ItemGroup>
    <Compile Update="Resources\ExecCommandStrings.Designer.cs">
      <DesignTime>True</DesignTime>
      <AutoGen>True</AutoGen>
      <DependentUpon>ExecCommandStrings.resx</DependentUpon>
    </Compile>
    <Compile Update="Resources\InteractionServiceStrings.Designer.cs">
      <DesignTime>True</DesignTime>
      <AutoGen>True</AutoGen>
      <DependentUpon>InteractionServiceStrings.resx</DependentUpon>
    </Compile>
    <Compile Update="Resources\PolyglotCommandStrings.Designer.cs">
      <DesignTime>True</DesignTime>
      <AutoGen>True</AutoGen>
      <DependentUpon>PolyglotCommandStrings.resx</DependentUpon>
    </Compile>
    <Compile Update="Resources\TemplatingStrings.Designer.cs">
      <DesignTime>True</DesignTime>
      <AutoGen>True</AutoGen>
      <DependentUpon>TemplatingStrings.resx</DependentUpon>
    </Compile>
    <Compile Update="Resources\ErrorStrings.Designer.cs">
      <DesignTime>True</DesignTime>
      <AutoGen>True</AutoGen>
      <DependentUpon>ErrorStrings.resx</DependentUpon>
    </Compile>
    <Compile Update="Resources\AddCommandStrings.Designer.cs">
      <DesignTime>True</DesignTime>
      <AutoGen>True</AutoGen>
      <DependentUpon>AddCommandStrings.resx</DependentUpon>
    </Compile>
    <Compile Update="Resources\NewCommandStrings.Designer.cs">
      <DesignTime>True</DesignTime>
      <AutoGen>True</AutoGen>
      <DependentUpon>NewCommandStrings.resx</DependentUpon>
    </Compile>
    <Compile Update="Resources\PublishCommandStrings.Designer.cs">
      <DesignTime>True</DesignTime>
      <AutoGen>True</AutoGen>
      <DependentUpon>PublishCommandStrings.resx</DependentUpon>
    </Compile>
    <Compile Update="Resources\RootCommandStrings.Designer.cs">
      <DesignTime>True</DesignTime>
      <AutoGen>True</AutoGen>
      <DependentUpon>RootCommandStrings.resx</DependentUpon>
    </Compile>
    <Compile Update="Resources\RunCommandStrings.Designer.cs">
      <DesignTime>True</DesignTime>
      <AutoGen>True</AutoGen>
      <DependentUpon>RunCommandStrings.resx</DependentUpon>
    </Compile>
    <Compile Update="Resources\ConfigCommandStrings.Designer.cs">
      <DesignTime>True</DesignTime>
      <AutoGen>True</AutoGen>
      <DependentUpon>ConfigCommandStrings.resx</DependentUpon>
    </Compile>
    <Compile Update="Resources\DeployCommandStrings.Designer.cs">
      <DesignTime>True</DesignTime>
      <AutoGen>True</AutoGen>
      <DependentUpon>DeployCommandStrings.resx</DependentUpon>
    </Compile>
    <Compile Update="Resources\McpCommandStrings.Designer.cs">
      <DesignTime>True</DesignTime>
      <AutoGen>True</AutoGen>
      <DependentUpon>McpCommandStrings.resx</DependentUpon>
    </Compile>
  </ItemGroup>

  <ItemGroup>
    <EmbeddedResource Include="Resources\dotnet-install.sh" />
    <EmbeddedResource Include="Resources\dotnet-install.ps1" />
  </ItemGroup>

  <ItemGroup>
    <EmbeddedResource Update="Resources\ExecCommandStrings.resx">
      <Generator>ResXFileCodeGenerator</Generator>
      <LastGenOutput>ExecCommandStrings.Designer.cs</LastGenOutput>
    </EmbeddedResource>
    <EmbeddedResource Update="Resources\InteractionServiceStrings.resx">
      <XlfSourceFormat>Resx</XlfSourceFormat>
      <XlfOutputItem>EmbeddedResource</XlfOutputItem>
      <SubType>Designer</SubType>
      <Generator>PublicResXFileCodeGenerator</Generator>
      <LastGenOutput>InteractionServiceStrings.Designer.cs</LastGenOutput>
    </EmbeddedResource>
    <EmbeddedResource Update="Resources\PolyglotCommandStrings.resx">
      <Generator>PublicResXFileCodeGenerator</Generator>
      <LastGenOutput>PolyglotCommandStrings.Designer.cs</LastGenOutput>
    </EmbeddedResource>
    <EmbeddedResource Update="Resources\TemplatingStrings.resx">
      <XlfSourceFormat>Resx</XlfSourceFormat>
      <XlfOutputItem>EmbeddedResource</XlfOutputItem>
      <SubType>Designer</SubType>
      <Generator>PublicResXFileCodeGenerator</Generator>
      <LastGenOutput>TemplatingStrings.Designer.cs</LastGenOutput>
    </EmbeddedResource>
    <EmbeddedResource Update="Resources\ErrorStrings.resx">
      <XlfSourceFormat>Resx</XlfSourceFormat>
      <XlfOutputItem>EmbeddedResource</XlfOutputItem>
      <SubType>Designer</SubType>
      <Generator>PublicResXFileCodeGenerator</Generator>
      <LastGenOutput>ErrorStrings.Designer.cs</LastGenOutput>
    </EmbeddedResource>
    <EmbeddedResource Update="Resources\AddCommandStrings.resx">
      <XlfSourceFormat>Resx</XlfSourceFormat>
      <XlfOutputItem>EmbeddedResource</XlfOutputItem>
      <SubType>Designer</SubType>
      <Generator>PublicResXFileCodeGenerator</Generator>
      <LastGenOutput>AddCommandStrings.Designer.cs</LastGenOutput>
    </EmbeddedResource>
    <EmbeddedResource Update="Resources\NewCommandStrings.resx">
      <XlfSourceFormat>Resx</XlfSourceFormat>
      <XlfOutputItem>EmbeddedResource</XlfOutputItem>
      <SubType>Designer</SubType>
      <Generator>PublicResXFileCodeGenerator</Generator>
      <LastGenOutput>NewCommandStrings.Designer.cs</LastGenOutput>
    </EmbeddedResource>
    <EmbeddedResource Update="Resources\PublishCommandStrings.resx">
      <XlfSourceFormat>Resx</XlfSourceFormat>
      <XlfOutputItem>EmbeddedResource</XlfOutputItem>
      <SubType>Designer</SubType>
      <Generator>PublicResXFileCodeGenerator</Generator>
      <LastGenOutput>PublishCommandStrings.Designer.cs</LastGenOutput>
    </EmbeddedResource>
    <EmbeddedResource Update="Resources\RootCommandStrings.resx">
      <XlfSourceFormat>Resx</XlfSourceFormat>
      <XlfOutputItem>EmbeddedResource</XlfOutputItem>
      <SubType>Designer</SubType>
      <Generator>PublicResXFileCodeGenerator</Generator>
      <LastGenOutput>RootCommandStrings.Designer.cs</LastGenOutput>
    </EmbeddedResource>
    <EmbeddedResource Update="Resources\RunCommandStrings.resx">
      <XlfSourceFormat>Resx</XlfSourceFormat>
      <XlfOutputItem>EmbeddedResource</XlfOutputItem>
      <SubType>Designer</SubType>
      <Generator>PublicResXFileCodeGenerator</Generator>
      <LastGenOutput>RunCommandStrings.Designer.cs</LastGenOutput>
    </EmbeddedResource>
    <EmbeddedResource Update="Resources\ConfigCommandStrings.resx">
      <XlfSourceFormat>Resx</XlfSourceFormat>
      <XlfOutputItem>EmbeddedResource</XlfOutputItem>
      <SubType>Designer</SubType>
      <Generator>PublicResXFileCodeGenerator</Generator>
      <LastGenOutput>ConfigCommandStrings.Designer.cs</LastGenOutput>
    </EmbeddedResource>
    <EmbeddedResource Update="Resources\DeployCommandStrings.resx">
      <XlfSourceFormat>Resx</XlfSourceFormat>
      <XlfOutputItem>EmbeddedResource</XlfOutputItem>
      <SubType>Designer</SubType>
      <Generator>PublicResXFileCodeGenerator</Generator>
      <LastGenOutput>DeployCommandStrings.Designer.cs</LastGenOutput>
    </EmbeddedResource>
    <EmbeddedResource Update="Resources\McpCommandStrings.resx">
      <XlfSourceFormat>Resx</XlfSourceFormat>
      <XlfOutputItem>EmbeddedResource</XlfOutputItem>
      <SubType>Designer</SubType>
      <Generator>ResXFileCodeGenerator</Generator>
      <LastGenOutput>McpCommandStrings.Designer.cs</LastGenOutput>
    </EmbeddedResource>
  </ItemGroup>
</Project><|MERGE_RESOLUTION|>--- conflicted
+++ resolved
@@ -61,11 +61,8 @@
     <PackageReference Include="OpenTelemetry.Exporter.OpenTelemetryProtocol" />
     <PackageReference Include="OpenTelemetry.Extensions.Hosting" />
     <PackageReference Include="Semver" />
-<<<<<<< HEAD
+    <PackageReference Include="ModelContextProtocol" />
     <PackageReference Include="System.Reflection.Metadata" />
-=======
-    <PackageReference Include="ModelContextProtocol" />
->>>>>>> 5f275383
   </ItemGroup>
 
   <ItemGroup>
