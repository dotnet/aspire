// Licensed to the .NET Foundation under one or more agreements.
// The .NET Foundation licenses this file to you under the MIT license.

<<<<<<< HEAD
using System.Diagnostics;
using System.Globalization;
using Aspire.Cli.Resources;
=======
using Aspire.Cli.Telemetry;
>>>>>>> a830b4ce
using Microsoft.Extensions.Caching.Memory;
using Microsoft.Extensions.Logging;

namespace Aspire.Cli.NuGet;

internal interface INuGetPackageCache
{
    Task<IEnumerable<NuGetPackage>> GetTemplatePackagesAsync(DirectoryInfo workingDirectory, bool prerelease, string? source, CancellationToken cancellationToken);
    Task<IEnumerable<NuGetPackage>> GetIntegrationPackagesAsync(DirectoryInfo workingDirectory, bool prerelease, string? source, CancellationToken cancellationToken);
}

internal sealed class NuGetPackageCache(ILogger<NuGetPackageCache> logger, IDotNetCliRunner cliRunner, IMemoryCache memoryCache, AspireCliTelemetry telemetry) : INuGetPackageCache
{

    private const int SearchPageSize = 1000;

    public async Task<IEnumerable<NuGetPackage>> GetTemplatePackagesAsync(DirectoryInfo workingDirectory, bool prerelease, string? source, CancellationToken cancellationToken)
    {
        var key = $"TemplatePackages-{workingDirectory.FullName}-{prerelease}-{source}";

        var packages = await memoryCache.GetOrCreateAsync(key, async (entry) =>
        {
            return await GetPackagesAsync(workingDirectory, "Aspire.ProjectTemplates", prerelease, source, cancellationToken);
        }) ?? throw new NuGetPackageCacheException(ErrorStrings.FailedToRetrieveCachedTemplatePackages);

        return packages;
    }

    public async Task<IEnumerable<NuGetPackage>> GetIntegrationPackagesAsync(DirectoryInfo workingDirectory, bool prerelease, string? source, CancellationToken cancellationToken)
    {
        return await GetPackagesAsync(workingDirectory, "Aspire.Hosting", prerelease, source, cancellationToken);
    }

    internal async Task<IEnumerable<NuGetPackage>> GetPackagesAsync(DirectoryInfo workingDirectory, string query, bool prerelease, string? source, CancellationToken cancellationToken)
    {
        using var activity = telemetry.ActivitySource.StartActivity();

        logger.LogDebug("Getting integrations from NuGet");

        var collectedPackages = new List<NuGetPackage>();
        var skip = 0;

        bool continueFetching;
        do
        {
            // This search should pick up Aspire.Hosting.* and CommunityToolkit.Aspire.Hosting.*
            var result = await cliRunner.SearchPackagesAsync(
                workingDirectory,
                query,
                prerelease,
                SearchPageSize,
                skip,
                source,
                new DotNetCliRunnerInvocationOptions(),
                cancellationToken
                );

            if (result.ExitCode != 0)
            {
                throw new NuGetPackageCacheException(string.Format(CultureInfo.CurrentCulture, ErrorStrings.FailedToSearchForPackages, result.ExitCode));
            }
            else
            {
                if (result.Packages?.Length > 0)
                {
                    collectedPackages.AddRange(result.Packages);
                }

                if (result.Packages?.Length < SearchPageSize)
                {
                    continueFetching = false;
                }
                else
                {
                    continueFetching = true;
                    skip += SearchPageSize;
                }
            }
        } while (continueFetching);

        // For now we only return community toolkit packages.
        return collectedPackages.Where(p => IsOfficialOrCommunityToolkitPackage(p.Id));

        static bool IsOfficialOrCommunityToolkitPackage(string packageName)
        {
            var isHostingOrCommunityToolkitNamespaced = packageName.StartsWith("Aspire.Hosting.", StringComparison.Ordinal) ||
                   packageName.StartsWith("CommunityToolkit.Aspire.Hosting.", StringComparison.Ordinal) ||
                   packageName.Equals("Aspire.ProjectTemplates", StringComparison.Ordinal);

            var isExcluded = packageName.StartsWith("Aspire.Hosting.AppHost") ||
                             packageName.StartsWith("Aspire.Hosting.Sdk") ||
                             packageName.StartsWith("Aspire.Hosting.Orchestration") ||
                             packageName.StartsWith("Aspire.Hosting.Testing") ||
                             packageName.StartsWith("Aspire.Hosting.Msi");

            return isHostingOrCommunityToolkitNamespaced && !isExcluded;
        }
    }
}

internal sealed class NuGetPackageCacheException(string message) : Exception(message)
{
}<|MERGE_RESOLUTION|>--- conflicted
+++ resolved
@@ -1,13 +1,9 @@
 // Licensed to the .NET Foundation under one or more agreements.
 // The .NET Foundation licenses this file to you under the MIT license.
 
-<<<<<<< HEAD
-using System.Diagnostics;
+using Aspire.Cli.Resources;
 using System.Globalization;
-using Aspire.Cli.Resources;
-=======
 using Aspire.Cli.Telemetry;
->>>>>>> a830b4ce
 using Microsoft.Extensions.Caching.Memory;
 using Microsoft.Extensions.Logging;
 
