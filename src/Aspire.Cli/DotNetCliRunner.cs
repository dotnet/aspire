--- conflicted
+++ resolved
@@ -8,11 +8,8 @@
 using System.Text;
 using System.Text.Json;
 using Aspire.Cli.Backchannel;
-<<<<<<< HEAD
 using Aspire.Cli.Resources;
-=======
 using Aspire.Cli.Telemetry;
->>>>>>> a830b4ce
 using Aspire.Hosting;
 using Microsoft.Extensions.DependencyInjection;
 using Microsoft.Extensions.Logging;
@@ -52,16 +49,16 @@
 
         // Get both properties and PackageReference items to determine Aspire.Hosting version
         var (exitCode, jsonDocument) = await GetProjectItemsAndPropertiesAsync(
-            projectFile, 
-            ["PackageReference", "AspireProjectOrPackageReference"], 
-            ["IsAspireHost", "AspireHostingSDKVersion"], 
-            options, 
+            projectFile,
+            ["PackageReference", "AspireProjectOrPackageReference"],
+            ["IsAspireHost", "AspireHostingSDKVersion"],
+            options,
             cancellationToken);
 
         if (exitCode == 0 && jsonDocument != null)
         {
             var rootElement = jsonDocument.RootElement;
-            
+
             if (!rootElement.TryGetProperty("Properties", out var properties))
             {
                 return (exitCode, false, null);
@@ -76,7 +73,7 @@
             {
                 // Try to get Aspire.Hosting version from PackageReference items
                 string? aspireHostingVersion = null;
-                
+
                 if (rootElement.TryGetProperty("Items", out var items))
                 {
                     // Check PackageReference items first
@@ -84,7 +81,7 @@
                     {
                         foreach (var packageRef in packageReferences.EnumerateArray())
                         {
-                            if (packageRef.TryGetProperty("Identity", out var identity) && 
+                            if (packageRef.TryGetProperty("Identity", out var identity) &&
                                 identity.GetString() == "Aspire.Hosting" &&
                                 packageRef.TryGetProperty("Version", out var version))
                             {
@@ -93,13 +90,13 @@
                             }
                         }
                     }
-                    
+
                     // Fallback to AspireProjectOrPackageReference items if not found
                     if (aspireHostingVersion == null && items.TryGetProperty("AspireProjectOrPackageReference", out var aspireProjectOrPackageReferences))
                     {
                         foreach (var aspireRef in aspireProjectOrPackageReferences.EnumerateArray())
                         {
-                            if (aspireRef.TryGetProperty("Identity", out var identity) && 
+                            if (aspireRef.TryGetProperty("Identity", out var identity) &&
                                 identity.GetString() == "Aspire.Hosting" &&
                                 aspireRef.TryGetProperty("Version", out var version))
                             {
@@ -109,7 +106,7 @@
                         }
                     }
                 }
-                
+
                 // If no package version found, fallback to SDK version
                 if (aspireHostingVersion == null && properties.TryGetProperty("AspireHostingSDKVersion", out var aspireHostingSdkVersionElement))
                 {
@@ -131,13 +128,8 @@
 
     public async Task<(int ExitCode, JsonDocument? Output)> GetProjectItemsAndPropertiesAsync(FileInfo projectFile, string[] items, string[] properties, DotNetCliRunnerInvocationOptions options, CancellationToken cancellationToken)
     {
-<<<<<<< HEAD
-        using var activity = _activitySource.StartActivity();
-
-=======
-        using var activity = telemetry.ActivitySource.StartActivity();
-        
->>>>>>> a830b4ce
+        using var activity = telemetry.ActivitySource.StartActivity();
+
         string[] cliArgs = [
             "msbuild",
             $"-getProperty:{string.Join(",", properties)}",
