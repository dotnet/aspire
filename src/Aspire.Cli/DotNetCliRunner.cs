--- conflicted
+++ resolved
@@ -210,11 +210,7 @@
             try
             {
                 logger.LogTrace("Attempting to connect to AppHost backchannel at {SocketPath} (attempt {Attempt})", socketPath, connectionAttempts++);
-<<<<<<< HEAD
                 await backchannel.ConnectAsync(process, socketPath, cancellationToken).ConfigureAwait(false);
-=======
-                await backchannel.ConnectAsync(socketPath, cancellationToken);
->>>>>>> 607f73d7
                 backchannelCompletionSource.SetResult(backchannel);
                 logger.LogDebug("Connected to AppHost backchannel at {SocketPath}", socketPath);
                 return;
