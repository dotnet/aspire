// Licensed to the .NET Foundation under one or more agreements.
// The .NET Foundation licenses this file to you under the MIT license.

using System.CommandLine;
using System.Diagnostics;
using Aspire.Cli.Backchannel;
using Aspire.Cli.Interaction;
using Aspire.Cli.Projects;
using Aspire.Cli.Utils;
using Aspire.Hosting;
using Spectre.Console;

namespace Aspire.Cli.Commands;

internal interface IPublishCommandPrompter
{
    Task<string> PromptForPublisherAsync(IEnumerable<string> publishers, CancellationToken cancellationToken);
}

internal class PublishCommandPrompter(IInteractionService interactionService) : IPublishCommandPrompter
{
    public virtual async Task<string> PromptForPublisherAsync(IEnumerable<string> publishers, CancellationToken cancellationToken)
    {
        return await interactionService.PromptForSelectionAsync(
            "Select a publisher:",
            publishers,
            p => p,
            cancellationToken
        );
    }
}

internal sealed class PublishCommand : BaseCommand
{
    private readonly ActivitySource _activitySource = new ActivitySource(nameof(PublishCommand));
    private readonly IDotNetCliRunner _runner;
    private readonly IInteractionService _interactionService;
    private readonly IProjectLocator _projectLocator;
    private readonly IPublishCommandPrompter _prompter;

    public PublishCommand(IDotNetCliRunner runner, IInteractionService interactionService, IProjectLocator projectLocator, IPublishCommandPrompter prompter)
        : base("publish", "Generates deployment artifacts for an Aspire app host project.")
    {
        ArgumentNullException.ThrowIfNull(runner);
        ArgumentNullException.ThrowIfNull(interactionService);
        ArgumentNullException.ThrowIfNull(projectLocator);
        ArgumentNullException.ThrowIfNull(prompter);

        _runner = runner;
        _interactionService = interactionService;
        _projectLocator = projectLocator;
        _prompter = prompter;

        var projectOption = new Option<FileInfo?>("--project");
        projectOption.Description = "The path to the Aspire app host project file.";
        Options.Add(projectOption);

        var outputPath = new Option<string>("--output-path", "-o");
        outputPath.Description = "The output path for the generated artifacts.";
        outputPath.DefaultValueFactory = (result) => Path.Combine(Environment.CurrentDirectory);
        Options.Add(outputPath);

        // In the `aspire publish` and run commands we forward all unrecognized tokens
        // through to `dotnet run` when we launch the app host.
        TreatUnmatchedTokensAsErrors = false;
    }

    protected override async Task<int> ExecuteAsync(ParseResult parseResult, CancellationToken cancellationToken)
    {
        var buildOutputCollector = new OutputCollector();
        var publishOutputCollector = new OutputCollector();

        (bool IsCompatibleAppHost, bool SupportsBackchannel, string? AspireHostingSdkVersion)? appHostCompatibilityCheck = null;

        try
        {
            using var activity = _activitySource.StartActivity();

            var effectiveAppHostProjectFile = await _interactionService.ShowStatusAsync("Locating app host project...", async () =>
            {
                var passedAppHostProjectFile = parseResult.GetValue<FileInfo?>("--project");
                return await _projectLocator.UseOrFindAppHostProjectFileAsync(passedAppHostProjectFile, cancellationToken);
            });

            if (effectiveAppHostProjectFile is null)
            {
                return ExitCodeConstants.FailedToFindProject;
            }

            var env = new Dictionary<string, string>();

            var waitForDebugger = parseResult.GetValue<bool?>("--wait-for-debugger") ?? false;
            if (waitForDebugger)
            {
                env[KnownConfigNames.WaitForDebugger] = "true";
            }

            appHostCompatibilityCheck = await AppHostHelper.CheckAppHostCompatibilityAsync(_runner, _interactionService, effectiveAppHostProjectFile, cancellationToken);

            if (!appHostCompatibilityCheck?.IsCompatibleAppHost ?? throw new InvalidOperationException("IsCompatibleAppHost is null"))
            {
                return ExitCodeConstants.AppHostIncompatible;
            }

            var buildOptions = new DotNetCliRunnerInvocationOptions
            {
                StandardOutputCallback = buildOutputCollector.AppendOutput,
                StandardErrorCallback = buildOutputCollector.AppendError,
            };

            var buildExitCode = await AppHostHelper.BuildAppHostAsync(_runner, _interactionService, effectiveAppHostProjectFile, buildOptions, cancellationToken);

            if (buildExitCode != 0)
            {
                _interactionService.DisplayLines(buildOutputCollector.GetLines());
                _interactionService.DisplayError("The project could not be built. For more information run with --debug switch.");
                return ExitCodeConstants.FailedToBuildArtifacts;
            }

            var outputPath = parseResult.GetValue<string>("--output-path");
            var fullyQualifiedOutputPath = Path.GetFullPath(outputPath ?? ".");

<<<<<<< HEAD
            _interactionService.DisplayMessage($"hammer_and_wrench", $"Generating artifacts...");
=======
            var publishersResult = await _interactionService.ShowStatusAsync<(int ExitCode, string[] Publishers)>(
                publisher is { } ? ":package:  Getting publisher..." : ":package:  Getting publishers...",
                async () => {
                    using var getPublishersActivity = _activitySource.StartActivity(
                        $"{nameof(ExecuteAsync)}-Action-GetPublishers",
                        ActivityKind.Client);

                    var getPublishersRunOptions = new DotNetCliRunnerInvocationOptions
                    {
                        StandardOutputCallback = inspectOutputCollector.AppendOutput,
                        StandardErrorCallback = inspectOutputCollector.AppendError,
                        NoLaunchProfile = true
                    };

                    var backchannelCompletionSource = new TaskCompletionSource<IAppHostBackchannel>();
                    var pendingInspectRun = _runner.RunAsync(
                        effectiveAppHostProjectFile,
                        false,
                        true,
                        ["--operation", "inspect"],
                        env,
                        backchannelCompletionSource,
                        getPublishersRunOptions,
                        cancellationToken).ConfigureAwait(false);

                    if (waitForDebugger)
                    {
                        _interactionService.DisplayMessage("bug", $"Waiting for debugger to attach to app host process.");
                    }

                    var backchannel = await backchannelCompletionSource.Task.ConfigureAwait(false);
                    var publishers = await backchannel.GetPublishersAsync(cancellationToken).ConfigureAwait(false);
                    
                    await backchannel.RequestStopAsync(cancellationToken).ConfigureAwait(false);
                    var exitCode = await pendingInspectRun;

                    return (exitCode, publishers);
                }
            );

            if (publishersResult.ExitCode != 0)
            {
                _interactionService.DisplayLines(inspectOutputCollector.GetLines());
                _interactionService.DisplayError($"The publisher inspection failed with exit code {publishersResult.ExitCode}. For more information run with --debug switch.");
                return ExitCodeConstants.FailedToBuildArtifacts;
            }

            var publishers = publishersResult.Publishers;
            if (publishers is null || publishers.Length == 0)
            {
                _interactionService.DisplayError($"No publishers were found.");
                return ExitCodeConstants.FailedToBuildArtifacts;
            }

            if (publishers?.Contains(publisher) != true)
            {
                if (publisher is not null)
                {
                    _interactionService.DisplayMessage("warning", $"[yellow bold]The specified publisher '{publisher}' was not found.[/]");
                }

                publisher = await _prompter.PromptForPublisherAsync(publishers!, cancellationToken);
            }

            _interactionService.DisplayMessage($"hammer_and_wrench", $"Generating artifacts for '{publisher}' publisher...");
>>>>>>> 0e182c9d

            var exitCode = await AnsiConsole.Progress()
                .AutoRefresh(true)
                .Columns(
                    new TaskDescriptionColumn() { Alignment = Justify.Left },
                    new ProgressBarColumn() { Width = 10 },
                    new ElapsedTimeColumn())
                .StartAsync(async context => {

                    using var generateArtifactsActivity = _activitySource.StartActivity(
                        $"{nameof(ExecuteAsync)}-Action-GenerateArtifacts",
                        ActivityKind.Internal);
                    
                    var backchannelCompletionSource = new TaskCompletionSource<IAppHostBackchannel>();

                    var launchingAppHostTask = context.AddTask(":play_button:  Launching apphost");
                    launchingAppHostTask.IsIndeterminate();
                    launchingAppHostTask.StartTask();

                    var publishRunOptions = new DotNetCliRunnerInvocationOptions
                    {
                        StandardOutputCallback = publishOutputCollector.AppendOutput,
                        StandardErrorCallback = publishOutputCollector.AppendError,
                        NoLaunchProfile = true
                    };

                    var unmatchedTokens = parseResult.UnmatchedTokens.ToArray();

                    var pendingRun = _runner.RunAsync(
                        effectiveAppHostProjectFile,
                        false,
                        true,
                        ["--operation", "publish", "--publisher", "default", "--output-path", fullyQualifiedOutputPath, ..unmatchedTokens],
                        env,
                        backchannelCompletionSource,
                        publishRunOptions,
                        cancellationToken);

                    ProgressTask? attachDebuggerTask = null;
                    if (waitForDebugger)
                    {
                        attachDebuggerTask = context.AddTask($":bug:  Waiting for debugger to attach to app host process");
                        attachDebuggerTask.IsIndeterminate();
                        attachDebuggerTask.StartTask();
                    }

                    var backchannel = await backchannelCompletionSource.Task.ConfigureAwait(false);

                    if (attachDebuggerTask is not null)
                    {
                        attachDebuggerTask.Description = $":check_mark:  Debugger attached (or timed out)";
                        attachDebuggerTask.Value = 100;
                        attachDebuggerTask.StopTask();
                    }

                    launchingAppHostTask.Description = $":check_mark:  Launching apphost";
                    launchingAppHostTask.Value = 100;
                    launchingAppHostTask.StopTask();

                    var publishingActivities = backchannel.GetPublishingActivitiesAsync(cancellationToken);

                    var progressTasks = new Dictionary<string, ProgressTask>();

                    await foreach (var publishingActivity in publishingActivities)
                    {
                        if (!progressTasks.TryGetValue(publishingActivity.Id, out var progressTask))
                        {
                            progressTask = context.AddTask(publishingActivity.Id);
                            progressTask.StartTask();
                            progressTask.IsIndeterminate();
                            progressTasks.Add(publishingActivity.Id, progressTask);
                        }

                        progressTask.Description = $":play_button:  {publishingActivity.StatusText}";

                        if (publishingActivity.IsComplete && !publishingActivity.IsError)
                        {
                            progressTask.Description = $":check_mark:  {publishingActivity.StatusText}";
                            progressTask.Value = 100;
                            progressTask.StopTask();
                        }
                        else if (publishingActivity.IsError)
                        {
                            progressTask.Description = $"[red bold]:cross_mark:  {publishingActivity.StatusText}[/]";
                            progressTask.Value = 0;
                            break;
                        }
                        else
                        {
                            // Keep going man!
                        }
                    }

                    // When we are running in publish mode we don't want the app host to
                    // stop itself while we might still be streaming data back across
                    // the RPC backchannel. So we need to take responsibility for stopping
                    // the app host. If the CLI exits/crashes without explicitly stopping
                    // the app host the orphan detector in the app host will kick in.
                    if (progressTasks.Any(kvp => !kvp.Value.IsFinished))
                    {
                        // Depending on the failure the publisher may return a zero
                        // exit code.
                        await backchannel.RequestStopAsync(cancellationToken).ConfigureAwait(false);
                        var exitCode = await pendingRun;

                        // If we are in the state where we've detected an error because there
                        // is an incomplete task then we stop the app host, but depending on
                        // where/how the failure occured, we might still get a zero exit
                        // code. If we get a non-zero exit code we want to return that
                        // as it might be useful for diagnostic purposes, however if we don't
                        // get a non-zero exit code we want to return our built-in exit code
                        // for failed artifact build.
                        return exitCode == 0 ? ExitCodeConstants.FailedToBuildArtifacts : exitCode;
                    }
                    else
                    {
                        // If we are here then all the tasks are finished and we can
                        // stop the app host.
                        await backchannel.RequestStopAsync(cancellationToken).ConfigureAwait(false);
                        var exitCode = await pendingRun;
                        return exitCode; // should be zero for orderly shutdown but we pass it along anyway.
                    }
                });

            if (exitCode != 0)
            {
                _interactionService.DisplayLines(publishOutputCollector.GetLines());
                _interactionService.DisplayError($"Publishing artifacts failed with exit code {exitCode}. For more information run with --debug switch.");
                return ExitCodeConstants.FailedToBuildArtifacts;
            }
            else
            {
                _interactionService.DisplaySuccess($"Successfully published artifacts to: {fullyQualifiedOutputPath}");
                return ExitCodeConstants.Success;
            }
        }
        catch (OperationCanceledException)
        {
            _interactionService.DisplayError("The operation was canceled.");
            return ExitCodeConstants.FailedToBuildArtifacts;
        }
        catch (ProjectLocatorException ex) when (ex.Message == "Project file is not an Aspire app host project.")
        {
            _interactionService.DisplayError("The specified project file is not an Aspire app host project.");
            return ExitCodeConstants.FailedToFindProject;
        }
        catch (ProjectLocatorException ex) when (ex.Message == "Project file does not exist.")
        {
            _interactionService.DisplayError("The --project option specified a project that does not exist.");
            return ExitCodeConstants.FailedToFindProject;
        }
        catch (ProjectLocatorException ex) when (ex.Message.Contains("Multiple project files found."))
        {
            _interactionService.DisplayError("The --project option was not specified and multiple app host project files were detected.");
            return ExitCodeConstants.FailedToFindProject;
        }
        catch (ProjectLocatorException ex) when (ex.Message.Contains("No project file"))
        {
            _interactionService.DisplayError("The project argument was not specified and no *.csproj files were detected.");
            return ExitCodeConstants.FailedToFindProject;
        }
        catch (AppHostIncompatibleException ex)
        {
            return _interactionService.DisplayIncompatibleVersionError(
                ex,
                appHostCompatibilityCheck?.AspireHostingSdkVersion ?? throw new InvalidOperationException("AspireHostingSdkVersion is null")
                );
        }
        catch (FailedToConnectBackchannelConnection ex)
        {
            _interactionService.DisplayError($"An error occurred while connecting to the app host. The app host possibly crashed before it was available: {ex.Message}");
            _interactionService.DisplayLines(publishOutputCollector.GetLines());
            return ExitCodeConstants.FailedToBuildArtifacts;
        }
        catch (Exception ex)
        {
            _interactionService.DisplayError($"An unexpected error occurred: {ex.Message}");
            return ExitCodeConstants.FailedToBuildArtifacts;
        }
    }
}<|MERGE_RESOLUTION|>--- conflicted
+++ resolved
@@ -120,76 +120,8 @@
             var outputPath = parseResult.GetValue<string>("--output-path");
             var fullyQualifiedOutputPath = Path.GetFullPath(outputPath ?? ".");
 
-<<<<<<< HEAD
             _interactionService.DisplayMessage($"hammer_and_wrench", $"Generating artifacts...");
-=======
-            var publishersResult = await _interactionService.ShowStatusAsync<(int ExitCode, string[] Publishers)>(
-                publisher is { } ? ":package:  Getting publisher..." : ":package:  Getting publishers...",
-                async () => {
-                    using var getPublishersActivity = _activitySource.StartActivity(
-                        $"{nameof(ExecuteAsync)}-Action-GetPublishers",
-                        ActivityKind.Client);
-
-                    var getPublishersRunOptions = new DotNetCliRunnerInvocationOptions
-                    {
-                        StandardOutputCallback = inspectOutputCollector.AppendOutput,
-                        StandardErrorCallback = inspectOutputCollector.AppendError,
-                        NoLaunchProfile = true
-                    };
-
-                    var backchannelCompletionSource = new TaskCompletionSource<IAppHostBackchannel>();
-                    var pendingInspectRun = _runner.RunAsync(
-                        effectiveAppHostProjectFile,
-                        false,
-                        true,
-                        ["--operation", "inspect"],
-                        env,
-                        backchannelCompletionSource,
-                        getPublishersRunOptions,
-                        cancellationToken).ConfigureAwait(false);
-
-                    if (waitForDebugger)
-                    {
-                        _interactionService.DisplayMessage("bug", $"Waiting for debugger to attach to app host process.");
-                    }
-
-                    var backchannel = await backchannelCompletionSource.Task.ConfigureAwait(false);
-                    var publishers = await backchannel.GetPublishersAsync(cancellationToken).ConfigureAwait(false);
-                    
-                    await backchannel.RequestStopAsync(cancellationToken).ConfigureAwait(false);
-                    var exitCode = await pendingInspectRun;
-
-                    return (exitCode, publishers);
-                }
-            );
-
-            if (publishersResult.ExitCode != 0)
-            {
-                _interactionService.DisplayLines(inspectOutputCollector.GetLines());
-                _interactionService.DisplayError($"The publisher inspection failed with exit code {publishersResult.ExitCode}. For more information run with --debug switch.");
-                return ExitCodeConstants.FailedToBuildArtifacts;
-            }
-
-            var publishers = publishersResult.Publishers;
-            if (publishers is null || publishers.Length == 0)
-            {
-                _interactionService.DisplayError($"No publishers were found.");
-                return ExitCodeConstants.FailedToBuildArtifacts;
-            }
-
-            if (publishers?.Contains(publisher) != true)
-            {
-                if (publisher is not null)
-                {
-                    _interactionService.DisplayMessage("warning", $"[yellow bold]The specified publisher '{publisher}' was not found.[/]");
-                }
-
-                publisher = await _prompter.PromptForPublisherAsync(publishers!, cancellationToken);
-            }
-
-            _interactionService.DisplayMessage($"hammer_and_wrench", $"Generating artifacts for '{publisher}' publisher...");
->>>>>>> 0e182c9d
-
+            
             var exitCode = await AnsiConsole.Progress()
                 .AutoRefresh(true)
                 .Columns(
