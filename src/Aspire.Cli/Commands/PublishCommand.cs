// Licensed to the .NET Foundation under one or more agreements.
// The .NET Foundation licenses this file to you under the MIT license.

using System.CommandLine;
using System.Diagnostics;
using Aspire.Cli.Backchannel;
using Aspire.Cli.Interaction;
using Aspire.Cli.Projects;
using Aspire.Cli.Utils;
using Aspire.Hosting;
using Spectre.Console;

namespace Aspire.Cli.Commands;

internal interface IPublishCommandPrompter
{
    Task<string> PromptForPublisherAsync(IEnumerable<string> publishers, CancellationToken cancellationToken);
}

internal class PublishCommandPrompter(IInteractionService interactionService) : IPublishCommandPrompter
{
    public virtual async Task<string> PromptForPublisherAsync(IEnumerable<string> publishers, CancellationToken cancellationToken)
    {
        return await interactionService.PromptForSelectionAsync(
            "Select a publisher:",
            publishers,
            p => p,
            cancellationToken
        );
    }
}

internal sealed class PublishCommand : BaseCommand
{
    private readonly ActivitySource _activitySource = new ActivitySource(nameof(PublishCommand));
    private readonly IDotNetCliRunner _runner;
    private readonly IInteractionService _interactionService;
    private readonly IProjectLocator _projectLocator;
    private readonly IPublishCommandPrompter _prompter;

    public PublishCommand(IDotNetCliRunner runner, IInteractionService interactionService, IProjectLocator projectLocator, IPublishCommandPrompter prompter)
        : base("publish", "Generates deployment artifacts for an Aspire app host project.")
    {
        ArgumentNullException.ThrowIfNull(runner);
        ArgumentNullException.ThrowIfNull(interactionService);
        ArgumentNullException.ThrowIfNull(projectLocator);
        ArgumentNullException.ThrowIfNull(prompter);

        _runner = runner;
        _interactionService = interactionService;
        _projectLocator = projectLocator;
        _prompter = prompter;

        var projectOption = new Option<FileInfo?>("--project");
        projectOption.Description = "The path to the Aspire app host project file.";
        Options.Add(projectOption);

        var publisherOption = new Option<string>("--publisher", "-p");
        publisherOption.Description = "The name of the publisher to use.";
        Options.Add(publisherOption);

        var outputPath = new Option<string>("--output-path", "-o");
        outputPath.Description = "The output path for the generated artifacts.";
        outputPath.DefaultValueFactory = (result) => Path.Combine(Environment.CurrentDirectory);
        Options.Add(outputPath);
    }

    protected override async Task<int> ExecuteAsync(ParseResult parseResult, CancellationToken cancellationToken)
    {
        var buildOutputCollector = new OutputCollector();
        var inspectOutputCollector = new OutputCollector();
        var publishOutputCollector = new OutputCollector();

        (bool IsCompatibleAppHost, bool SupportsBackchannel, string? AspireHostingSdkVersion)? appHostCompatibilityCheck = null;

        try
        {
            using var activity = _activitySource.StartActivity();

            var effectiveAppHostProjectFile = await _interactionService.ShowStatusAsync("Locating app host project...", async () =>
            {
                var passedAppHostProjectFile = parseResult.GetValue<FileInfo?>("--project");
                return await _projectLocator.UseOrFindAppHostProjectFileAsync(passedAppHostProjectFile, cancellationToken);
            });

            if (effectiveAppHostProjectFile is null)
            {
                return ExitCodeConstants.FailedToFindProject;
            }

            var env = new Dictionary<string, string>();

            var waitForDebugger = parseResult.GetValue<bool?>("--wait-for-debugger") ?? false;
            if (waitForDebugger)
            {
                env[KnownConfigNames.WaitForDebugger] = "true";
            }

            appHostCompatibilityCheck = await AppHostHelper.CheckAppHostCompatibilityAsync(_runner, _interactionService, effectiveAppHostProjectFile, cancellationToken);

            if (!appHostCompatibilityCheck?.IsCompatibleAppHost ?? throw new InvalidOperationException("IsCompatibleAppHost is null"))
            {
                return ExitCodeConstants.AppHostIncompatible;
            }

            var buildOptions = new DotNetCliRunnerInvocationOptions
            {
<<<<<<< HEAD
                StandardOutputCallback = outputCollector.AppendOutput,
                StandardErrorCallback = outputCollector.AppendError,
                NoLaunchProfile = true,
=======
                StandardOutputCallback = buildOutputCollector.AppendOutput,
                StandardErrorCallback = buildOutputCollector.AppendError
>>>>>>> aad850bc
            };

            var buildExitCode = await AppHostHelper.BuildAppHostAsync(_runner, _interactionService, effectiveAppHostProjectFile, buildOptions, cancellationToken);

            if (buildExitCode != 0)
            {
                _interactionService.DisplayLines(buildOutputCollector.GetLines());
                _interactionService.DisplayError("The project could not be built. For more information run with --debug switch.");
                return ExitCodeConstants.FailedToBuildArtifacts;
            }

            var publisher = parseResult.GetValue<string>("--publisher");
            var outputPath = parseResult.GetValue<string>("--output-path");
            var fullyQualifiedOutputPath = Path.GetFullPath(outputPath ?? ".");

            var publishersResult = await _interactionService.ShowStatusAsync<(int ExitCode, string[] Publishers)>(
                publisher is { } ? ":package:  Getting publisher..." : ":package:  Getting publishers...",
                async () => {
                    using var getPublishersActivity = _activitySource.StartActivity(
                        $"{nameof(ExecuteAsync)}-Action-GetPublishers",
                        ActivityKind.Client);

                    var getPublishersRunOptions = new DotNetCliRunnerInvocationOptions
                    {
                        StandardOutputCallback = inspectOutputCollector.AppendOutput,
                        StandardErrorCallback = inspectOutputCollector.AppendError,
                    };

                    var backchannelCompletionSource = new TaskCompletionSource<IAppHostBackchannel>();
                    var pendingInspectRun = _runner.RunAsync(
                        effectiveAppHostProjectFile,
                        false,
                        true,
                        ["--operation", "inspect"],
                        env,
                        backchannelCompletionSource,
                        getPublishersRunOptions,
                        cancellationToken).ConfigureAwait(false);

                    if (waitForDebugger)
                    {
                        _interactionService.DisplayMessage("bug", $"Waiting for debugger to attach to app host process.");
                    }

                    var backchannel = await backchannelCompletionSource.Task.ConfigureAwait(false);
                    var publishers = await backchannel.GetPublishersAsync(cancellationToken).ConfigureAwait(false);
                    
                    await backchannel.RequestStopAsync(cancellationToken).ConfigureAwait(false);
                    var exitCode = await pendingInspectRun;

                    return (exitCode, publishers);
                }
            );

            if (publishersResult.ExitCode != 0)
            {
                _interactionService.DisplayLines(inspectOutputCollector.GetLines());
                _interactionService.DisplayError($"The publisher inspection failed with exit code {publishersResult.ExitCode}. For more information run with --debug switch.");
                return ExitCodeConstants.FailedToBuildArtifacts;
            }

            var publishers = publishersResult.Publishers;
            if (publishers is null || publishers.Length == 0)
            {
                _interactionService.DisplayError($"No publishers were found.");
                return ExitCodeConstants.FailedToBuildArtifacts;
            }

            if (publishers?.Contains(publisher) != true)
            {
                if (publisher is not null)
                {
                    _interactionService.DisplayMessage("warning", $"[yellow bold]The specified publisher '{publisher}' was not found.[/]");
                }

                publisher = await _prompter.PromptForPublisherAsync(publishers!, cancellationToken);
            }

            _interactionService.DisplayMessage($"hammer_and_wrench", $"Generating artifacts for '{publisher}' publisher...");

            var exitCode = await AnsiConsole.Progress()
                .AutoRefresh(true)
                .Columns(
                    new TaskDescriptionColumn() { Alignment = Justify.Left },
                    new ProgressBarColumn() { Width = 10 },
                    new ElapsedTimeColumn())
                .StartAsync(async context => {

                    using var generateArtifactsActivity = _activitySource.StartActivity(
                        $"{nameof(ExecuteAsync)}-Action-GenerateArtifacts",
                        ActivityKind.Internal);
                    
                    var backchannelCompletionSource = new TaskCompletionSource<IAppHostBackchannel>();

                    var launchingAppHostTask = context.AddTask(":play_button:  Launching apphost");
                    launchingAppHostTask.IsIndeterminate();
                    launchingAppHostTask.StartTask();

                    var publishRunOptions = new DotNetCliRunnerInvocationOptions
                    {
<<<<<<< HEAD
                        StandardOutputCallback = outputCollector.AppendOutput,
                        StandardErrorCallback = outputCollector.AppendError,
                        NoLaunchProfile = true,
=======
                        StandardOutputCallback = publishOutputCollector.AppendOutput,
                        StandardErrorCallback = publishOutputCollector.AppendError,
>>>>>>> aad850bc
                    };

                    var pendingRun = _runner.RunAsync(
                        effectiveAppHostProjectFile,
                        false,
                        true,
                        ["--operation", "publish", "--publisher", publisher ?? "manifest", "--output-path", fullyQualifiedOutputPath],
                        env,
                        backchannelCompletionSource,
                        publishRunOptions,
                        cancellationToken);

                    ProgressTask? attachDebuggerTask = null;
                    if (waitForDebugger)
                    {
                        attachDebuggerTask = context.AddTask($":bug:  Waiting for debugger to attach to app host process");
                        attachDebuggerTask.IsIndeterminate();
                        attachDebuggerTask.StartTask();
                    }

                    var backchannel = await backchannelCompletionSource.Task.ConfigureAwait(false);

                    if (attachDebuggerTask is not null)
                    {
                        attachDebuggerTask.Description = $":check_mark:  Debugger attached (or timed out)";
                        attachDebuggerTask.Value = 100;
                        attachDebuggerTask.StopTask();
                    }

                    launchingAppHostTask.Description = $":check_mark:  Launching apphost";
                    launchingAppHostTask.Value = 100;
                    launchingAppHostTask.StopTask();

                    var publishingActivities = backchannel.GetPublishingActivitiesAsync(cancellationToken);

                    var progressTasks = new Dictionary<string, ProgressTask>();

                    await foreach (var publishingActivity in publishingActivities)
                    {
                        if (!progressTasks.TryGetValue(publishingActivity.Id, out var progressTask))
                        {
                            progressTask = context.AddTask(publishingActivity.Id);
                            progressTask.StartTask();
                            progressTask.IsIndeterminate();
                            progressTasks.Add(publishingActivity.Id, progressTask);
                        }

                        progressTask.Description = $":play_button:  {publishingActivity.StatusText}";

                        if (publishingActivity.IsComplete && !publishingActivity.IsError)
                        {
                            progressTask.Description = $":check_mark:  {publishingActivity.StatusText}";
                            progressTask.Value = 100;
                            progressTask.StopTask();
                        }
                        else if (publishingActivity.IsError)
                        {
                            progressTask.Description = $"[red bold]:cross_mark:  {publishingActivity.StatusText}[/]";
                            progressTask.Value = 0;
                            break;
                        }
                        else
                        {
                            // Keep going man!
                        }
                    }

                    // When we are running in publish mode we don't want the app host to
                    // stop itself while we might still be streaming data back across
                    // the RPC backchannel. So we need to take responsibility for stopping
                    // the app host. If the CLI exits/crashes without explicitly stopping
                    // the app host the orphan detector in the app host will kick in.
                    if (progressTasks.Any(kvp => !kvp.Value.IsFinished))
                    {
                        // Depending on the failure the publisher may return a zero
                        // exit code.
                        await backchannel.RequestStopAsync(cancellationToken).ConfigureAwait(false);
                        var exitCode = await pendingRun;

                        // If we are in the state where we've detected an error because there
                        // is an incomplete task then we stop the app host, but depending on
                        // where/how the failure occured, we might still get a zero exit
                        // code. If we get a non-zero exit code we want to return that
                        // as it might be useful for diagnostic purposes, however if we don't
                        // get a non-zero exit code we want to return our built-in exit code
                        // for failed artifact build.
                        return exitCode == 0 ? ExitCodeConstants.FailedToBuildArtifacts : exitCode;
                    }
                    else
                    {
                        // If we are here then all the tasks are finished and we can
                        // stop the app host.
                        await backchannel.RequestStopAsync(cancellationToken).ConfigureAwait(false);
                        var exitCode = await pendingRun;
                        return exitCode; // should be zero for orderly shutdown but we pass it along anyway.
                    }
                });

            if (exitCode != 0)
            {
                _interactionService.DisplayLines(publishOutputCollector.GetLines());
                _interactionService.DisplayError($"Publishing artifacts failed with exit code {exitCode}. For more information run with --debug switch.");
                return ExitCodeConstants.FailedToBuildArtifacts;
            }
            else
            {
                _interactionService.DisplaySuccess($"Successfully published artifacts to: {fullyQualifiedOutputPath}");
                return ExitCodeConstants.Success;
            }
        }
        catch (OperationCanceledException)
        {
            _interactionService.DisplayError("The operation was canceled.");
            return ExitCodeConstants.FailedToBuildArtifacts;
        }
        catch (ProjectLocatorException ex) when (ex.Message == "Project file is not an Aspire app host project.")
        {
            _interactionService.DisplayError("The specified project file is not an Aspire app host project.");
            return ExitCodeConstants.FailedToFindProject;
        }
        catch (ProjectLocatorException ex) when (ex.Message == "Project file does not exist.")
        {
            _interactionService.DisplayError("The --project option specified a project that does not exist.");
            return ExitCodeConstants.FailedToFindProject;
        }
        catch (ProjectLocatorException ex) when (ex.Message.Contains("Multiple project files found."))
        {
            _interactionService.DisplayError("The --project option was not specified and multiple app host project files were detected.");
            return ExitCodeConstants.FailedToFindProject;
        }
        catch (ProjectLocatorException ex) when (ex.Message.Contains("No project file"))
        {
            _interactionService.DisplayError("The project argument was not specified and no *.csproj files were detected.");
            return ExitCodeConstants.FailedToFindProject;
        }
        catch (AppHostIncompatibleException ex)
        {
            return _interactionService.DisplayIncompatibleVersionError(
                ex,
                appHostCompatibilityCheck?.AspireHostingSdkVersion ?? throw new InvalidOperationException("AspireHostingSdkVersion is null")
                );
        }
        catch (FailedToConnectBackchannelConnection ex)
        {
            _interactionService.DisplayError($"An error occurred while connecting to the app host. The app host possibly crashed before it was available: {ex.Message}");

            // This particular error can occur both when we are in inspect mode or in publish mode
            // depending on where the code is that is causing the apphost process to crash
            // before the backchannel is avaialble. When we remove publisher selection from the
            // CLI this code can be simplified again.
            var operationArgumentIndex = ex.Process.StartInfo.ArgumentList.IndexOf("--operation");

            if (operationArgumentIndex == -1)
            {
                _interactionService.DisplayError("The --operation argument was not found in the app host process arguments. Displaying all logs.");
                _interactionService.DisplayLines(inspectOutputCollector.GetLines());
                _interactionService.DisplayLines(publishOutputCollector.GetLines());
                return ExitCodeConstants.FailedToBuildArtifacts;
            }
            else
            {
                var operation = ex.Process.StartInfo.ArgumentList[operationArgumentIndex + 1];

                Func<IEnumerable<(string Stream, string Line)>> linesCallback = operation switch {
                    "inspect" => inspectOutputCollector.GetLines,
                    "publish" => publishOutputCollector.GetLines,
                    _ => throw new InvalidOperationException($"Unknown operation: {operation}")
                };

                _interactionService.DisplayLines(linesCallback());
            }

            return ExitCodeConstants.FailedToBuildArtifacts;
        }
        catch (Exception ex)
        {
            _interactionService.DisplayError($"An unexpected error occurred: {ex.Message}");
            return ExitCodeConstants.FailedToBuildArtifacts;
        }
    }
}<|MERGE_RESOLUTION|>--- conflicted
+++ resolved
@@ -105,14 +105,8 @@
 
             var buildOptions = new DotNetCliRunnerInvocationOptions
             {
-<<<<<<< HEAD
-                StandardOutputCallback = outputCollector.AppendOutput,
-                StandardErrorCallback = outputCollector.AppendError,
-                NoLaunchProfile = true,
-=======
                 StandardOutputCallback = buildOutputCollector.AppendOutput,
-                StandardErrorCallback = buildOutputCollector.AppendError
->>>>>>> aad850bc
+                StandardErrorCallback = buildOutputCollector.AppendError,
             };
 
             var buildExitCode = await AppHostHelper.BuildAppHostAsync(_runner, _interactionService, effectiveAppHostProjectFile, buildOptions, cancellationToken);
@@ -139,6 +133,7 @@
                     {
                         StandardOutputCallback = inspectOutputCollector.AppendOutput,
                         StandardErrorCallback = inspectOutputCollector.AppendError,
+                        NoLaunchProfile = true
                     };
 
                     var backchannelCompletionSource = new TaskCompletionSource<IAppHostBackchannel>();
@@ -213,14 +208,9 @@
 
                     var publishRunOptions = new DotNetCliRunnerInvocationOptions
                     {
-<<<<<<< HEAD
-                        StandardOutputCallback = outputCollector.AppendOutput,
-                        StandardErrorCallback = outputCollector.AppendError,
-                        NoLaunchProfile = true,
-=======
                         StandardOutputCallback = publishOutputCollector.AppendOutput,
                         StandardErrorCallback = publishOutputCollector.AppendError,
->>>>>>> aad850bc
+                        NoLaunchProfile = true,
                     };
 
                     var pendingRun = _runner.RunAsync(
