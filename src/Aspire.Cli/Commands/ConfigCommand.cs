--- conflicted
+++ resolved
@@ -18,12 +18,9 @@
 internal sealed class ConfigCommand : BaseCommand
 {
     private readonly IConfiguration _configuration;
-<<<<<<< HEAD
-    private readonly IInteractionService _interactionService;
-=======
     private readonly IConfigurationService _configurationService;
     private readonly IDotNetSdkInstaller _sdkInstaller;
->>>>>>> 543c9f85
+    private readonly IInteractionService _interactionService;
 
     public ConfigCommand(IConfiguration configuration, IConfigurationService configurationService, IInteractionService interactionService, IDotNetSdkInstaller sdkInstaller, IFeatures features, ICliUpdateNotifier updateNotifier, CliExecutionContext executionContext)
         : base("config", ConfigCommandStrings.Description, features, updateNotifier, executionContext, interactionService)
@@ -34,12 +31,9 @@
         ArgumentNullException.ThrowIfNull(sdkInstaller);
 
         _configuration = configuration;
-<<<<<<< HEAD
-        _interactionService = interactionService;
-=======
         _configurationService = configurationService;
         _sdkInstaller = sdkInstaller;
->>>>>>> 543c9f85
+        _interactionService = interactionService;
 
         var getCommand = new GetCommand(configurationService, InteractionService, features, updateNotifier, executionContext);
         var setCommand = new SetCommand(configurationService, InteractionService, features, updateNotifier, executionContext);
@@ -78,19 +72,9 @@
 
     private sealed class GetCommand : BaseConfigSubCommand
     {
-<<<<<<< HEAD
         public GetCommand(IConfigurationService configurationService, IInteractionService interactionService, IFeatures features, ICliUpdateNotifier updateNotifier)
             : base("get", ConfigCommandStrings.GetCommand_Description, features, updateNotifier, configurationService, interactionService)
         {
-=======
-        private readonly IConfigurationService _configurationService;
-
-        public GetCommand(IConfigurationService configurationService, IInteractionService interactionService, IFeatures features, ICliUpdateNotifier updateNotifier, CliExecutionContext executionContext)
-            : base("get", ConfigCommandStrings.GetCommand_Description, features, updateNotifier, executionContext, interactionService)
-        {
-            _configurationService = configurationService;
-
->>>>>>> 543c9f85
             var keyArgument = new Argument<string>("key")
             {
                 Description = ConfigCommandStrings.GetCommand_KeyArgumentDescription
@@ -106,11 +90,7 @@
             if (key is null)
             {
                 InteractionService.DisplayError(ErrorStrings.ConfigurationKeyRequired);
-<<<<<<< HEAD
                 return Task.FromResult(ExitCodeConstants.InvalidCommand);
-=======
-                return ExitCodeConstants.InvalidCommand;
->>>>>>> 543c9f85
             }
 
             return ExecuteAsync(key, cancellationToken);
@@ -141,19 +121,9 @@
 
     private sealed class SetCommand : BaseConfigSubCommand
     {
-<<<<<<< HEAD
         public SetCommand(IConfigurationService configurationService, IInteractionService interactionService, IFeatures features, ICliUpdateNotifier updateNotifier)
             : base("set", ConfigCommandStrings.SetCommand_Description, features, updateNotifier, configurationService, interactionService)
         {
-=======
-        private readonly IConfigurationService _configurationService;
-
-        public SetCommand(IConfigurationService configurationService, IInteractionService interactionService, IFeatures features, ICliUpdateNotifier updateNotifier, CliExecutionContext executionContext)
-            : base("set", ConfigCommandStrings.SetCommand_Description, features, updateNotifier, executionContext, interactionService)
-        {
-            _configurationService = configurationService;
-
->>>>>>> 543c9f85
             var keyArgument = new Argument<string>("key")
             {
                 Description = ConfigCommandStrings.SetCommand_KeyArgumentDescription
@@ -184,21 +154,13 @@
             if (key is null)
             {
                 InteractionService.DisplayError(ErrorStrings.ConfigurationKeyRequired);
-<<<<<<< HEAD
                 return Task.FromResult(ExitCodeConstants.InvalidCommand);
-=======
-                return ExitCodeConstants.InvalidCommand;
->>>>>>> 543c9f85
             }
 
             if (value is null)
             {
                 InteractionService.DisplayError(ErrorStrings.ConfigurationValueRequired);
-<<<<<<< HEAD
                 return Task.FromResult(ExitCodeConstants.InvalidCommand);
-=======
-                return ExitCodeConstants.InvalidCommand;
->>>>>>> 543c9f85
             }
 
             return ExecuteAsync(key, value, isGlobal, cancellationToken);
@@ -221,11 +183,7 @@
         {
             try
             {
-<<<<<<< HEAD
                 await ConfigurationService.SetConfigurationAsync(key, value, isGlobal, cancellationToken);
-=======
-                await _configurationService.SetConfigurationAsync(key, value, isGlobal, cancellationToken);
->>>>>>> 543c9f85
                 InteractionService.DisplaySuccess(isGlobal
                     ? string.Format(CultureInfo.CurrentCulture, ConfigCommandStrings.ConfigurationKeySetGlobally, key,
                         value)
@@ -242,22 +200,14 @@
         }
     }
 
-    private sealed class ListCommand(IConfigurationService configurationService, IInteractionService interactionService, IFeatures features, ICliUpdateNotifier updateNotifier) : BaseConfigSubCommand("list", ConfigCommandStrings.ListCommand_Description, features, updateNotifier, configurationService, interactionService)
-    {
-<<<<<<< HEAD
+    private sealed class ListCommand(IConfigurationService configurationService, IInteractionService interactionService, IFeatures features, ICliUpdateNotifier updateNotifier)
+        : BaseConfigSubCommand("list", ConfigCommandStrings.ListCommand_Description, features, updateNotifier, configurationService, interactionService)
+    {
         protected override bool UpdateNotificationsEnabled => false;
 
         protected override Task<int> ExecuteAsync(ParseResult parseResult, CancellationToken cancellationToken)
         {
             return InteractiveExecuteAsync(cancellationToken);
-=======
-        private readonly IConfigurationService _configurationService;
-
-        public ListCommand(IConfigurationService configurationService, IInteractionService interactionService, IFeatures features, ICliUpdateNotifier updateNotifier, CliExecutionContext executionContext)
-            : base("list", ConfigCommandStrings.ListCommand_Description, features, updateNotifier, executionContext, interactionService)
-        {
-            _configurationService = configurationService;
->>>>>>> 543c9f85
         }
 
         public override async Task<int> InteractiveExecuteAsync(CancellationToken cancellationToken)
@@ -288,19 +238,9 @@
 
     private sealed class DeleteCommand : BaseConfigSubCommand
     {
-<<<<<<< HEAD
         public DeleteCommand(IConfigurationService configurationService, IInteractionService interactionService, IFeatures features, ICliUpdateNotifier updateNotifier)
             : base("delete", ConfigCommandStrings.DeleteCommand_Description, features, updateNotifier, configurationService, interactionService)
         {
-=======
-        private readonly IConfigurationService _configurationService;
-
-        public DeleteCommand(IConfigurationService configurationService, IInteractionService interactionService, IFeatures features, ICliUpdateNotifier updateNotifier, CliExecutionContext executionContext)
-            : base("delete", ConfigCommandStrings.DeleteCommand_Description, features, updateNotifier, executionContext, interactionService)
-        {
-            _configurationService = configurationService;
-
->>>>>>> 543c9f85
             var keyArgument = new Argument<string>("key")
             {
                 Description = ConfigCommandStrings.DeleteCommand_KeyArgumentDescription
@@ -324,11 +264,7 @@
             if (key is null)
             {
                 InteractionService.DisplayError(ErrorStrings.ConfigurationKeyRequired);
-<<<<<<< HEAD
                 return Task.FromResult(ExitCodeConstants.InvalidCommand);
-=======
-                return ExitCodeConstants.InvalidCommand;
->>>>>>> 543c9f85
             }
 
             return ExecuteAsync(key, isGlobal, cancellationToken);
