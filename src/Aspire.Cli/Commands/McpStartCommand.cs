--- conflicted
+++ resolved
@@ -28,17 +28,13 @@
     private readonly ILoggerFactory _loggerFactory;
     private readonly ILogger<McpStartCommand> _logger;
 
-<<<<<<< HEAD
     private McpServer? _mcpServer;
-    
+
     // Persistent MCP client for listening to tool list changes
     private McpClient? _notificationClient;
     private IAsyncDisposable? _toolListChangedHandler;
 
-    public McpStartCommand(IInteractionService interactionService, IFeatures features, ICliUpdateNotifier updateNotifier, CliExecutionContext executionContext, IAuxiliaryBackchannelMonitor auxiliaryBackchannelMonitor, ILoggerFactory loggerFactory, ILogger<McpStartCommand> logger)
-=======
     public McpStartCommand(IInteractionService interactionService, IFeatures features, ICliUpdateNotifier updateNotifier, CliExecutionContext executionContext, IAuxiliaryBackchannelMonitor auxiliaryBackchannelMonitor, ILoggerFactory loggerFactory, ILogger<McpStartCommand> logger, IPackagingService packagingService)
->>>>>>> eaf86550
         : base("start", McpCommandStrings.StartCommand_Description, features, updateNotifier, executionContext, interactionService)
     {
         _auxiliaryBackchannelMonitor = auxiliaryBackchannelMonitor;
@@ -190,15 +186,7 @@
         // Fetch tools from the AppHost's MCP server
         try
         {
-<<<<<<< HEAD
             _logger.LogDebug("Fetching tools from AppHost: {AppHostPath}", currentAppHostPath);
-=======
-            // Handle tools that don't need an MCP connection to the AppHost
-            if (toolName is "select_apphost" or "list_apphosts" or "list_integrations" or "get_integration_docs")
-            {
-                return await tool.CallToolAsync(null!, request.Params?.Arguments, cancellationToken);
-            }
->>>>>>> eaf86550
 
             await using var mcpClient = await CreateMcpClientAsync(connection, cancellationToken);
             var clientTools = await mcpClient.ListToolsAsync(cancellationToken: cancellationToken);
@@ -307,7 +295,7 @@
 
         _logger.LogInformation("MCP CallTool request received for tool: {ToolName}", toolName);
 
-        // Handle CLI-specific tools
+        // Handle CLI-specific tools - these don't need an MCP connection to the AppHost
         if (_cliTools.TryGetValue(toolName, out var cliTool))
         {
             return await cliTool.CallToolAsync(null!, request.Params?.Arguments, cancellationToken);
