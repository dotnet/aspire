--- conflicted
+++ resolved
@@ -29,17 +29,13 @@
     private readonly ILoggerFactory _loggerFactory;
     private readonly ILogger<McpStartCommand> _logger;
 
-<<<<<<< HEAD
     private McpServer? _mcpServer;
 
     // Persistent MCP client for listening to tool list changes
     private McpClient? _notificationClient;
     private IAsyncDisposable? _toolListChangedHandler;
 
-    public McpStartCommand(IInteractionService interactionService, IFeatures features, ICliUpdateNotifier updateNotifier, CliExecutionContext executionContext, IAuxiliaryBackchannelMonitor auxiliaryBackchannelMonitor, ILoggerFactory loggerFactory, ILogger<McpStartCommand> logger, IPackagingService packagingService)
-=======
     public McpStartCommand(IInteractionService interactionService, IFeatures features, ICliUpdateNotifier updateNotifier, CliExecutionContext executionContext, IAuxiliaryBackchannelMonitor auxiliaryBackchannelMonitor, ILoggerFactory loggerFactory, ILogger<McpStartCommand> logger, IPackagingService packagingService, IEnvironmentChecker environmentChecker)
->>>>>>> 4ae515ef
         : base("start", McpCommandStrings.StartCommand_Description, features, updateNotifier, executionContext, interactionService)
     {
         _auxiliaryBackchannelMonitor = auxiliaryBackchannelMonitor;
@@ -198,7 +194,6 @@
 
         if (connection is null || connection.McpInfo is null)
         {
-<<<<<<< HEAD
             return null;
         }
 
@@ -211,13 +206,6 @@
 
             await using var mcpClient = await CreateMcpClientAsync(connection, cancellationToken);
             var clientTools = await mcpClient.ListToolsAsync(cancellationToken: cancellationToken);
-=======
-            // Handle tools that don't need an MCP connection to the AppHost
-            if (toolName is "select_apphost" or "list_apphosts" or "list_integrations" or "get_integration_docs" or "doctor")
-            {
-                return await tool.CallToolAsync(null!, request.Params?.Arguments, cancellationToken);
-            }
->>>>>>> 4ae515ef
 
             // Convert McpClientTool to Tool
             var tools = clientTools.Select(t => t.ProtocolTool).ToList();
@@ -327,7 +315,7 @@
 
         _logger.LogInformation("MCP CallTool request received for tool: {ToolName}", toolName);
 
-        // Handle CLI-specific tools - these don't need an MCP connection to the AppHost
+        // Handle tools that don't need an MCP connection to the AppHost
         if (_cliTools.TryGetValue(toolName, out var cliTool))
         {
             var result = await cliTool.CallToolAsync(null!, request.Params?.Arguments, cancellationToken);
