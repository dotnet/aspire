--- conflicted
+++ resolved
@@ -184,12 +184,8 @@
             var selectedProjects = await InteractionService.PromptForSelectionsAsync(
                 "Select projects to add to the AppHost:",
                 initContext.ExecutableProjects,
-<<<<<<< HEAD
-                project => Path.GetFileNameWithoutExtension(project.Name),
+                project => Path.GetFileNameWithoutExtension(project.ProjectFile.Name),
                 defaultSelector: null,
-=======
-                project => Path.GetFileNameWithoutExtension(project.ProjectFile.Name),
->>>>>>> ebf22260
                 cancellationToken);
 
             initContext.ExecutableProjectsToAddToAppHost = selectedProjects;
@@ -242,12 +238,8 @@
                         initContext.ProjectsToAddServiceDefaultsTo = await InteractionService.PromptForSelectionsAsync(
                             "Select projects to add ServiceDefaults reference to:",
                             initContext.ExecutableProjectsToAddToAppHost,
-<<<<<<< HEAD
-                            project => Path.GetFileNameWithoutExtension(project.Name),
+                            project => Path.GetFileNameWithoutExtension(project.ProjectFile.Name),
                             defaultSelector: null,
-=======
-                            project => Path.GetFileNameWithoutExtension(project.ProjectFile.Name),
->>>>>>> ebf22260
                             cancellationToken);
                         break;
                     case "none":
