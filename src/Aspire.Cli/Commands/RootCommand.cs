// Licensed to the .NET Foundation under one or more agreements.
// The .NET Foundation licenses this file to you under the MIT license.

using System.CommandLine;

#if DEBUG
using System.Globalization;
using System.Diagnostics;
#endif

using Aspire.Cli.Configuration;
using Aspire.Cli.Interaction;
using Aspire.Cli.Resources;
using BaseRootCommand = System.CommandLine.RootCommand;

namespace Aspire.Cli.Commands;

internal sealed class RootCommand : BaseRootCommand
{
    private readonly IInteractionService _interactionService;

<<<<<<< HEAD
    public RootCommand(
        NewCommand newCommand,
        RunCommand runCommand,
        AddCommand addCommand,
        PublishCommand publishCommand,
        DeployCommand deployCommand,
        ConfigCommand configCommand,
        ExecCommand execCommand,
        IInteractionService interactionService)
=======
    public RootCommand(NewCommand newCommand, RunCommand runCommand, AddCommand addCommand, PublishCommand publishCommand, DeployCommand deployCommand, ConfigCommand configCommand, IFeatures featureFlags, IInteractionService interactionService)
>>>>>>> 223ff6ae
        : base(RootCommandStrings.Description)
    {
        ArgumentNullException.ThrowIfNull(newCommand);
        ArgumentNullException.ThrowIfNull(runCommand);
        ArgumentNullException.ThrowIfNull(addCommand);
        ArgumentNullException.ThrowIfNull(publishCommand);
        ArgumentNullException.ThrowIfNull(configCommand);
        ArgumentNullException.ThrowIfNull(deployCommand);
<<<<<<< HEAD
        ArgumentNullException.ThrowIfNull(execCommand);
=======
        ArgumentNullException.ThrowIfNull(featureFlags);
>>>>>>> 223ff6ae
        ArgumentNullException.ThrowIfNull(interactionService);

        _interactionService = interactionService;

        var debugOption = new Option<bool>("--debug", "-d");
        debugOption.Description = RootCommandStrings.DebugArgumentDescription;
        debugOption.Recursive = true;
        Options.Add(debugOption);

        var waitForDebuggerOption = new Option<bool>("--wait-for-debugger");
        waitForDebuggerOption.Description = RootCommandStrings.WaitForDebuggerArgumentDescription;
        waitForDebuggerOption.Recursive = true;
        waitForDebuggerOption.DefaultValueFactory = (result) => false;

        var cliWaitForDebuggerOption = new Option<bool>("--cli-wait-for-debugger");
        cliWaitForDebuggerOption.Description = RootCommandStrings.CliWaitForDebuggerArgumentDescription;
        cliWaitForDebuggerOption.Recursive = true;
        cliWaitForDebuggerOption.Hidden = true;
        cliWaitForDebuggerOption.DefaultValueFactory = (result) => false;

#if DEBUG
        cliWaitForDebuggerOption.Validators.Add((result) =>
        {

            var waitForDebugger = result.GetValueOrDefault<bool>();

            if (waitForDebugger)
            {
                _interactionService.ShowStatus(
                    $":bug:  {string.Format(CultureInfo.CurrentCulture, RootCommandStrings.WaitingForDebugger, Environment.ProcessId)}",
                    () =>
                    {
                        while (!Debugger.IsAttached)
                        {
                            Thread.Sleep(1000);
                        }
                    });
            }
        });
#endif

        Options.Add(waitForDebuggerOption);
        Options.Add(cliWaitForDebuggerOption);

        Subcommands.Add(newCommand);
        Subcommands.Add(runCommand);
        Subcommands.Add(addCommand);
        Subcommands.Add(publishCommand);
        Subcommands.Add(configCommand);
<<<<<<< HEAD
        Subcommands.Add(deployCommand);
        Subcommands.Add(execCommand);
=======
        
        // Only add deploy command if the feature flag is enabled
        if (featureFlags.IsFeatureEnabled(KnownFeatures.DeployCommandEnabled, false))
        {
            Subcommands.Add(deployCommand);
        }
>>>>>>> 223ff6ae
    }
}<|MERGE_RESOLUTION|>--- conflicted
+++ resolved
@@ -19,7 +19,6 @@
 {
     private readonly IInteractionService _interactionService;
 
-<<<<<<< HEAD
     public RootCommand(
         NewCommand newCommand,
         RunCommand runCommand,
@@ -28,10 +27,8 @@
         DeployCommand deployCommand,
         ConfigCommand configCommand,
         ExecCommand execCommand,
+        IFeatures featureFlags,
         IInteractionService interactionService)
-=======
-    public RootCommand(NewCommand newCommand, RunCommand runCommand, AddCommand addCommand, PublishCommand publishCommand, DeployCommand deployCommand, ConfigCommand configCommand, IFeatures featureFlags, IInteractionService interactionService)
->>>>>>> 223ff6ae
         : base(RootCommandStrings.Description)
     {
         ArgumentNullException.ThrowIfNull(newCommand);
@@ -40,11 +37,8 @@
         ArgumentNullException.ThrowIfNull(publishCommand);
         ArgumentNullException.ThrowIfNull(configCommand);
         ArgumentNullException.ThrowIfNull(deployCommand);
-<<<<<<< HEAD
         ArgumentNullException.ThrowIfNull(execCommand);
-=======
         ArgumentNullException.ThrowIfNull(featureFlags);
->>>>>>> 223ff6ae
         ArgumentNullException.ThrowIfNull(interactionService);
 
         _interactionService = interactionService;
@@ -94,16 +88,12 @@
         Subcommands.Add(addCommand);
         Subcommands.Add(publishCommand);
         Subcommands.Add(configCommand);
-<<<<<<< HEAD
-        Subcommands.Add(deployCommand);
         Subcommands.Add(execCommand);
-=======
-        
+
         // Only add deploy command if the feature flag is enabled
         if (featureFlags.IsFeatureEnabled(KnownFeatures.DeployCommandEnabled, false))
         {
             Subcommands.Add(deployCommand);
         }
->>>>>>> 223ff6ae
     }
 }