--- conflicted
+++ resolved
@@ -88,16 +88,7 @@
         Subcommands.Add(addCommand);
         Subcommands.Add(publishCommand);
         Subcommands.Add(configCommand);
-<<<<<<< HEAD
+        Subcommands.Add(deployCommand);
         Subcommands.Add(execCommand);
-
-        // Only add deploy command if the feature flag is enabled
-        if (featureFlags.IsFeatureEnabled(KnownFeatures.DeployCommandEnabled, false))
-        {
-            Subcommands.Add(deployCommand);
-        }
-=======
-        Subcommands.Add(deployCommand);
->>>>>>> b223748c
     }
 }