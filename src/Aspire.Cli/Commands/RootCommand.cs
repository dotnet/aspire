--- conflicted
+++ resolved
@@ -16,15 +16,10 @@
 
 internal sealed class RootCommand : BaseRootCommand
 {
-<<<<<<< HEAD
-    private readonly IInteractionService _interactionService;    public RootCommand(NewCommand newCommand, RunCommand runCommand, AddCommand addCommand, PublishCommand publishCommand, IInteractionService interactionService)
+    private readonly IInteractionService _interactionService;
+    
+    public RootCommand(NewCommand newCommand, RunCommand runCommand, AddCommand addCommand, PublishCommand publishCommand, ConfigCommand configCommand, IInteractionService interactionService)
         : base(CliStrings.RootCommand_Description)
-=======
-    private readonly IInteractionService _interactionService;
-
-    public RootCommand(NewCommand newCommand, RunCommand runCommand, AddCommand addCommand, PublishCommand publishCommand, ConfigCommand configCommand, IInteractionService interactionService)
-        : base("The Aspire CLI can be used to create, run, and publish Aspire-based applications.")
->>>>>>> 3aa6a3dd
     {
         ArgumentNullException.ThrowIfNull(newCommand);
         ArgumentNullException.ThrowIfNull(runCommand);
