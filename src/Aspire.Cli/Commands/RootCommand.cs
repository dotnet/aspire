// Licensed to the .NET Foundation under one or more agreements.
// The .NET Foundation licenses this file to you under the MIT license.

using System.CommandLine;

#if DEBUG
using System.Globalization;
using System.Diagnostics;
#endif

using Aspire.Cli.Configuration;
using Aspire.Cli.Interaction;
using Aspire.Cli.Resources;
using BaseRootCommand = System.CommandLine.RootCommand;

namespace Aspire.Cli.Commands;

internal sealed class RootCommand : BaseRootCommand
{
    private readonly IInteractionService _interactionService;

    public RootCommand(
        NewCommand newCommand,
        RunCommand runCommand,
        AddCommand addCommand,
        PublishCommand publishCommand,
        DeployCommand deployCommand,
        ConfigCommand configCommand,
        ExecCommand execCommand,
<<<<<<< HEAD
        ExtensionInternalCommand extensionInternalCommand,
=======
        UpdateCommand updateCommand,
>>>>>>> ad05b1ce
        IFeatures featureFlags,
        IInteractionService interactionService)
        : base(RootCommandStrings.Description)
    {
        ArgumentNullException.ThrowIfNull(newCommand);
        ArgumentNullException.ThrowIfNull(runCommand);
        ArgumentNullException.ThrowIfNull(addCommand);
        ArgumentNullException.ThrowIfNull(publishCommand);
        ArgumentNullException.ThrowIfNull(configCommand);
        ArgumentNullException.ThrowIfNull(deployCommand);
        ArgumentNullException.ThrowIfNull(updateCommand);
        ArgumentNullException.ThrowIfNull(execCommand);
        ArgumentNullException.ThrowIfNull(extensionInternalCommand);
        ArgumentNullException.ThrowIfNull(featureFlags);
        ArgumentNullException.ThrowIfNull(interactionService);

        _interactionService = interactionService;

        var debugOption = new Option<bool>("--debug", "-d");
        debugOption.Description = RootCommandStrings.DebugArgumentDescription;
        debugOption.Recursive = true;
        Options.Add(debugOption);

        var waitForDebuggerOption = new Option<bool>("--wait-for-debugger");
        waitForDebuggerOption.Description = RootCommandStrings.WaitForDebuggerArgumentDescription;
        waitForDebuggerOption.Recursive = true;
        waitForDebuggerOption.DefaultValueFactory = (result) => false;

        var cliWaitForDebuggerOption = new Option<bool>("--cli-wait-for-debugger");
        cliWaitForDebuggerOption.Description = RootCommandStrings.CliWaitForDebuggerArgumentDescription;
        cliWaitForDebuggerOption.Recursive = true;
        cliWaitForDebuggerOption.Hidden = true;
        cliWaitForDebuggerOption.DefaultValueFactory = (result) => false;

#if DEBUG
        cliWaitForDebuggerOption.Validators.Add((result) =>
        {

            var waitForDebugger = result.GetValueOrDefault<bool>();

            if (waitForDebugger)
            {
                _interactionService.ShowStatus(
                    $":bug:  {string.Format(CultureInfo.CurrentCulture, RootCommandStrings.WaitingForDebugger, Environment.ProcessId)}",
                    () =>
                    {
                        while (!Debugger.IsAttached)
                        {
                            Thread.Sleep(1000);
                        }
                    });
            }
        });
#endif

        Options.Add(waitForDebuggerOption);
        Options.Add(cliWaitForDebuggerOption);

        Subcommands.Add(newCommand);
        Subcommands.Add(runCommand);
        Subcommands.Add(addCommand);
        Subcommands.Add(publishCommand);
        Subcommands.Add(configCommand);
        Subcommands.Add(deployCommand);
<<<<<<< HEAD
        Subcommands.Add(extensionInternalCommand);
=======
        Subcommands.Add(updateCommand);
>>>>>>> ad05b1ce

        if (featureFlags.IsFeatureEnabled(KnownFeatures.ExecCommandEnabled, false))
        {
            Subcommands.Add(execCommand);
        }

    }
}<|MERGE_RESOLUTION|>--- conflicted
+++ resolved
@@ -27,11 +27,8 @@
         DeployCommand deployCommand,
         ConfigCommand configCommand,
         ExecCommand execCommand,
-<<<<<<< HEAD
+        UpdateCommand updateCommand,
         ExtensionInternalCommand extensionInternalCommand,
-=======
-        UpdateCommand updateCommand,
->>>>>>> ad05b1ce
         IFeatures featureFlags,
         IInteractionService interactionService)
         : base(RootCommandStrings.Description)
@@ -96,11 +93,8 @@
         Subcommands.Add(publishCommand);
         Subcommands.Add(configCommand);
         Subcommands.Add(deployCommand);
-<<<<<<< HEAD
+        Subcommands.Add(updateCommand);
         Subcommands.Add(extensionInternalCommand);
-=======
-        Subcommands.Add(updateCommand);
->>>>>>> ad05b1ce
 
         if (featureFlags.IsFeatureEnabled(KnownFeatures.ExecCommandEnabled, false))
         {
