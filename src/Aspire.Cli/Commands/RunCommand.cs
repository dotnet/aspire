// Licensed to the .NET Foundation under one or more agreements.
// The .NET Foundation licenses this file to you under the MIT license.

using System.CommandLine;
using System.Globalization;
using Aspire.Cli.Backchannel;
using Aspire.Cli.Certificates;
using Aspire.Cli.Configuration;
using Aspire.Cli.DotNet;
using Aspire.Cli.Interaction;
using Aspire.Cli.Projects;
using Aspire.Cli.Resources;
using Aspire.Cli.Telemetry;
using Aspire.Cli.Utils;
using Aspire.Hosting;
using Microsoft.Extensions.Configuration;
using Microsoft.Extensions.Logging;
using Spectre.Console;
using StreamJsonRpc;

namespace Aspire.Cli.Commands;

internal sealed class RunCommand : BaseCommand
{
    private readonly IDotNetCliRunner _runner;
    private readonly IInteractionService _interactionService;
    private readonly ICertificateService _certificateService;
    private readonly IProjectLocator _projectLocator;
    private readonly IAnsiConsole _ansiConsole;
    private readonly AspireCliTelemetry _telemetry;
    private readonly IConfiguration _configuration;
    private readonly IDotNetSdkInstaller _sdkInstaller;
    private readonly IFeatures _features;
    private readonly ICliHostEnvironment _hostEnvironment;

    public RunCommand(
        IDotNetCliRunner runner,
        IInteractionService interactionService,
        ICertificateService certificateService,
        IProjectLocator projectLocator,
        IAnsiConsole ansiConsole,
        AspireCliTelemetry telemetry,
        IConfiguration configuration,
        IDotNetSdkInstaller sdkInstaller,
        IFeatures features,
        ICliUpdateNotifier updateNotifier,
<<<<<<< HEAD
        CliExecutionContext executionContext)
=======
        IServiceProvider serviceProvider,
        CliExecutionContext executionContext,
        ICliHostEnvironment hostEnvironment)
>>>>>>> 5f275383
        : base("run", RunCommandStrings.Description, features, updateNotifier, executionContext, interactionService)
    {
        ArgumentNullException.ThrowIfNull(runner);
        ArgumentNullException.ThrowIfNull(interactionService);
        ArgumentNullException.ThrowIfNull(certificateService);
        ArgumentNullException.ThrowIfNull(projectLocator);
        ArgumentNullException.ThrowIfNull(ansiConsole);
        ArgumentNullException.ThrowIfNull(telemetry);
        ArgumentNullException.ThrowIfNull(configuration);
        ArgumentNullException.ThrowIfNull(sdkInstaller);
        ArgumentNullException.ThrowIfNull(hostEnvironment);

        _runner = runner;
        _interactionService = interactionService;
        _certificateService = certificateService;
        _projectLocator = projectLocator;
        _ansiConsole = ansiConsole;
        _telemetry = telemetry;
        _configuration = configuration;
        _sdkInstaller = sdkInstaller;
        _features = features;
        _hostEnvironment = hostEnvironment;

        var projectOption = new Option<FileInfo?>("--project");
        projectOption.Description = RunCommandStrings.ProjectArgumentDescription;
        Options.Add(projectOption);

        if (ExtensionHelper.IsExtensionHost(InteractionService, out _, out _))
        {
            var startDebugOption = new Option<bool>("--start-debug-session");
            startDebugOption.Description = RunCommandStrings.StartDebugSessionArgumentDescription;
            Options.Add(startDebugOption);
        }

        TreatUnmatchedTokensAsErrors = false;
    }

    protected override Task<int> ExecuteAsync(ParseResult parseResult, CancellationToken cancellationToken)
    {
        var passedAppHostProjectFile = parseResult.GetValue<FileInfo?>("--project");
        var isExtensionHost = ExtensionHelper.IsExtensionHost(InteractionService, out _, out _);
        var startDebugSession = isExtensionHost && parseResult.GetValue<bool>("--start-debug-session");
        var waitForDebugger = parseResult.GetValue<bool>("--wait-for-debugger");
        var debug = parseResult.GetValue<bool>("--debug");
        var unmatchedTokens = parseResult.UnmatchedTokens.ToArray();

        return ExecuteInternalAsync(passedAppHostProjectFile, startDebugSession, waitForDebugger, debug, unmatchedTokens, cancellationToken);
    }

    internal async Task<int> ExecuteInternalAsync(FileInfo? passedAppHostProjectFile, bool startDebugSession, bool waitForDebugger, bool debug, string[] unmatchedTokens, CancellationToken cancellationToken)
    {
        var isExtensionHost = ExtensionHelper.IsExtensionHost(InteractionService, out _, out _);

        // A user may run `aspire run` in an Aspire terminal in VS Code. In this case, intercept and prompt
        // VS Code to start a debug session using the current directory
        if (ExtensionHelper.IsExtensionHost(InteractionService, out var extensionInteractionService, out _)
            && string.IsNullOrEmpty(_configuration[KnownConfigNames.ExtensionDebugSessionId]))
        {
            extensionInteractionService.DisplayConsolePlainText(RunCommandStrings.StartingDebugSessionInExtension);
            await extensionInteractionService.StartDebugSessionAsync(ExecutionContext.WorkingDirectory.FullName, passedAppHostProjectFile?.FullName, startDebugSession);
            return ExitCodeConstants.Success;
        }

        // Check if the .NET SDK is available
        if (!await SdkInstallHelper.EnsureSdkInstalledAsync(_sdkInstaller, InteractionService, _features, _hostEnvironment, cancellationToken))
        {
            return ExitCodeConstants.SdkNotInstalled;
        }

        var buildOutputCollector = new OutputCollector();
        var runOutputCollector = new OutputCollector();

        (bool IsCompatibleAppHost, bool SupportsBackchannel, string? AspireHostingVersion)? appHostCompatibilityCheck = null;
        try
        {
            using var activity = _telemetry.ActivitySource.StartActivity(this.Name);

            var effectiveAppHostFile = await _projectLocator.UseOrFindAppHostProjectFileAsync(passedAppHostProjectFile, createSettingsFile: true, cancellationToken);

            if (effectiveAppHostFile is null)
            {
                return ExitCodeConstants.FailedToFindProject;
            }

            var isSingleFileAppHost = effectiveAppHostFile.Extension != ".csproj";

            var env = new Dictionary<string, string>();

            if (waitForDebugger)
            {
                env[KnownConfigNames.WaitForDebugger] = "true";
            }

            await _certificateService.EnsureCertificatesTrustedAsync(_runner, cancellationToken);

            var watch = !isSingleFileAppHost && (_features.IsFeatureEnabled(KnownFeatures.DefaultWatchEnabled, defaultValue: false) || (isExtensionHost && !startDebugSession));

            if (!watch)
            {
                if (!isSingleFileAppHost && !isExtensionHost)
                {
                    var buildOptions = new DotNetCliRunnerInvocationOptions
                    {
                        StandardOutputCallback = buildOutputCollector.AppendOutput,
                        StandardErrorCallback = buildOutputCollector.AppendError,
                    };

                    var buildExitCode = await AppHostHelper.BuildAppHostAsync(_runner, InteractionService, effectiveAppHostFile, buildOptions, ExecutionContext.WorkingDirectory, cancellationToken);

                    if (buildExitCode != 0)
                    {
                        InteractionService.DisplayLines(buildOutputCollector.GetLines());
                        InteractionService.DisplayError(InteractionServiceStrings.ProjectCouldNotBeBuilt);
                        return ExitCodeConstants.FailedToBuildArtifacts;
                    }
                }
            }

            if (isSingleFileAppHost)
            {
                // TODO: Add logic to read SDK version from *.cs file.
                appHostCompatibilityCheck = (true, true, VersionHelper.GetDefaultTemplateVersion());
            }
            else
            {
                appHostCompatibilityCheck = await AppHostHelper.CheckAppHostCompatibilityAsync(_runner, InteractionService, effectiveAppHostFile, _telemetry, ExecutionContext.WorkingDirectory, cancellationToken);
            }

            if (!appHostCompatibilityCheck?.IsCompatibleAppHost ?? throw new InvalidOperationException(RunCommandStrings.IsCompatibleAppHostIsNull))
            {
                return ExitCodeConstants.FailedToDotnetRunAppHost;
            }

            var runOptions = new DotNetCliRunnerInvocationOptions
            {
                StandardOutputCallback = runOutputCollector.AppendOutput,
                StandardErrorCallback = runOutputCollector.AppendError,
                StartDebugSession = startDebugSession,
                Debug = debug
            };

            var backchannelCompletitionSource = new TaskCompletionSource<IAppHostBackchannel>();

            if (isSingleFileAppHost)
            {
                // TODO:  This is just fallback behavior for now. We need to decide on whether we
                //        want to treat the lack of a apphost.run.json as an error or whether we
                //        want to somehow manage this information in .aspire/settings.json and how
                //        this might work in polyglot scenarios. For the preview of this feature
                //        I'm not over investing too much time in this :)
                var runJsonFilePath = effectiveAppHostFile.FullName[..^2] + "run.json";
                if (!File.Exists(runJsonFilePath))
                {
                    env["ASPNETCORE_ENVIRONMENT"] = "Development";
                    env["DOTNET_ENVIRONMENT"] = "Development";
                    env["ASPNETCORE_URLS"] = "https://localhost:17193;http://localhost:15069";
                    env["ASPIRE_DASHBOARD_MCP_ENDPOINT_URL"] = "https://localhost:21294";
                    env["ASPIRE_DASHBOARD_OTLP_ENDPOINT_URL"] = "https://localhost:21293";
                    env["ASPIRE_RESOURCE_SERVICE_ENDPOINT_URL"] = "https://localhost:22086";
                }
            }

            // Disable noBuild for generic app host.
            // TODO: Reconsider when "watch" is supported for generic app host.
            var isGenericAppHost = Environment.GetEnvironmentVariable("REMOTE_APP_HOST_PIPE_NAME") != null;

            var noBuild = !watch && !isGenericAppHost;

            var pendingRun = _runner.RunAsync(
                effectiveAppHostFile,
                watch,
                noBuild,
                unmatchedTokens,
                env,
                backchannelCompletitionSource,
                runOptions,
                cancellationToken);

            // Wait for the backchannel to be established.
            var backchannel = await InteractionService.ShowStatusAsync(isExtensionHost ? InteractionServiceStrings.BuildingAppHost : RunCommandStrings.ConnectingToAppHost, async () => { return await backchannelCompletitionSource.Task.WaitAsync(cancellationToken); });

            var logFile = GetAppHostLogFile();

            var pendingLogCapture = CaptureAppHostLogsAsync(logFile, backchannel, _interactionService, cancellationToken);

            var dashboardUrls = await InteractionService.ShowStatusAsync(RunCommandStrings.StartingDashboard, async () => { return await backchannel.GetDashboardUrlsAsync(cancellationToken); });

            if (dashboardUrls.DashboardHealthy is false)
            {
                InteractionService.DisplayError(RunCommandStrings.DashboardFailedToStart);
                InteractionService.DisplayLines(runOutputCollector.GetLines());
                return ExitCodeConstants.DashboardFailure;
            }

            _ansiConsole.WriteLine();
            var topGrid = new Grid();
            topGrid.AddColumn();
            topGrid.AddColumn();

            var topPadder = new Padder(topGrid, new Padding(3, 0));

            var dashboardsLocalizedString = RunCommandStrings.Dashboard;
            var logsLocalizedString = RunCommandStrings.Logs;
            var endpointsLocalizedString = RunCommandStrings.Endpoints;
            var appHostLocalizedString = RunCommandStrings.AppHost;

            var longestLocalizedLength = new[] { dashboardsLocalizedString, logsLocalizedString, endpointsLocalizedString, appHostLocalizedString }
                .Max(s => s.Length);

            // +1 -> accommodates the colon (:) that gets appended to each localized string
            var longestLocalizedLengthWithColon = longestLocalizedLength + 1;

            topGrid.Columns[0].Width = longestLocalizedLengthWithColon;

            var appHostRelativePath = Path.GetRelativePath(ExecutionContext.WorkingDirectory.FullName, effectiveAppHostFile.FullName);
            topGrid.AddRow(new Align(new Markup($"[bold green]{appHostLocalizedString}[/]:"), HorizontalAlignment.Right), new Text(appHostRelativePath));
            topGrid.AddRow(Text.Empty, Text.Empty);

            if (!isExtensionHost)
            {
                topGrid.AddRow(new Align(new Markup($"[bold green]{dashboardsLocalizedString}[/]:"), HorizontalAlignment.Right), new Markup($"[link={dashboardUrls.BaseUrlWithLoginToken}]{dashboardUrls.BaseUrlWithLoginToken}[/]"));
                if (dashboardUrls.CodespacesUrlWithLoginToken is { } codespacesUrlWithLoginToken)
                {
                    topGrid.AddRow(Text.Empty, new Markup($"[link={codespacesUrlWithLoginToken}]{codespacesUrlWithLoginToken}[/]"));
                }
            }

            topGrid.AddRow(Text.Empty, Text.Empty);
            topGrid.AddRow(new Align(new Markup($"[bold green]{logsLocalizedString}[/]:"), HorizontalAlignment.Right), new Text(logFile.FullName));

            _ansiConsole.Write(topPadder);

            // Use the presence of CodespacesUrlWithLoginToken to detect codespaces, as this is more reliable
            // than environment variables since it comes from the same backend detection logic
            var isCodespaces = dashboardUrls.CodespacesUrlWithLoginToken is not null;
            var isRemoteContainers = _configuration.GetValue<bool>("REMOTE_CONTAINERS", false);
            var isSshRemote = _configuration.GetValue<string?>("VSCODE_IPC_HOOK_CLI") is not null
                              && _configuration.GetValue<string?>("SSH_CONNECTION") is not null;

            AppendCtrlCMessage(longestLocalizedLengthWithColon);

            if (isCodespaces || isRemoteContainers || isSshRemote)
            {
                bool firstEndpoint = true;

                try
                {
                    var resourceStates = backchannel.GetResourceStatesAsync(cancellationToken);
                    await foreach (var resourceState in resourceStates.WithCancellation(cancellationToken))
                    {
                        ProcessResourceState(resourceState, (resource, endpoint) =>
                        {
                            // When we are appending endpoints we need
                            // to remove the CTRL-C message that was appended
                            // previously. So we can write the endpoint.
                            // We will append the CTRL-C message again after
                            // writing the endpoint.
                            ClearLines(2);

                            var endpointsGrid = new Grid();
                            endpointsGrid.AddColumn();
                            endpointsGrid.AddColumn();
                            endpointsGrid.Columns[0].Width = longestLocalizedLengthWithColon;

                            if (firstEndpoint)
                            {
                                endpointsGrid.AddRow(Text.Empty, Text.Empty);
                            }

                            endpointsGrid.AddRow(
                                firstEndpoint ? new Align(new Markup($"[bold green]{endpointsLocalizedString}[/]:"), HorizontalAlignment.Right) : Text.Empty,
                                new Markup($"[bold]{resource}[/] [grey]has endpoint[/] [link={endpoint}]{endpoint}[/]")
                            );

                            var endpointsPadder = new Padder(endpointsGrid, new Padding(3, 0));
                            _ansiConsole.Write(endpointsPadder);
                            firstEndpoint = false;

                            AppendCtrlCMessage(longestLocalizedLengthWithColon);
                        });
                    }
                }
                catch (ConnectionLostException) when (cancellationToken.IsCancellationRequested)
                {
                    // Just swallow this exception because this is an orderly shutdown of the backchannel.
                }
            }

            if (ExtensionHelper.IsExtensionHost(InteractionService, out extensionInteractionService, out _))
            {
                extensionInteractionService.DisplayDashboardUrls(dashboardUrls);
                extensionInteractionService.NotifyAppHostStartupCompleted();
            }

            await pendingLogCapture;
            return await pendingRun;
        }
        catch (OperationCanceledException ex) when (ex.CancellationToken == cancellationToken || ex is ExtensionOperationCanceledException)
        {
            InteractionService.DisplayCancellationMessage();
            return ExitCodeConstants.Success;
        }
        catch (ProjectLocatorException ex)
        {
            return HandleProjectLocatorException(ex, InteractionService);
        }
        catch (AppHostIncompatibleException ex)
        {
            return InteractionService.DisplayIncompatibleVersionError(
                ex,
                appHostCompatibilityCheck?.AspireHostingVersion ?? throw new InvalidOperationException(ErrorStrings.AspireHostingVersionNull)
                );
        }
        catch (CertificateServiceException ex)
        {
            InteractionService.DisplayError(string.Format(CultureInfo.CurrentCulture, TemplatingStrings.CertificateTrustError, ex.Message.EscapeMarkup()));
            return ExitCodeConstants.FailedToTrustCertificates;
        }
        catch (FailedToConnectBackchannelConnection ex)
        {
            InteractionService.DisplayError(string.Format(CultureInfo.CurrentCulture, InteractionServiceStrings.ErrorConnectingToAppHost, ex.Message.EscapeMarkup()));
            InteractionService.DisplayLines(runOutputCollector.GetLines());
            return ExitCodeConstants.FailedToDotnetRunAppHost;
        }
        catch (Exception ex)
        {
            InteractionService.DisplayError(string.Format(CultureInfo.CurrentCulture, InteractionServiceStrings.UnexpectedErrorOccurred, ex.Message.EscapeMarkup()));
            InteractionService.DisplayLines(runOutputCollector.GetLines());
            return ExitCodeConstants.FailedToDotnetRunAppHost;
        }
    }

    private void ClearLines(int lines)
    {
        if (lines <= 0)
        {
            return;
        }

        for (var i = 0; i < lines; i++)
        {
            _ansiConsole.Write("\u001b[1A");
            _ansiConsole.Write("\u001b[2K"); // Clear the line
        }
    }

    private void AppendCtrlCMessage(int longestLocalizedLengthWithColon)
    {
        if (ExtensionHelper.IsExtensionHost(_interactionService, out _, out _))
        {
            return;
        }

        var ctrlCGrid = new Grid();
        ctrlCGrid.AddColumn();
        ctrlCGrid.AddColumn();
        ctrlCGrid.Columns[0].Width = longestLocalizedLengthWithColon;
        ctrlCGrid.AddRow(Text.Empty, Text.Empty);
        ctrlCGrid.AddRow(new Text(string.Empty), new Markup(RunCommandStrings.PressCtrlCToStopAppHost) { Overflow = Overflow.Ellipsis });

        var ctrlCPadder = new Padder(ctrlCGrid, new Padding(3, 0));
        _ansiConsole.Write(ctrlCPadder);
    }

    private static FileInfo GetAppHostLogFile()
    {
        var homeDirectory = Environment.GetFolderPath(Environment.SpecialFolder.UserProfile);
        var logsPath = Path.Combine(homeDirectory, ".aspire", "cli", "logs");
        var logFilePath = Path.Combine(logsPath, $"apphost-{Environment.ProcessId}-{DateTime.UtcNow:yyyy-MM-dd-HH-mm-ss}.log");
        var logFile = new FileInfo(logFilePath);
        return logFile;
    }

    private static async Task CaptureAppHostLogsAsync(FileInfo logFile, IAppHostBackchannel backchannel, IInteractionService interactionService, CancellationToken cancellationToken)
    {
        try
        {
            await Task.Yield();

            if (!logFile.Directory!.Exists)
            {
                logFile.Directory.Create();
            }

            using var streamWriter = new StreamWriter(logFile.FullName, append: true)
            {
                AutoFlush = true
            };

            var logEntries = backchannel.GetAppHostLogEntriesAsync(cancellationToken);

            await foreach (var entry in logEntries.WithCancellation(cancellationToken))
            {
                if (ExtensionHelper.IsExtensionHost(interactionService, out var extensionInteractionService, out _))
                {
                    if (entry.LogLevel is not LogLevel.Trace and not LogLevel.Debug)
                    {
                        // Send only information+ level logs to the extension host.
                        extensionInteractionService.WriteDebugSessionMessage(entry.Message, entry.LogLevel is not LogLevel.Error and not LogLevel.Critical, "\x1b[2m");
                    }
                }

                await streamWriter.WriteLineAsync($"{entry.Timestamp:HH:mm:ss} [{entry.LogLevel}] {entry.CategoryName}: {entry.Message}");
            }
        }
        catch (OperationCanceledException)
        {
            // Swallow the exception if the operation was cancelled.
            return;
        }
        catch (ConnectionLostException) when (cancellationToken.IsCancellationRequested)
        {
            // Just swallow this exception because this is an orderly shutdown of the backchannel.
            return;
        }
    }

    private readonly Dictionary<string, RpcResourceState> _resourceStates = new();

    public void ProcessResourceState(RpcResourceState resourceState, Action<string, string> endpointWriter)
    {
        if (_resourceStates.TryGetValue(resourceState.Resource, out var existingResourceState))
        {
            if (resourceState.Endpoints.Except(existingResourceState.Endpoints) is { } endpoints && endpoints.Any())
            {
                foreach (var endpoint in endpoints)
                {
                    endpointWriter(resourceState.Resource, endpoint);
                }
            }

            _resourceStates[resourceState.Resource] = resourceState;
        }
        else
        {
            if (resourceState.Endpoints is { } endpoints && endpoints.Any())
            {
                foreach (var endpoint in endpoints)
                {
                    endpointWriter(resourceState.Resource, endpoint);
                }
            }

            _resourceStates[resourceState.Resource] = resourceState;
        }
    }
}<|MERGE_RESOLUTION|>--- conflicted
+++ resolved
@@ -44,13 +44,9 @@
         IDotNetSdkInstaller sdkInstaller,
         IFeatures features,
         ICliUpdateNotifier updateNotifier,
-<<<<<<< HEAD
-        CliExecutionContext executionContext)
-=======
         IServiceProvider serviceProvider,
         CliExecutionContext executionContext,
         ICliHostEnvironment hostEnvironment)
->>>>>>> 5f275383
         : base("run", RunCommandStrings.Description, features, updateNotifier, executionContext, interactionService)
     {
         ArgumentNullException.ThrowIfNull(runner);
