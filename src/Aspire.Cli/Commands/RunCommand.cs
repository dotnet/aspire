--- conflicted
+++ resolved
@@ -218,11 +218,7 @@
                 cancellationToken);
 
             // Wait for the backchannel to be established.
-<<<<<<< HEAD
-            var backchannel = await InteractionService.ShowStatusAsync(InteractionServiceStrings.BuildingAppHost, async () => { return await backchannelCompletitionSource.Task.WaitAsync(cancellationToken); });
-=======
             var backchannel = await InteractionService.ShowStatusAsync(isExtensionHost ? InteractionServiceStrings.BuildingAppHost : RunCommandStrings.ConnectingToAppHost, async () => { return await backchannelCompletitionSource.Task.WaitAsync(cancellationToken); });
->>>>>>> 40c6f399
 
             var logFile = GetAppHostLogFile();
 
