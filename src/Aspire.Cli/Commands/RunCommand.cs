--- conflicted
+++ resolved
@@ -129,12 +129,6 @@
 
             await _certificateService.EnsureCertificatesTrustedAsync(_runner, cancellationToken);
 
-<<<<<<< HEAD
-=======
-            var isExtensionHost = ExtensionHelper.IsExtensionHost(InteractionService, out _, out _);
-            var startDebugSession = isExtensionHost && parseResult.GetValue<bool>("--start-debug-session");
-
->>>>>>> c0b130d7
             var watch = parseResult.GetValue<bool>("--watch") || (isExtensionHost && !startDebugSession);
 
             if (!watch)
@@ -291,11 +285,7 @@
                 }
             }
 
-<<<<<<< HEAD
-            if (ExtensionHelper.IsExtensionHost(_interactionService, out extensionInteractionService, out _))
-=======
             if (ExtensionHelper.IsExtensionHost(InteractionService, out var extensionInteractionService, out _))
->>>>>>> c0b130d7
             {
                 _ansiConsole.WriteLine(RunCommandStrings.ExtensionSwitchingToAppHostConsole);
                 extensionInteractionService.DisplayDashboardUrls(dashboardUrls);
