// Licensed to the .NET Foundation under one or more agreements.
// The .NET Foundation licenses this file to you under the MIT license.

using System.CommandLine;
using System.Globalization;
using Aspire.Cli.Backchannel;
using Aspire.Cli.Certificates;
using Aspire.Cli.Configuration;
using Aspire.Cli.Interaction;
using Aspire.Cli.Projects;
using Aspire.Cli.Resources;
using Aspire.Cli.Telemetry;
using Aspire.Cli.Utils;
using Aspire.Hosting;
using Microsoft.Extensions.Configuration;
using Spectre.Console;
using StreamJsonRpc;

namespace Aspire.Cli.Commands;

internal sealed class RunCommand : BaseCommand
{
    private readonly IDotNetCliRunner _runner;
    private readonly IInteractionService _interactionService;
    private readonly ICertificateService _certificateService;
    private readonly IProjectLocator _projectLocator;
    private readonly IAnsiConsole _ansiConsole;
    private readonly AspireCliTelemetry _telemetry;
    private readonly IConfiguration _configuration;

    public RunCommand(
        IDotNetCliRunner runner,
        IInteractionService interactionService,
        ICertificateService certificateService,
        IProjectLocator projectLocator,
        IAnsiConsole ansiConsole,
        AspireCliTelemetry telemetry,
        IConfiguration configuration,
        IFeatures features,
        ICliUpdateNotifier updateNotifier
        )
        : base("run", RunCommandStrings.Description, features, updateNotifier)
    {
        ArgumentNullException.ThrowIfNull(runner);
        ArgumentNullException.ThrowIfNull(interactionService);
        ArgumentNullException.ThrowIfNull(certificateService);
        ArgumentNullException.ThrowIfNull(projectLocator);
        ArgumentNullException.ThrowIfNull(ansiConsole);
        ArgumentNullException.ThrowIfNull(telemetry);
        ArgumentNullException.ThrowIfNull(configuration);

        _runner = runner;
        _interactionService = interactionService;
        _certificateService = certificateService;
        _projectLocator = projectLocator;
        _ansiConsole = ansiConsole;
        _telemetry = telemetry;
        _configuration = configuration;

        var projectOption = new Option<FileInfo?>("--project");
        projectOption.Description = RunCommandStrings.ProjectArgumentDescription;
        Options.Add(projectOption);

        var watchOption = new Option<bool>("--watch", "-w");
        watchOption.Description = RunCommandStrings.WatchArgumentDescription;
        Options.Add(watchOption);

        TreatUnmatchedTokensAsErrors = false;
    }

    protected override async Task<int> ExecuteAsync(ParseResult parseResult, CancellationToken cancellationToken)
    {
        var buildOutputCollector = new OutputCollector();
        var runOutputCollector = new OutputCollector();

        (bool IsCompatibleAppHost, bool SupportsBackchannel, string? AspireHostingVersion)? appHostCompatibilityCheck = null;
        try
        {
            using var activity = _telemetry.ActivitySource.StartActivity(this.Name);

            var passedAppHostProjectFile = parseResult.GetValue<FileInfo?>("--project");
            var effectiveAppHostProjectFile = await _projectLocator.UseOrFindAppHostProjectFileAsync(passedAppHostProjectFile, cancellationToken);

            if (effectiveAppHostProjectFile is null)
            {
                return ExitCodeConstants.FailedToFindProject;
            }

            var env = new Dictionary<string, string>();

            var debug = parseResult.GetValue<bool>("--debug");

            var waitForDebugger = parseResult.GetValue<bool>("--wait-for-debugger");

            if (waitForDebugger)
            {
                env[KnownConfigNames.WaitForDebugger] = "true";
            }

            await _certificateService.EnsureCertificatesTrustedAsync(_runner, cancellationToken);

            var watch = parseResult.GetValue<bool>("--watch");

            if (!watch)
            {
                var buildOptions = new DotNetCliRunnerInvocationOptions
                {
                    StandardOutputCallback = buildOutputCollector.AppendOutput,
                    StandardErrorCallback = buildOutputCollector.AppendError,
                };

                var buildExitCode = await AppHostHelper.BuildAppHostAsync(_runner, _interactionService, effectiveAppHostProjectFile, buildOptions, cancellationToken);

                if (buildExitCode != 0)
                {
                    _interactionService.DisplayLines(buildOutputCollector.GetLines());
                    _interactionService.DisplayError(InteractionServiceStrings.ProjectCouldNotBeBuilt);
                    return ExitCodeConstants.FailedToBuildArtifacts;
                }
            }

            appHostCompatibilityCheck = await AppHostHelper.CheckAppHostCompatibilityAsync(_runner, _interactionService, effectiveAppHostProjectFile, _telemetry, cancellationToken);

            if (!appHostCompatibilityCheck?.IsCompatibleAppHost ?? throw new InvalidOperationException(RunCommandStrings.IsCompatibleAppHostIsNull))
            {
                return ExitCodeConstants.FailedToDotnetRunAppHost;
            }

            var runOptions = new DotNetCliRunnerInvocationOptions
            {
                StandardOutputCallback = runOutputCollector.AppendOutput,
                StandardErrorCallback = runOutputCollector.AppendError,
            };

            var backchannelCompletitionSource = new TaskCompletionSource<IAppHostBackchannel>();

            var unmatchedTokens = parseResult.UnmatchedTokens.ToArray();

            var pendingRun = _runner.RunAsync(
                effectiveAppHostProjectFile,
                watch,
                !watch,
                unmatchedTokens,
                env,
                backchannelCompletitionSource,
                runOptions,
                cancellationToken);

            // Wait for the backchannel to be established.
            var backchannel = await _interactionService.ShowStatusAsync("Connecting to app host...", async () =>
            {
                return await backchannelCompletitionSource.Task.WaitAsync(cancellationToken);
            });

            var logFile = GetAppHostLogFile();

            var pendingLogCapture = CaptureAppHostLogsAsync(logFile, backchannel, cancellationToken);

            var dashboardUrls = await _interactionService.ShowStatusAsync("Starting dashboard...", async () =>
            {
                return await backchannel.GetDashboardUrlsAsync(cancellationToken);
            });

            _ansiConsole.WriteLine();

            var topGrid = new Grid();
            topGrid.AddColumn();
            topGrid.AddColumn();

            var topPadder = new Padder(topGrid, new Padding(3, 0));

            var dashboardsLocalizedString = RunCommandStrings.Dashboard;
            var logsLocalizedString = RunCommandStrings.Logs;
            var endpointsLocalizedString = RunCommandStrings.Endpoints;

            var longestLocalizedLength = new[] { dashboardsLocalizedString, logsLocalizedString, endpointsLocalizedString }
                .Max(s => s.Length);

            topGrid.Columns[0].Width = longestLocalizedLength + 1;

            topGrid.AddRow(new Align(new Markup($"[bold green]{dashboardsLocalizedString}[/]:"), HorizontalAlignment.Right), new Markup($"[link]{dashboardUrls.BaseUrlWithLoginToken}[/]"));
            if (dashboardUrls.CodespacesUrlWithLoginToken is { } codespacesUrlWithLoginToken)
            {
                topGrid.AddRow(Text.Empty, new Markup($"[link]{codespacesUrlWithLoginToken}[/]"));
            }
<<<<<<< HEAD
            grid.AddRow(new Text(string.Empty), new Text(string.Empty));
            grid.AddRow(new Text(string.Empty), new Markup(RunCommandStrings.PressCtrlCToStopAppHost));
            grid.AddRow(new Markup("[bold green]Logs[/]:"), new Text(logFile.FullName));
=======
            topGrid.AddRow(Text.Empty, Text.Empty);
            topGrid.AddRow(new Align(new Markup($"[bold green]{logsLocalizedString}[/]:"), HorizontalAlignment.Right), new Text(logFile.FullName));
>>>>>>> 8e2d33c6

            _ansiConsole.Write(topPadder);

            var isCodespaces = _configuration.GetValue<bool>("CODESPACES", false);
            var isRemoteContainers = _configuration.GetValue<bool>("REMOTE_CONTAINERS", false);

            if (isCodespaces || isRemoteContainers)
            {
                bool firstEndpoint = true;

                try
                {
                    var resourceStates = backchannel.GetResourceStatesAsync(cancellationToken);
                    await foreach (var resourceState in resourceStates.WithCancellation(cancellationToken))
                    {
                        ProcessResourceState(resourceState, (resource, endpoint) =>
                        {
                            var endpointsGrid = new Grid();
                            endpointsGrid.AddColumn();
                            endpointsGrid.AddColumn();
                            endpointsGrid.Columns[0].Width = longestLocalizedLength + 1;

                            if (firstEndpoint)
                            {
                                endpointsGrid.AddRow(Text.Empty, Text.Empty);
                            }

                            endpointsGrid.AddRow(
                                firstEndpoint ? new Align(new Markup($"[bold green]{endpointsLocalizedString}[/]:"), HorizontalAlignment.Right) : Text.Empty,
                                new Markup($"[bold]{resource}[/] [grey]has endpoint[/] [link={endpoint}]{endpoint}[/]")
                                );

                            var endpointsPadder = new Padder(endpointsGrid, new Padding(3, 0));
                            _ansiConsole.Write(endpointsPadder);
                            firstEndpoint = false;
                        });
                    }
                }
                catch (ConnectionLostException) when (cancellationToken.IsCancellationRequested)
                {
                    // Just swallow this exception because this is an orderly shutdown of the backchannel.
                }
            }

            await pendingLogCapture;
            return await pendingRun;
        }
        catch (OperationCanceledException ex) when (ex.CancellationToken == cancellationToken || ex is ExtensionOperationCanceledException)
        {
            _interactionService.DisplayCancellationMessage();
            return ExitCodeConstants.Success;
        }
        catch (ProjectLocatorException ex) when (string.Equals(ex.Message, ErrorStrings.ProjectFileDoesntExist, StringComparisons.CliInputOrOutput))
        {
            _interactionService.DisplayError(InteractionServiceStrings.ProjectOptionDoesntExist);
            return ExitCodeConstants.FailedToFindProject;
        }
        catch (ProjectLocatorException ex) when (string.Equals(ex.Message, ErrorStrings.MultipleProjectFilesFound, StringComparisons.CliInputOrOutput))
        {
            _interactionService.DisplayError(InteractionServiceStrings.ProjectOptionNotSpecifiedMultipleAppHostsFound);
            return ExitCodeConstants.FailedToFindProject;
        }
        catch (ProjectLocatorException ex) when (string.Equals(ex.Message, ErrorStrings.NoProjectFileFound, StringComparisons.CliInputOrOutput))
        {
            _interactionService.DisplayError(InteractionServiceStrings.ProjectOptionNotSpecifiedNoCsprojFound);
            return ExitCodeConstants.FailedToFindProject;
        }
        catch (AppHostIncompatibleException ex)
        {
            return _interactionService.DisplayIncompatibleVersionError(
                ex,
                appHostCompatibilityCheck?.AspireHostingVersion ?? throw new InvalidOperationException(ErrorStrings.AspireHostingVersionNull)
                );
        }
        catch (CertificateServiceException ex)
        {
            _interactionService.DisplayError(string.Format(CultureInfo.CurrentCulture, TemplatingStrings.CertificateTrustError, ex.Message.EscapeMarkup()));
            return ExitCodeConstants.FailedToTrustCertificates;
        }
        catch (FailedToConnectBackchannelConnection ex)
        {
            _interactionService.DisplayError(string.Format(CultureInfo.CurrentCulture, InteractionServiceStrings.ErrorConnectingToAppHost, ex.Message.EscapeMarkup()));
            _interactionService.DisplayLines(runOutputCollector.GetLines());
            return ExitCodeConstants.FailedToDotnetRunAppHost;
        }
        catch (Exception ex)
        {
            _interactionService.DisplayError(string.Format(CultureInfo.CurrentCulture, InteractionServiceStrings.UnexpectedErrorOccurred, ex.Message.EscapeMarkup()));
            _interactionService.DisplayLines(runOutputCollector.GetLines());
            return ExitCodeConstants.FailedToDotnetRunAppHost;
        }
    }

    private static FileInfo GetAppHostLogFile()
    {
        var homeDirectory = Environment.GetFolderPath(Environment.SpecialFolder.UserProfile);
        var logsPath = Path.Combine(homeDirectory, ".aspire", "cli", "logs");
        var logFilePath = Path.Combine(logsPath, $"apphost-{Environment.ProcessId}-{DateTime.UtcNow:yyyy-MM-dd-HH-mm-ss}.log");
        var logFile = new FileInfo(logFilePath);
        return logFile;
    }

    private static async Task CaptureAppHostLogsAsync(FileInfo logFile, IAppHostBackchannel backchannel, CancellationToken cancellationToken)
    {
        try
        {
            await Task.Yield();

            if (!logFile.Directory!.Exists)
            {
                logFile.Directory.Create();
            }

            using var streamWriter = new StreamWriter(logFile.FullName, append: true)
            {
                AutoFlush = true
            };

            var logEntries = backchannel.GetAppHostLogEntriesAsync(cancellationToken);

            await foreach (var entry in logEntries.WithCancellation(cancellationToken))
            {
                await streamWriter.WriteLineAsync($"{entry.Timestamp:HH:mm:ss} [{entry.LogLevel}] {entry.CategoryName}: {entry.Message}");
            }
        }
        catch (OperationCanceledException)
        {
            // Swallow the exception if the operation was cancelled.
            return;
        }
        catch (ConnectionLostException) when (cancellationToken.IsCancellationRequested)
        {
            // Just swallow this exception because this is an orderly shutdown of the backchannel.
            return;
        }
    }

    private readonly Dictionary<string, RpcResourceState> _resourceStates = new();

    public void ProcessResourceState(RpcResourceState resourceState, Action<string, string> endpointWriter)
    {
        if (_resourceStates.TryGetValue(resourceState.Resource, out var existingResourceState))
        {
            if (resourceState.Endpoints.Except(existingResourceState.Endpoints) is { } endpoints && endpoints.Any())
            {
                foreach (var endpoint in endpoints)
                {
                    endpointWriter(resourceState.Resource, endpoint);
                }
            }

            _resourceStates[resourceState.Resource] = resourceState;
        }
        else
        {
            if (resourceState.Endpoints is { } endpoints && endpoints.Any())
            {
                foreach (var endpoint in endpoints)
                {
                    endpointWriter(resourceState.Resource, endpoint);
                }
            }

            _resourceStates[resourceState.Resource] = resourceState;
        }
    }
}<|MERGE_RESOLUTION|>--- conflicted
+++ resolved
@@ -183,14 +183,10 @@
             {
                 topGrid.AddRow(Text.Empty, new Markup($"[link]{codespacesUrlWithLoginToken}[/]"));
             }
-<<<<<<< HEAD
+            topGrid.AddRow(Text.Empty, Text.Empty);
+            topGrid.AddRow(new Align(new Markup($"[bold green]{logsLocalizedString}[/]:"), HorizontalAlignment.Right), new Text(logFile.FullName));
             grid.AddRow(new Text(string.Empty), new Text(string.Empty));
             grid.AddRow(new Text(string.Empty), new Markup(RunCommandStrings.PressCtrlCToStopAppHost));
-            grid.AddRow(new Markup("[bold green]Logs[/]:"), new Text(logFile.FullName));
-=======
-            topGrid.AddRow(Text.Empty, Text.Empty);
-            topGrid.AddRow(new Align(new Markup($"[bold green]{logsLocalizedString}[/]:"), HorizontalAlignment.Right), new Text(logFile.FullName));
->>>>>>> 8e2d33c6
 
             _ansiConsole.Write(topPadder);
 
