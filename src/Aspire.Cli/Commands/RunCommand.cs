// Licensed to the .NET Foundation under one or more agreements.
// The .NET Foundation licenses this file to you under the MIT license.

using System.CommandLine;
using Aspire.Cli.Backchannel;
using Aspire.Cli.Certificates;
using Aspire.Cli.Interaction;
using Aspire.Cli.Projects;
using Aspire.Cli.Telemetry;
using Aspire.Cli.Utils;
using Aspire.Hosting;
using Spectre.Console;
using Spectre.Console.Rendering;
using StreamJsonRpc;

namespace Aspire.Cli.Commands;

internal sealed class RunCommand : BaseCommand
{
    private readonly IDotNetCliRunner _runner;
    private readonly IInteractionService _interactionService;
    private readonly ICertificateService _certificateService;
    private readonly IProjectLocator _projectLocator;
    private readonly IAnsiConsole _ansiConsole;
    private readonly AspireCliTelemetry _telemetry;

    public RunCommand(IDotNetCliRunner runner, IInteractionService interactionService, ICertificateService certificateService, IProjectLocator projectLocator, IAnsiConsole ansiConsole, AspireCliTelemetry telemetry)
        : base("run", "Run an Aspire app host in development mode.")
    {
        ArgumentNullException.ThrowIfNull(runner);
        ArgumentNullException.ThrowIfNull(interactionService);
        ArgumentNullException.ThrowIfNull(certificateService);
        ArgumentNullException.ThrowIfNull(projectLocator);
        ArgumentNullException.ThrowIfNull(ansiConsole);
        ArgumentNullException.ThrowIfNull(telemetry);

        _runner = runner;
        _interactionService = interactionService;
        _certificateService = certificateService;
        _projectLocator = projectLocator;
        _ansiConsole = ansiConsole;
        _telemetry = telemetry;

        var projectOption = new Option<FileInfo?>("--project");
        projectOption.Description = "The path to the Aspire app host project file.";
        Options.Add(projectOption);

        var watchOption = new Option<bool>("--watch", "-w");
        watchOption.Description = "Start project resources in watch mode.";
        Options.Add(watchOption);

        var toolParseOption = new Option<bool>("--tool", "-t");
        toolParseOption.Description = "Runs a resource as a tool.";
        Options.Add(toolParseOption);
        TreatUnmatchedTokensAsErrors = false;
    }

    protected override async Task<int> ExecuteAsync(ParseResult parseResult, CancellationToken cancellationToken)
    {
        var buildOutputCollector = new OutputCollector();
        var runOutputCollector = new OutputCollector();

        (bool IsCompatibleAppHost, bool SupportsBackchannel, string? AspireHostingVersion)? appHostCompatibilityCheck = null;
        try
        {
<<<<<<< HEAD
            using var activity = _activitySource.StartActivity();
            
=======
            using var activity = _telemetry.ActivitySource.StartActivity(this.Name);

>>>>>>> a830b4ce
            var passedAppHostProjectFile = parseResult.GetValue<FileInfo?>("--project");
            var effectiveAppHostProjectFile = await _projectLocator.UseOrFindAppHostProjectFileAsync(passedAppHostProjectFile, cancellationToken);
            
            if (effectiveAppHostProjectFile is null)
            {
                return ExitCodeConstants.FailedToFindProject;
            }

            var env = new Dictionary<string, string>();

            var debug = parseResult.GetValue<bool>("--debug");

            var waitForDebugger = parseResult.GetValue<bool>("--wait-for-debugger");

            var forceUseRichConsole = Environment.GetEnvironmentVariable(KnownConfigNames.ForceRichConsole) == "true";
            
            var useRichConsole = forceUseRichConsole || !debug;

            if (waitForDebugger)
            {
                env[KnownConfigNames.WaitForDebugger] = "true";
            }

            await _certificateService.EnsureCertificatesTrustedAsync(_runner, cancellationToken);

            var watch = parseResult.GetValue<bool>("--watch");

            if (!watch)
            {
                var buildOptions = new DotNetCliRunnerInvocationOptions
                {
                    StandardOutputCallback = buildOutputCollector.AppendOutput,
                    StandardErrorCallback = buildOutputCollector.AppendError,
                };

                var buildExitCode = await AppHostHelper.BuildAppHostAsync(_runner, _interactionService, effectiveAppHostProjectFile, buildOptions, cancellationToken);

                if (buildExitCode != 0)
                {
                    _interactionService.DisplayLines(buildOutputCollector.GetLines());
                    _interactionService.DisplayError($"The project could not be built. For more information run with --debug switch.");
                    return ExitCodeConstants.FailedToBuildArtifacts;
                }
            }
            
            appHostCompatibilityCheck = await AppHostHelper.CheckAppHostCompatibilityAsync(_runner, _interactionService, effectiveAppHostProjectFile, _telemetry, cancellationToken);

            if (!appHostCompatibilityCheck?.IsCompatibleAppHost ?? throw new InvalidOperationException("IsCompatibleAppHost is null"))
            {
                return ExitCodeConstants.FailedToDotnetRunAppHost;
            }

            var runOptions = new DotNetCliRunnerInvocationOptions
            {
                StandardOutputCallback = runOutputCollector.AppendOutput,
                StandardErrorCallback = runOutputCollector.AppendError,
            };

            var backchannelCompletitionSource = new TaskCompletionSource<IAppHostBackchannel>();

            string[] runArgs;
            var runningInToolMode = parseResult.GetValue<bool>("--tool");
            if (runningInToolMode)
            {
                // todo i am too stupid to parse it from parse result
                // and i just want to test

                runArgs = [
                    "--operation", "tool",
                    "--tool", ..parseResult.UnmatchedTokens
                ];
            }
            else
            {
                runArgs = parseResult.UnmatchedTokens.ToArray();
            }

            // If the app host supports the backchannel we will use it to communicate with the app host.
            var pendingRun = _runner.RunAsync(
                effectiveAppHostProjectFile,
                watch,
                !watch,
                runArgs,
                env,
                backchannelCompletitionSource,
                runOptions,
                cancellationToken);

            if (useRichConsole)
            {
                // We wait for the back channel to be created to signal that
                // the AppHost is ready to accept requests.
                var backchannel = await _interactionService.ShowStatusAsync(
                    ":linked_paperclips:  Starting Aspire app host...",
                    async () => {

                        // If we use the --wait-for-debugger option we print out the process ID
                        // of the apphost so that the user can attach to it.
                        if (waitForDebugger)
                        {
                            _interactionService.DisplayMessage("bug", $"Waiting for debugger to attach to app host process");
                        }

                        // The wait for the debugger in the apphost is done inside the CreateBuilder(...) method
                        // before the backchannel is created, therefore waiting on the backchannel is a 
                        // good signal that the debugger was attached (or timed out).
                        var backchannel = await backchannelCompletitionSource.Task.WaitAsync(cancellationToken);
                        return backchannel;
                    });

                // We wait for the first update of the console model via RPC from the AppHost.
                var dashboardUrls = await _interactionService.ShowStatusAsync(
                    ":chart_increasing:  Starting Aspire dashboard...",
                    () => backchannel.GetDashboardUrlsAsync(cancellationToken));

                _interactionService.DisplayDashboardUrls(dashboardUrls);

                var table = new Table().Border(TableBorder.Rounded);

                // Add columns
                table.AddColumn("Resource");
                table.AddColumn("Type");
                table.AddColumn("State");
                table.AddColumn("Health");
                table.AddColumn("Endpoint(s)");

                // We add a default row here to say that
                // there are no resources in the app host.
                // This will be replaced once the first
                // resource is streamed back from the
                // app host which should be almost immediate
                // if no resources are present.
                
                // Create placeholders based on number of columns defined.
                var placeholders = new Markup[table.Columns.Count];
                for (int i = 0; i < table.Columns.Count; i++)
                {
                    placeholders[i] = new Markup("--");
                }
                table.Rows.Add(placeholders);

                var message = new Markup("Press [bold]Ctrl+C[/] to stop the app host and exit.");

                var renderables = new List<IRenderable> {
                    table,
                    message
                };
                var rows = new Rows(renderables);

                await _ansiConsole.Live(rows).StartAsync(async context =>
                {
                    // If we are running an apphost that has no
                    // resources in it then we want to display
                    // the message that there are no resources.
                    // That is why we immediately do a refresh.
                    context.Refresh();

                    var knownResources = new SortedDictionary<string, RpcResourceState>();

                    var resourceStates = backchannel.GetResourceStatesAsync(cancellationToken);

                    try
                    {
                        await foreach (var resourceState in resourceStates)
                        {
                            knownResources[resourceState.Resource] = resourceState;

                            table.Rows.Clear();

                            foreach (var knownResource in knownResources)
                            {
                                var nameRenderable = new Text(knownResource.Key, new Style().Foreground(Color.White));

                                var typeRenderable = new Text(knownResource.Value.Type, new Style().Foreground(Color.White));

                                var stateRenderable = knownResource.Value.State switch
                                {
                                    "Running" => new Text(knownResource.Value.State, new Style().Foreground(Color.Green)),
                                    "Starting" => new Text(knownResource.Value.State, new Style().Foreground(Color.LightGreen)),
                                    "FailedToStart" => new Text(knownResource.Value.State, new Style().Foreground(Color.Red)),
                                    "Waiting" => new Text(knownResource.Value.State, new Style().Foreground(Color.White)),
                                    "Unhealthy" => new Text(knownResource.Value.State, new Style().Foreground(Color.Yellow)),
                                    "Exited" => new Text(knownResource.Value.State, new Style().Foreground(Color.Grey)),
                                    "Finished" => new Text(knownResource.Value.State, new Style().Foreground(Color.Grey)),
                                    "NotStarted" => new Text(knownResource.Value.State, new Style().Foreground(Color.Grey)),
                                    _ => new Text(knownResource.Value.State ?? "Unknown", new Style().Foreground(Color.Grey))
                                };

                                var healthRenderable = knownResource.Value.Health switch
                                {
                                    "Healthy" => new Text(knownResource.Value.Health, new Style().Foreground(Color.Green)),
                                    "Degraded" => new Text(knownResource.Value.Health, new Style().Foreground(Color.Yellow)),
                                    "Unhealthy" => new Text(knownResource.Value.Health, new Style().Foreground(Color.Red)),
                                    null => new Text("Unknown", new Style().Foreground(Color.Grey)),
                                    _ => new Text(knownResource.Value.Health, new Style().Foreground(Color.Grey))
                                };

                                IRenderable endpointsRenderable = new Text("None");
                                if (knownResource.Value.Endpoints?.Length > 0)
                                {
                                    endpointsRenderable = new Rows(
                                        knownResource.Value.Endpoints.Select(e => new Text(e, new Style().Link(e)))
                                    );
                                }

                                table.AddRow(nameRenderable, typeRenderable, stateRenderable, healthRenderable, endpointsRenderable);
                            }

                            context.Refresh();
                        }
                    }
                    catch (ConnectionLostException ex) when (ex.InnerException is OperationCanceledException)
                    {
                        // This exception will be thrown if the cancellation request reaches the WaitForExitAsync
                        // call on the process and shuts down the apphost before the JsonRpc connection gets it meaning
                        // that the apphost side of the RPC connection will be closed. Therefore if we get a 
                        // ConnectionLostException AND the inner exception is an OperationCancelledException we can
                        // asume that the apphost was shutdown and we can ignore it.
                    }
                    catch (OperationCanceledException)
                    {
                        // This exception will be thrown if the cancellation request reaches the our side
                        // of the backchannel side first and the connection is torn down on our-side
                        // gracefully. We can ignore this exception as well.
                    }
                });

                var result =  await pendingRun;
                if (result != 0)
                {
                    _interactionService.DisplayLines(runOutputCollector.GetLines());
                    _interactionService.DisplayError($"The project could not be run. For more information run with --debug switch.");
                    return result;
                }
                else
                {
                    return ExitCodeConstants.Success;
                }
            }
            else
            {
                return await pendingRun;
            }
        }
        catch (OperationCanceledException ex) when (ex.CancellationToken == cancellationToken)
        {
            _interactionService.DisplayCancellationMessage();
            return ExitCodeConstants.Success;
        }
        catch (ProjectLocatorException ex) when (ex.Message == "Project file does not exist.")
        {
            _interactionService.DisplayError("The --project option specified a project that does not exist.");
            return ExitCodeConstants.FailedToFindProject;
        }
        catch (ProjectLocatorException ex) when (ex.Message.Contains("Multiple project files"))
        {
            _interactionService.DisplayError("The --project option was not specified and multiple app host project files were detected.");
            return ExitCodeConstants.FailedToFindProject;
        }
        catch (ProjectLocatorException ex) when (ex.Message.Contains("No project file"))
        {
            _interactionService.DisplayError("The project argument was not specified and no *.csproj files were detected.");
            return ExitCodeConstants.FailedToFindProject;
        }
        catch (AppHostIncompatibleException ex)
        {
            return _interactionService.DisplayIncompatibleVersionError(
                ex,
                appHostCompatibilityCheck?.AspireHostingVersion ?? throw new InvalidOperationException("AspireHostingVersion is null")
                );
        }
        catch (CertificateServiceException ex)
        {
            _interactionService.DisplayError($"An error occurred while trusting the certificates: {ex.Message}");
            return ExitCodeConstants.FailedToTrustCertificates;
        }
        catch (FailedToConnectBackchannelConnection ex)
        {
            _interactionService.DisplayError($"An error occurred while connecting to the app host. The app host possibly crashed before it was available: {ex.Message}");
            _interactionService.DisplayLines(runOutputCollector.GetLines());
            return ExitCodeConstants.FailedToDotnetRunAppHost;
        }
        catch (Exception ex)
        {
            _interactionService.DisplayError($"An unexpected error occurred: {ex.Message}");
            _interactionService.DisplayLines(runOutputCollector.GetLines());
            return ExitCodeConstants.FailedToDotnetRunAppHost;
        }
    }
}<|MERGE_RESOLUTION|>--- conflicted
+++ resolved
@@ -63,13 +63,8 @@
         (bool IsCompatibleAppHost, bool SupportsBackchannel, string? AspireHostingVersion)? appHostCompatibilityCheck = null;
         try
         {
-<<<<<<< HEAD
-            using var activity = _activitySource.StartActivity();
-            
-=======
             using var activity = _telemetry.ActivitySource.StartActivity(this.Name);
 
->>>>>>> a830b4ce
             var passedAppHostProjectFile = parseResult.GetValue<FileInfo?>("--project");
             var effectiveAppHostProjectFile = await _projectLocator.UseOrFindAppHostProjectFileAsync(passedAppHostProjectFile, cancellationToken);
             
