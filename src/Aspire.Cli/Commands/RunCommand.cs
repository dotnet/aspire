--- conflicted
+++ resolved
@@ -24,16 +24,10 @@
 
         _runner = runner;
 
-<<<<<<< HEAD
         var projectOption = new Option<FileInfo?>("--project");
         projectOption.Description = "The path to the Aspire app host project file.";
         projectOption.Validators.Add(ProjectFileHelper.ValidateProjectOption);
         Options.Add(projectOption);
-=======
-        var projectArgument = new Argument<FileInfo?>("project");
-        projectArgument.Validators.Add(ProjectFileHelper.ValidateProjectArgument);
-        Arguments.Add(projectArgument);
->>>>>>> 21152905
 
         var watchOption = new Option<bool>("--watch", "-w");
         watchOption.Description = "Start project resources in watch mode.";
