// Licensed to the .NET Foundation under one or more agreements.
// The .NET Foundation licenses this file to you under the MIT license.

using System.CommandLine;
using System.Globalization;
using Aspire.Cli.Backchannel;
using Aspire.Cli.Certificates;
using Aspire.Cli.Configuration;
using Aspire.Cli.DotNet;
using Aspire.Cli.Interaction;
using Aspire.Cli.Projects;
using Aspire.Cli.Resources;
using Aspire.Cli.Telemetry;
using Aspire.Cli.Utils;
using Aspire.Hosting;
using Microsoft.Extensions.Configuration;
using Spectre.Console;
using StreamJsonRpc;

namespace Aspire.Cli.Commands;

internal sealed class RunCommand : BaseCommand
{
    private readonly IDotNetCliRunner _runner;
    private readonly IInteractionService _interactionService;
    private readonly ICertificateService _certificateService;
    private readonly IProjectLocator _projectLocator;
    private readonly IAnsiConsole _ansiConsole;
    private readonly AspireCliTelemetry _telemetry;
    private readonly IConfiguration _configuration;
<<<<<<< HEAD
    private readonly IServiceProvider _serviceProvider;
=======
    private readonly IDotNetSdkInstaller _sdkInstaller;
>>>>>>> 31c3e8a1

    public RunCommand(
        IDotNetCliRunner runner,
        IInteractionService interactionService,
        ICertificateService certificateService,
        IProjectLocator projectLocator,
        IAnsiConsole ansiConsole,
        AspireCliTelemetry telemetry,
        IConfiguration configuration,
        IDotNetSdkInstaller sdkInstaller,
        IFeatures features,
        ICliUpdateNotifier updateNotifier,
        IServiceProvider serviceProvider)
        : base("run", RunCommandStrings.Description, features, updateNotifier)
    {
        ArgumentNullException.ThrowIfNull(runner);
        ArgumentNullException.ThrowIfNull(interactionService);
        ArgumentNullException.ThrowIfNull(certificateService);
        ArgumentNullException.ThrowIfNull(projectLocator);
        ArgumentNullException.ThrowIfNull(ansiConsole);
        ArgumentNullException.ThrowIfNull(telemetry);
        ArgumentNullException.ThrowIfNull(configuration);
        ArgumentNullException.ThrowIfNull(sdkInstaller);

        _runner = runner;
        _interactionService = interactionService;
        _certificateService = certificateService;
        _projectLocator = projectLocator;
        _ansiConsole = ansiConsole;
        _telemetry = telemetry;
        _configuration = configuration;
<<<<<<< HEAD
        _serviceProvider = serviceProvider;
=======
        _sdkInstaller = sdkInstaller;
>>>>>>> 31c3e8a1

        var projectOption = new Option<FileInfo?>("--project");
        projectOption.Description = RunCommandStrings.ProjectArgumentDescription;
        Options.Add(projectOption);

        var watchOption = new Option<bool>("--watch", "-w");
        watchOption.Description = RunCommandStrings.WatchArgumentDescription;
        Options.Add(watchOption);

        TreatUnmatchedTokensAsErrors = false;
    }

    protected override async Task<int> ExecuteAsync(ParseResult parseResult, CancellationToken cancellationToken)
    {
        // Check if the .NET SDK is available
        if (!await SdkInstallHelper.EnsureSdkInstalledAsync(_sdkInstaller, _interactionService, cancellationToken))
        {
            return ExitCodeConstants.SdkNotInstalled;
        }

        var buildOutputCollector = new OutputCollector();
        var runOutputCollector = new OutputCollector();

        (bool IsCompatibleAppHost, bool SupportsBackchannel, string? AspireHostingVersion)? appHostCompatibilityCheck = null;
        try
        {
            using var activity = _telemetry.ActivitySource.StartActivity(this.Name);

            var passedAppHostProjectFile = parseResult.GetValue<FileInfo?>("--project");
            var effectiveAppHostProjectFile = await _projectLocator.UseOrFindAppHostProjectFileAsync(passedAppHostProjectFile, cancellationToken);

            if (effectiveAppHostProjectFile is null)
            {
                return ExitCodeConstants.FailedToFindProject;
            }

            var env = new Dictionary<string, string>();

            var debug = parseResult.GetValue<bool>("--debug");

            var waitForDebugger = parseResult.GetValue<bool>("--wait-for-debugger");

            if (waitForDebugger)
            {
                env[KnownConfigNames.WaitForDebugger] = "true";
            }

            await _certificateService.EnsureCertificatesTrustedAsync(_runner, cancellationToken);

            var startDebugSession = ExtensionHelper.IsExtensionHost(_serviceProvider, out _, out var extensionBackchannel) && string.Equals(await _interactionService.PromptForSelectionAsync(
                RunCommandStrings.PromptForDebugging,
                [TemplatingStrings.Yes, TemplatingStrings.No],
                c => c,
                cancellationToken), TemplatingStrings.Yes, StringComparisons.CliInputOrOutput);

            var watch = parseResult.GetValue<bool>("--watch") || (ExtensionHelper.IsExtensionHost(_serviceProvider, out _, out _) && !startDebugSession);

            if (!watch)
            {
                var buildOptions = new DotNetCliRunnerInvocationOptions
                {
                    StandardOutputCallback = buildOutputCollector.AppendOutput,
                    StandardErrorCallback = buildOutputCollector.AppendError,
                };

                // The extension host will build the app host project itself, so we don't need to do it here if host exists.
                if (!ExtensionHelper.IsExtensionHost(_serviceProvider, out _, out extensionBackchannel)
                    || !await extensionBackchannel.HasCapabilityAsync(ExtensionHelper.DevKitCapability, cancellationToken))
                {
                    var buildExitCode = await AppHostHelper.BuildAppHostAsync(_runner, _interactionService, effectiveAppHostProjectFile, buildOptions, cancellationToken);

                    if (buildExitCode != 0)
                    {
                        _interactionService.DisplayLines(buildOutputCollector.GetLines());
                        _interactionService.DisplayError(InteractionServiceStrings.ProjectCouldNotBeBuilt);
                        return ExitCodeConstants.FailedToBuildArtifacts;
                    }
                }
            }

            appHostCompatibilityCheck = await AppHostHelper.CheckAppHostCompatibilityAsync(_runner, _interactionService, effectiveAppHostProjectFile, _telemetry, cancellationToken);

            if (!appHostCompatibilityCheck?.IsCompatibleAppHost ?? throw new InvalidOperationException(RunCommandStrings.IsCompatibleAppHostIsNull))
            {
                return ExitCodeConstants.FailedToDotnetRunAppHost;
            }

            var runOptions = new DotNetCliRunnerInvocationOptions
            {
                StandardOutputCallback = runOutputCollector.AppendOutput,
                StandardErrorCallback = runOutputCollector.AppendError,
                StartDebugSession = startDebugSession
            };

            var backchannelCompletitionSource = new TaskCompletionSource<IAppHostBackchannel>();

            var unmatchedTokens = parseResult.UnmatchedTokens.ToArray();

            var pendingRun = _runner.RunAsync(
                effectiveAppHostProjectFile,
                watch,
                !watch,
                unmatchedTokens,
                env,
                backchannelCompletitionSource,
                runOptions,
                cancellationToken);

            // Wait for the backchannel to be established.
            var backchannel = await _interactionService.ShowStatusAsync(RunCommandStrings.ConnectingToAppHost, async () =>
            {
                return await backchannelCompletitionSource.Task.WaitAsync(cancellationToken);
            });

            var logFile = GetAppHostLogFile();

            var pendingLogCapture = CaptureAppHostLogsAsync(logFile, backchannel, cancellationToken);

            var dashboardUrls = await _interactionService.ShowStatusAsync(RunCommandStrings.StartingDashboard, async () =>
            {
                return await backchannel.GetDashboardUrlsAsync(cancellationToken);
            });

            if (dashboardUrls.DashboardHealthy is false)
            {
                _interactionService.DisplayError(RunCommandStrings.DashboardFailedToStart);
                _interactionService.DisplayLines(runOutputCollector.GetLines());
                return ExitCodeConstants.DashboardFailure;
            }

            _ansiConsole.WriteLine();

            var topGrid = new Grid();
            topGrid.AddColumn();
            topGrid.AddColumn();

            var topPadder = new Padder(topGrid, new Padding(3, 0));

            var dashboardsLocalizedString = RunCommandStrings.Dashboard;
            var logsLocalizedString = RunCommandStrings.Logs;
            var endpointsLocalizedString = RunCommandStrings.Endpoints;

            var longestLocalizedLength = new[] { dashboardsLocalizedString, logsLocalizedString, endpointsLocalizedString }
                .Max(s => s.Length);

            topGrid.Columns[0].Width = longestLocalizedLength + 1;

            topGrid.AddRow(new Align(new Markup($"[bold green]{dashboardsLocalizedString}[/]:"), HorizontalAlignment.Right), new Markup($"[link]{dashboardUrls.BaseUrlWithLoginToken}[/]"));
            if (dashboardUrls.CodespacesUrlWithLoginToken is { } codespacesUrlWithLoginToken)
            {
                topGrid.AddRow(Text.Empty, new Markup($"[link]{codespacesUrlWithLoginToken}[/]"));
            }
            topGrid.AddRow(Text.Empty, Text.Empty);
            topGrid.AddRow(new Align(new Markup($"[bold green]{logsLocalizedString}[/]:"), HorizontalAlignment.Right), new Text(logFile.FullName));

            _ansiConsole.Write(topPadder);

            // Use the presence of CodespacesUrlWithLoginToken to detect codespaces, as this is more reliable
            // than environment variables since it comes from the same backend detection logic
            var isCodespaces = dashboardUrls.CodespacesUrlWithLoginToken is not null;
            var isRemoteContainers = _configuration.GetValue<bool>("REMOTE_CONTAINERS", false);

            AppendCtrlCMessage(longestLocalizedLength);

            if (isCodespaces || isRemoteContainers)
            {
                bool firstEndpoint = true;

                try
                {
                    var resourceStates = backchannel.GetResourceStatesAsync(cancellationToken);
                    await foreach (var resourceState in resourceStates.WithCancellation(cancellationToken))
                    {
                        ProcessResourceState(resourceState, (resource, endpoint) =>
                        {
                            // When we are appending endpoints we need
                            // to remove the CTRL-C message that was appended
                            // previously. So we can write the endpoint.
                            // We will append the CTRL-C message again after
                            // writing the endpoint.
                            ClearLines(2);

                            var endpointsGrid = new Grid();
                            endpointsGrid.AddColumn();
                            endpointsGrid.AddColumn();
                            endpointsGrid.Columns[0].Width = longestLocalizedLength + 1;

                            if (firstEndpoint)
                            {
                                endpointsGrid.AddRow(Text.Empty, Text.Empty);
                            }

                            endpointsGrid.AddRow(
                                firstEndpoint ? new Align(new Markup($"[bold green]{endpointsLocalizedString}[/]:"), HorizontalAlignment.Right) : Text.Empty,
                                new Markup($"[bold]{resource}[/] [grey]has endpoint[/] [link={endpoint}]{endpoint}[/]")
                                );

                            var endpointsPadder = new Padder(endpointsGrid, new Padding(3, 0));
                            _ansiConsole.Write(endpointsPadder);
                            firstEndpoint = false;

                            AppendCtrlCMessage(longestLocalizedLength);
                        });
                    }
                }
                catch (ConnectionLostException) when (cancellationToken.IsCancellationRequested)
                {
                    // Just swallow this exception because this is an orderly shutdown of the backchannel.
                }
            }

            await pendingLogCapture;
            return await pendingRun;
        }
        catch (OperationCanceledException ex) when (ex.CancellationToken == cancellationToken || ex is ExtensionOperationCanceledException)
        {
            _interactionService.DisplayCancellationMessage();
            return ExitCodeConstants.Success;
        }
        catch (ProjectLocatorException ex) when (string.Equals(ex.Message, ErrorStrings.ProjectFileDoesntExist, StringComparisons.CliInputOrOutput))
        {
            _interactionService.DisplayError(InteractionServiceStrings.ProjectOptionDoesntExist);
            return ExitCodeConstants.FailedToFindProject;
        }
        catch (ProjectLocatorException ex) when (string.Equals(ex.Message, ErrorStrings.MultipleProjectFilesFound, StringComparisons.CliInputOrOutput))
        {
            _interactionService.DisplayError(InteractionServiceStrings.ProjectOptionNotSpecifiedMultipleAppHostsFound);
            return ExitCodeConstants.FailedToFindProject;
        }
        catch (ProjectLocatorException ex) when (string.Equals(ex.Message, ErrorStrings.NoProjectFileFound, StringComparisons.CliInputOrOutput))
        {
            _interactionService.DisplayError(InteractionServiceStrings.ProjectOptionNotSpecifiedNoCsprojFound);
            return ExitCodeConstants.FailedToFindProject;
        }
        catch (AppHostIncompatibleException ex)
        {
            return _interactionService.DisplayIncompatibleVersionError(
                ex,
                appHostCompatibilityCheck?.AspireHostingVersion ?? throw new InvalidOperationException(ErrorStrings.AspireHostingVersionNull)
                );
        }
        catch (CertificateServiceException ex)
        {
            _interactionService.DisplayError(string.Format(CultureInfo.CurrentCulture, TemplatingStrings.CertificateTrustError, ex.Message.EscapeMarkup()));
            return ExitCodeConstants.FailedToTrustCertificates;
        }
        catch (FailedToConnectBackchannelConnection ex)
        {
            _interactionService.DisplayError(string.Format(CultureInfo.CurrentCulture, InteractionServiceStrings.ErrorConnectingToAppHost, ex.Message.EscapeMarkup()));
            _interactionService.DisplayLines(runOutputCollector.GetLines());
            return ExitCodeConstants.FailedToDotnetRunAppHost;
        }
        catch (Exception ex)
        {
            _interactionService.DisplayError(string.Format(CultureInfo.CurrentCulture, InteractionServiceStrings.UnexpectedErrorOccurred, ex.Message.EscapeMarkup()));
            _interactionService.DisplayLines(runOutputCollector.GetLines());
            return ExitCodeConstants.FailedToDotnetRunAppHost;
        }
    }

    private void ClearLines(int lines)
    {
        if (lines <= 0)
        {
            return;
        }

        for (var i = 0; i < lines; i++)
        {
            _ansiConsole.Write("\u001b[1A");
            _ansiConsole.Write("\u001b[2K"); // Clear the line
        }
    }

    private void AppendCtrlCMessage(int longestLocalizedLength)
    {

        var ctrlCGrid = new Grid();
        ctrlCGrid.AddColumn();
        ctrlCGrid.AddColumn();
        ctrlCGrid.Columns[0].Width = longestLocalizedLength + 1;
        ctrlCGrid.AddRow(Text.Empty, Text.Empty);
        ctrlCGrid.AddRow(new Text(string.Empty), new Markup(RunCommandStrings.PressCtrlCToStopAppHost));

        var ctrlCPadder = new Padder(ctrlCGrid, new Padding(3, 0));
        _ansiConsole.Write(ctrlCPadder);
    }

    private static FileInfo GetAppHostLogFile()
    {
        var homeDirectory = Environment.GetFolderPath(Environment.SpecialFolder.UserProfile);
        var logsPath = Path.Combine(homeDirectory, ".aspire", "cli", "logs");
        var logFilePath = Path.Combine(logsPath, $"apphost-{Environment.ProcessId}-{DateTime.UtcNow:yyyy-MM-dd-HH-mm-ss}.log");
        var logFile = new FileInfo(logFilePath);
        return logFile;
    }

    private static async Task CaptureAppHostLogsAsync(FileInfo logFile, IAppHostBackchannel backchannel, CancellationToken cancellationToken)
    {
        try
        {
            await Task.Yield();

            if (!logFile.Directory!.Exists)
            {
                logFile.Directory.Create();
            }

            using var streamWriter = new StreamWriter(logFile.FullName, append: true)
            {
                AutoFlush = true
            };

            var logEntries = backchannel.GetAppHostLogEntriesAsync(cancellationToken);

            await foreach (var entry in logEntries.WithCancellation(cancellationToken))
            {
                await streamWriter.WriteLineAsync($"{entry.Timestamp:HH:mm:ss} [{entry.LogLevel}] {entry.CategoryName}: {entry.Message}");
            }
        }
        catch (OperationCanceledException)
        {
            // Swallow the exception if the operation was cancelled.
            return;
        }
        catch (ConnectionLostException) when (cancellationToken.IsCancellationRequested)
        {
            // Just swallow this exception because this is an orderly shutdown of the backchannel.
            return;
        }
    }

    private readonly Dictionary<string, RpcResourceState> _resourceStates = new();

    public void ProcessResourceState(RpcResourceState resourceState, Action<string, string> endpointWriter)
    {
        if (_resourceStates.TryGetValue(resourceState.Resource, out var existingResourceState))
        {
            if (resourceState.Endpoints.Except(existingResourceState.Endpoints) is { } endpoints && endpoints.Any())
            {
                foreach (var endpoint in endpoints)
                {
                    endpointWriter(resourceState.Resource, endpoint);
                }
            }

            _resourceStates[resourceState.Resource] = resourceState;
        }
        else
        {
            if (resourceState.Endpoints is { } endpoints && endpoints.Any())
            {
                foreach (var endpoint in endpoints)
                {
                    endpointWriter(resourceState.Resource, endpoint);
                }
            }

            _resourceStates[resourceState.Resource] = resourceState;
        }
    }
}<|MERGE_RESOLUTION|>--- conflicted
+++ resolved
@@ -28,11 +28,8 @@
     private readonly IAnsiConsole _ansiConsole;
     private readonly AspireCliTelemetry _telemetry;
     private readonly IConfiguration _configuration;
-<<<<<<< HEAD
+    private readonly IDotNetSdkInstaller _sdkInstaller;
     private readonly IServiceProvider _serviceProvider;
-=======
-    private readonly IDotNetSdkInstaller _sdkInstaller;
->>>>>>> 31c3e8a1
 
     public RunCommand(
         IDotNetCliRunner runner,
@@ -64,11 +61,8 @@
         _ansiConsole = ansiConsole;
         _telemetry = telemetry;
         _configuration = configuration;
-<<<<<<< HEAD
         _serviceProvider = serviceProvider;
-=======
         _sdkInstaller = sdkInstaller;
->>>>>>> 31c3e8a1
 
         var projectOption = new Option<FileInfo?>("--project");
         projectOption.Description = RunCommandStrings.ProjectArgumentDescription;
