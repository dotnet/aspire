// Licensed to the .NET Foundation under one or more agreements.
// The .NET Foundation licenses this file to you under the MIT license.

using System.Diagnostics;
using System.Globalization;
using System.Text.Json;
using Aspire.Cli.Configuration;
using Aspire.Cli.Interaction;
using Aspire.Cli.Resources;
using Microsoft.Extensions.Logging;

namespace Aspire.Cli.Projects;

internal interface IProjectLocator
{
    Task<FileInfo?> UseOrFindAppHostProjectFileAsync(FileInfo? projectFile, CancellationToken cancellationToken = default);
}

internal sealed class ProjectLocator(ILogger<ProjectLocator> logger, IDotNetCliRunner runner, DirectoryInfo currentDirectory, IInteractionService interactionService, IConfigurationService configurationService) : IProjectLocator
{
    private readonly ActivitySource _activitySource = new(nameof(ProjectLocator));

    private async Task<List<FileInfo>> FindAppHostProjectFilesAsync(DirectoryInfo searchDirectory, CancellationToken cancellationToken)
    {
        using var activity = _activitySource.StartActivity();

        return await interactionService.ShowStatusAsync(Strings.SearchingProjects, async () =>
        {
            var appHostProjects = new List<FileInfo>();
            var lockObject = new object();
            logger.LogDebug("Searching for project files in {SearchDirectory}", searchDirectory.FullName);
            var enumerationOptions = new EnumerationOptions
            {
                RecurseSubdirectories = true,
                IgnoreInaccessible = true
            };

            interactionService.DisplayMessage("magnifying_glass_tilted_left", Strings.FindingAppHosts);
            var projectFiles = searchDirectory.GetFiles("*.csproj", enumerationOptions);
            logger.LogDebug("Found {ProjectFileCount} project files in {SearchDirectory}", projectFiles.Length, searchDirectory.FullName);

            var parallelOptions = new ParallelOptions
            {
                CancellationToken = cancellationToken,
                MaxDegreeOfParallelism = Environment.ProcessorCount
            };

            await Parallel.ForEachAsync(projectFiles, parallelOptions, async (projectFile, ct) =>
            {
                logger.LogDebug("Checking project file {ProjectFile}", projectFile.FullName);
                var information = await runner.GetAppHostInformationAsync(projectFile, new DotNetCliRunnerInvocationOptions(), ct);

                if (information.ExitCode == 0 && information.IsAspireHost)
                {
                    logger.LogDebug("Found AppHost project file {ProjectFile} in {SearchDirectory}", projectFile.FullName, searchDirectory.FullName);
                    var relativePath = Path.GetRelativePath(currentDirectory.FullName, projectFile.FullName);
                    interactionService.DisplaySubtleMessage(relativePath);
                    lock (lockObject)
                    {
                        appHostProjects.Add(projectFile);
                    }
                }
                else
                {
                    logger.LogTrace("Project file {ProjectFile} in {SearchDirectory} is not an Aspire host", projectFile.FullName, searchDirectory.FullName);
                }
            });

            // This sort is done here to make results deterministic since we get all the app
            // host information in parallel and the order may vary.
            appHostProjects.Sort((x, y) => x.FullName.CompareTo(y.FullName));

            return appHostProjects;
        });
    }

    private async Task<FileInfo?> GetAppHostProjectFileFromSettingsAsync(CancellationToken cancellationToken)
    {
        var searchDirectory = currentDirectory;

        while (true)
        {
            var settingsFile = new FileInfo(Path.Combine(searchDirectory.FullName, ".aspire", "settings.json"));

            if (settingsFile.Exists)
            {
                using var stream = settingsFile.OpenRead();
                var json = await JsonDocument.ParseAsync(stream, cancellationToken: cancellationToken);

                if (json.RootElement.TryGetProperty("appHostPath", out var appHostPathProperty) && appHostPathProperty.GetString() is { } appHostPath)
                {

                    var qualifiedAppHostPath = Path.IsPathRooted(appHostPath) ? appHostPath : Path.Combine(settingsFile.Directory!.FullName, appHostPath);
                    var appHostFile = new FileInfo(qualifiedAppHostPath);

                    if (appHostFile.Exists)
                    {
                        return appHostFile;
                    }
                    else
                    {
<<<<<<< HEAD
                        throw new ProjectLocatorException(string.Format(CultureInfo.CurrentCulture, Strings.AppHostWasSpecifiedButDoesntExist, settingsFile.FullName));
=======
                        // AppHost file was specified but doesn't exist, return null to trigger fallback logic
                        interactionService.DisplayMessage("warning", $"AppHost file was specified in '{settingsFile.FullName}' but it does not exist at '{qualifiedAppHostPath}'.");
                        return null;
>>>>>>> 9c4e3606
                    }
                }
            }

            if (searchDirectory.Parent is not null)
            {
                searchDirectory = searchDirectory.Parent;
            }
            else
            {
                return null;
            }
        }
    }

    public async Task<FileInfo?> UseOrFindAppHostProjectFileAsync(FileInfo? projectFile, CancellationToken cancellationToken = default)
    {
        logger.LogDebug("Finding project file in {CurrentDirectory}", currentDirectory);

        if (projectFile is not null)
        {
            // If the project file is passed, just use it.
            if (!projectFile.Exists)
            {
                logger.LogError("Project file {ProjectFile} does not exist.", projectFile.FullName);
                throw new ProjectLocatorException(Strings.ProjectFileDoesntExist);
            }

            logger.LogDebug("Using project file {ProjectFile}", projectFile.FullName);
            return projectFile;
        }

        projectFile = await GetAppHostProjectFileFromSettingsAsync(cancellationToken);

        if (projectFile is not null)
        {
            return projectFile;
        }

        logger.LogDebug("No project file specified, searching for *.csproj files in {CurrentDirectory}", currentDirectory);
        var appHostProjects = await FindAppHostProjectFilesAsync(currentDirectory, cancellationToken);
        interactionService.DisplayEmptyLine();

        logger.LogDebug("Found {ProjectFileCount} project files.", appHostProjects.Count);

        FileInfo? selectedAppHost = null;

        if (appHostProjects.Count == 0)
        {
            throw new ProjectLocatorException("No project file found.");
        }
        else if (appHostProjects.Count == 1)
        {
            selectedAppHost = appHostProjects[0];
        }
        else if (appHostProjects.Count > 1)
        {
            selectedAppHost = await interactionService.PromptForSelectionAsync(
                Strings.SelectAppHostToRun,
                appHostProjects,
                projectFile => $"{projectFile.Name} ({Path.GetRelativePath(currentDirectory.FullName, projectFile.FullName)})",
                cancellationToken
                );
        }

        await CreateSettingsFileAsync(selectedAppHost!, cancellationToken);
        return selectedAppHost;
    }

    private async Task CreateSettingsFileAsync(FileInfo projectFile, CancellationToken cancellationToken)
    {
        var settingsFilePath = Path.Combine(currentDirectory.FullName, ".aspire", "settings.json");
        var settingsFile = new FileInfo(settingsFilePath);

        logger.LogDebug("Creating settings file at {SettingsFilePath}", settingsFile.FullName);

        var relativePathToProjectFile = Path.GetRelativePath(settingsFile.Directory!.FullName, projectFile.FullName).Replace(Path.DirectorySeparatorChar, '/');

<<<<<<< HEAD
        using var stream = settingsFile.OpenWrite();
        await JsonSerializer.SerializeAsync(stream, settings, JsonSourceGenerationContext.Default.CliSettings, cancellationToken);

=======
        // Use the configuration writer to set the appHostPath, which will merge with any existing settings
        await configurationService.SetConfigurationAsync("appHostPath", relativePathToProjectFile, isGlobal: false, cancellationToken);
        
>>>>>>> 9c4e3606
        var relativeSettingsFilePath = Path.GetRelativePath(currentDirectory.FullName, settingsFile.FullName).Replace(Path.DirectorySeparatorChar, '/');
        interactionService.DisplayMessage("file_cabinet", string.Format(CultureInfo.CurrentCulture, Strings.CreatedSettingsFile, $"[bold]'{relativeSettingsFilePath}'[/]"));
    }
}

internal class ProjectLocatorException : System.Exception
{
    public ProjectLocatorException(string message) : base(message) { }
}<|MERGE_RESOLUTION|>--- conflicted
+++ resolved
@@ -99,13 +99,9 @@
                     }
                     else
                     {
-<<<<<<< HEAD
-                        throw new ProjectLocatorException(string.Format(CultureInfo.CurrentCulture, Strings.AppHostWasSpecifiedButDoesntExist, settingsFile.FullName));
-=======
                         // AppHost file was specified but doesn't exist, return null to trigger fallback logic
-                        interactionService.DisplayMessage("warning", $"AppHost file was specified in '{settingsFile.FullName}' but it does not exist at '{qualifiedAppHostPath}'.");
+                        interactionService.DisplayMessage("warning", string.Format(CultureInfo.CurrentCulture, Strings.AppHostWasSpecifiedButDoesntExist, settingsFile.FullName, qualifiedAppHostPath));
                         return null;
->>>>>>> 9c4e3606
                     }
                 }
             }
@@ -184,15 +180,9 @@
 
         var relativePathToProjectFile = Path.GetRelativePath(settingsFile.Directory!.FullName, projectFile.FullName).Replace(Path.DirectorySeparatorChar, '/');
 
-<<<<<<< HEAD
-        using var stream = settingsFile.OpenWrite();
-        await JsonSerializer.SerializeAsync(stream, settings, JsonSourceGenerationContext.Default.CliSettings, cancellationToken);
-
-=======
         // Use the configuration writer to set the appHostPath, which will merge with any existing settings
         await configurationService.SetConfigurationAsync("appHostPath", relativePathToProjectFile, isGlobal: false, cancellationToken);
-        
->>>>>>> 9c4e3606
+
         var relativeSettingsFilePath = Path.GetRelativePath(currentDirectory.FullName, settingsFile.FullName).Replace(Path.DirectorySeparatorChar, '/');
         interactionService.DisplayMessage("file_cabinet", string.Format(CultureInfo.CurrentCulture, Strings.CreatedSettingsFile, $"[bold]'{relativeSettingsFilePath}'[/]"));
     }
