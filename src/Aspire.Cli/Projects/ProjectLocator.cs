--- conflicted
+++ resolved
@@ -21,8 +21,6 @@
 
 internal sealed class ProjectLocator(ILogger<ProjectLocator> logger, IDotNetCliRunner runner, CliExecutionContext executionContext, IInteractionService interactionService, IConfigurationService configurationService, AspireCliTelemetry telemetry, IFeatures features) : IProjectLocator
 {
-<<<<<<< HEAD
-=======
     private static readonly HashSet<string> s_supportedProjectFileExtensions = new HashSet<string>(StringComparer.OrdinalIgnoreCase) { ".csproj", ".fsproj", ".vbproj" };
 
     public async Task<List<FileInfo>> FindAppHostProjectFilesAsync(string searchDirectory, CancellationToken cancellationToken)
@@ -31,7 +29,6 @@
         return [..allCandidates.BuildableAppHost, ..allCandidates.UnbuildableSuspectedAppHostProjects];
     }
 
->>>>>>> 9166f17a
     private async Task<(List<FileInfo> BuildableAppHost, List<FileInfo> UnbuildableSuspectedAppHostProjects)> FindAppHostProjectFilesAsync(DirectoryInfo searchDirectory, CancellationToken cancellationToken)
     {
         using var activity = telemetry.ActivitySource.StartActivity();
@@ -369,8 +366,8 @@
                         throw new ProjectLocatorException(ErrorStrings.ProjectFileDoesntExist);
                     }
                 }
-                // Handle .csproj files
-                else if (projectFile.Extension.Equals(".csproj", StringComparison.OrdinalIgnoreCase))
+                // Handle .cs|fs|vbproj files
+                else if (s_supportedProjectFileExtensions.Contains(projectFile.Extension))
                 {
                     logger.LogDebug("Using project file {ProjectFile}", projectFile.FullName);
                     return new AppHostProjectSearchResult(projectFile, [projectFile]);
@@ -381,20 +378,6 @@
                     throw new ProjectLocatorException(ErrorStrings.ProjectFileDoesntExist);
                 }
             }
-<<<<<<< HEAD
-=======
-            // Handle .cs|fs|vbproj files
-            else if (s_supportedProjectFileExtensions.Contains(projectFile.Extension))
-            {
-                logger.LogDebug("Using project file {ProjectFile}", projectFile.FullName);
-                return projectFile;
-            }
-            // Reject other extensions
-            else
-            {
-                throw new ProjectLocatorException(ErrorStrings.ProjectFileDoesntExist);
-            }
->>>>>>> 9166f17a
         }
 
         projectFile = await GetAppHostProjectFileFromSettingsAsync(cancellationToken);
@@ -463,6 +446,71 @@
 
         var relativeSettingsFilePath = Path.GetRelativePath(executionContext.WorkingDirectory.FullName, settingsFile.FullName).Replace(Path.DirectorySeparatorChar, '/');
         interactionService.DisplayMessage("file_cabinet", string.Format(CultureInfo.CurrentCulture, InteractionServiceStrings.CreatedSettingsFile, $"[bold]'{relativeSettingsFilePath}'[/]"));
+    }
+
+    public async Task<IReadOnlyList<FileInfo>> FindExecutableProjectsAsync(string searchDirectory, CancellationToken cancellationToken)
+    {
+        using var activity = telemetry.ActivitySource.StartActivity();
+
+        return await interactionService.ShowStatusAsync(InteractionServiceStrings.SearchingProjects, async () =>
+        {
+            var executableProjects = new List<FileInfo>();
+            var lockObject = new object();
+            logger.LogDebug("Searching for executable project files in {SearchDirectory}", searchDirectory);
+
+            var enumerationOptions = new EnumerationOptions
+            {
+                RecurseSubdirectories = true,
+                IgnoreInaccessible = true
+            };
+
+            var searchDir = new DirectoryInfo(searchDirectory);
+            var projectFiles = searchDir.GetFiles("*.csproj", enumerationOptions);
+            logger.LogDebug("Found {ProjectFileCount} project files in {SearchDirectory}", projectFiles.Length, searchDirectory);
+
+            var parallelOptions = new ParallelOptions
+            {
+                CancellationToken = cancellationToken,
+                MaxDegreeOfParallelism = Environment.ProcessorCount
+            };
+
+            await Parallel.ForEachAsync(projectFiles, parallelOptions, async (projectFile, ct) =>
+            {
+                logger.LogDebug("Checking project file {ProjectFile} for OutputType", projectFile.FullName);
+
+                var (exitCode, jsonDocument) = await runner.GetProjectItemsAndPropertiesAsync(
+                    projectFile,
+                    [],
+                    ["OutputType"],
+                    new DotNet.DotNetCliRunnerInvocationOptions(),
+                    ct);
+
+                if (exitCode == 0 && jsonDocument != null)
+                {
+                    var rootElement = jsonDocument.RootElement;
+                    if (rootElement.TryGetProperty("Properties", out var properties))
+                    {
+                        if (properties.TryGetProperty("OutputType", out var outputTypeElement))
+                        {
+                            var outputType = outputTypeElement.GetString();
+                            if (outputType == "Exe" || outputType == "WinExe")
+                            {
+                                logger.LogDebug("Found executable project file {ProjectFile} with OutputType {OutputType}", projectFile.FullName, outputType);
+                                lock (lockObject)
+                                {
+                                    executableProjects.Add(projectFile);
+                                }
+                            }
+                        }
+                    }
+                }
+            });
+
+            // Sort for deterministic results
+            executableProjects.Sort((x, y) => x.FullName.CompareTo(y.FullName));
+
+            return executableProjects;
+        });
     }
 }
 
