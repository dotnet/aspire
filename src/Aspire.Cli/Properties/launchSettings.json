{
  "$schema": "http://json.schemastore.org/launchsettings.json",
  "profiles": {
    "dev-waitfor-explicit": {
      "commandName": "Project",
      "dotnetRunMessages": true,
      "commandLineArgs": "dev ../../../../../playground/waitfor/WaitForSandbox.AppHost/WaitForSandbox.AppHost.csproj",
      "environmentVariables": {
      }
    },
    "dev-waitfor-implicit": {
      "commandName": "Project",
      "dotnetRunMessages": true,
      "commandLineArgs": "dev",
      "workingDirectory": "../../playground/waitfor/WaitForSandbox.AppHost",
      "environmentVariables": {
      }
    },
    "pack-waitfor": {
      "commandName": "Project",
      "dotnetRunMessages": true,
      "commandLineArgs": "pack ../../../../../playground/waitfor/WaitForSandbox.AppHost/WaitForSandbox.AppHost.csproj --target manifest --output-path aspire-manifest.json",
      "environmentVariables": {
      }
    },
    "dev-noproject": {
      "commandName": "Project",
      "dotnetRunMessages": true,
      "commandLineArgs": "dev",
      "environmentVariables": {
      }
    },
<<<<<<< HEAD
    "run-testapphost": {
      "commandName": "Project",
      "dotnetRunMessages": true,
      "commandLineArgs": "run --project ../../../../../tests/TestingAppHost1/TestingAppHost1.AppHost/TestingAppHost1.AppHost.csproj",
      "environmentVariables": {
        "ASPIRE_ALLOW_UNSECURED_TRANSPORT": "true"
      }
    },
    "exec-add-migration": {
      "commandName": "Project",
      "dotnetRunMessages": true,
      "commandLineArgs": "exec --project ../../../../../playground/DatabaseMigration/DatabaseMigration.AppHost/DatabaseMigration.AppHost.csproj --resource api --postgres -- dotnet ef migrations add AddVersion --project ../DatabaseMigration.ApiModel/DatabaseMigration.ApiModel.csproj",
      "environmentVariables": {
        "ASPIRE_ALLOW_UNSECURED_TRANSPORT": "true"
      }
    },
    "exec-database-update": {
      "commandName": "Project",
      "dotnetRunMessages": true,
      "commandLineArgs": "exec --project ../../../../../playground/DatabaseMigration/DatabaseMigration.AppHost/DatabaseMigration.AppHost.csproj --resource api -- dotnet ef database update",
      "environmentVariables": {
        "ASPIRE_ALLOW_UNSECURED_TRANSPORT": "true"
      }
    }
=======
    "publishers": {
      "commandName": "Project",
      "dotnetRunMessages": true,
      "commandLineArgs": "publish",
      "workingDirectory": "../../playground/publishers/Publishers.AppHost",
      "environmentVariables": {
        "Deployment:Target": "publish-test"
      }
>>>>>>> 3dd9c291
  }
}<|MERGE_RESOLUTION|>--- conflicted
+++ resolved
@@ -30,7 +30,14 @@
       "environmentVariables": {
       }
     },
-<<<<<<< HEAD
+    "publishers": {
+      "commandName": "Project",
+      "dotnetRunMessages": true,
+      "commandLineArgs": "publish",
+      "workingDirectory": "../../playground/publishers/Publishers.AppHost",
+      "environmentVariables": {
+        "Deployment:Target": "publish-test"
+      }
     "run-testapphost": {
       "commandName": "Project",
       "dotnetRunMessages": true,
@@ -55,15 +62,5 @@
         "ASPIRE_ALLOW_UNSECURED_TRANSPORT": "true"
       }
     }
-=======
-    "publishers": {
-      "commandName": "Project",
-      "dotnetRunMessages": true,
-      "commandLineArgs": "publish",
-      "workingDirectory": "../../playground/publishers/Publishers.AppHost",
-      "environmentVariables": {
-        "Deployment:Target": "publish-test"
-      }
->>>>>>> 3dd9c291
   }
 }