// Licensed to the .NET Foundation under one or more agreements.
// The .NET Foundation licenses this file to you under the MIT license.

using System.Diagnostics;
using System.Diagnostics.CodeAnalysis;
using System.Globalization;
using System.Net.Security;
using System.Net.Sockets;
using System.Security.Cryptography.X509Certificates;
using Aspire.Cli.Interaction;
using Aspire.Cli.Resources;
using Aspire.Cli.Utils;
using Aspire.Hosting;
using Microsoft.Extensions.Configuration;
using Microsoft.Extensions.Logging;
using Spectre.Console;
using StreamJsonRpc;

namespace Aspire.Cli.Backchannel;

internal interface IExtensionBackchannel
{
    Task ConnectAsync(CancellationToken cancellationToken);
    Task DisplayMessageAsync(string emoji, string message, CancellationToken cancellationToken);
    Task DisplaySuccessAsync(string message, CancellationToken cancellationToken);
    Task DisplaySubtleMessageAsync(string message, CancellationToken cancellationToken);
    Task DisplayErrorAsync(string error, CancellationToken cancellationToken);
    Task DisplayEmptyLineAsync(CancellationToken cancellationToken);
    Task DisplayIncompatibleVersionErrorAsync(string requiredCapability, string appHostHostingSdkVersion, CancellationToken cancellationToken);
    Task DisplayCancellationMessageAsync(CancellationToken cancellationToken);
    Task DisplayLinesAsync(IEnumerable<DisplayLineState> lines, CancellationToken cancellationToken);
    Task DisplayDashboardUrlsAsync(DashboardUrlsState dashboardUrls, CancellationToken cancellationToken);
    Task ShowStatusAsync(string? status, CancellationToken cancellationToken);
    Task<T> PromptForSelectionAsync<T>(string promptText, IEnumerable<T> choices, Func<T, string> choiceFormatter, CancellationToken cancellationToken) where T : notnull;
    Task<bool> ConfirmAsync(string promptText, bool defaultValue, CancellationToken cancellationToken);
    Task<string> PromptForStringAsync(string promptText, string? defaultValue, Func<string, ValidationResult>? validator, bool required, CancellationToken cancellationToken);
    Task OpenEditorAsync(string path, CancellationToken cancellationToken);
    Task LogMessageAsync(LogLevel logLevel, string message, CancellationToken cancellationToken);
    Task<string[]> GetCapabilitiesAsync(CancellationToken cancellationToken);
    Task<bool> HasCapabilityAsync(string capability, CancellationToken cancellationToken);
    Task LaunchAppHostAsync(string projectFile, List<string> arguments, List<EnvVar> environment, bool debug, CancellationToken cancellationToken);
    Task NotifyAppHostStartupCompletedAsync(CancellationToken cancellationToken);
<<<<<<< HEAD
    Task StartDebugSessionAsync(string workingDirectory, string? projectFile, bool debug, CancellationToken cancellationToken);
=======
    Task DisplayPlainTextAsync(string text, CancellationToken cancellationToken);
>>>>>>> 6842ab12
}

internal sealed class ExtensionBackchannel : IExtensionBackchannel
{
    private const string Name = "Aspire Extension";
    private const string BaselineCapability = "baseline.v1";

    private readonly ActivitySource _activitySource = new(nameof(ExtensionBackchannel));
    private readonly TaskCompletionSource<JsonRpc> _rpcTaskCompletionSource = new();
    private readonly string _token;

    private TaskCompletionSource? _connectionSetupTcs;
    private readonly ILogger<ExtensionBackchannel> _logger;
    private readonly IExtensionRpcTarget _target;
    private readonly IConfiguration _configuration;

    public ExtensionBackchannel(ILogger<ExtensionBackchannel> logger, IExtensionRpcTarget target, IConfiguration configuration)
    {
        _logger = logger;
        _target = target;
        _configuration = configuration;
        _token = configuration[KnownConfigNames.ExtensionToken]
                      ?? throw new InvalidOperationException(ErrorStrings.ExtensionTokenMustBeSet);

        AppDomain.CurrentDomain.ProcessExit += (_, _) =>
        {
            try
            {
                StopDebuggingAsync().GetAwaiter().GetResult();
            }
            catch
            {
                // This may fail if the extension is deactivated before the aspire cli process is stopped
                // or if an active debug session is not occurring. Both of these are fine, we just want to
                // ensure we try to stop the debug session if one is active.
            }
        };
    }

    public async Task ConnectAsync(CancellationToken cancellationToken)
    {
        if (_connectionSetupTcs is not null)
        {
            using var linkedCts = CancellationTokenSource.CreateLinkedTokenSource(cancellationToken);
            var cancellationTask = Task.Delay(Timeout.Infinite, linkedCts.Token);
            await Task.WhenAny(_connectionSetupTcs.Task, cancellationTask).ConfigureAwait(false);
            return;
        }

        _connectionSetupTcs = new TaskCompletionSource();

        var endpoint = _configuration[KnownConfigNames.ExtensionEndpoint];
        Debug.Assert(endpoint is not null);

        using var timer = new PeriodicTimer(TimeSpan.FromMilliseconds(50));
        var connectionAttempts = 0;
        _logger.LogDebug("Starting backchannel connection to Aspire extension at {Endpoint}", endpoint);

        var startTime = DateTimeOffset.UtcNow;

        do
        {
            connectionAttempts++;

            try
            {
                await ConnectCoreAsync().ConfigureAwait(false);
                _logger.LogDebug("Connected to ExtensionBackchannel at {Endpoint}", endpoint);
                _connectionSetupTcs.SetResult();
                return;
            }
            catch (SocketException ex)
            {
                var waitingFor = DateTimeOffset.UtcNow - startTime;
                if (waitingFor > TimeSpan.FromSeconds(10))
                {
                    _logger.LogDebug("Slow polling for backchannel connection (attempt {ConnectionAttempts}), {SocketException}", connectionAttempts, ex);
                    await Task.Delay(1000, cancellationToken).ConfigureAwait(false);
                }
                else
                {
                    // We don't want to spam the logs with our early connection attempts.
                }
            }
            catch (ExtensionIncompatibleException ex)
            {
                _logger.LogError(
                    "The Aspire extension is incompatible with the CLI and must be updated to a version that supports the {RequiredCapability} capability.",
                    ex.RequiredCapability
                    );

                // If the extension is incompatible then there is no point
                // trying to reconnect, we should propogate the exception
                // up to the code that needs to back channel so it can display
                // and error message to the user.
                _connectionSetupTcs.SetException(ex);

                throw;
            }
            catch (Exception ex)
            {
                _logger.LogError(ex, "An unexpected error occurred while trying to connect to the backchannel.");
                _connectionSetupTcs.SetException(ex);
                throw;
            }
        } while (await timer.WaitForNextTickAsync(cancellationToken));

        return;

        async Task ConnectCoreAsync()
        {
            try
            {
                using var activity = _activitySource.StartActivity();

                if (_rpcTaskCompletionSource.Task.IsCompleted)
                {
                    throw new InvalidOperationException($"Already connected to {Name} backchannel.");
                }

                _logger.LogDebug("Connecting to {Name} backchannel at {SocketPath}", Name, endpoint);
                var socket = new Socket(AddressFamily.InterNetwork, SocketType.Stream, ProtocolType.Tcp);
                var addressParts = endpoint.Split(':');
                if (addressParts.Length != 2 || !int.TryParse(addressParts[1], out var port) || port <= 0 ||
                    port > 65535)
                {
                    throw new ArgumentException(string.Format(CultureInfo.CurrentCulture, ErrorStrings.InvalidSocketPath, endpoint));
                }

                await socket.ConnectAsync(addressParts[0], port, cancellationToken);
                _logger.LogDebug("Connected to {Name} backchannel at {SocketPath}", Name, endpoint);

                var stream = new SslStream(new NetworkStream(socket, true),
                    leaveInnerStreamOpen: true,
                    userCertificateValidationCallback: (_, c, _, e) =>
                    {
                        // Server certificate is already considered valid.
                        if (e == SslPolicyErrors.None)
                        {
                            return true;
                        }

                        if (c == null)
                        {
                            return false;
                        }

                        // Certificate isn't immediately valid. Check if it is the same as the one we expect.
                        // It's ok that comparison isn't time constant because this is public information.
                        return GetCertificate().RawData.SequenceEqual(c.GetRawCertData());
                    });

                await stream.AuthenticateAsClientAsync(new SslClientAuthenticationOptions
                {
                    ClientCertificates = [GetCertificate()],
                }, cancellationToken);

                [UnconditionalSuppressMessage("AotAnalysis", "IL3050:RequiresDynamicCode",
                    Justification = "AddLocalRpcTarget closes on generic types if there are events on the target, which is explicitly disabled.")]
                static void AddLocalRpcTarget(JsonRpc rpc, IExtensionRpcTarget target)
                {
                    // We don't want to notify the client of events because we are not using the
                    // event system in the extension.
                    rpc.AddLocalRpcTarget(target, new JsonRpcTargetOptions() { NotifyClientOfEvents = false });
                }

                var rpc = new JsonRpc(new HeaderDelimitedMessageHandler(stream, stream, BackchannelJsonSerializerContext.CreateRpcMessageFormatter()));
                AddLocalRpcTarget(rpc, _target);
                rpc.StartListening();

                var capabilities = await rpc.InvokeWithCancellationAsync<string[]>(
                    "getCapabilities",
                    [_token],
                    cancellationToken);

                if (!capabilities.Any(s => s == BaselineCapability))
                {
                    throw new ExtensionIncompatibleException(
                        string.Format(CultureInfo.CurrentCulture, ErrorStrings.ExtensionIncompatibleWithCli,
                            BaselineCapability),
                        BaselineCapability
                    );
                }

                _rpcTaskCompletionSource.SetResult(rpc);
            }
            catch (RemoteMethodNotFoundException ex)
            {
                _logger.LogError(ex,
                    "Failed to connect to {Name} backchannel. The connection must be updated to a version that supports the {BaselineCapability} capability.",
                    Name,
                    BaselineCapability);

                throw new ExtensionIncompatibleException(
                    string.Format(CultureInfo.CurrentCulture, ErrorStrings.ExtensionIncompatibleWithCli,
                        BaselineCapability),
                    BaselineCapability
                );
            }
        }
    }

    public async Task DisplayMessageAsync(string emoji, string message, CancellationToken cancellationToken)
    {
        await ConnectAsync(cancellationToken);

        using var activity = _activitySource.StartActivity();

        var rpc = await _rpcTaskCompletionSource.Task;

        _logger.LogDebug("Sent message {Message}", message);

        await rpc.InvokeWithCancellationAsync(
            "displayMessage",
            [_token, emoji, message],
            cancellationToken);
    }

    public async Task DisplaySuccessAsync(string message, CancellationToken cancellationToken)
    {
        await ConnectAsync(cancellationToken);

        using var activity = _activitySource.StartActivity();

        var rpc = await _rpcTaskCompletionSource.Task;

        _logger.LogDebug("Sent success message {Message}", message);

        await rpc.InvokeWithCancellationAsync(
            "displaySuccess",
            [_token, message],
            cancellationToken);
    }

    public async Task DisplaySubtleMessageAsync(string message, CancellationToken cancellationToken)
    {
        await ConnectAsync(cancellationToken);

        using var activity = _activitySource.StartActivity();

        var rpc = await _rpcTaskCompletionSource.Task;

        _logger.LogDebug("Sent subtle message {Message}", message);

        await rpc.InvokeWithCancellationAsync(
            "displaySubtleMessage",
            [_token, message],
            cancellationToken);
    }

    public async Task DisplayErrorAsync(string error, CancellationToken cancellationToken)
    {
        await ConnectAsync(cancellationToken);

        using var activity = _activitySource.StartActivity();

        var rpc = await _rpcTaskCompletionSource.Task;

        _logger.LogDebug("Sent error message {Error}", error);

        await rpc.InvokeWithCancellationAsync(
            "displayError",
            [_token, error],
            cancellationToken);
    }

    public async Task DisplayEmptyLineAsync(CancellationToken cancellationToken)
    {
        await ConnectAsync(cancellationToken);

        using var activity = _activitySource.StartActivity();

        var rpc = await _rpcTaskCompletionSource.Task;

        _logger.LogDebug("Sent empty line");

        await rpc.InvokeWithCancellationAsync(
            "displayEmptyLine",
            [_token],
            cancellationToken);
    }

    public async Task DisplayIncompatibleVersionErrorAsync(string requiredCapability, string appHostHostingSdkVersion, CancellationToken cancellationToken)
    {
        await ConnectAsync(cancellationToken);

        using var activity = _activitySource.StartActivity();

        var rpc = await _rpcTaskCompletionSource.Task;

        _logger.LogDebug("Sent incompatible version error for capability {RequiredCapability} with hosting SDK version {AppHostHostingSdkVersion}",
            requiredCapability, appHostHostingSdkVersion);

        await rpc.InvokeWithCancellationAsync(
            "displayIncompatibleVersionError",
            [_token, requiredCapability, appHostHostingSdkVersion],
            cancellationToken);
    }

    public async Task DisplayCancellationMessageAsync(CancellationToken cancellationToken)
    {
        await ConnectAsync(cancellationToken);

        using var activity = _activitySource.StartActivity();

        var rpc = await _rpcTaskCompletionSource.Task;

        _logger.LogDebug("Sent cancellation message");

        await rpc.InvokeWithCancellationAsync(
            "displayCancellationMessage",
            [_token],
            cancellationToken);
    }

    public async Task DisplayLinesAsync(IEnumerable<DisplayLineState> lines, CancellationToken cancellationToken)
    {
        await ConnectAsync(cancellationToken);

        using var activity = _activitySource.StartActivity();

        var rpc = await _rpcTaskCompletionSource.Task;

        _logger.LogDebug("Sent lines for display");

        await rpc.InvokeWithCancellationAsync(
            "displayLines",
            [_token, lines],
            cancellationToken);
    }

    public async Task DisplayDashboardUrlsAsync(DashboardUrlsState dashboardUrls, CancellationToken cancellationToken)
    {
        await ConnectAsync(cancellationToken);

        using var activity = _activitySource.StartActivity();

        var rpc = await _rpcTaskCompletionSource.Task;

        _logger.LogDebug("Sent dashboard URLs for display");

        await rpc.InvokeWithCancellationAsync(
            "displayDashboardUrls",
            [_token, dashboardUrls],
            cancellationToken);
    }

    public async Task ShowStatusAsync(string? status, CancellationToken cancellationToken)
    {
        await ConnectAsync(cancellationToken);

        using var activity = _activitySource.StartActivity();

        var rpc = await _rpcTaskCompletionSource.Task;

        _logger.LogDebug("Sent status update: {Status}", status);

        await rpc.InvokeWithCancellationAsync(
            "showStatus",
            [_token, status],
            cancellationToken);
    }

    public async Task<T> PromptForSelectionAsync<T>(string promptText, IEnumerable<T> choices, Func<T, string> choiceFormatter,
        CancellationToken cancellationToken) where T : notnull
    {
        await ConnectAsync(cancellationToken);

        var choicesList = choices.ToList();
        // this will throw if formatting results in non-distinct values. that should happen because we cannot send the formatter over the wire.
        var choicesByFormattedValue = choicesList.ToDictionary(choice => choiceFormatter(choice).RemoveSpectreFormatting(), choice => choice);

        using var activity = _activitySource.StartActivity();

        var rpc = await _rpcTaskCompletionSource.Task;

        _logger.LogDebug("Prompting for selection with text: {PromptText}, choices: {Choices}", promptText, choicesByFormattedValue.Keys);

        var choicesArray = choicesByFormattedValue.Keys.ToArray();
        var result = await rpc.InvokeWithCancellationAsync<string?>(
            "promptForSelection",
            [_token, promptText, choicesArray],
            cancellationToken);

        if (result is null)
        {
            await ShowStatusAsync(null, cancellationToken);
            throw new ExtensionOperationCanceledException(string.Format(CultureInfo.CurrentCulture, ErrorStrings.NoSelectionMade, promptText));
        }

        return choicesByFormattedValue[result];
    }

    public async Task<bool> ConfirmAsync(string promptText, bool defaultValue, CancellationToken cancellationToken)
    {
        await ConnectAsync(cancellationToken);

        using var activity = _activitySource.StartActivity();

        var rpc = await _rpcTaskCompletionSource.Task;

        _logger.LogDebug("Prompting for confirmation with text: {PromptText}, default value: {DefaultValue}", promptText, defaultValue);

        var result = await rpc.InvokeWithCancellationAsync<bool?>(
            "confirm",
            [_token, promptText, defaultValue],
            cancellationToken);

        if (result is null)
        {
            await ShowStatusAsync(null, cancellationToken);
            throw new ExtensionOperationCanceledException(string.Format(CultureInfo.CurrentCulture, ErrorStrings.NoSelectionMade, promptText));
        }

        return result.Value;
    }

    public async Task<string> PromptForStringAsync(string promptText, string? defaultValue, Func<string, ValidationResult>? validator, bool required, CancellationToken cancellationToken)
    {
        await ConnectAsync(cancellationToken);

        _target.ValidationFunction = validator;

        using var activity = _activitySource.StartActivity();

        var rpc = await _rpcTaskCompletionSource.Task;

        _logger.LogDebug("Prompting for string with text: {PromptText}, default value: {DefaultValue}, required: {Required}", promptText, defaultValue, required);

        var result = await rpc.InvokeWithCancellationAsync<string?>(
            "promptForString",
            [_token, promptText, defaultValue, required],
            cancellationToken);

        if (result is null)
        {
            await ShowStatusAsync(null, cancellationToken);
            throw new ExtensionOperationCanceledException(string.Format(CultureInfo.CurrentCulture, ErrorStrings.NoSelectionMade, promptText));
        }

        return result;
    }

    public async Task OpenEditorAsync(string path, CancellationToken cancellationToken)
    {
        await ConnectAsync(cancellationToken);

        using var activity = _activitySource.StartActivity();

        var rpc = await _rpcTaskCompletionSource.Task;

        _logger.LogDebug("Opening path: {Path}", path);

        await rpc.InvokeWithCancellationAsync(
            "openEditor",
            [_token, path],
            cancellationToken);
    }

    public async Task LogMessageAsync(LogLevel logLevel, string message, CancellationToken cancellationToken)
    {
        if (logLevel == LogLevel.None)
        {
            return;
        }

        await ConnectAsync(cancellationToken);

        using var activity = _activitySource.StartActivity();

        var rpc = await _rpcTaskCompletionSource.Task;

        _logger.LogDebug("Logging message at level {LogLevel}: {Message}", logLevel, message);

        await rpc.InvokeWithCancellationAsync(
            "logMessage",
            [_token, logLevel.ToString(), message],
            cancellationToken);
    }

    public async Task DisplayPlainTextAsync(string text, CancellationToken cancellationToken)
    {
        await ConnectAsync(cancellationToken);

        using var activity = _activitySource.StartActivity();

        var rpc = await _rpcTaskCompletionSource.Task;

        _logger.LogDebug("Sent plain text message {Message}", text);

        await rpc.InvokeWithCancellationAsync(
            "displayPlainText",
            [_token, text],
            cancellationToken);
    }

    public async Task<bool> HasCapabilityAsync(string capability, CancellationToken cancellationToken)
    {
        var capabilities = await GetCapabilitiesAsync(cancellationToken);
        return capabilities.Contains(capability);
    }

    public async Task<string[]> GetCapabilitiesAsync(CancellationToken cancellationToken)
    {
        await ConnectAsync(cancellationToken);

        using var activity = _activitySource.StartActivity();

        var rpc = await _rpcTaskCompletionSource.Task;

        _logger.LogDebug("Requesting capabilities from the extension");

        var capabilities = await rpc.InvokeWithCancellationAsync<string[]>(
            "getCapabilities",
            [_token],
            cancellationToken);

        return capabilities;
    }

    public async Task LaunchAppHostAsync(string projectFile, List<string> arguments, List<EnvVar> environment, bool debug, CancellationToken cancellationToken)
    {
        await ConnectAsync(cancellationToken);

        using var activity = _activitySource.StartActivity();

        var rpc = await _rpcTaskCompletionSource.Task;

        _logger.LogDebug("Running .NET project at {ProjectFile} with arguments: {Arguments}", projectFile, string.Join(" ", arguments));

        await rpc.InvokeWithCancellationAsync(
            "launchAppHost",
            [_token, projectFile, arguments, environment, debug],
            cancellationToken);
    }

    public async Task NotifyAppHostStartupCompletedAsync(CancellationToken cancellationToken)
    {
        await ConnectAsync(cancellationToken);

        using var activity = _activitySource.StartActivity();

        var rpc = await _rpcTaskCompletionSource.Task;

        _logger.LogDebug("Notifying that app host startup is completed");

        await rpc.InvokeWithCancellationAsync(
            "notifyAppHostStartupCompleted",
            [_token],
            cancellationToken);
    }

    public async Task StartDebugSessionAsync(string workingDirectory, string? projectFile, bool debug,
        CancellationToken cancellationToken)
    {
        await ConnectAsync(cancellationToken);

        using var activity = _activitySource.StartActivity();

        var rpc = await _rpcTaskCompletionSource.Task;

        _logger.LogDebug("Starting extension debugging session in directory {WorkingDirectory} for project file {ProjectFile} with debug={Debug}",
            workingDirectory, projectFile ?? "<none>", debug);

        await rpc.InvokeWithCancellationAsync(
            "startDebugSession",
            [_token, workingDirectory, projectFile, debug],
            cancellationToken);
    }

    public async Task StopDebuggingAsync()
    {
        await ConnectAsync(CancellationToken.None);

        using var activity = _activitySource.StartActivity();

        var rpc = await _rpcTaskCompletionSource.Task;

        _logger.LogDebug("Stopping extension debugging session");

        await rpc.InvokeWithCancellationAsync(
            "stopDebugging",
            [_token],
            CancellationToken.None);
    }

    private X509Certificate2 GetCertificate()
    {
        var serverCertificate = _configuration[KnownConfigNames.ExtensionCert];
        Debug.Assert(!string.IsNullOrEmpty(serverCertificate));
        var data = Convert.FromBase64String(serverCertificate);
        return new X509Certificate2(data);
    }
}<|MERGE_RESOLUTION|>--- conflicted
+++ resolved
@@ -40,11 +40,8 @@
     Task<bool> HasCapabilityAsync(string capability, CancellationToken cancellationToken);
     Task LaunchAppHostAsync(string projectFile, List<string> arguments, List<EnvVar> environment, bool debug, CancellationToken cancellationToken);
     Task NotifyAppHostStartupCompletedAsync(CancellationToken cancellationToken);
-<<<<<<< HEAD
     Task StartDebugSessionAsync(string workingDirectory, string? projectFile, bool debug, CancellationToken cancellationToken);
-=======
     Task DisplayPlainTextAsync(string text, CancellationToken cancellationToken);
->>>>>>> 6842ab12
 }
 
 internal sealed class ExtensionBackchannel : IExtensionBackchannel
