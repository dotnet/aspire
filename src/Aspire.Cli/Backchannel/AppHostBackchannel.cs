// Licensed to the .NET Foundation under one or more agreements.
// The .NET Foundation licenses this file to you under the MIT license.

using System.Globalization;
using System.Net.Sockets;
using System.Runtime.CompilerServices;
using Aspire.Cli.Resources;
using Aspire.Cli.Telemetry;
using Microsoft.Extensions.Logging;
using StreamJsonRpc;

namespace Aspire.Cli.Backchannel;

internal interface IAppHostBackchannel
{
    Task<long> PingAsync(long timestamp, CancellationToken cancellationToken);
    Task RequestStopAsync(CancellationToken cancellationToken);
    Task<(string BaseUrlWithLoginToken, string? CodespacesUrlWithLoginToken)> GetDashboardUrlsAsync(CancellationToken cancellationToken);
    IAsyncEnumerable<BackchannelLogEntry> GetAppHostLogEntriesAsync(CancellationToken cancellationToken);
    IAsyncEnumerable<RpcResourceState> GetResourceStatesAsync(CancellationToken cancellationToken);
    Task ConnectAsync(string socketPath, CancellationToken cancellationToken);
    IAsyncEnumerable<PublishingActivity> GetPublishingActivitiesAsync(CancellationToken cancellationToken);
    Task<string[]> GetCapabilitiesAsync(CancellationToken cancellationToken);
<<<<<<< HEAD
    IAsyncEnumerable<CommandOutput> ExecAsync(CancellationToken cancellationToken);
=======
    Task CompletePromptResponseAsync(string promptId, string?[] answers, CancellationToken cancellationToken);
>>>>>>> 83b29b4d
}

internal sealed class AppHostBackchannel(ILogger<AppHostBackchannel> logger, AspireCliTelemetry telemetry) : IAppHostBackchannel
{
    private const string BaselineCapability = "baseline.v2";
    private readonly TaskCompletionSource<JsonRpc> _rpcTaskCompletionSource = new();

    public async Task<long> PingAsync(long timestamp, CancellationToken cancellationToken)
    {
        using var activity = telemetry.ActivitySource.StartActivity();

        var rpc = await _rpcTaskCompletionSource.Task;

        logger.LogDebug("Sent ping with timestamp {Timestamp}", timestamp);

        var responseTimestamp = await rpc.InvokeWithCancellationAsync<long>(
            "PingAsync",
            [timestamp],
            cancellationToken);

        return responseTimestamp;
    }

    public async Task RequestStopAsync(CancellationToken cancellationToken)
    {
        // This RPC call is required to allow the CLI to trigger a clean shutdown
        // of the AppHost process. The AppHost process will then trigger the shutdown
        // which will allow the CLI to await the pending run.

        using var activity = telemetry.ActivitySource.StartActivity();

        var rpc = await _rpcTaskCompletionSource.Task;

        logger.LogDebug("Requesting stop");

        await rpc.InvokeWithCancellationAsync(
            "RequestStopAsync",
            [],
            cancellationToken);
    }

    public async Task<(string BaseUrlWithLoginToken, string? CodespacesUrlWithLoginToken)> GetDashboardUrlsAsync(CancellationToken cancellationToken)
    {
        using var activity = telemetry.ActivitySource.StartActivity();

        var rpc = await _rpcTaskCompletionSource.Task;

        logger.LogDebug("Requesting dashboard URL");

        var url = await rpc.InvokeWithCancellationAsync<DashboardUrlsState>(
            "GetDashboardUrlsAsync",
            [],
            cancellationToken);

        return (url.BaseUrlWithLoginToken, url.CodespacesUrlWithLoginToken);
    }

    public async IAsyncEnumerable<BackchannelLogEntry> GetAppHostLogEntriesAsync([EnumeratorCancellation] CancellationToken cancellationToken)
    {
        using var activity = telemetry.ActivitySource.StartActivity();

        var rpc = await _rpcTaskCompletionSource.Task;

        logger.LogDebug("Requesting AppHost log entries");

        var logEntries = await rpc.InvokeWithCancellationAsync<IAsyncEnumerable<BackchannelLogEntry>>(
            "GetAppHostLogEntriesAsync",
            [],
            cancellationToken);

        logger.LogDebug("Received AppHost log entries async enumerable");

        await foreach (var entry in logEntries.WithCancellation(cancellationToken))
        {
            yield return entry;
        }
    }

    public async IAsyncEnumerable<RpcResourceState> GetResourceStatesAsync([EnumeratorCancellation] CancellationToken cancellationToken)
    {
        using var activity = telemetry.ActivitySource.StartActivity();

        var rpc = await _rpcTaskCompletionSource.Task;

        logger.LogDebug("Requesting resource states");

        var resourceStates = await rpc.InvokeWithCancellationAsync<IAsyncEnumerable<RpcResourceState>>(
            "GetResourceStatesAsync",
            [],
            cancellationToken);

        logger.LogDebug("Received resource states async enumerable");

        await foreach (var state in resourceStates.WithCancellation(cancellationToken))
        {
            yield return state;
        }
    }

    public async Task ConnectAsync(string socketPath, CancellationToken cancellationToken)
    {
        try
        {
            using var activity = telemetry.ActivitySource.StartActivity();

            if (_rpcTaskCompletionSource.Task.IsCompleted)
            {
                throw new InvalidOperationException(ErrorStrings.AlreadyConnectedToBackchannel);
            }

            logger.LogDebug("Connecting to AppHost backchannel at {SocketPath}", socketPath);
            var socket = new Socket(AddressFamily.Unix, SocketType.Stream, ProtocolType.Unspecified);
            var endpoint = new UnixDomainSocketEndPoint(socketPath);
            await socket.ConnectAsync(endpoint, cancellationToken);
            logger.LogDebug("Connected to AppHost backchannel at {SocketPath}", socketPath);

            var stream = new NetworkStream(socket, true);
            var rpc = new JsonRpc(new HeaderDelimitedMessageHandler(stream, stream, BackchannelJsonSerializerContext.CreateRpcMessageFormatter()));
            rpc.StartListening();

            var capabilities = await rpc.InvokeWithCancellationAsync<string[]>(
                "GetCapabilitiesAsync",
                [],
                cancellationToken);

            if (!capabilities.Any(s => s == BaselineCapability))
            {
                throw new AppHostIncompatibleException(
                    string.Format(CultureInfo.CurrentCulture, ErrorStrings.AppHostIncompatibleWithCli, BaselineCapability),
                    BaselineCapability
                    );
            }

            _rpcTaskCompletionSource.SetResult(rpc);
        }
        catch (RemoteMethodNotFoundException ex)
        {
            logger.LogError(ex, "Failed to connect to AppHost backchannel. The AppHost must be updated to a version that supports the {BaselineCapability} capability.", BaselineCapability);
            throw new AppHostIncompatibleException(
                string.Format(CultureInfo.CurrentCulture, ErrorStrings.AppHostIncompatibleWithCli, BaselineCapability),
                BaselineCapability
                );
        }
    }

    public async IAsyncEnumerable<PublishingActivity> GetPublishingActivitiesAsync([EnumeratorCancellation] CancellationToken cancellationToken)
    {
        using var activity = telemetry.ActivitySource.StartActivity();

        var rpc = await _rpcTaskCompletionSource.Task;

        logger.LogDebug("Requesting publishing activities.");

        var publishingActivities = await rpc.InvokeWithCancellationAsync<IAsyncEnumerable<PublishingActivity>>(
            "GetPublishingActivitiesAsync",
            [],
            cancellationToken);

        logger.LogDebug("Received publishing activities.");

        await foreach (var state in publishingActivities.WithCancellation(cancellationToken))
        {
            yield return state;
        }
    }

    public async Task<string[]> GetCapabilitiesAsync(CancellationToken cancellationToken)
    {
        using var activity = telemetry.ActivitySource.StartActivity();

        var rpc = await _rpcTaskCompletionSource.Task.ConfigureAwait(false);

        logger.LogDebug("Requesting capabilities");

        var capabilities = await rpc.InvokeWithCancellationAsync<string[]>(
            "GetCapabilitiesAsync",
            [],
            cancellationToken).ConfigureAwait(false);

        return capabilities;
    }

<<<<<<< HEAD
    public async IAsyncEnumerable<CommandOutput> ExecAsync([EnumeratorCancellation] CancellationToken cancellationToken)
    {
        using var activity = telemetry.ActivitySource.StartActivity();
        var rpc = await _rpcTaskCompletionSource.Task;

        logger.LogDebug("Requesting execution.");
        var commandOutputs = await rpc.InvokeWithCancellationAsync<IAsyncEnumerable<CommandOutput>>(
            "ExecAsync",
            Array.Empty<object>(),
            cancellationToken);

        logger.LogDebug("Requested execution.");
        await foreach (var commandOutput in commandOutputs.WithCancellation(cancellationToken))
        {
            yield return commandOutput;
        }
=======
    public async Task CompletePromptResponseAsync(string promptId, string?[] answers, CancellationToken cancellationToken)
    {
        using var activity = telemetry.ActivitySource.StartActivity();

        var rpc = await _rpcTaskCompletionSource.Task.ConfigureAwait(false);

        logger.LogDebug("Providing prompt responses for prompt ID {PromptId}", promptId);

        await rpc.InvokeWithCancellationAsync(
            "CompletePromptResponseAsync",
            [promptId, answers],
            cancellationToken).ConfigureAwait(false);
>>>>>>> 83b29b4d
    }
}
<|MERGE_RESOLUTION|>--- conflicted
+++ resolved
@@ -21,11 +21,8 @@
     Task ConnectAsync(string socketPath, CancellationToken cancellationToken);
     IAsyncEnumerable<PublishingActivity> GetPublishingActivitiesAsync(CancellationToken cancellationToken);
     Task<string[]> GetCapabilitiesAsync(CancellationToken cancellationToken);
-<<<<<<< HEAD
+    Task CompletePromptResponseAsync(string promptId, string?[] answers, CancellationToken cancellationToken);
     IAsyncEnumerable<CommandOutput> ExecAsync(CancellationToken cancellationToken);
-=======
-    Task CompletePromptResponseAsync(string promptId, string?[] answers, CancellationToken cancellationToken);
->>>>>>> 83b29b4d
 }
 
 internal sealed class AppHostBackchannel(ILogger<AppHostBackchannel> logger, AspireCliTelemetry telemetry) : IAppHostBackchannel
@@ -208,7 +205,20 @@
         return capabilities;
     }
 
-<<<<<<< HEAD
+    public async Task CompletePromptResponseAsync(string promptId, string?[] answers, CancellationToken cancellationToken)
+    {
+        using var activity = telemetry.ActivitySource.StartActivity();
+
+        var rpc = await _rpcTaskCompletionSource.Task.ConfigureAwait(false);
+
+        logger.LogDebug("Providing prompt responses for prompt ID {PromptId}", promptId);
+
+        await rpc.InvokeWithCancellationAsync(
+            "CompletePromptResponseAsync",
+            [promptId, answers],
+            cancellationToken).ConfigureAwait(false);
+    }
+
     public async IAsyncEnumerable<CommandOutput> ExecAsync([EnumeratorCancellation] CancellationToken cancellationToken)
     {
         using var activity = telemetry.ActivitySource.StartActivity();
@@ -225,19 +235,5 @@
         {
             yield return commandOutput;
         }
-=======
-    public async Task CompletePromptResponseAsync(string promptId, string?[] answers, CancellationToken cancellationToken)
-    {
-        using var activity = telemetry.ActivitySource.StartActivity();
-
-        var rpc = await _rpcTaskCompletionSource.Task.ConfigureAwait(false);
-
-        logger.LogDebug("Providing prompt responses for prompt ID {PromptId}", promptId);
-
-        await rpc.InvokeWithCancellationAsync(
-            "CompletePromptResponseAsync",
-            [promptId, answers],
-            cancellationToken).ConfigureAwait(false);
->>>>>>> 83b29b4d
     }
 }
