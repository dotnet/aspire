// Licensed to the .NET Foundation under one or more agreements.
// The .NET Foundation licenses this file to you under the MIT license.

namespace Aspire.Cli.Backchannel;

/// <summary>
/// Monitors the auxiliary backchannel directory and maintains connections to running AppHost instances.
/// </summary>
internal interface IAuxiliaryBackchannelMonitor
{
    /// <summary>
    /// Gets the collection of active AppHost connections.
    /// </summary>
    IReadOnlyDictionary<string, AppHostAuxiliaryBackchannel> Connections { get; }

    /// <summary>
    /// Gets or sets the path to the selected AppHost. When set, this AppHost will be used for MCP operations.
    /// </summary>
    string? SelectedAppHostPath { get; set; }

    /// <summary>
    /// Gets the currently selected AppHost connection based on the selection logic.
    /// Returns the explicitly selected AppHost, or the single in-scope AppHost, or null if none available.
    /// </summary>
    AppHostAuxiliaryBackchannel? SelectedConnection { get; }

    /// <summary>
    /// Gets all connections that are within the scope of the specified working directory.
    /// </summary>
    /// <param name="workingDirectory">The working directory to check against.</param>
    /// <returns>A list of in-scope connections.</returns>
<<<<<<< HEAD
    IReadOnlyList<AppHostConnection> GetConnectionsForWorkingDirectory(DirectoryInfo workingDirectory);

    /// <summary>
    /// Event raised when the selected AppHost changes.
    /// </summary>
    event Action? SelectedAppHostChanged;
=======
    IReadOnlyList<AppHostAuxiliaryBackchannel> GetConnectionsForWorkingDirectory(DirectoryInfo workingDirectory);
>>>>>>> 5f649630
}<|MERGE_RESOLUTION|>--- conflicted
+++ resolved
@@ -29,14 +29,10 @@
     /// </summary>
     /// <param name="workingDirectory">The working directory to check against.</param>
     /// <returns>A list of in-scope connections.</returns>
-<<<<<<< HEAD
-    IReadOnlyList<AppHostConnection> GetConnectionsForWorkingDirectory(DirectoryInfo workingDirectory);
+    IReadOnlyList<AppHostAuxiliaryBackchannel> GetConnectionsForWorkingDirectory(DirectoryInfo workingDirectory);
 
     /// <summary>
     /// Event raised when the selected AppHost changes.
     /// </summary>
     event Action? SelectedAppHostChanged;
-=======
-    IReadOnlyList<AppHostAuxiliaryBackchannel> GetConnectionsForWorkingDirectory(DirectoryInfo workingDirectory);
->>>>>>> 5f649630
 }