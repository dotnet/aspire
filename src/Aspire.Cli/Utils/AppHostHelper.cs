--- conflicted
+++ resolved
@@ -31,24 +31,15 @@
 
             if (!SemVersion.TryParse(appHostInformation.AspireHostingVersion, out var aspireVersion))
             {
-<<<<<<< HEAD
                 interactionService.DisplayError(ErrorStrings.CouldNotParseAspireSDKVersion);
-=======
-                interactionService.DisplayError($"Could not parse Aspire.Hosting package version.");
->>>>>>> a830b4ce
                 return (false, false, null);
             }
 
             var compatibleRanges = SemVersionRange.Parse("^9.2.0-dev", SemVersionRangeOptions.IncludeAllPrerelease);
             if (!aspireVersion.Satisfies(compatibleRanges))
             {
-<<<<<<< HEAD
-                interactionService.DisplayError(string.Format(CultureInfo.CurrentCulture, ErrorStrings.AspireSDKVersionNotSupported, appHostInformation.AspireHostingSdkVersion));
-                return (false, false, appHostInformation.AspireHostingSdkVersion);
-=======
-                interactionService.DisplayError($"The Aspire.Hosting package version '{appHostInformation.AspireHostingVersion}' is not supported. Please update to the latest version.");
+                interactionService.DisplayError(string.Format(CultureInfo.CurrentCulture, ErrorStrings.AspireSDKVersionNotSupported, appHostInformation.AspireHostingVersion));
                 return (false, false, appHostInformation.AspireHostingVersion);
->>>>>>> a830b4ce
             }
             else
             {
