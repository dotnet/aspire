// Licensed to the .NET Foundation under one or more agreements.
// The .NET Foundation licenses this file to you under the MIT license.

using Aspire.Cli.DotNet;
using Aspire.Cli.Interaction;
using Aspire.Cli.Telemetry;
using Semver;
using System.Diagnostics;
using System.Globalization;
using Aspire.Cli.Resources;

namespace Aspire.Cli.Utils;

internal static class AppHostHelper
{
    internal static async Task<(bool IsCompatibleAppHost, bool SupportsBackchannel, string? AspireHostingVersion)> CheckAppHostCompatibilityAsync(IDotNetCliRunner runner, IInteractionService interactionService, FileInfo projectFile, AspireCliTelemetry telemetry, DirectoryInfo workingDirectory, CancellationToken cancellationToken)
    {
        var appHostInformation = await GetAppHostInformationAsync(runner, interactionService, projectFile, telemetry, workingDirectory, cancellationToken);

        if (appHostInformation.ExitCode != 0)
        {
            interactionService.DisplayError(ErrorStrings.ProjectCouldNotBeAnalyzed);
            return (false, false, null);
        }

        if (!appHostInformation.IsAspireHost)
        {
            interactionService.DisplayError(ErrorStrings.ProjectIsNotAppHost);
            return (false, false, null);
        }

        if (!SemVersion.TryParse(appHostInformation.AspireHostingVersion, out var aspireVersion))
        {
            interactionService.DisplayError(ErrorStrings.CouldNotParseAspireSDKVersion);
            return (false, false, null);
        }

<<<<<<< HEAD
        var compatibleRanges = SemVersionRange.Parse("^9.2.0-dev", SemVersionRangeOptions.IncludeAllPrerelease);
        if (!aspireVersion.Satisfies(compatibleRanges))
=======
        var minimumVersion = SemVersion.Parse("9.2.0");
        if (aspireVersion.ComparePrecedenceTo(minimumVersion) < 0)
>>>>>>> dd5bf52f
        {
            interactionService.DisplayError(string.Format(CultureInfo.CurrentCulture, ErrorStrings.AspireSDKVersionNotSupported, appHostInformation.AspireHostingVersion));
            return (false, false, appHostInformation.AspireHostingVersion);
        }
        else
        {
            // NOTE: When we go to support < 9.2.0 app hosts this is where we'll make
            //       a determination as to whether the apphsot supports backchannel or not.
            return (true, true, appHostInformation.AspireHostingVersion);
        }
    }

    internal static async Task<(int ExitCode, bool IsAspireHost, string? AspireHostingVersion)> GetAppHostInformationAsync(IDotNetCliRunner runner, IInteractionService interactionService, FileInfo projectFile, AspireCliTelemetry telemetry, DirectoryInfo workingDirectory, CancellationToken cancellationToken)
    {
        using var activity = telemetry.ActivitySource.StartActivity(nameof(GetAppHostInformationAsync), ActivityKind.Client);

        var relativePath = Path.GetRelativePath(workingDirectory.FullName, projectFile.FullName);
        var appHostInformationResult = await interactionService.ShowStatusAsync(
            $":microscope: {InteractionServiceStrings.CheckingProjectType}: {relativePath}",
            () => runner.GetAppHostInformationAsync(
                projectFile,
                new DotNetCliRunnerInvocationOptions(),
                cancellationToken));

        return appHostInformationResult;
    }

    internal static async Task<int> BuildAppHostAsync(IDotNetCliRunner runner, IInteractionService interactionService, FileInfo projectFile, DotNetCliRunnerInvocationOptions options, DirectoryInfo workingDirectory, CancellationToken cancellationToken)
    {
        var relativePath = Path.GetRelativePath(workingDirectory.FullName, projectFile.FullName);
        return await interactionService.ShowStatusAsync(
            $":hammer_and_wrench:  {InteractionServiceStrings.BuildingAppHost} {relativePath}",
            () => runner.BuildAsync(
                projectFile,
                options,
                cancellationToken));
    }
}<|MERGE_RESOLUTION|>--- conflicted
+++ resolved
@@ -35,13 +35,8 @@
             return (false, false, null);
         }
 
-<<<<<<< HEAD
-        var compatibleRanges = SemVersionRange.Parse("^9.2.0-dev", SemVersionRangeOptions.IncludeAllPrerelease);
-        if (!aspireVersion.Satisfies(compatibleRanges))
-=======
         var minimumVersion = SemVersion.Parse("9.2.0");
         if (aspireVersion.ComparePrecedenceTo(minimumVersion) < 0)
->>>>>>> dd5bf52f
         {
             interactionService.DisplayError(string.Format(CultureInfo.CurrentCulture, ErrorStrings.AspireSDKVersionNotSupported, appHostInformation.AspireHostingVersion));
             return (false, false, appHostInformation.AspireHostingVersion);
