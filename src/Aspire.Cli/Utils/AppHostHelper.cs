// Licensed to the .NET Foundation under one or more agreements.
// The .NET Foundation licenses this file to you under the MIT license.

using Aspire.Cli.Interaction;
using Aspire.Cli.Telemetry;
using Semver;
using System.Diagnostics;

namespace Aspire.Cli.Utils;

internal static class AppHostHelper
{

<<<<<<< HEAD
    internal static async Task<(bool IsCompatibleAppHost, bool SupportsBackchannel, string? AspireHostingSdkVersion)> CheckAppHostCompatibilityAsync(IDotNetCliRunner runner, IInteractionService interactionService, FileInfo projectFile, AspireCliTelemetry telemetry, CancellationToken cancellationToken)
=======
    internal static async Task<(bool IsCompatibleAppHost, bool SupportsBackchannel, string? AspireHostingVersion)> CheckAppHostCompatibilityAsync(IDotNetCliRunner runner, IInteractionService interactionService, FileInfo projectFile, CancellationToken cancellationToken)
>>>>>>> 0330128c
    {
            var appHostInformation = await GetAppHostInformationAsync(runner, interactionService, projectFile, telemetry, cancellationToken);

            if (appHostInformation.ExitCode != 0)
            {
                interactionService.DisplayError("The project could not be analyzed due to a build error. For more information run with --debug switch.");
                return (false, false, null);
            }

            if (!appHostInformation.IsAspireHost)
            {
                interactionService.DisplayError($"The project is not an Aspire app host project.");
                return (false, false, null);
            }

            if (!SemVersion.TryParse(appHostInformation.AspireHostingVersion, out var aspireVersion))
            {
                interactionService.DisplayError($"Could not parse Aspire.Hosting package version.");
                return (false, false, null);
            }

            var compatibleRanges = SemVersionRange.Parse("^9.2.0-dev", SemVersionRangeOptions.IncludeAllPrerelease);
            if (!aspireVersion.Satisfies(compatibleRanges))
            {
                interactionService.DisplayError($"The Aspire.Hosting package version '{appHostInformation.AspireHostingVersion}' is not supported. Please update to the latest version.");
                return (false, false, appHostInformation.AspireHostingVersion);
            }
            else
            {
                // NOTE: When we go to support < 9.2.0 app hosts this is where we'll make
                //       a determination as to whether the apphsot supports backchannel or not.
                return (true, true, appHostInformation.AspireHostingVersion);
            }
    }

<<<<<<< HEAD
    internal static async Task<(int ExitCode, bool IsAspireHost, string? AspireHostingSdkVersion)> GetAppHostInformationAsync(IDotNetCliRunner runner, IInteractionService interactionService, FileInfo projectFile, AspireCliTelemetry telemetry, CancellationToken cancellationToken)
=======
    internal static async Task<(int ExitCode, bool IsAspireHost, string? AspireHostingVersion)> GetAppHostInformationAsync(IDotNetCliRunner runner, IInteractionService interactionService, FileInfo projectFile, CancellationToken cancellationToken)
>>>>>>> 0330128c
    {
        using var activity = telemetry.ActivitySource.StartActivity(nameof(GetAppHostInformationAsync), ActivityKind.Client);

        var appHostInformationResult = await interactionService.ShowStatusAsync(
            ":microscope: Checking project type...",
            () => runner.GetAppHostInformationAsync(
                projectFile,
                new DotNetCliRunnerInvocationOptions(),
                cancellationToken));

        return appHostInformationResult;
    }
    
    internal static async Task<int> BuildAppHostAsync(IDotNetCliRunner runner, IInteractionService interactionService, FileInfo projectFile, DotNetCliRunnerInvocationOptions options, CancellationToken cancellationToken)
    {
        return await interactionService.ShowStatusAsync(
            ":hammer_and_wrench:  Building app host...",
            () => runner.BuildAsync(
                projectFile,
                options,
                cancellationToken));
    }
}<|MERGE_RESOLUTION|>--- conflicted
+++ resolved
@@ -11,11 +11,7 @@
 internal static class AppHostHelper
 {
 
-<<<<<<< HEAD
-    internal static async Task<(bool IsCompatibleAppHost, bool SupportsBackchannel, string? AspireHostingSdkVersion)> CheckAppHostCompatibilityAsync(IDotNetCliRunner runner, IInteractionService interactionService, FileInfo projectFile, AspireCliTelemetry telemetry, CancellationToken cancellationToken)
-=======
     internal static async Task<(bool IsCompatibleAppHost, bool SupportsBackchannel, string? AspireHostingVersion)> CheckAppHostCompatibilityAsync(IDotNetCliRunner runner, IInteractionService interactionService, FileInfo projectFile, CancellationToken cancellationToken)
->>>>>>> 0330128c
     {
             var appHostInformation = await GetAppHostInformationAsync(runner, interactionService, projectFile, telemetry, cancellationToken);
 
@@ -51,11 +47,7 @@
             }
     }
 
-<<<<<<< HEAD
-    internal static async Task<(int ExitCode, bool IsAspireHost, string? AspireHostingSdkVersion)> GetAppHostInformationAsync(IDotNetCliRunner runner, IInteractionService interactionService, FileInfo projectFile, AspireCliTelemetry telemetry, CancellationToken cancellationToken)
-=======
     internal static async Task<(int ExitCode, bool IsAspireHost, string? AspireHostingVersion)> GetAppHostInformationAsync(IDotNetCliRunner runner, IInteractionService interactionService, FileInfo projectFile, CancellationToken cancellationToken)
->>>>>>> 0330128c
     {
         using var activity = telemetry.ActivitySource.StartActivity(nameof(GetAppHostInformationAsync), ActivityKind.Client);
 
