--- conflicted
+++ resolved
@@ -40,15 +40,6 @@
         if (!success || forceInstall)
         {
             var detectedVersion = highestVersion ?? "(not found)";
-<<<<<<< HEAD
-
-            var sdkErrorMessage = string.Format(CultureInfo.InvariantCulture,
-                ErrorStrings.MinimumSdkVersionNotMet,
-                minimumRequiredVersion,
-                detectedVersion);
-            interactionService.DisplayError(sdkErrorMessage);
-            return false;
-=======
             
             // Only display error if SDK is actually missing
             if (!success)
@@ -120,7 +111,6 @@
 
             // If we didn't install and SDK check failed, return false
             return success;
->>>>>>> 5f275383
         }
 
         return true;
