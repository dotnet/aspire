--- conflicted
+++ resolved
@@ -24,10 +24,7 @@
     void DisplayCancellationMessage();
     void DisplayEmptyLine();
     void OpenNewProject(string projectPath);
-<<<<<<< HEAD
-    void WriteConsoleLog(string message, int? lineNumber = null, string? type = null, bool isErrorMessage = false);
-=======
 
     void DisplayVersionUpdateNotification(string newerVersion);
->>>>>>> 912b236f
+    void WriteConsoleLog(string message, int? lineNumber = null, string? type = null, bool isErrorMessage = false);
 }