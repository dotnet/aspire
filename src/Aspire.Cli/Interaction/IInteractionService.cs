// Licensed to the .NET Foundation under one or more agreements.
// The .NET Foundation licenses this file to you under the MIT license.

using Aspire.Cli.Backchannel;
using Microsoft.Extensions.Logging;
using Spectre.Console;

namespace Aspire.Cli.Interaction;

internal interface IInteractionService
{
    Task<T> ShowStatusAsync<T>(string statusText, Func<Task<T>> action);
    void ShowStatus(string statusText, Action action);
    Task<string> PromptForStringAsync(string promptText, string? defaultValue = null, Func<string, ValidationResult>? validator = null, CancellationToken cancellationToken = default);
    public Task<bool> ConfirmAsync(string promptText, bool defaultValue = true, CancellationToken cancellationToken = default);
    Task<T> PromptForSelectionAsync<T>(string promptText, IEnumerable<T> choices, Func<T, string> choiceFormatter, CancellationToken cancellationToken = default) where T : notnull;
    int DisplayIncompatibleVersionError(AppHostIncompatibleException ex, string appHostHostingVersion);
    void DisplayError(string errorMessage);
    void DisplayMessage(string emoji, string message);
    void DisplaySuccess(string message);
    void DisplaySubtleMessage(string message);
    void DisplayDashboardUrls((string BaseUrlWithLoginToken, string? CodespacesUrlWithLoginToken) dashboardUrls);
    void DisplayLines(IEnumerable<(string Stream, string Line)> lines);
    void DisplayCancellationMessage();
    void DisplayEmptyLine();
<<<<<<< HEAD
    void WriteConsoleLog(string message, LogLevel logLevel = LogLevel.Information);
=======
    void OpenNewProject(string projectPath);
>>>>>>> 2f034511
}<|MERGE_RESOLUTION|>--- conflicted
+++ resolved
@@ -23,9 +23,6 @@
     void DisplayLines(IEnumerable<(string Stream, string Line)> lines);
     void DisplayCancellationMessage();
     void DisplayEmptyLine();
-<<<<<<< HEAD
+    void OpenNewProject(string projectPath);
     void WriteConsoleLog(string message, LogLevel logLevel = LogLevel.Information);
-=======
-    void OpenNewProject(string projectPath);
->>>>>>> 2f034511
 }