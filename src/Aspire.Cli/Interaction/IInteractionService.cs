--- conflicted
+++ resolved
@@ -23,10 +23,6 @@
     void DisplayLines(IEnumerable<(string Stream, string Line)> lines);
     void DisplayCancellationMessage();
     void DisplayEmptyLine();
-<<<<<<< HEAD
-=======
-    void OpenNewProject(string projectPath);
 
     void DisplayVersionUpdateNotification(string newerVersion);
->>>>>>> 6e242854
 }