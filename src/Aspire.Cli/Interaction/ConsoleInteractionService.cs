--- conflicted
+++ resolved
@@ -166,12 +166,6 @@
     {
         _ansiConsole.WriteLine();
     }
-<<<<<<< HEAD
-=======
-
-    public void OpenNewProject(string projectPath)
-    {
-    }
 
     private const string UpdateUrl = "https://aka.ms/aspire/update";
 
@@ -182,5 +176,4 @@
         _ansiConsole.MarkupLine($"[dim]For more information, see: [link]{UpdateUrl}[/][/]");
         _ansiConsole.WriteLine();
     }
->>>>>>> 6e242854
 }