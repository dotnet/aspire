--- conflicted
+++ resolved
@@ -108,30 +108,17 @@
         ArgumentNullException.ThrowIfNull(choices, nameof(choices));
         ArgumentNullException.ThrowIfNull(choiceFormatter, nameof(choiceFormatter));
 
-<<<<<<< HEAD
-        // Check if the choices collection is empty - return empty list instead of throwing
-        if (!choices.Any())
-        {
-            DisplayMessage("information", InteractionServiceStrings.NoItemsAvailableForSelection);
-            return Array.Empty<T>();
-=======
         // Check if the choices collection is empty to avoid throwing an InvalidOperationException
         if (!choices.Any())
         {
             throw new EmptyChoicesException(string.Format(CultureInfo.CurrentCulture, InteractionServiceStrings.NoItemsAvailableForSelection, promptText));
->>>>>>> 210daded
         }
 
         var prompt = new MultiSelectionPrompt<T>()
             .Title(promptText)
             .UseConverter(choiceFormatter)
             .AddChoices(choices)
-<<<<<<< HEAD
-            .PageSize(10)
-            .NotRequired();
-=======
             .PageSize(10);
->>>>>>> 210daded
 
         var result = await _ansiConsole.PromptAsync(prompt, cancellationToken);
         return result;
