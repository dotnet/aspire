// Licensed to the .NET Foundation under one or more agreements.
// The .NET Foundation licenses this file to you under the MIT license.

using System.Diagnostics;
using System.Globalization;
using System.Threading.Channels;
using Aspire.Cli.Backchannel;
using Aspire.Cli.Resources;
using Aspire.Cli.Utils;
using Spectre.Console;

namespace Aspire.Cli.Interaction;

internal class ExtensionInteractionService : IInteractionService
{
    private readonly ConsoleInteractionService _consoleInteractionService;
    private readonly IExtensionBackchannel _backchannel;
    private readonly bool _extensionPromptEnabled;
    private readonly CancellationToken _cancellationToken;
    private readonly Channel<Func<Task>> _extensionTaskChannel;

    public ExtensionInteractionService(ConsoleInteractionService consoleInteractionService, IExtensionBackchannel backchannel, bool extensionPromptEnabled, CancellationToken? cancellationToken = null)
    {
        _consoleInteractionService = consoleInteractionService;
        _backchannel = backchannel;
        _extensionPromptEnabled = extensionPromptEnabled;
        _cancellationToken = cancellationToken ?? CancellationToken.None;
        _extensionTaskChannel = Channel.CreateUnbounded<Func<Task>>(new UnboundedChannelOptions
        {
            SingleReader = true,
            SingleWriter = true
        });

        _ = Task.Run(async () =>
        {
            while (await _extensionTaskChannel.Reader.WaitToReadAsync().ConfigureAwait(false))
            {
                var taskFunction = await _extensionTaskChannel.Reader.ReadAsync().ConfigureAwait(false);
                await taskFunction.Invoke();
            }
        });
    }

    public async Task<T> ShowStatusAsync<T>(string statusText, Func<Task<T>> action)
    {
        var task = action();
        Debug.Assert(_extensionTaskChannel.Writer.TryWrite(() => _backchannel.ShowStatusAsync(statusText.RemoveSpectreFormatting(), _cancellationToken)));

        var value = await task.ConfigureAwait(false);
        Debug.Assert(_extensionTaskChannel.Writer.TryWrite(() => _backchannel.ShowStatusAsync(null, _cancellationToken)));
        return value;
    }

    public void ShowStatus(string statusText, Action action)
    {
        Debug.Assert(_extensionTaskChannel.Writer.TryWrite(() => _backchannel.ShowStatusAsync(statusText.RemoveSpectreFormatting(), _cancellationToken)));
        _consoleInteractionService.ShowStatus(statusText, action);
        Debug.Assert(_extensionTaskChannel.Writer.TryWrite(() => _backchannel.ShowStatusAsync(null, _cancellationToken)));
    }

    public async Task<string> PromptForStringAsync(string promptText, string? defaultValue = null, Func<string, ValidationResult>? validator = null,
        bool isSecret = false, bool required = false, CancellationToken cancellationToken = default)
    {
        if (_extensionPromptEnabled)
        {
            var tcs = new TaskCompletionSource<string>();

            await _extensionTaskChannel.Writer.WriteAsync(async () =>
            {
                try
                {
                    var result = await _backchannel.PromptForStringAsync(promptText.RemoveSpectreFormatting(), defaultValue, validator, required, _cancellationToken).ConfigureAwait(false);
                    if (result is null)
                    {
                        throw new ExtensionOperationCanceledException(string.Format(CultureInfo.CurrentCulture, ErrorStrings.NoSelectionMade, promptText));
                    }

                    tcs.SetResult(result);
                }
                catch (Exception ex)
                {
                    tcs.SetException(ex);
                }
            }, cancellationToken).ConfigureAwait(false);

            return await tcs.Task.ConfigureAwait(false);
        }
        else
        {
            return await _consoleInteractionService.PromptForStringAsync(promptText, defaultValue, validator, isSecret, required, cancellationToken).ConfigureAwait(false);
        }
    }

    public async Task<bool> ConfirmAsync(string promptText, bool defaultValue = true, CancellationToken cancellationToken = default)
    {
        if (_extensionPromptEnabled)
        {
            var tcs = new TaskCompletionSource<bool>();

            await _extensionTaskChannel.Writer.WriteAsync(async () =>
            {
                try
                {
                    var result = await _backchannel.ConfirmAsync(promptText.RemoveSpectreFormatting(), defaultValue, _cancellationToken).ConfigureAwait(false);
                    if (result is null)
                    {
                        throw new ExtensionOperationCanceledException(string.Format(CultureInfo.CurrentCulture, ErrorStrings.NoSelectionMade, promptText));
                    }

                    tcs.SetResult(result.Value);
                }
                catch (Exception ex)
                {
                    tcs.SetException(ex);
                    DisplayError(ex.Message);
                }
            }, cancellationToken).ConfigureAwait(false);

            return await tcs.Task.ConfigureAwait(false);
        }
        else
        {
            return await _consoleInteractionService.ConfirmAsync(promptText, defaultValue, cancellationToken);
        }
    }

    public async Task<T> PromptForSelectionAsync<T>(string promptText, IEnumerable<T> choices, Func<T, string> choiceFormatter,
        CancellationToken cancellationToken = default) where T : notnull
    {
        if (_extensionPromptEnabled)
        {
            var tcs = new TaskCompletionSource<T>();

            await _extensionTaskChannel.Writer.WriteAsync(async () =>
            {
                try
                {
                    var result = await _backchannel.PromptForSelectionAsync(promptText.RemoveSpectreFormatting(), choices, choiceFormatter, _cancellationToken).ConfigureAwait(false);
                    if (result is null)
                    {
                        throw new ExtensionOperationCanceledException(string.Format(CultureInfo.CurrentCulture, ErrorStrings.NoSelectionMade, promptText));
                    }

                    tcs.SetResult(result);
                }
                catch (Exception ex)
                {
                    tcs.SetException(ex);
                    DisplayError(ex.Message);
                }
            }, cancellationToken).ConfigureAwait(false);

            return await tcs.Task.ConfigureAwait(false);
        }
        else
        {
            return await _consoleInteractionService.PromptForSelectionAsync(promptText, choices, choiceFormatter, cancellationToken);
        }
    }

    public int DisplayIncompatibleVersionError(AppHostIncompatibleException ex, string appHostHostingSdkVersion)
    {
        Debug.Assert(_extensionTaskChannel.Writer.TryWrite(() => _backchannel.DisplayIncompatibleVersionErrorAsync(ex.RequiredCapability, appHostHostingSdkVersion, _cancellationToken)));
        return _consoleInteractionService.DisplayIncompatibleVersionError(ex, appHostHostingSdkVersion);
    }

    public void DisplayError(string errorMessage)
    {
        Debug.Assert(_extensionTaskChannel.Writer.TryWrite(() => _backchannel.DisplayErrorAsync(errorMessage.RemoveSpectreFormatting(), _cancellationToken)));
        _consoleInteractionService.DisplayError(errorMessage);
    }

    public void DisplayMessage(string emoji, string message)
    {
        Debug.Assert(_extensionTaskChannel.Writer.TryWrite(() => _backchannel.DisplayMessageAsync(emoji, message.RemoveSpectreFormatting(), _cancellationToken)));
        _consoleInteractionService.DisplayMessage(emoji, message);
    }

    public void DisplaySuccess(string message)
    {
        Debug.Assert(_extensionTaskChannel.Writer.TryWrite(() => _backchannel.DisplaySuccessAsync(message.RemoveSpectreFormatting(), _cancellationToken)));
        _consoleInteractionService.DisplaySuccess(message);
    }

    public void DisplaySubtleMessage(string message)
    {
        Debug.Assert(_extensionTaskChannel.Writer.TryWrite(() => _backchannel.DisplaySubtleMessageAsync(message.RemoveSpectreFormatting(), _cancellationToken)));
        _consoleInteractionService.DisplaySubtleMessage(message);
    }

    public void DisplayDashboardUrls((string BaseUrlWithLoginToken, string? CodespacesUrlWithLoginToken) dashboardUrls)
    {
        Debug.Assert(_extensionTaskChannel.Writer.TryWrite(() => _backchannel.DisplayDashboardUrlsAsync(dashboardUrls, _cancellationToken)));
        _consoleInteractionService.DisplayDashboardUrls(dashboardUrls);
    }

    public void DisplayLines(IEnumerable<(string Stream, string Line)> lines)
    {
        Debug.Assert(_extensionTaskChannel.Writer.TryWrite(() => _backchannel.DisplayLinesAsync(lines.Select(line => new DisplayLineState(line.Stream.RemoveSpectreFormatting(), line.Line.RemoveSpectreFormatting())), _cancellationToken)));
        _consoleInteractionService.DisplayLines(lines);
    }

    public void DisplayCancellationMessage()
    {
        Debug.Assert(_extensionTaskChannel.Writer.TryWrite(() => _backchannel.DisplayCancellationMessageAsync(_cancellationToken)));
        _consoleInteractionService.DisplayCancellationMessage();
    }

    public void DisplayEmptyLine()
    {
        Debug.Assert(_extensionTaskChannel.Writer.TryWrite(() => _backchannel.DisplayEmptyLineAsync(_cancellationToken)));
        _consoleInteractionService.DisplayEmptyLine();
    }

    public void OpenNewProject(string projectPath)
    {
        Debug.Assert(_extensionTaskChannel.Writer.TryWrite(() => _backchannel.OpenProjectAsync(projectPath, _cancellationToken)));
    }

    public void DisplayPlainText(string text)
    {
        _consoleInteractionService.DisplayPlainText(text);
    }

<<<<<<< HEAD
    public void WriteConsoleLog(string message, int? lineNumber = null, string? type = null, bool isErrorMessage = false)
    {
        _consoleInteractionService.WriteConsoleLog(message, lineNumber, type, isErrorMessage);
=======
    public void DisplayVersionUpdateNotification(string newerVersion)
    {
        _consoleInteractionService.DisplayVersionUpdateNotification(newerVersion);
>>>>>>> 912b236f
    }
}<|MERGE_RESOLUTION|>--- conflicted
+++ resolved
@@ -222,14 +222,13 @@
         _consoleInteractionService.DisplayPlainText(text);
     }
 
-<<<<<<< HEAD
+    public void DisplayVersionUpdateNotification(string newerVersion)
+    {
+        _consoleInteractionService.DisplayVersionUpdateNotification(newerVersion);
+    }
+
     public void WriteConsoleLog(string message, int? lineNumber = null, string? type = null, bool isErrorMessage = false)
     {
         _consoleInteractionService.WriteConsoleLog(message, lineNumber, type, isErrorMessage);
-=======
-    public void DisplayVersionUpdateNotification(string newerVersion)
-    {
-        _consoleInteractionService.DisplayVersionUpdateNotification(newerVersion);
->>>>>>> 912b236f
     }
 }