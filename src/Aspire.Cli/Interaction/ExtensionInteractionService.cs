--- conflicted
+++ resolved
@@ -242,14 +242,13 @@
         _consoleInteractionService.DisplayVersionUpdateNotification(newerVersion);
     }
 
-<<<<<<< HEAD
+    public void LogMessage(LogLevel logLevel, string message)
+    {
+        Debug.Assert(_extensionTaskChannel.Writer.TryWrite(() => _backchannel.LogMessageAsync(logLevel, message.RemoveSpectreFormatting(), _cancellationToken)));
+    }
+
     public void WriteConsoleLog(string message, int? lineNumber = null, string? type = null, bool isErrorMessage = false)
     {
         _consoleInteractionService.WriteConsoleLog(message, lineNumber, type, isErrorMessage);
-=======
-    public void LogMessage(LogLevel logLevel, string message)
-    {
-        Debug.Assert(_extensionTaskChannel.Writer.TryWrite(() => _backchannel.LogMessageAsync(logLevel, message.RemoveSpectreFormatting(), _cancellationToken)));
->>>>>>> 3ec9e5a3
     }
 }