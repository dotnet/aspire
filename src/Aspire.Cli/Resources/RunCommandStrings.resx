--- conflicted
+++ resolved
@@ -167,13 +167,7 @@
   <data name="DashboardFailedToStart" xml:space="preserve">
     <value>Aspire Dashboard failed to start.</value>
   </data>
-<<<<<<< HEAD
-=======
-  <data name="PromptForDebugging" xml:space="preserve">
-    <value>Do you want to start a debugging session?</value>
-  </data>
   <data name="AppHost" xml:space="preserve">
     <value>AppHost</value>
   </data>
->>>>>>> 919e0096
 </root>