--- conflicted
+++ resolved
@@ -155,15 +155,13 @@
   <data name="Logs" xml:space="preserve">
     <value>Logs</value>
   </data>
-<<<<<<< HEAD
-  <data name="PromptForDebugging" xml:space="preserve">
-    <value>Do you want to start a debugging session?</value>
-=======
   <data name="ConnectingToAppHost" xml:space="preserve">
     <value>Connecting to app host...</value>
   </data>
   <data name="DashboardFailedToStart" xml:space="preserve">
     <value>Aspire Dashboard failed to start.</value>
->>>>>>> 31c3e8a1
+  </data>
+  <data name="PromptForDebugging" xml:space="preserve">
+    <value>Do you want to start a debugging session?</value>
   </data>
 </root>