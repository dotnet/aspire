<?xml version="1.0" encoding="utf-8"?>
<root>
  <!--
    Microsoft ResX Schema
    Version 2.0
    The primary goals of this format is to allow a simple XML format
    that is mostly human readable. The generation and parsing of the
    various data types are done through the TypeConverter classes
    associated with the data types.
    Example:
    ... ado.net/XML headers & schema ...
    <resheader name="resmimetype">text/microsoft-resx</resheader>
    <resheader name="version">2.0</resheader>
    <resheader name="reader">System.Resources.ResXResourceReader, System.Windows.Forms, ...</resheader>
    <resheader name="writer">System.Resources.ResXResourceWriter, System.Windows.Forms, ...</resheader>
    <data name="Name1"><value>this is my long string</value><comment>this is a comment</comment></data>
    <data name="Color1" type="System.Drawing.Color, System.Drawing">Blue</data>
    <data name="Bitmap1" mimetype="application/x-microsoft.net.object.binary.base64">
        <value>[base64 mime encoded serialized .NET Framework object]</value>
    </data>
    <data name="Icon1" type="System.Drawing.Icon, System.Drawing" mimetype="application/x-microsoft.net.object.bytearray.base64">
        <value>[base64 mime encoded string representing a byte array form of the .NET Framework object]</value>
        <comment>This is a comment</comment>
    </data>
    There are any number of "resheader" rows that contain simple
    name/value pairs.
    Each data row contains a name, and value. The row also contains a
    type or mimetype. Type corresponds to a .NET class that support
    text/value conversion through the TypeConverter architecture.
    Classes that don't support this are serialized and stored with the
    mimetype set.
    The mimetype is used for serialized objects, and tells the
    ResXResourceReader how to depersist the object. This is currently not
    extensible. For a given mimetype the value must be set accordingly:
    Note - application/x-microsoft.net.object.binary.base64 is the format
    that the ResXResourceWriter will generate, however the reader can
    read any of the formats listed below.
    mimetype: application/x-microsoft.net.object.binary.base64
    value   : The object must be serialized with
            : System.Runtime.Serialization.Formatters.Binary.BinaryFormatter
            : and then encoded with base64 encoding.
    mimetype: application/x-microsoft.net.object.soap.base64
    value   : The object must be serialized with
            : System.Runtime.Serialization.Formatters.Soap.SoapFormatter
            : and then encoded with base64 encoding.
    mimetype: application/x-microsoft.net.object.bytearray.base64
    value   : The object must be serialized into a byte array
            : using a System.ComponentModel.TypeConverter
            : and then encoded with base64 encoding.
    -->
  <xsd:schema id="root" xmlns="" xmlns:xsd="http://www.w3.org/2001/XMLSchema" xmlns:msdata="urn:schemas-microsoft-com:xml-msdata">
    <xsd:import namespace="http://www.w3.org/XML/1998/namespace" />
    <xsd:element name="root" msdata:IsDataSet="true">
      <xsd:complexType>
        <xsd:choice maxOccurs="unbounded">
          <xsd:element name="metadata">
            <xsd:complexType>
              <xsd:sequence>
                <xsd:element name="value" type="xsd:string" minOccurs="0" />
              </xsd:sequence>
              <xsd:attribute name="name" use="required" type="xsd:string" />
              <xsd:attribute name="type" type="xsd:string" />
              <xsd:attribute name="mimetype" type="xsd:string" />
              <xsd:attribute ref="xml:space" />
            </xsd:complexType>
          </xsd:element>
          <xsd:element name="assembly">
            <xsd:complexType>
              <xsd:attribute name="alias" type="xsd:string" />
              <xsd:attribute name="name" type="xsd:string" />
            </xsd:complexType>
          </xsd:element>
          <xsd:element name="data">
            <xsd:complexType>
              <xsd:sequence>
                <xsd:element name="value" type="xsd:string" minOccurs="0" msdata:Ordinal="1" />
                <xsd:element name="comment" type="xsd:string" minOccurs="0" msdata:Ordinal="2" />
              </xsd:sequence>
              <xsd:attribute name="name" type="xsd:string" use="required" msdata:Ordinal="1" />
              <xsd:attribute name="type" type="xsd:string" msdata:Ordinal="3" />
              <xsd:attribute name="mimetype" type="xsd:string" msdata:Ordinal="4" />
              <xsd:attribute ref="xml:space" />
            </xsd:complexType>
          </xsd:element>
          <xsd:element name="resheader">
            <xsd:complexType>
              <xsd:sequence>
                <xsd:element name="value" type="xsd:string" minOccurs="0" msdata:Ordinal="1" />
              </xsd:sequence>
              <xsd:attribute name="name" type="xsd:string" use="required" />
            </xsd:complexType>
          </xsd:element>
        </xsd:choice>
      </xsd:complexType>
    </xsd:element>
  </xsd:schema>
  <resheader name="resmimetype">
    <value>text/microsoft-resx</value>
  </resheader>
  <resheader name="version">
    <value>2.0</value>
  </resheader>
  <resheader name="reader">
    <value>System.Resources.ResXResourceReader, System.Windows.Forms, Version=4.0.0.0, Culture=neutral, PublicKeyToken=b77a5c561934e089</value>
  </resheader>
  <resheader name="writer">
    <value>System.Resources.ResXResourceWriter, System.Windows.Forms, Version=4.0.0.0, Culture=neutral, PublicKeyToken=b77a5c561934e089</value>
  </resheader>
  <data name="Description" xml:space="preserve">
    <value>Run an Aspire app host in development mode.</value>
  </data>
  <data name="ProjectArgumentDescription" xml:space="preserve">
    <value>The path to the Aspire app host project file.</value>
  </data>
  <data name="WatchArgumentDescription" xml:space="preserve">
    <value>Start project resources in watch mode.</value>
  </data>
  <data name="IsCompatibleAppHostIsNull" xml:space="preserve">
    <value>IsCompatibleAppHost is null</value>
  </data>
  <data name="StartingAppHost" xml:space="preserve">
    <value>Starting Aspire app host...</value>
  </data>
  <data name="StartingDashboard" xml:space="preserve">
    <value>Starting dashboard...</value>
  </data>
  <data name="Resource" xml:space="preserve">
    <value>Resource</value>
    <comment>A column header (noun)</comment>
  </data>
  <data name="Type" xml:space="preserve">
    <value>Type</value>
    <comment>The type of the resource, eg Project</comment>
  </data>
  <data name="State" xml:space="preserve">
    <value>State</value>
    <comment>The state of the resource, eg Running</comment>
  </data>
  <data name="Health" xml:space="preserve">
    <value>The health of the resource, eg Healthy</value>
  </data>
  <data name="Endpoints" xml:space="preserve">
    <value>Endpoints</value>
  </data>
  <data name="PressCtrlCToStopAppHost" xml:space="preserve">
    <value>Press [bold]CTRL+C[/] to stop the apphost and exit.</value>
    <comment>[bold] should not be localized</comment>
  </data>
  <data name="ProjectCouldNotBeRun" xml:space="preserve">
    <value>The project could not be run. For more information run with --debug switch.</value>
  </data>
  <data name="Dashboard" xml:space="preserve">
    <value>Dashboard</value>
  </data>
  <data name="Logs" xml:space="preserve">
    <value>Logs</value>
  </data>
<<<<<<< HEAD
  <data name="ConnectingToAppHost" xml:space="preserve">
    <value>Connecting to app host...</value>
=======
  <data name="DashboardFailedToStart" xml:space="preserve">
    <value>Aspire Dashboard failed to start.</value>
>>>>>>> a5f34a77
  </data>
</root><|MERGE_RESOLUTION|>--- conflicted
+++ resolved
@@ -155,12 +155,10 @@
   <data name="Logs" xml:space="preserve">
     <value>Logs</value>
   </data>
-<<<<<<< HEAD
   <data name="ConnectingToAppHost" xml:space="preserve">
     <value>Connecting to app host...</value>
-=======
+  </data>
   <data name="DashboardFailedToStart" xml:space="preserve">
     <value>Aspire Dashboard failed to start.</value>
->>>>>>> a5f34a77
   </data>
 </root>