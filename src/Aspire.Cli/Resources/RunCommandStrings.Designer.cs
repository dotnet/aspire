--- conflicted
+++ resolved
@@ -9,21 +9,21 @@
 
 namespace Aspire.Cli.Resources {
     using System;
-    
-    
+
+
     [System.CodeDom.Compiler.GeneratedCodeAttribute("System.Resources.Tools.StronglyTypedResourceBuilder", "4.0.0.0")]
     [System.Diagnostics.DebuggerNonUserCodeAttribute()]
     [System.Runtime.CompilerServices.CompilerGeneratedAttribute()]
     public class RunCommandStrings {
-        
+
         private static System.Resources.ResourceManager resourceMan;
-        
+
         private static System.Globalization.CultureInfo resourceCulture;
-        
+
         [System.Diagnostics.CodeAnalysis.SuppressMessageAttribute("Microsoft.Performance", "CA1811:AvoidUncalledPrivateCode")]
         internal RunCommandStrings() {
         }
-        
+
         [System.ComponentModel.EditorBrowsableAttribute(System.ComponentModel.EditorBrowsableState.Advanced)]
         public static System.Resources.ResourceManager ResourceManager {
             get {
@@ -34,7 +34,7 @@
                 return resourceMan;
             }
         }
-        
+
         [System.ComponentModel.EditorBrowsableAttribute(System.ComponentModel.EditorBrowsableState.Advanced)]
         public static System.Globalization.CultureInfo Culture {
             get {
@@ -44,112 +44,112 @@
                 resourceCulture = value;
             }
         }
-        
+
         public static string Description {
             get {
                 return ResourceManager.GetString("Description", resourceCulture);
             }
         }
-        
+
         public static string ProjectArgumentDescription {
             get {
                 return ResourceManager.GetString("ProjectArgumentDescription", resourceCulture);
             }
         }
-        
+
         public static string WatchArgumentDescription {
             get {
                 return ResourceManager.GetString("WatchArgumentDescription", resourceCulture);
             }
         }
-        
+
         public static string IsCompatibleAppHostIsNull {
             get {
                 return ResourceManager.GetString("IsCompatibleAppHostIsNull", resourceCulture);
             }
         }
-        
+
         public static string StartingAppHost {
             get {
                 return ResourceManager.GetString("StartingAppHost", resourceCulture);
             }
         }
-        
+
         public static string StartingDashboard {
             get {
                 return ResourceManager.GetString("StartingDashboard", resourceCulture);
             }
         }
-        
+
         public static string Resource {
             get {
                 return ResourceManager.GetString("Resource", resourceCulture);
             }
         }
-        
+
         public static string Type {
             get {
                 return ResourceManager.GetString("Type", resourceCulture);
             }
         }
-        
+
         public static string State {
             get {
                 return ResourceManager.GetString("State", resourceCulture);
             }
         }
-        
+
         public static string Health {
             get {
                 return ResourceManager.GetString("Health", resourceCulture);
             }
         }
-        
+
         public static string Endpoints {
             get {
                 return ResourceManager.GetString("Endpoints", resourceCulture);
             }
         }
-        
+
         public static string PressCtrlCToStopAppHost {
             get {
                 return ResourceManager.GetString("PressCtrlCToStopAppHost", resourceCulture);
             }
         }
-        
+
         public static string ProjectCouldNotBeRun {
             get {
                 return ResourceManager.GetString("ProjectCouldNotBeRun", resourceCulture);
             }
         }
-        
+
         public static string Dashboard {
             get {
                 return ResourceManager.GetString("Dashboard", resourceCulture);
             }
         }
-        
+
         public static string Logs {
             get {
                 return ResourceManager.GetString("Logs", resourceCulture);
             }
         }
-        
-<<<<<<< HEAD
-        public static string PromptForDebugging {
-            get {
-                return ResourceManager.GetString("PromptForDebugging", resourceCulture);
-=======
+
         public static string ConnectingToAppHost {
             get {
                 return ResourceManager.GetString("ConnectingToAppHost", resourceCulture);
             }
         }
-        
+
         public static string DashboardFailedToStart {
             get {
                 return ResourceManager.GetString("DashboardFailedToStart", resourceCulture);
->>>>>>> 31c3e8a1
+            }
+        }
+
+        public static string PromptForDebugging {
+            get {
+                return ResourceManager.GetString("PromptForDebugging", resourceCulture);
             }
         }
     }
