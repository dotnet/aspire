--- conflicted
+++ resolved
@@ -94,7 +94,6 @@
         }
         
         /// <summary>
-<<<<<<< HEAD
         ///   Looks up a localized string similar to Command is not specified..
         /// </summary>
         internal static string NoCommandSpecified {
@@ -102,12 +101,9 @@
                 return ResourceManager.GetString("NoCommandSpecified", resourceCulture);
             }
         }
-        
+
         /// <summary>
-        ///   Looks up a localized string similar to The path to the Aspire app host project file..
-=======
         ///   Looks up a localized string similar to The path to the Aspire AppHost project file. If not specified, searches for a project file in the current directory..
->>>>>>> c4ead669
         /// </summary>
         internal static string ProjectArgumentDescription {
             get {
