--- conflicted
+++ resolved
@@ -27,15 +27,9 @@
         <target state="translated">中央套件管理目前不受 'aspire update' 支援。</target>
         <note />
       </trans-unit>
-<<<<<<< HEAD
-      <trans-unit id="CheckingWorkloadStatus">
-        <source>Checking for Aspire workload...</source>
-        <target state="new">Checking for Aspire workload...</target>
-=======
       <trans-unit id="CouldNotFindPackageVersionInDirectoryPackagesProps">
         <source>Could not find PackageVersion element for '{0}' in {1}</source>
         <target state="translated">在{1}中找不到 '{0}' 的 PackageVersion 元素</target>
->>>>>>> 0bd946ef
         <note />
       </trans-unit>
       <trans-unit id="CouldNotFindRootProjectElementFormat">
@@ -51,11 +45,6 @@
       <trans-unit id="Description">
         <source>Update integrations in the Aspire project. (Preview)</source>
         <target state="translated">更新 Aspire 專案中的整合。(預覽)</target>
-        <note />
-      </trans-unit>
-      <trans-unit id="EnvironmentUpdateComplete">
-        <source>Environment update complete!</source>
-        <target state="new">Environment update complete!</target>
         <note />
       </trans-unit>
       <trans-unit id="ExecutingUpdateStepFormat">
@@ -113,21 +102,6 @@
         <target state="translated">選取通道:</target>
         <note />
       </trans-unit>
-      <trans-unit id="SkippingTemplateUpdate">
-        <source>Skipping template update (no template package found for channel).</source>
-        <target state="new">Skipping template update (no template package found for channel).</target>
-        <note />
-      </trans-unit>
-      <trans-unit id="TemplateUpdateFailed">
-        <source>Failed to update Aspire templates. Exit code: {0}</source>
-        <target state="new">Failed to update Aspire templates. Exit code: {0}</target>
-        <note />
-      </trans-unit>
-      <trans-unit id="TemplateUpdateSuccessful">
-        <source>Aspire templates updated successfully to version {0}.</source>
-        <target state="new">Aspire templates updated successfully to version {0}.</target>
-        <note />
-      </trans-unit>
       <trans-unit id="UnxpectedCodePath">
         <source>Unexpected code path.</source>
         <target state="translated">未預期的程式碼路徑。</target>
@@ -143,26 +117,11 @@
         <target state="translated">更新成功!</target>
         <note />
       </trans-unit>
-      <trans-unit id="UpdatingTemplatesStatus">
-        <source>Updating Aspire templates...</source>
-        <target state="new">Updating Aspire templates...</target>
-        <note />
-      </trans-unit>
       <trans-unit id="WhichDirectoryNuGetConfigPrompt">
         <source>Which directory for NuGet.config file?</source>
         <target state="translated">哪個目錄用於 NuGet.config 檔案?</target>
         <note />
       </trans-unit>
-      <trans-unit id="WorkloadFound">
-        <source>Aspire workload detected. It is recommended to remove the workload manually using 'dotnet workload uninstall aspire' to avoid conflicts.</source>
-        <target state="new">Aspire workload detected. It is recommended to remove the workload manually using 'dotnet workload uninstall aspire' to avoid conflicts.</target>
-        <note />
-      </trans-unit>
-      <trans-unit id="WorkloadNotFound">
-        <source>No Aspire workload detected.</source>
-        <target state="new">No Aspire workload detected.</target>
-        <note />
-      </trans-unit>
     </body>
   </file>
 </xliff>