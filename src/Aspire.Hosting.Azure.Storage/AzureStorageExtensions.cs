--- conflicted
+++ resolved
@@ -109,7 +109,6 @@
                 }
             }
 
-<<<<<<< HEAD
             if (azureResource.TableStorageBuilder is not null)
             {
                 var tableService = new TableService("tables")
@@ -117,12 +116,6 @@
                     Parent = storageAccount
                 };
 
-=======
-            if (azureResource.TableStorageResource is not null)
-            {
-                var tableService = azureResource.TableStorageResource.ToProvisioningEntity();
-                tableService.Parent = storageAccount;
->>>>>>> ec04c1a9
                 infrastructure.Add(tableService);
             }
 
@@ -490,16 +483,9 @@
     {
         ArgumentNullException.ThrowIfNull(builder);
 
-<<<<<<< HEAD
         var name = builder.Resource.Name + "-tables";
 
         return builder.Resource.TableStorageBuilder ??= CreateTableService(builder, name);
-=======
-        var resource = new AzureTableStorageResource(name, builder.Resource);
-        builder.Resource.TableStorageResource = resource;
-
-        return builder.ApplicationBuilder.AddResource(resource);
->>>>>>> ec04c1a9
     }
 
     /// <summary>
