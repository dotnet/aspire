// Licensed to the .NET Foundation under one or more agreements.
// The .NET Foundation licenses this file to you under the MIT license.

using Aspire.Hosting.ApplicationModel;
using Aspire.Hosting.Azure;
using Aspire.Hosting.Azure.Storage;
using Azure.Identity;
using Azure.Provisioning;
using Azure.Provisioning.Storage;
using Azure.Storage.Blobs;
using Azure.Storage.Queues;
using Microsoft.Extensions.DependencyInjection;

namespace Aspire.Hosting;

/// <summary>
/// Extension methods for adding Azure Storage resources to an application model.
/// </summary>
public static class AzureStorageExtensions
{
    private const string SkipApiVersionCheckArgument = "--skipApiVersionCheck";

    /// <summary>
    /// Adds an Azure Storage resource to the application model. This resource can be used to create Azure blob, table, and queue resources.
    /// </summary>
    /// <param name="builder">The builder for the distributed application.</param>
    /// <param name="name">The name of the resource.</param>
    /// <returns></returns>
    /// <remarks>
    /// By default references to the Azure Storage resource will be assigned the following roles:
    /// 
    /// - <see cref="StorageBuiltInRole.StorageBlobDataContributor"/>
    /// - <see cref="StorageBuiltInRole.StorageTableDataContributor"/>
    /// - <see cref="StorageBuiltInRole.StorageQueueDataContributor"/>
    ///
    /// These can be replaced by calling <see cref="WithRoleAssignments{T}(IResourceBuilder{T}, IResourceBuilder{AzureStorageResource}, StorageBuiltInRole[])"/>.
    /// </remarks>
    public static IResourceBuilder<AzureStorageResource> AddAzureStorage(this IDistributedApplicationBuilder builder, [ResourceName] string name)
    {
        ArgumentNullException.ThrowIfNull(builder);
        ArgumentException.ThrowIfNullOrEmpty(name);

        builder.AddAzureProvisioning();

        var configureInfrastructure = (AzureResourceInfrastructure infrastructure) =>
        {
            var storageAccount = AzureProvisioningResource.CreateExistingOrNewProvisionableResource(infrastructure,
                (identifier, name) =>
                {
                    var resource = StorageAccount.FromExisting(identifier);
                    resource.Name = name;
                    return resource;
                },
                (infrastructure) => new StorageAccount(infrastructure.AspireResource.GetBicepIdentifier())
                {
                    Kind = StorageKind.StorageV2,
                    AccessTier = StorageAccountAccessTier.Hot,
                    Sku = new StorageSku() { Name = StorageSkuName.StandardGrs },
                    NetworkRuleSet = new StorageAccountNetworkRuleSet()
                    {
                        // Unfortunately Azure Storage does not list ACA as one of the resource types in which
                        // the AzureServices firewall policy works. This means that we need this Azure Storage
                        // account to have its default action set to Allow.
                        DefaultAction = StorageNetworkDefaultAction.Allow
                    },
                    // Set the minimum TLS version to 1.2 to ensure resources provisioned are compliant
                    // with the pending deprecation of TLS 1.0 and 1.1.
                    MinimumTlsVersion = StorageMinimumTlsVersion.Tls1_2,
                    // Disable shared key access to the storage account as managed identity is configured
                    // to access the storage account by default.
                    AllowSharedKeyAccess = false,
                    Tags = { { "aspire-resource-name", infrastructure.AspireResource.Name } }
                });

            var azureResource = (AzureStorageResource)infrastructure.AspireResource;

            if (azureResource.BlobStorageResource is not null)
            {
                var blobService = azureResource.BlobStorageResource.ToProvisioningEntity();
                blobService.Parent = storageAccount;
                infrastructure.Add(blobService);

                foreach (var blobContainer in azureResource.BlobContainers)
                {
                    var cdkBlobContainer = blobContainer.ToProvisioningEntity();
                    cdkBlobContainer.Parent = blobService;
                    infrastructure.Add(cdkBlobContainer);
                }
            }

            if (azureResource.QueueStorageResource is not null)
            {
                var queueService = azureResource.QueueStorageResource.ToProvisioningEntity();
                queueService.Parent = storageAccount;
                infrastructure.Add(queueService);

                foreach (var queue in azureResource.Queues)
                {
                    var cdkQueue = queue.ToProvisioningEntity();
                    cdkQueue.Parent = queueService;
                    infrastructure.Add(cdkQueue);
                }
            }

            if (azureResource.TableStorageResource is not null)
            {
                var tableService = azureResource.TableStorageResource.ToProvisioningEntity();
                tableService.Parent = storageAccount;
                infrastructure.Add(tableService);
            }

            infrastructure.Add(new ProvisioningOutput("blobEndpoint", typeof(string)) { Value = storageAccount.PrimaryEndpoints.BlobUri });
            infrastructure.Add(new ProvisioningOutput("queueEndpoint", typeof(string)) { Value = storageAccount.PrimaryEndpoints.QueueUri });
            infrastructure.Add(new ProvisioningOutput("tableEndpoint", typeof(string)) { Value = storageAccount.PrimaryEndpoints.TableUri });

            // We need to output name to externalize role assignments.
            infrastructure.Add(new ProvisioningOutput("name", typeof(string)) { Value = storageAccount.Name });
        };

        var resource = new AzureStorageResource(name, configureInfrastructure);

        return builder.AddResource(resource)
            .WithDefaultRoleAssignments(StorageBuiltInRole.GetBuiltInRoleName,
                StorageBuiltInRole.StorageBlobDataContributor,
                StorageBuiltInRole.StorageTableDataContributor,
                StorageBuiltInRole.StorageQueueDataContributor);
    }

    /// <summary>
    /// Configures an Azure Storage resource to be emulated using Azurite. This resource requires an <see cref="AzureStorageResource"/> to be added to the application model.
    /// </summary>
    /// <remarks>
    /// This version of the package defaults to the <inheritdoc cref="StorageEmulatorContainerImageTags.Tag"/> tag of the <inheritdoc cref="StorageEmulatorContainerImageTags.Registry"/>/<inheritdoc cref="StorageEmulatorContainerImageTags.Image"/> container image.
    /// </remarks>
    /// <param name="builder">The Azure storage resource builder.</param>
    /// <param name="configureContainer">Callback that exposes underlying container used for emulation to allow for customization.</param>
    /// <returns>A reference to the <see cref="IResourceBuilder{T}"/>.</returns>
    public static IResourceBuilder<AzureStorageResource> RunAsEmulator(this IResourceBuilder<AzureStorageResource> builder, Action<IResourceBuilder<AzureStorageEmulatorResource>>? configureContainer = null)
    {
        ArgumentNullException.ThrowIfNull(builder);

        if (builder.ApplicationBuilder.ExecutionContext.IsPublishMode)
        {
            return builder;
        }

        builder.WithHttpEndpoint(name: "blob", targetPort: 10000)
               .WithHttpEndpoint(name: "queue", targetPort: 10001)
               .WithHttpEndpoint(name: "table", targetPort: 10002)
               .WithAnnotation(new ContainerImageAnnotation
               {
                   Registry = StorageEmulatorContainerImageTags.Registry,
                   Image = StorageEmulatorContainerImageTags.Image,
                   Tag = StorageEmulatorContainerImageTags.Tag
               });

        BlobServiceClient? blobServiceClient = null;
        QueueServiceClient? queueServiceClient = null;

        builder
            .OnBeforeResourceStarted(async (storage, @event, ct) =>
            {
                // The BlobServiceClient and QueueServiceClient are created before the health check is run.
                // We can't use ConnectionStringAvailableEvent here because the resource doesn't have a connection string, so
                // we use BeforeResourceStartedEvent

<<<<<<< HEAD
                var connectionString = await storage.Resource.GetBlobConnectionString().GetValueAsync(ct).ConfigureAwait(false) ?? throw new DistributedApplicationException($"{nameof(ConnectionStringAvailableEvent)} was published for the '{builder.Resource.Name}' resource but the connection string was null.");
                blobServiceClient = CreateBlobServiceClient(connectionString);
=======
                var blobConnectionString = await builder.Resource.GetBlobConnectionString().GetValueAsync(ct).ConfigureAwait(false) ?? throw new DistributedApplicationException($"{nameof(ConnectionStringAvailableEvent)} was published for the '{builder.Resource.Name}' resource but the connection string was null.");
                blobServiceClient = CreateBlobServiceClient(blobConnectionString);

                var queueConnectionString = await builder.Resource.GetQueueConnectionString().GetValueAsync(ct).ConfigureAwait(false) ?? throw new DistributedApplicationException($"{nameof(ConnectionStringAvailableEvent)} was published for the '{builder.Resource.Name}' resource but the connection string was null.");
                queueServiceClient = CreateQueueServiceClient(queueConnectionString);
>>>>>>> 5f0ec57b
            })
            .OnResourceReady(async (storage, @event, ct) =>
            {
                // The ResourceReadyEvent of a resource is triggered after its health check (AddAzureBlobStorage) is healthy.
                // This means we can safely use this event to create the blob containers.

                _ = blobServiceClient ?? throw new InvalidOperationException($"{nameof(BlobServiceClient)} is not initialized.");
                _ = queueServiceClient ?? throw new InvalidOperationException($"{nameof(QueueServiceClient)} is not initialized.");

                foreach (var container in builder.Resource.BlobContainers)
                {
                    var blobContainerClient = blobServiceClient.GetBlobContainerClient(container.BlobContainerName);
                    await blobContainerClient.CreateIfNotExistsAsync(cancellationToken: ct).ConfigureAwait(false);
                }

                foreach (var queue in builder.Resource.Queues)
                {
                    var queueClient = queueServiceClient.GetQueueClient(queue.QueueName);
                    await queueClient.CreateIfNotExistsAsync(cancellationToken: ct).ConfigureAwait(false);
                }
            });

        // Add the "Storage" resource health check. There will be separate health checks for the nested child resources.
        var healthCheckKey = $"{builder.Resource.Name}_check";

        builder.ApplicationBuilder.Services.AddHealthChecks().AddAzureBlobStorage(sp =>
        {
            return blobServiceClient ?? throw new InvalidOperationException("BlobServiceClient is not initialized.");
        }, name: healthCheckKey);

        builder.WithHealthCheck(healthCheckKey);

        // The default arguments list is coming from https://github.com/Azure/Azurite/blob/c3f93445fbd8fd54d380eb265a5665166c460d2b/Dockerfile#L47C6-L47C106
        // They need to be repeated in order to be able to add --skipApiVersionCheck

        var surrogate = new AzureStorageEmulatorResource(builder.Resource);
        var surrogateBuilder = builder.ApplicationBuilder
            .CreateResourceBuilder(surrogate)
            .WithArgs("azurite", "-l", "/data", "--blobHost", "0.0.0.0", "--queueHost", "0.0.0.0", "--tableHost", "0.0.0.0", SkipApiVersionCheckArgument);

        configureContainer?.Invoke(surrogateBuilder);

        return builder;
    }

    /// <summary>
    /// Adds a bind mount for the data folder to an Azure Storage emulator resource.
    /// </summary>
    /// <param name="builder">The builder for the <see cref="AzureStorageEmulatorResource"/>.</param>
    /// <param name="path">Relative path to the AppHost where emulator storage is persisted between runs. Defaults to the path '.azurite/{builder.Resource.Name}'</param>
    /// <param name="isReadOnly">A flag that indicates if this is a read-only mount.</param>
    /// <returns>A builder for the <see cref="AzureStorageEmulatorResource"/>.</returns>
    public static IResourceBuilder<AzureStorageEmulatorResource> WithDataBindMount(this IResourceBuilder<AzureStorageEmulatorResource> builder, string? path = null, bool isReadOnly = false)
    {
        ArgumentNullException.ThrowIfNull(builder);

        return builder.WithBindMount(path ?? $".azurite/{builder.Resource.Name}", "/data", isReadOnly);
    }

    /// <summary>
    /// Adds a named volume for the data folder to an Azure Storage emulator resource.
    /// </summary>
    /// <param name="builder">The builder for the <see cref="AzureStorageEmulatorResource"/>.</param>
    /// <param name="name">The name of the volume. Defaults to an auto-generated name based on the application and resource names.</param>
    /// <param name="isReadOnly">A flag that indicates if this is a read-only volume.</param>
    /// <returns>A builder for the <see cref="AzureStorageEmulatorResource"/>.</returns>
    public static IResourceBuilder<AzureStorageEmulatorResource> WithDataVolume(this IResourceBuilder<AzureStorageEmulatorResource> builder, string? name = null, bool isReadOnly = false)
    {
        ArgumentNullException.ThrowIfNull(builder);

        return builder.WithVolume(name ?? VolumeNameGenerator.Generate(builder, "data"), "/data", isReadOnly);
    }

    /// <summary>
    /// Modifies the host port that the storage emulator listens on for blob requests.
    /// </summary>
    /// <param name="builder">Storage emulator resource builder.</param>
    /// <param name="port">Host port to use.</param>
    /// <returns></returns>
    public static IResourceBuilder<AzureStorageEmulatorResource> WithBlobPort(this IResourceBuilder<AzureStorageEmulatorResource> builder, int port)
    {
        ArgumentNullException.ThrowIfNull(builder);

        return builder.WithEndpoint("blob", endpoint =>
        {
            endpoint.Port = port;
        });
    }

    /// <summary>
    /// Modifies the host port that the storage emulator listens on for queue requests.
    /// </summary>
    /// <param name="builder">Storage emulator resource builder.</param>
    /// <param name="port">Host port to use.</param>
    /// <returns></returns>
    public static IResourceBuilder<AzureStorageEmulatorResource> WithQueuePort(this IResourceBuilder<AzureStorageEmulatorResource> builder, int port)
    {
        ArgumentNullException.ThrowIfNull(builder);

        return builder.WithEndpoint("queue", endpoint =>
        {
            endpoint.Port = port;
        });
    }

    /// <summary>
    /// Modifies the host port that the storage emulator listens on for table requests.
    /// </summary>
    /// <param name="builder">Storage emulator resource builder.</param>
    /// <param name="port">Host port to use.</param>
    /// <returns>An <see cref="IResourceBuilder{T}"/> for the <see cref="AzureStorageEmulatorResource"/>.</returns>
    public static IResourceBuilder<AzureStorageEmulatorResource> WithTablePort(this IResourceBuilder<AzureStorageEmulatorResource> builder, int port)
    {
        ArgumentNullException.ThrowIfNull(builder);

        return builder.WithEndpoint("table", endpoint =>
        {
            endpoint.Port = port;
        });
    }

    /// <summary>
    /// Ensures the emulator checks that the requested API version is valid.
    /// </summary>
    /// <param name="builder">Storage emulator resource builder.</param>
    /// <param name="enable">Whether to enable API version check or not. Default is <lang>true</lang>.</param>
    /// <returns>An <see cref="IResourceBuilder{T}"/> for the <see cref="AzureStorageEmulatorResource"/>.</returns>
    public static IResourceBuilder<AzureStorageEmulatorResource> WithApiVersionCheck(this IResourceBuilder<AzureStorageEmulatorResource> builder, bool enable = true)
    {
        ArgumentNullException.ThrowIfNull(builder);

        return builder
            .WithArgs(context =>
        {
            context.Args.Remove(SkipApiVersionCheckArgument);

            if (enable)
            {
                context.Args.Add(SkipApiVersionCheckArgument);
            }

            return Task.CompletedTask;
        });
    }
    /// <summary>
    /// Creates a builder for the <see cref="AzureBlobStorageResource"/> which can be referenced to get the Azure Storage blob endpoint for the storage account.
    /// </summary>
    /// <param name="builder">The <see cref="IResourceBuilder{T}"/> for <see cref="AzureStorageResource"/>.</param>
    /// <param name="name">The name of the resource.</param>
    /// <returns>An <see cref="IResourceBuilder{T}"/> for the <see cref="AzureBlobStorageResource"/>.</returns>
    [Obsolete("Use AddBlobService on IResourceBuilder<AzureStorageResource> instead.")]
    public static IResourceBuilder<AzureBlobStorageResource> AddBlobs(this IResourceBuilder<AzureStorageResource> builder, [ResourceName] string name)
    {
        ArgumentNullException.ThrowIfNull(builder);
        ArgumentException.ThrowIfNullOrEmpty(name);

        return AddBlobService(builder, name);
    }

    /// <summary>
    /// Creates a builder for the <see cref="AzureBlobStorageResource"/> which can be referenced to get the Azure Storage blob endpoint for the storage account.
    /// </summary>
    /// <param name="builder">The <see cref="IResourceBuilder{T}"/> for <see cref="AzureStorageResource"/>.</param>
    /// <param name="name">The name of the resource.</param>
    /// <returns>An <see cref="IResourceBuilder{T}"/> for the <see cref="AzureBlobStorageResource"/>.</returns>
    public static IResourceBuilder<AzureBlobStorageResource> AddBlobService(this IResourceBuilder<AzureStorageResource> builder, [ResourceName] string? name = null)
    {
        ArgumentNullException.ThrowIfNull(builder);
        
        name ??= builder.Resource.Name + "-blobs";

        var resource = new AzureBlobStorageResource(name, builder.Resource);
        builder.Resource.BlobStorageResource = resource;

        string? connectionString = null;

        // Add the "Blobs" resource health check. This is a separate health check from the "Storage" resource health check.
        // Doing it on the storage is not sufficient as the WaitForHealthyAsync doesn't bubble up to the parent resources.
        var healthCheckKey = $"{resource.Name}_check";

        BlobServiceClient? blobServiceClient = null;
        builder.ApplicationBuilder.Services.AddHealthChecks().AddAzureBlobStorage(sp =>
        {
            return blobServiceClient ??= CreateBlobServiceClient(connectionString ?? throw new InvalidOperationException("Connection string is not initialized."));
        }, name: healthCheckKey);

        return builder.ApplicationBuilder
            .AddResource(resource)
            .WithHealthCheck(healthCheckKey)
            .OnConnectionStringAvailable(async (blobs, @event, ct) =>
            {
                connectionString = await resource.ConnectionStringExpression.GetValueAsync(ct).ConfigureAwait(false);
            });
    }

    /// <summary>
    /// Creates a builder for the <see cref="AzureBlobStorageContainerResource"/> which can be referenced to get the Azure Storage blob container endpoint for the storage account.
    /// </summary>
    /// <param name="builder">The <see cref="IResourceBuilder{T}"/> for <see cref="AzureStorageResource"/>.</param>
    /// <param name="name">The name of the resource.</param>
    /// <param name="blobContainerName">The name of the blob container.</param>
    /// <returns>An <see cref="IResourceBuilder{T}"/> for the <see cref="AzureBlobStorageContainerResource"/>.</returns>
    public static IResourceBuilder<AzureBlobStorageContainerResource> AddBlobContainer(this IResourceBuilder<AzureStorageResource> builder, [ResourceName] string name, string? blobContainerName = null)
    {
        ArgumentNullException.ThrowIfNull(builder);
        ArgumentException.ThrowIfNullOrEmpty(name);

        blobContainerName ??= name;

        // Create a Blob Service resource implicitly
        if (builder.Resource.BlobStorageResource is null)
        {
            AddBlobService(builder);
        }

        AzureBlobStorageContainerResource resource = new(name, blobContainerName, builder.Resource.BlobStorageResource!);
        builder.Resource.BlobContainers.Add(resource);

        string? connectionString = null;

        var healthCheckKey = $"{resource.Name}_check";

        BlobServiceClient? blobServiceClient = null;
        builder.ApplicationBuilder.Services.AddHealthChecks().AddAzureBlobStorage(
            sp => blobServiceClient ??= CreateBlobServiceClient(connectionString ?? throw new InvalidOperationException("Connection string is not initialized.")),
            optionsFactory: sp => new HealthChecks.Azure.Storage.Blobs.AzureBlobStorageHealthCheckOptions { ContainerName = blobContainerName },
            name: healthCheckKey);

        return builder.ApplicationBuilder
            .AddResource(resource)
            .WithHealthCheck(healthCheckKey)
            .OnConnectionStringAvailable(async (containerResource, @event, ct) =>
            {
                connectionString = await resource.Parent.ConnectionStringExpression.GetValueAsync(ct).ConfigureAwait(false);
            });
    }

    /// <summary>
    /// Creates a builder for the <see cref="AzureBlobStorageContainerResource"/> which can be referenced to get the Azure Storage blob container endpoint for the storage account.
    /// </summary>
    /// <param name="builder">The <see cref="IResourceBuilder{T}"/> for <see cref="AzureBlobStorageResource"/>.</param>
    /// <param name="name">The name of the resource.</param>
    /// <param name="blobContainerName">The name of the blob container.</param>
    /// <returns>An <see cref="IResourceBuilder{T}"/> for the <see cref="AzureBlobStorageContainerResource"/>.</returns>
    [Obsolete("Use AddBlobContainer on IResourceBuilder<AzureStorageResource> instead.")]
    public static IResourceBuilder<AzureBlobStorageContainerResource> AddBlobContainer(this IResourceBuilder<AzureBlobStorageResource> builder, [ResourceName] string name, string? blobContainerName = null)
    {
        ArgumentNullException.ThrowIfNull(builder);
        ArgumentException.ThrowIfNullOrEmpty(name);

        blobContainerName ??= name;

        AzureBlobStorageContainerResource resource = new(name, blobContainerName, builder.Resource);
        builder.Resource.Parent.BlobContainers.Add(resource);

        string? connectionString = null;
        builder.OnConnectionStringAvailable(async (blobStorage, @event, ct) =>
        {
            connectionString = await blobStorage.ConnectionStringExpression.GetValueAsync(ct).ConfigureAwait(false);
        });

        var healthCheckKey = $"{resource.Name}_check";

        BlobServiceClient? blobServiceClient = null;
        builder.ApplicationBuilder.Services.AddHealthChecks().AddAzureBlobStorage(
            sp => blobServiceClient ??= CreateBlobServiceClient(connectionString ?? throw new InvalidOperationException("Connection string is not initialized.")),
            optionsFactory: sp => new HealthChecks.Azure.Storage.Blobs.AzureBlobStorageHealthCheckOptions { ContainerName = blobContainerName },
            name: healthCheckKey);

        return builder.ApplicationBuilder
            .AddResource(resource).WithHealthCheck(healthCheckKey);
    }

    /// <summary>
    /// Creates a builder for the <see cref="AzureTableStorageResource"/> which can be referenced to get the Azure Storage tables endpoint for the storage account.
    /// </summary>
    /// <param name="builder">The <see cref="IResourceBuilder{T}"/> for <see cref="AzureStorageResource"/>.</param>
    /// <param name="name">The name of the resource.</param>
    /// <returns>An <see cref="IResourceBuilder{T}"/> for the <see cref="AzureTableStorageResource"/>.</returns>
    [Obsolete("Use AddTableService on IResourceBuilder<AzureStorageResource> instead.")]
    public static IResourceBuilder<AzureTableStorageResource> AddTables(this IResourceBuilder<AzureStorageResource> builder, [ResourceName] string name)
    {
        ArgumentNullException.ThrowIfNull(builder);
        ArgumentException.ThrowIfNullOrEmpty(name);

        return AddTableService(builder, name);
    }

    /// <summary>
    /// Creates a builder for the <see cref="AzureTableStorageResource"/> which can be referenced to get the Azure Storage tables endpoint for the storage account.
    /// </summary>
    /// <param name="builder">The <see cref="IResourceBuilder{T}"/> for <see cref="AzureStorageResource"/>.</param>
    /// <param name="name">The name of the resource.</param>
    /// <returns>An <see cref="IResourceBuilder{T}"/> for the <see cref="AzureTableStorageResource"/>.</returns>
    public static IResourceBuilder<AzureTableStorageResource> AddTableService(this IResourceBuilder<AzureStorageResource> builder, [ResourceName] string? name = null)
    {
        ArgumentNullException.ThrowIfNull(builder);
        
        name ??= builder.Resource.Name + "-tables";

        var resource = new AzureTableStorageResource(name, builder.Resource);
        builder.Resource.TableStorageResource = resource;

        return builder.ApplicationBuilder.AddResource(resource);
    }

    /// <summary>
    /// Creates a builder for the <see cref="AzureQueueStorageResource"/> which can be referenced to get the Azure Storage queues endpoint for the storage account.
    /// </summary>
    /// <param name="builder">The <see cref="IResourceBuilder{T}"/> for <see cref="AzureStorageResource"/>.</param>
    /// <param name="name">The name of the resource.</param>
    /// <returns>An <see cref="IResourceBuilder{T}"/> for the <see cref="AzureQueueStorageResource"/>.</returns>
    [Obsolete("Use AddQueueService on IResourceBuilder<AzureStorageResource> instead.")]
    public static IResourceBuilder<AzureQueueStorageResource> AddQueues(this IResourceBuilder<AzureStorageResource> builder, [ResourceName] string name)
    {
        ArgumentNullException.ThrowIfNull(builder);
        ArgumentException.ThrowIfNullOrEmpty(name);

        return AddQueueService(builder, name);
    }

    /// <summary>
    /// Creates a builder for the <see cref="AzureQueueStorageResource"/> which can be referenced to get the Azure Storage queues endpoint for the storage account.
    /// </summary>
    /// <param name="builder">The <see cref="IResourceBuilder{T}"/> for <see cref="AzureStorageResource"/>.</param>
    /// <param name="name">The name of the resource.</param>
    /// <returns>An <see cref="IResourceBuilder{T}"/> for the <see cref="AzureQueueStorageResource"/>.</returns>
    public static IResourceBuilder<AzureQueueStorageResource> AddQueueService(this IResourceBuilder<AzureStorageResource> builder, [ResourceName] string? name = null)
    {
        ArgumentNullException.ThrowIfNull(builder);
        
        name ??= builder.Resource.Name + "-queues";

        var resource = new AzureQueueStorageResource(name, builder.Resource);
        builder.Resource.QueueStorageResource = resource;

        string? connectionString = null;

        // Add the "Queues" resource health check. This is a separate health check from the "Storage" resource health check.
        // Doing it on the storage is not sufficient as the WaitForHealthyAsync doesn't bubble up to the parent resources.
        var healthCheckKey = $"{resource.Name}_check";

        QueueServiceClient? queueServiceClient = null;
        builder.ApplicationBuilder.Services.AddHealthChecks().AddAzureQueueStorage(sp =>
        {
            return queueServiceClient ??= CreateQueueServiceClient(connectionString ?? throw new InvalidOperationException("Connection string is not initialized."));
        }, name: healthCheckKey);

        return builder.ApplicationBuilder
            .AddResource(resource)
            .WithHealthCheck(healthCheckKey)
            .OnConnectionStringAvailable(async (blobs, @event, ct) =>
            {
                connectionString = await resource.ConnectionStringExpression.GetValueAsync(ct).ConfigureAwait(false);
            });
    }

    /// <summary>
    /// Creates a builder for the <see cref="AzureQueueStorageQueueResource"/> which can be referenced to get the Azure Storage queue for the storage account.
    /// </summary>
    /// <param name="builder">The <see cref="IResourceBuilder{T}"/> for <see cref="AzureStorageResource"/>.</param>
    /// <param name="name">The name of the resource.</param>
    /// <param name="queueName">The name of the queue.</param>
    /// <returns>An <see cref="IResourceBuilder{T}"/> for the <see cref="AzureQueueStorageQueueResource"/>.</returns>
    public static IResourceBuilder<AzureQueueStorageQueueResource> AddQueue(this IResourceBuilder<AzureStorageResource> builder, [ResourceName] string name, string? queueName = null)
    {
        ArgumentNullException.ThrowIfNull(builder);
        ArgumentException.ThrowIfNullOrEmpty(name);

        queueName ??= name;

        // Create a Queue Service resource implicitly
        if (builder.Resource.QueueStorageResource is null)
        {
            AddQueueService(builder);
        }

        AzureQueueStorageQueueResource resource = new(name, queueName, builder.Resource.QueueStorageResource!);
        builder.Resource.Queues.Add(resource);

        string? connectionString = null;

        var healthCheckKey = $"{resource.Name}_check";

        QueueServiceClient? queueServiceClient = null;
        builder.ApplicationBuilder.Services.AddHealthChecks().AddAzureQueueStorage(
            sp => queueServiceClient ??= CreateQueueServiceClient(connectionString ?? throw new InvalidOperationException("Connection string is not initialized.")),
            optionsFactory: sp => new HealthChecks.Azure.Storage.Queues.AzureQueueStorageHealthCheckOptions { QueueName = queueName },
            name: healthCheckKey);

        return builder.ApplicationBuilder
            .AddResource(resource)
            .WithHealthCheck(healthCheckKey)
            .OnConnectionStringAvailable(async (containerResource, @event, ct) =>
            {
                connectionString = await resource.Parent.ConnectionStringExpression.GetValueAsync(ct).ConfigureAwait(false);
            });
    }

    private static BlobServiceClient CreateBlobServiceClient(string connectionString)
    {
        if (Uri.TryCreate(connectionString, UriKind.Absolute, out var uri))
        {
            return new BlobServiceClient(uri, new DefaultAzureCredential());
        }
        else
        {
            return new BlobServiceClient(connectionString);
        }
    }

    private static QueueServiceClient CreateQueueServiceClient(string connectionString)
    {
        if (Uri.TryCreate(connectionString, UriKind.Absolute, out var uri))
        {
            return new QueueServiceClient(uri, new DefaultAzureCredential());
        }
        else
        {
            return new QueueServiceClient(connectionString);
        }
    }

    /// <summary>
    /// Assigns the specified roles to the given resource, granting it the necessary permissions
    /// on the target Azure Storage account. This replaces the default role assignments for the resource.
    /// </summary>
    /// <param name="builder">The resource to which the specified roles will be assigned.</param>
    /// <param name="target">The target Azure Storage account.</param>
    /// <param name="roles">The built-in storage roles to be assigned.</param>
    /// <returns>The updated <see cref="IResourceBuilder{T}"/> with the applied role assignments.</returns>
    /// <remarks>
    /// <example>
    /// Assigns the StorageBlobDataContributor role to the 'Projects.Api' project.
    /// <code lang="csharp">
    /// var builder = DistributedApplication.CreateBuilder(args);
    ///
    /// var storage = builder.AddAzureStorage("storage");
    /// var blobs = storage.AddBlobService("blobs");
    /// 
    /// var api = builder.AddProject&lt;Projects.Api&gt;("api")
    ///   .WithRoleAssignments(storage, StorageBuiltInRole.StorageBlobDataContributor)
    ///   .WithReference(blobs);
    /// </code>
    /// </example>
    /// </remarks>
    public static IResourceBuilder<T> WithRoleAssignments<T>(
        this IResourceBuilder<T> builder,
        IResourceBuilder<AzureStorageResource> target,
        params StorageBuiltInRole[] roles)
        where T : IResource
    {
        return builder.WithRoleAssignments(target, StorageBuiltInRole.GetBuiltInRoleName, roles);
    }
}<|MERGE_RESOLUTION|>--- conflicted
+++ resolved
@@ -164,16 +164,11 @@
                 // We can't use ConnectionStringAvailableEvent here because the resource doesn't have a connection string, so
                 // we use BeforeResourceStartedEvent
 
-<<<<<<< HEAD
-                var connectionString = await storage.Resource.GetBlobConnectionString().GetValueAsync(ct).ConfigureAwait(false) ?? throw new DistributedApplicationException($"{nameof(ConnectionStringAvailableEvent)} was published for the '{builder.Resource.Name}' resource but the connection string was null.");
-                blobServiceClient = CreateBlobServiceClient(connectionString);
-=======
                 var blobConnectionString = await builder.Resource.GetBlobConnectionString().GetValueAsync(ct).ConfigureAwait(false) ?? throw new DistributedApplicationException($"{nameof(ConnectionStringAvailableEvent)} was published for the '{builder.Resource.Name}' resource but the connection string was null.");
                 blobServiceClient = CreateBlobServiceClient(blobConnectionString);
 
                 var queueConnectionString = await builder.Resource.GetQueueConnectionString().GetValueAsync(ct).ConfigureAwait(false) ?? throw new DistributedApplicationException($"{nameof(ConnectionStringAvailableEvent)} was published for the '{builder.Resource.Name}' resource but the connection string was null.");
                 queueServiceClient = CreateQueueServiceClient(queueConnectionString);
->>>>>>> 5f0ec57b
             })
             .OnResourceReady(async (storage, @event, ct) =>
             {
