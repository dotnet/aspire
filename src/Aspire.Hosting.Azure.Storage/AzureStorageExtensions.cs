// Licensed to the .NET Foundation under one or more agreements.
// The .NET Foundation licenses this file to you under the MIT license.

using System.Data;
using Aspire.Hosting.ApplicationModel;
using Aspire.Hosting.Azure;
using Aspire.Hosting.Azure.Storage;
using Azure.Identity;
using Azure.Provisioning;
using Azure.Provisioning.Storage;
using Azure.Storage.Blobs;
using Microsoft.Extensions.DependencyInjection;

namespace Aspire.Hosting;

/// <summary>
/// Extension methods for adding Azure Storage resources to an application model.
/// </summary>
public static class AzureStorageExtensions
{
    private const string SkipApiVersionCheckArgument = "--skipApiVersionCheck";

    /// <summary>
    /// Adds an Azure Storage resource to the application model. This resource can be used to create Azure blob, table, and queue resources.
    /// </summary>
    /// <param name="builder">The builder for the distributed application.</param>
    /// <param name="name">The name of the resource.</param>
    /// <returns></returns>
    public static IResourceBuilder<AzureStorageResource> AddAzureStorage(this IDistributedApplicationBuilder builder, [ResourceName] string name)
    {
        builder.AddAzureProvisioning();

        var configureInfrastructure = (AzureResourceInfrastructure infrastructure) =>
        {
            var storageAccount = AzureProvisioningResource.CreateExistingOrNewProvisionableResource(infrastructure,
                (identifier, name) =>
                {
                    var resource = StorageAccount.FromExisting(identifier);
                    resource.Name = name;
                    return resource;
                },
                (infrastructure) => new StorageAccount(infrastructure.AspireResource.GetBicepIdentifier())
                {
                    Kind = StorageKind.StorageV2,
                    AccessTier = StorageAccountAccessTier.Hot,
                    Sku = new StorageSku() { Name = StorageSkuName.StandardGrs },
                    NetworkRuleSet = new StorageAccountNetworkRuleSet()
                    {
                        // Unfortunately Azure Storage does not list ACA as one of the resource types in which
                        // the AzureServices firewall policy works. This means that we need this Azure Storage
                        // account to have its default action set to Allow.
                        DefaultAction = StorageNetworkDefaultAction.Allow
                    },
                    // Set the minimum TLS version to 1.2 to ensure resources provisioned are compliant
                    // with the pending deprecation of TLS 1.0 and 1.1.
                    MinimumTlsVersion = StorageMinimumTlsVersion.Tls1_2,
                    // Disable shared key access to the storage account as managed identity is configured
                    // to access the storage account by default.
                    AllowSharedKeyAccess = false,
                    Tags = { { "aspire-resource-name", infrastructure.AspireResource.Name } }
                });

            var blobs = new BlobService("blobs")
            {
                Parent = storageAccount
            };
            infrastructure.Add(blobs);

<<<<<<< HEAD
            if (infrastructure.AspireResource.TryGetLastAnnotation<DefaultRoleAssignmentsAnnotation>(out var defaultRoleAssignments) &&
                defaultRoleAssignments.Roles.Any())
            {
                var principalTypeParameter = new ProvisioningParameter(AzureBicepResource.KnownParameters.PrincipalType, typeof(string));
                var principalIdParameter = new ProvisioningParameter(AzureBicepResource.KnownParameters.PrincipalId, typeof(string));

                foreach (var role in defaultRoleAssignments.Roles)
                {
                    infrastructure.Add(storageAccount.CreateRoleAssignment(new(role.Id), principalTypeParameter, principalIdParameter));
                }
=======
            var principalTypeParameter = new ProvisioningParameter(AzureBicepResource.KnownParameters.PrincipalType, typeof(string));
            infrastructure.Add(principalTypeParameter);
            var principalIdParameter = new ProvisioningParameter(AzureBicepResource.KnownParameters.PrincipalId, typeof(string));
            infrastructure.Add(principalIdParameter);
>>>>>>> c8967ddb

                infrastructure.AspireResource.Parameters[AzureBicepResource.KnownParameters.PrincipalId] = null;
                infrastructure.AspireResource.Parameters[AzureBicepResource.KnownParameters.PrincipalType] = null;
            }

            infrastructure.Add(new ProvisioningOutput("blobEndpoint", typeof(string)) { Value = storageAccount.PrimaryEndpoints.BlobUri });
            infrastructure.Add(new ProvisioningOutput("queueEndpoint", typeof(string)) { Value = storageAccount.PrimaryEndpoints.QueueUri });
            infrastructure.Add(new ProvisioningOutput("tableEndpoint", typeof(string)) { Value = storageAccount.PrimaryEndpoints.TableUri });

            // We need to name to externalize role assignments.
            infrastructure.Add(new ProvisioningOutput("name", typeof(string)) { Value = storageAccount.Name });
        };

        var resource = new AzureStorageResource(name, configureInfrastructure);
        return builder.AddResource(resource)
<<<<<<< HEAD
                      .WithDefaultRoleAssignments(
                        StorageBuiltInRole.StorageBlobDataContributor,
                        StorageBuiltInRole.StorageTableDataContributor,
                        StorageBuiltInRole.StorageQueueDataContributor)
=======
>>>>>>> c8967ddb
                      .WithManifestPublishingCallback(resource.WriteToManifest);
    }

    /// <summary>
    /// Configures an Azure Storage resource to be emulated using Azurite. This resource requires an <see cref="AzureStorageResource"/> to be added to the application model.
    /// </summary>
    /// <remarks>
    /// This version of the package defaults to the <inheritdoc cref="StorageEmulatorContainerImageTags.Tag"/> tag of the <inheritdoc cref="StorageEmulatorContainerImageTags.Registry"/>/<inheritdoc cref="StorageEmulatorContainerImageTags.Image"/> container image.
    /// </remarks>
    /// <param name="builder">The Azure storage resource builder.</param>
    /// <param name="configureContainer">Callback that exposes underlying container used for emulation to allow for customization.</param>
    /// <returns>A reference to the <see cref="IResourceBuilder{T}"/>.</returns>
    public static IResourceBuilder<AzureStorageResource> RunAsEmulator(this IResourceBuilder<AzureStorageResource> builder, Action<IResourceBuilder<AzureStorageEmulatorResource>>? configureContainer = null)
    {
        if (builder.ApplicationBuilder.ExecutionContext.IsPublishMode)
        {
            return builder;
        }

        builder.WithEndpoint(name: "blob", targetPort: 10000)
               .WithEndpoint(name: "queue", targetPort: 10001)
               .WithEndpoint(name: "table", targetPort: 10002)
               .WithAnnotation(new ContainerImageAnnotation
               {
                   Registry = StorageEmulatorContainerImageTags.Registry,
                   Image = StorageEmulatorContainerImageTags.Image,
                   Tag = StorageEmulatorContainerImageTags.Tag
               });

        BlobServiceClient? blobServiceClient = null;

        builder.ApplicationBuilder.Eventing.Subscribe<BeforeResourceStartedEvent>(builder.Resource, async (@event, ct) =>
        {
            var connectionString = await builder.Resource.GetBlobConnectionString().GetValueAsync(ct).ConfigureAwait(false);

            if (connectionString == null)
            {
                throw new DistributedApplicationException($"ConnectionStringAvailableEvent was published for the '{builder.Resource.Name}' resource but the connection string was null.");
            }

            blobServiceClient = CreateBlobServiceClient(connectionString);
        });

        var healthCheckKey = $"{builder.Resource.Name}_check";

        builder.ApplicationBuilder.Services.AddHealthChecks().AddAzureBlobStorage(sp =>
        {
            return blobServiceClient ?? throw new InvalidOperationException("BlobServiceClient is not initialized.");
        }, name: healthCheckKey);

        builder.WithHealthCheck(healthCheckKey);

        // The default arguments list is coming from https://github.com/Azure/Azurite/blob/c3f93445fbd8fd54d380eb265a5665166c460d2b/Dockerfile#L47C6-L47C106
        // They need to be repeated in order to be able to add --skipApiVersionCheck

        var surrogate = new AzureStorageEmulatorResource(builder.Resource);
        var surrogateBuilder = builder.ApplicationBuilder
            .CreateResourceBuilder(surrogate)
            .WithArgs("azurite", "-l", "/data", "--blobHost", "0.0.0.0", "--queueHost", "0.0.0.0", "--tableHost", "0.0.0.0", SkipApiVersionCheckArgument);

        configureContainer?.Invoke(surrogateBuilder);

        return builder;

        static BlobServiceClient CreateBlobServiceClient(string connectionString)
        {
            if (Uri.TryCreate(connectionString, UriKind.Absolute, out var uri))
            {
                return new BlobServiceClient(uri, new DefaultAzureCredential());
            }
            else
            {
                return new BlobServiceClient(connectionString);
            }
        }
    }

    /// <summary>
    /// Adds a bind mount for the data folder to an Azure Storage emulator resource.
    /// </summary>
    /// <param name="builder">The builder for the <see cref="AzureStorageEmulatorResource"/>.</param>
    /// <param name="path">Relative path to the AppHost where emulator storage is persisted between runs. Defaults to the path '.azurite/{builder.Resource.Name}'</param>
    /// <param name="isReadOnly">A flag that indicates if this is a read-only mount.</param>
    /// <returns>A builder for the <see cref="AzureStorageEmulatorResource"/>.</returns>
    public static IResourceBuilder<AzureStorageEmulatorResource> WithDataBindMount(this IResourceBuilder<AzureStorageEmulatorResource> builder, string? path = null, bool isReadOnly = false)
        => builder.WithBindMount(path ?? $".azurite/{builder.Resource.Name}", "/data", isReadOnly);

    /// <summary>
    /// Adds a named volume for the data folder to an Azure Storage emulator resource.
    /// </summary>
    /// <param name="builder">The builder for the <see cref="AzureStorageEmulatorResource"/>.</param>
    /// <param name="name">The name of the volume. Defaults to an auto-generated name based on the application and resource names.</param>
    /// <param name="isReadOnly">A flag that indicates if this is a read-only volume.</param>
    /// <returns>A builder for the <see cref="AzureStorageEmulatorResource"/>.</returns>
    public static IResourceBuilder<AzureStorageEmulatorResource> WithDataVolume(this IResourceBuilder<AzureStorageEmulatorResource> builder, string? name = null, bool isReadOnly = false)
        => builder.WithVolume(name ?? VolumeNameGenerator.Generate(builder, "data"), "/data", isReadOnly);

    /// <summary>
    /// Modifies the host port that the storage emulator listens on for blob requests.
    /// </summary>
    /// <param name="builder">Storage emulator resource builder.</param>
    /// <param name="port">Host port to use.</param>
    /// <returns></returns>
    public static IResourceBuilder<AzureStorageEmulatorResource> WithBlobPort(this IResourceBuilder<AzureStorageEmulatorResource> builder, int port)
    {
        return builder.WithEndpoint("blob", endpoint =>
        {
            endpoint.Port = port;
        });
    }

    /// <summary>
    /// Modifies the host port that the storage emulator listens on for queue requests.
    /// </summary>
    /// <param name="builder">Storage emulator resource builder.</param>
    /// <param name="port">Host port to use.</param>
    /// <returns></returns>
    public static IResourceBuilder<AzureStorageEmulatorResource> WithQueuePort(this IResourceBuilder<AzureStorageEmulatorResource> builder, int port)
    {
        return builder.WithEndpoint("queue", endpoint =>
        {
            endpoint.Port = port;
        });
    }

    /// <summary>
    /// Modifies the host port that the storage emulator listens on for table requests.
    /// </summary>
    /// <param name="builder">Storage emulator resource builder.</param>
    /// <param name="port">Host port to use.</param>
    /// <returns>An <see cref="IResourceBuilder{T}"/> for the <see cref="AzureStorageEmulatorResource"/>.</returns>
    public static IResourceBuilder<AzureStorageEmulatorResource> WithTablePort(this IResourceBuilder<AzureStorageEmulatorResource> builder, int port)
    {
        return builder.WithEndpoint("table", endpoint =>
        {
            endpoint.Port = port;
        });
    }

    /// <summary>
    /// Ensures the emulator checks that the requested API version is valid.
    /// </summary>
    /// <param name="builder">Storage emulator resource builder.</param>
    /// <param name="enable">Whether to enable API version check or not. Default is <lang>true</lang>.</param>
    /// <returns>An <see cref="IResourceBuilder{T}"/> for the <see cref="AzureStorageEmulatorResource"/>.</returns>
    public static IResourceBuilder<AzureStorageEmulatorResource> WithApiVersionCheck(this IResourceBuilder<AzureStorageEmulatorResource> builder, bool enable = true)
    {
        ArgumentNullException.ThrowIfNull(builder);

        return builder
            .WithArgs(context =>
        {
            context.Args.Remove(SkipApiVersionCheckArgument);

            if (enable)
            {
                context.Args.Add(SkipApiVersionCheckArgument);
            }

            return Task.CompletedTask;
        });
    }

    /// <summary>
    /// Creates a builder for the <see cref="AzureBlobStorageResource"/> which can be referenced to get the Azure Storage blob endpoint for the storage account.
    /// </summary>
    /// <param name="builder">The <see cref="IResourceBuilder{T}"/> for <see cref="AzureStorageResource"/>/</param>
    /// <param name="name">The name of the resource.</param>
    /// <returns>An <see cref="IResourceBuilder{T}"/> for the <see cref="AzureBlobStorageResource"/>.</returns>
    public static IResourceBuilder<AzureBlobStorageResource> AddBlobs(this IResourceBuilder<AzureStorageResource> builder, [ResourceName] string name)
    {
        var resource = new AzureBlobStorageResource(name, builder.Resource);
        return builder.ApplicationBuilder.AddResource(resource);
    }

    /// <summary>
    /// Creates a builder for the <see cref="AzureTableStorageResource"/> which can be referenced to get the Azure Storage tables endpoint for the storage account.
    /// </summary>
    /// <param name="builder">The <see cref="IResourceBuilder{T}"/> for <see cref="AzureStorageResource"/>/</param>
    /// <param name="name">The name of the resource.</param>
    /// <returns>An <see cref="IResourceBuilder{T}"/> for the <see cref="AzureTableStorageResource"/>.</returns>
    public static IResourceBuilder<AzureTableStorageResource> AddTables(this IResourceBuilder<AzureStorageResource> builder, [ResourceName] string name)
    {
        var resource = new AzureTableStorageResource(name, builder.Resource);
        return builder.ApplicationBuilder.AddResource(resource);
    }

    /// <summary>
    /// Creates a builder for the <see cref="AzureQueueStorageResource"/> which can be referenced to get the Azure Storage queues endpoint for the storage account.
    /// </summary>
    /// <param name="builder">The <see cref="IResourceBuilder{T}"/> for <see cref="AzureStorageResource"/>/</param>
    /// <param name="name">The name of the resource.</param>
    /// <returns>An <see cref="IResourceBuilder{T}"/> for the <see cref="AzureQueueStorageResource"/>.</returns>
    public static IResourceBuilder<AzureQueueStorageResource> AddQueues(this IResourceBuilder<AzureStorageResource> builder, [ResourceName] string name)
    {
        var resource = new AzureQueueStorageResource(name, builder.Resource);
        return builder.ApplicationBuilder.AddResource(resource);
    }

    /// <summary>
    /// 
    /// </summary>
    /// <typeparam name="T"></typeparam>
    /// <param name="builder"></param>
    /// <param name="destination"></param>
    /// <param name="role"></param>
    /// <returns></returns>
    public static IResourceBuilder<T> WithRoleAssignments<T>(this IResourceBuilder<T> builder,
        IResourceBuilder<AzureBlobStorageResource> destination, params StorageBuiltInRole[] role)
        where T : IResource
    {
        return builder.WithRoleAssignments(destination.Resource.Parent, role);
    }

    /// <summary>
    /// 
    /// </summary>
    /// <typeparam name="T"></typeparam>
    /// <param name="builder"></param>
    /// <param name="destination"></param>
    /// <param name="role"></param>
    /// <returns></returns>
    public static IResourceBuilder<T> WithRoleAssignments<T>(this IResourceBuilder<T> builder,
        IResourceBuilder<AzureTableStorageResource> destination, params StorageBuiltInRole[] role)
        where T : IResource
    {
        return builder.WithRoleAssignments(destination.Resource.Parent, role);
    }

    /// <summary>
    /// 
    /// </summary>
    /// <typeparam name="T"></typeparam>
    /// <param name="builder"></param>
    /// <param name="destination"></param>
    /// <param name="role"></param>
    /// <returns></returns>
    public static IResourceBuilder<T> WithRoleAssignments<T>(this IResourceBuilder<T> builder,
        IResourceBuilder<AzureQueueStorageResource> destination, params StorageBuiltInRole[] role)
        where T : IResource
    {
        return builder.WithRoleAssignments(destination.Resource.Parent, role);
    }

    private static IResourceBuilder<T> WithRoleAssignments<T>(this IResourceBuilder<T> builder,
        AzureStorageResource destination, params StorageBuiltInRole[] role)
        where T : IResource
    {
        return builder.WithAnnotation(new RoleAssignmentAnnotation(destination, CreateRoleDefinitions(role)));
    }

    /// <summary>
    /// 
    /// </summary>
    /// <param name="builder"></param>
    /// <param name="roles"></param>
    /// <returns></returns>
    public static IResourceBuilder<AzureStorageResource> WithDefaultRoleAssignments(this IResourceBuilder<AzureStorageResource> builder, params StorageBuiltInRole[] roles)
    {
        return builder.WithAnnotation(new DefaultRoleAssignmentsAnnotation(CreateRoleDefinitions(roles)));
    }

    /// <summary>
    /// 
    /// </summary>
    /// <param name="builder"></param>
    /// <returns></returns>
    public static IResourceBuilder<AzureStorageResource> RemoveDefaultRoleAssignments(this IResourceBuilder<AzureStorageResource> builder)
    {
        return WithDefaultRoleAssignments(builder, defaults => defaults.Clear());
    }

    /// <summary>
    /// 
    /// </summary>
    /// <param name="builder"></param>
    /// <param name="callback"></param>
    /// <returns></returns>
    public static IResourceBuilder<AzureStorageResource> WithDefaultRoleAssignments(this IResourceBuilder<AzureStorageResource> builder, Action<List<StorageBuiltInRole>> callback)
    {
        builder.Resource.TryGetLastAnnotation<DefaultRoleAssignmentsAnnotation>(out var annotation);

        // Return the list of default roles if they exist, otherwise return an empty list.
        var roles = annotation?.Roles.Select(r => new StorageBuiltInRole(r.Id)).ToList() ?? [];

        callback(roles);

        return builder.WithAnnotation(new DefaultRoleAssignmentsAnnotation(CreateRoleDefinitions(roles)));
    }

    private static IReadOnlyList<RoleDefinition> CreateRoleDefinitions(IReadOnlyList<StorageBuiltInRole> role)
    {
        return [.. role.Select(r => new RoleDefinition(r.ToString(), StorageBuiltInRole.GetBuiltInRoleName(r)))];
    }
}<|MERGE_RESOLUTION|>--- conflicted
+++ resolved
@@ -66,23 +66,15 @@
             };
             infrastructure.Add(blobs);
 
-<<<<<<< HEAD
-            if (infrastructure.AspireResource.TryGetLastAnnotation<DefaultRoleAssignmentsAnnotation>(out var defaultRoleAssignments) &&
-                defaultRoleAssignments.Roles.Any())
-            {
-                var principalTypeParameter = new ProvisioningParameter(AzureBicepResource.KnownParameters.PrincipalType, typeof(string));
-                var principalIdParameter = new ProvisioningParameter(AzureBicepResource.KnownParameters.PrincipalId, typeof(string));
+            var principalTypeParameter = new ProvisioningParameter(AzureBicepResource.KnownParameters.PrincipalType, typeof(string));
+            infrastructure.Add(principalTypeParameter);
+            var principalIdParameter = new ProvisioningParameter(AzureBicepResource.KnownParameters.PrincipalId, typeof(string));
+            infrastructure.Add(principalIdParameter);
 
                 foreach (var role in defaultRoleAssignments.Roles)
                 {
                     infrastructure.Add(storageAccount.CreateRoleAssignment(new(role.Id), principalTypeParameter, principalIdParameter));
                 }
-=======
-            var principalTypeParameter = new ProvisioningParameter(AzureBicepResource.KnownParameters.PrincipalType, typeof(string));
-            infrastructure.Add(principalTypeParameter);
-            var principalIdParameter = new ProvisioningParameter(AzureBicepResource.KnownParameters.PrincipalId, typeof(string));
-            infrastructure.Add(principalIdParameter);
->>>>>>> c8967ddb
 
                 infrastructure.AspireResource.Parameters[AzureBicepResource.KnownParameters.PrincipalId] = null;
                 infrastructure.AspireResource.Parameters[AzureBicepResource.KnownParameters.PrincipalType] = null;
@@ -98,13 +90,10 @@
 
         var resource = new AzureStorageResource(name, configureInfrastructure);
         return builder.AddResource(resource)
-<<<<<<< HEAD
                       .WithDefaultRoleAssignments(
                         StorageBuiltInRole.StorageBlobDataContributor,
                         StorageBuiltInRole.StorageTableDataContributor,
                         StorageBuiltInRole.StorageQueueDataContributor)
-=======
->>>>>>> c8967ddb
                       .WithManifestPublishingCallback(resource.WriteToManifest);
     }
 
