// Licensed to the .NET Foundation under one or more agreements.
// The .NET Foundation licenses this file to you under the MIT license.

using System.Collections.ObjectModel;
using Aspire.Hosting.ApplicationModel;

namespace Aspire.Hosting.Azure.Data.Cosmos;

/// <summary>
/// Represents a connection to an Azure Cosmos DB account.
/// </summary>
/// <param name="name">The resource name.</param>
/// <param name="connectionString">The connection string to use to connect.</param>
public class AzureCosmosDBResource(string name, string? connectionString)
    : Resource(name), IResourceWithConnectionString, IAzureResource
{
    /// <summary>
    /// Gets or sets the connection string for the Azure Cosmos DB resource.
    /// </summary>
    public string? ConnectionString { get; set; } = connectionString;

    /// <summary>
    /// Gets the connection string to use for this database.
    /// </summary>
    /// <returns>The connection string to use for this database.</returns>
<<<<<<< HEAD
    public string? GetConnectionString() => IsEmulator
        ? AzureCosmosDBEmulatorConnectionString.Create(GetEmulatorPort("emulator"))
        : ConnectionString;

    /// <summary>
    /// Gets a value indicating whether the Azure Cosmos DB resource is running in the local emulator.
    /// </summary>
    public bool IsEmulator => this.IsContainer();

    private int GetEmulatorPort(string endpointName) =>
        Annotations
            .OfType<AllocatedEndpointAnnotation>()
            .FirstOrDefault(x => x.Name == endpointName)
            ?.Port
        ?? throw new DistributedApplicationException($"Azure Cosmos DB resource does not have endpoint annotation with name '{endpointName}'.");
}

file static class AzureCosmosDBEmulatorConnectionString
{
    /// <summary>
    /// Gets the well-known and documented Azure Cosmos DB emulator account key.
    /// See <a href="https://learn.microsoft.com/azure/cosmos-db/emulator#authentication"></a>
    /// </summary>
    private const string ConnectionStringHeader = """
        AccountKey=C2y6yDjf5/R+ob0N8A7Cgv30VRDJIWEHLM+4QDU5DE2nQ9nDuVTqobD4b8mGGyPMbIZnqyMsEcaGQy67XIw/Jw==;
        """;

    public static string Create(int port) => $"{ConnectionStringHeader}AccountEndpoint=https://127.0.0.1:{port};";
=======
    public string? GetConnectionString() => ConnectionString;

    private readonly Collection<AzureCosmosDBDatabaseResource> _databases = new();

    public IReadOnlyCollection<AzureCosmosDBDatabaseResource> Databases => _databases;

    internal void AddDatabase(AzureCosmosDBDatabaseResource database)
    {
        if (database.Parent != this)
        {
            throw new ArgumentException("Database belongs to another server", nameof(database));
        }
        _databases.Add(database);
    }
>>>>>>> 5ee685ee
}<|MERGE_RESOLUTION|>--- conflicted
+++ resolved
@@ -14,6 +14,8 @@
 public class AzureCosmosDBResource(string name, string? connectionString)
     : Resource(name), IResourceWithConnectionString, IAzureResource
 {
+    private readonly Collection<AzureCosmosDBDatabaseResource> _databases = new();
+
     /// <summary>
     /// Gets or sets the connection string for the Azure Cosmos DB resource.
     /// </summary>
@@ -23,7 +25,6 @@
     /// Gets the connection string to use for this database.
     /// </summary>
     /// <returns>The connection string to use for this database.</returns>
-<<<<<<< HEAD
     public string? GetConnectionString() => IsEmulator
         ? AzureCosmosDBEmulatorConnectionString.Create(GetEmulatorPort("emulator"))
         : ConnectionString;
@@ -33,12 +34,26 @@
     /// </summary>
     public bool IsEmulator => this.IsContainer();
 
+    /// <summary>
+    /// Gets a collection of Azure Cosmos DB database resources.
+    /// </summary>
+    public IReadOnlyCollection<AzureCosmosDBDatabaseResource> Databases => _databases;
+
     private int GetEmulatorPort(string endpointName) =>
         Annotations
             .OfType<AllocatedEndpointAnnotation>()
             .FirstOrDefault(x => x.Name == endpointName)
             ?.Port
         ?? throw new DistributedApplicationException($"Azure Cosmos DB resource does not have endpoint annotation with name '{endpointName}'.");
+
+    internal void AddDatabase(AzureCosmosDBDatabaseResource database)
+    {
+        if (database.Parent != this)
+        {
+            throw new ArgumentException("Database belongs to another server", nameof(database));
+        }
+        _databases.Add(database);
+    }
 }
 
 file static class AzureCosmosDBEmulatorConnectionString
@@ -52,20 +67,4 @@
         """;
 
     public static string Create(int port) => $"{ConnectionStringHeader}AccountEndpoint=https://127.0.0.1:{port};";
-=======
-    public string? GetConnectionString() => ConnectionString;
-
-    private readonly Collection<AzureCosmosDBDatabaseResource> _databases = new();
-
-    public IReadOnlyCollection<AzureCosmosDBDatabaseResource> Databases => _databases;
-
-    internal void AddDatabase(AzureCosmosDBDatabaseResource database)
-    {
-        if (database.Parent != this)
-        {
-            throw new ArgumentException("Database belongs to another server", nameof(database));
-        }
-        _databases.Add(database);
-    }
->>>>>>> 5ee685ee
 }