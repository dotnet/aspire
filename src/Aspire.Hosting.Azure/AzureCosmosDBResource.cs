// Licensed to the .NET Foundation under one or more agreements.
// The .NET Foundation licenses this file to you under the MIT license.

using System.Runtime.Versioning;
using Aspire.Hosting.ApplicationModel;
using Aspire.Hosting.Azure;
using Aspire.Hosting.Azure.Cosmos;
using Azure.Provisioning;
using Azure.Provisioning.CosmosDB;
using Azure.Provisioning.KeyVaults;
using Azure.ResourceManager.CosmosDB.Models;

namespace Aspire.Hosting;

/// <summary>
/// A resource that represents an Azure Cosmos DB.
/// </summary>
<<<<<<< HEAD
public class AzureCosmosDBResource(string name, Action<ResourceModuleConstruct> configureConstruct) :
=======
public class AzureCosmosDBResource(string name) :
    AzureBicepResource(name, templateResourceName: "Aspire.Hosting.Azure.Bicep.cosmosdb.bicep"),
    IResourceWithConnectionString,
    IResourceWithEndpoints
{
    internal List<string> Databases { get; } = [];

    internal EndpointReference EmulatorEndpoint => new(this, "emulator");

    /// <summary>
    /// Gets the "connectionString" reference from the secret outputs of the Azure Cosmos DB resource.
    /// </summary>
    public BicepSecretOutputReference ConnectionString => new("connectionString", this);

    /// <summary>
    /// Gets a value indicating whether the Azure Cosmos DB resource is running in the local emulator.
    /// </summary>
    public bool IsEmulator => this.IsContainer();

    /// <summary>
    /// Gets the connection string template for the manifest for the Azure Cosmos DB resource.
    /// </summary>
    public ReferenceExpression ConnectionStringExpression =>
        IsEmulator
        ? ReferenceExpression.Create($"{AzureCosmosDBEmulatorConnectionString.Create(EmulatorEndpoint.Port)}")
        : ReferenceExpression.Create($"{ConnectionString}");
}

/// <summary>
/// A resource that represents an Azure Cosmos DB.
/// </summary>
public class AzureCosmosDBConstructResource(string name, Action<ResourceModuleConstruct> configureConstruct) :
>>>>>>> 16679d35
    AzureConstructResource(name, configureConstruct),
    IResourceWithConnectionString,
    IResourceWithEndpoints
{
    internal List<string> Databases { get; } = [];

    internal EndpointReference EmulatorEndpoint => new(this, "emulator");

    /// <summary>
    /// Gets the "connectionString" reference from the secret outputs of the Azure Cosmos DB resource.
    /// </summary>
    public BicepSecretOutputReference ConnectionString => new("connectionString", this);

    /// <summary>
    /// Gets a value indicating whether the Azure Cosmos DB resource is running in the local emulator.
    /// </summary>
    public bool IsEmulator => this.IsContainer();

    /// <summary>
    /// Gets the connection string template for the manifest for the Azure Cosmos DB resource.
    /// </summary>
    public ReferenceExpression ConnectionStringExpression =>
        IsEmulator
        ? ReferenceExpression.Create($"{AzureCosmosDBEmulatorConnectionString.Create(EmulatorEndpoint.Port)}")
        : ReferenceExpression.Create($"{ConnectionString}");
}

/// <summary>
/// Extension methods for adding Azure Cosmos DB resources to the application model.
/// </summary>
public static class AzureCosmosExtensions
{
    /// <summary>
    /// Adds an Azure Cosmos DB connection to the application model.
    /// </summary>
    /// <param name="builder">The <see cref="IDistributedApplicationBuilder"/>.</param>
    /// <param name="name">The name of the resource. This name will be used as the connection string name when referenced in a dependency.</param>
    /// <returns>A reference to the <see cref="IResourceBuilder{T}"/>.</returns>
    public static IResourceBuilder<AzureCosmosDBResource> AddAzureCosmosDB(this IDistributedApplicationBuilder builder, string name)
    {
#pragma warning disable CA2252 // This API requires opting into preview features
        return builder.AddAzureCosmosDB(name, static (_, _, _, _) => { });
#pragma warning restore CA2252 // This API requires opting into preview features
    }
    /// <summary>
    /// Adds an Azure Cosmos DB connection to the application model.
    /// </summary>
    /// <param name="builder">The <see cref="IDistributedApplicationBuilder"/>.</param>
    /// <param name="name">The name of the resource. This name will be used as the connection string name when referenced in a dependency.</param>
    /// <param name="configureResource"></param>
    /// <returns>A reference to the <see cref="IResourceBuilder{T}"/>.</returns>
    [RequiresPreviewFeatures]
    public static IResourceBuilder<AzureCosmosDBResource> AddAzureCosmosDB(this IDistributedApplicationBuilder builder, string name, Action<IResourceBuilder<AzureCosmosDBResource>, ResourceModuleConstruct, CosmosDBAccount, IEnumerable<CosmosDBSqlDatabase>>? configureResource = null)
    {
        var configureConstruct = (ResourceModuleConstruct construct) =>
        {
            var cosmosAccount = new CosmosDBAccount(construct, CosmosDBAccountKind.GlobalDocumentDB, name: name);
            cosmosAccount.AssignProperty(x => x.ConsistencyPolicy.DefaultConsistencyLevel, "'Session'");
            cosmosAccount.AssignProperty(x => x.DatabaseAccountOfferType, "'Standard'");
            cosmosAccount.AssignProperty(x => x.Locations[0].LocationName, "location");
            cosmosAccount.AssignProperty(x => x.Locations[0].FailoverPriority, "0");

            cosmosAccount.Properties.Tags["aspire-resource-name"] = construct.Resource.Name;

            var keyVaultNameParameter = new Parameter("keyVaultName");
            construct.AddParameter(keyVaultNameParameter);

            var azureResource = (AzureCosmosDBResource)construct.Resource;
            var azureResourceBuilder = builder.CreateResourceBuilder(azureResource);
            List<CosmosDBSqlDatabase> cosmosSqlDatabases = new List<CosmosDBSqlDatabase>();
            foreach (var databaseName in azureResource.Databases)
            {
                var cosmosSqlDatabase = new CosmosDBSqlDatabase(construct, cosmosAccount, name: databaseName);
                cosmosSqlDatabases.Add(cosmosSqlDatabase);
            }

            var keyVault = KeyVault.FromExisting(construct, "keyVaultName");
            _ = new KeyVaultSecret(construct, "connectionString", cosmosAccount.GetConnectionString());

            if (configureResource != null)
            {
                configureResource(azureResourceBuilder, construct, cosmosAccount, cosmosSqlDatabases);
            }
        };

        var resource = new AzureCosmosDBResource(name, configureConstruct);
        return builder.AddResource(resource)
                      .WithParameter(AzureBicepResource.KnownParameters.KeyVaultName)
                      .WithManifestPublishingCallback(resource.WriteToManifest);
    }

    /// <summary>
    /// Configures an Azure Cosmos DB resource to be emulated using the Azure Cosmos DB emulator with the NoSQL API. This resource requires an <see cref="AzureCosmosDBResource"/> to be added to the application model.
    /// For more information on the Azure Cosmos DB emulator, see <a href="https://learn.microsoft.com/azure/cosmos-db/emulator#authentication"></a>
    /// </summary>
    /// <param name="builder">The Azure Cosmos DB resource builder.</param>
    /// <param name="configureContainer">Callback that exposes underlying container used for emulation to allow for customization.</param>
    /// <returns>A reference to the <see cref="IResourceBuilder{T}"/>.</returns>
    /// <remarks>
    /// When using the Azure Cosmos DB emulator, the container requires a TLS/SSL certificate.
    /// For more information, see <a href="https://learn.microsoft.com/azure/cosmos-db/how-to-develop-emulator?tabs=docker-linux#export-the-emulators-tlsssl-certificate"></a>
    /// </remarks>
    public static IResourceBuilder<AzureCosmosDBResource> RunAsEmulator(this IResourceBuilder<AzureCosmosDBResource> builder, Action<IResourceBuilder<AzureCosmosDBEmulatorResource>>? configureContainer = null)
    {
        builder.WithEndpoint(name: "emulator", containerPort: 8081)
               .WithAnnotation(new ContainerImageAnnotation { Image = "mcr.microsoft.com/cosmosdb/linux/azure-cosmos-emulator", Tag = "latest" });

        if (configureContainer != null)
        {
            var surrogate = new AzureCosmosDBEmulatorResource(builder.Resource);
            var surrogateBuilder = builder.ApplicationBuilder.CreateResourceBuilder(surrogate);
            configureContainer(surrogateBuilder);
        }

        return builder;
    }

    /// <summary>
    /// Configures the gateway port for the Azure Cosmos DB emulator.
    /// </summary>
    /// <param name="builder">Builder for the Cosmos emulator container</param>
    /// <param name="port">Host port to bind to the emulator gateway port.</param>
    /// <returns>Cosmos emulator resource builder.</returns>
    public static IResourceBuilder<AzureCosmosDBEmulatorResource> UseGatewayPort(this IResourceBuilder<AzureCosmosDBEmulatorResource> builder, int? port)
    {
        return builder.WithEndpoint("emulator", endpoint =>
        {
            endpoint.Port = port;
        });
    }

    /// <summary>
    /// Adds a database to the associated Cosmos DB account resource.
    /// </summary>
    /// <param name="builder">AzureCosmosDB resource builder.</param>
    /// <param name="databaseName">Name of database.</param>
    /// <returns>A reference to the <see cref="IResourceBuilder{T}"/>.</returns>
    public static IResourceBuilder<AzureCosmosDBResource> AddDatabase(this IResourceBuilder<AzureCosmosDBResource> builder, string databaseName)
    {
        builder.Resource.Databases.Add(databaseName);
        return builder;
    }
}

file static class AzureCosmosDBEmulatorConnectionString
{
    public static string Create(int port) => $"AccountKey={CosmosConstants.EmulatorAccountKey};AccountEndpoint=https://127.0.0.1:{port};DisableServerCertificateValidation=True;";
}<|MERGE_RESOLUTION|>--- conflicted
+++ resolved
@@ -15,42 +15,7 @@
 /// <summary>
 /// A resource that represents an Azure Cosmos DB.
 /// </summary>
-<<<<<<< HEAD
 public class AzureCosmosDBResource(string name, Action<ResourceModuleConstruct> configureConstruct) :
-=======
-public class AzureCosmosDBResource(string name) :
-    AzureBicepResource(name, templateResourceName: "Aspire.Hosting.Azure.Bicep.cosmosdb.bicep"),
-    IResourceWithConnectionString,
-    IResourceWithEndpoints
-{
-    internal List<string> Databases { get; } = [];
-
-    internal EndpointReference EmulatorEndpoint => new(this, "emulator");
-
-    /// <summary>
-    /// Gets the "connectionString" reference from the secret outputs of the Azure Cosmos DB resource.
-    /// </summary>
-    public BicepSecretOutputReference ConnectionString => new("connectionString", this);
-
-    /// <summary>
-    /// Gets a value indicating whether the Azure Cosmos DB resource is running in the local emulator.
-    /// </summary>
-    public bool IsEmulator => this.IsContainer();
-
-    /// <summary>
-    /// Gets the connection string template for the manifest for the Azure Cosmos DB resource.
-    /// </summary>
-    public ReferenceExpression ConnectionStringExpression =>
-        IsEmulator
-        ? ReferenceExpression.Create($"{AzureCosmosDBEmulatorConnectionString.Create(EmulatorEndpoint.Port)}")
-        : ReferenceExpression.Create($"{ConnectionString}");
-}
-
-/// <summary>
-/// A resource that represents an Azure Cosmos DB.
-/// </summary>
-public class AzureCosmosDBConstructResource(string name, Action<ResourceModuleConstruct> configureConstruct) :
->>>>>>> 16679d35
     AzureConstructResource(name, configureConstruct),
     IResourceWithConnectionString,
     IResourceWithEndpoints
