// Licensed to the .NET Foundation under one or more agreements.
// The .NET Foundation licenses this file to you under the MIT license.

using System.Globalization;
using System.Text;
using Aspire.Hosting.ApplicationModel;

namespace Aspire.Hosting.Azure;

/// <summary>
/// Represents an Azure Storage resource.
/// </summary>
/// <param name="name"></param>
/// <param name="configureConstruct"></param>
public class AzureStorageResource(string name, Action<ResourceModuleConstruct> configureConstruct) :
    AzureConstructResource(name, configureConstruct),
    IResourceWithEndpoints
{
    private EndpointReference EmulatorBlobEndpoint => new(this, "blob");
    private EndpointReference EmulatorQueueEndpoint => new(this, "queue");
    private EndpointReference EmulatorTableEndpoint => new(this, "table");

    /// <summary>
    /// Gets the "blobEndpoint" output reference from the bicep template for the Azure Storage resource.
    /// </summary>
    public BicepOutputReference BlobEndpoint => new("blobEndpoint", this);

    /// <summary>
    /// Gets the "queueEndpoint" output reference from the bicep template for the Azure Storage resource.
    /// </summary>
    public BicepOutputReference QueueEndpoint => new("queueEndpoint", this);

    /// <summary>
    /// Gets the "tableEndpoint" output reference from the bicep template for the Azure Storage resource.
    /// </summary>
    public BicepOutputReference TableEndpoint => new("tableEndpoint", this);

    /// <summary>
    /// Gets a value indicating whether the Azure Storage resource is running in the local emulator.
    /// </summary>
    public bool IsEmulator => this.IsContainer();

    internal ReferenceExpression GetTableConnectionString() => IsEmulator
        ? ReferenceExpression.Create($"{AzureStorageEmulatorConnectionString.Create(tablePort: EmulatorTableEndpoint.Port)}")
        : ReferenceExpression.Create($"{TableEndpoint}");

    internal ReferenceExpression GetQueueConnectionString() => IsEmulator
        ? ReferenceExpression.Create($"{AzureStorageEmulatorConnectionString.Create(queuePort: EmulatorQueueEndpoint.Port)}")
        : ReferenceExpression.Create($"{QueueEndpoint}");

    internal ReferenceExpression GetBlobConnectionString() => IsEmulator
        ? ReferenceExpression.Create($"{AzureStorageEmulatorConnectionString.Create(blobPort: EmulatorBlobEndpoint.Port)}")
        : ReferenceExpression.Create($"{BlobEndpoint}");
}

<<<<<<< HEAD
=======
/// <summary>
/// Represents an Azure Storage resource.
/// </summary>
/// <param name="name"></param>
public class AzureStorageResource(string name) :
    AzureBicepResource(name, templateResourceName: "Aspire.Hosting.Azure.Bicep.storage.bicep"),
    IResourceWithEndpoints
{
    // Emulator container endpoints
    private EndpointReference EmulatorBlobEndpoint => new(this, "blob");
    private EndpointReference EmulatorQueueEndpoint => new(this, "queue");
    private EndpointReference EmulatorTableEndpoint => new(this, "table");

    /// <summary>
    /// Gets the "blobEndpoint" output reference from the bicep template for the Azure Storage resource.
    /// </summary>
    public BicepOutputReference BlobEndpoint => new("blobEndpoint", this);

    /// <summary>
    /// Gets the "queueEndpoint" output reference from the bicep template for the Azure Storage resource.
    /// </summary>
    public BicepOutputReference QueueEndpoint => new("queueEndpoint", this);

    /// <summary>
    /// Gets the "tableEndpoint" output reference from the bicep template for the Azure Storage resource.
    /// </summary>
    public BicepOutputReference TableEndpoint => new("tableEndpoint", this);

    /// <summary>
    /// Gets a value indicating whether the Azure Storage resource is running in the local emulator.
    /// </summary>
    public bool IsEmulator => this.IsContainer();

    internal ReferenceExpression GetTableConnectionString() => IsEmulator
        ? ReferenceExpression.Create($"{AzureStorageEmulatorConnectionString.Create(tablePort: EmulatorTableEndpoint.Port)}")
        : ReferenceExpression.Create($"{TableEndpoint}");

    internal ReferenceExpression GetQueueConnectionString() => IsEmulator
        ? ReferenceExpression.Create($"{AzureStorageEmulatorConnectionString.Create(queuePort: EmulatorQueueEndpoint.Port)}")
        : ReferenceExpression.Create($"{QueueEndpoint}");

    internal ReferenceExpression GetBlobConnectionString() => IsEmulator
        ? ReferenceExpression.Create($"{AzureStorageEmulatorConnectionString.Create(blobPort: EmulatorBlobEndpoint.Port)}")
        : ReferenceExpression.Create($"{BlobEndpoint}");
}

>>>>>>> 16679d35
file static class AzureStorageEmulatorConnectionString
{
    // Use defaults from https://learn.microsoft.com/azure/storage/common/storage-configure-connection-string#connect-to-the-emulator-account-using-the-shortcut
    private const string ConnectionStringHeader = "DefaultEndpointsProtocol=http;AccountName=devstoreaccount1;AccountKey=Eby8vdM02xNOcqFlqUwJPLlmEtlCDXJ1OUzFT50uSRZ6IFsuFq2UVErCz4I6tq/K1SZFPTOtr/KBHBeksoGMGw==;";
    private const string BlobEndpointTemplate = "BlobEndpoint=http://127.0.0.1:{0}/devstoreaccount1;";
    private const string QueueEndpointTemplate = "QueueEndpoint=http://127.0.0.1:{0}/devstoreaccount1;";
    private const string TableEndpointTemplate = "TableEndpoint=http://127.0.0.1:{0}/devstoreaccount1;";

    public static string Create(int? blobPort = null, int? queuePort = null, int? tablePort = null)
    {
        var builder = new StringBuilder(ConnectionStringHeader);

        if (blobPort is not null)
        {
            builder.AppendFormat(CultureInfo.InvariantCulture, BlobEndpointTemplate, blobPort);
        }
        if (queuePort is not null)
        {
            builder.AppendFormat(CultureInfo.InvariantCulture, QueueEndpointTemplate, queuePort);
        }
        if (tablePort is not null)
        {
            builder.AppendFormat(CultureInfo.InvariantCulture, TableEndpointTemplate, tablePort);
        }

        return builder.ToString();
    }
}<|MERGE_RESOLUTION|>--- conflicted
+++ resolved
@@ -53,55 +53,6 @@
         : ReferenceExpression.Create($"{BlobEndpoint}");
 }
 
-<<<<<<< HEAD
-=======
-/// <summary>
-/// Represents an Azure Storage resource.
-/// </summary>
-/// <param name="name"></param>
-public class AzureStorageResource(string name) :
-    AzureBicepResource(name, templateResourceName: "Aspire.Hosting.Azure.Bicep.storage.bicep"),
-    IResourceWithEndpoints
-{
-    // Emulator container endpoints
-    private EndpointReference EmulatorBlobEndpoint => new(this, "blob");
-    private EndpointReference EmulatorQueueEndpoint => new(this, "queue");
-    private EndpointReference EmulatorTableEndpoint => new(this, "table");
-
-    /// <summary>
-    /// Gets the "blobEndpoint" output reference from the bicep template for the Azure Storage resource.
-    /// </summary>
-    public BicepOutputReference BlobEndpoint => new("blobEndpoint", this);
-
-    /// <summary>
-    /// Gets the "queueEndpoint" output reference from the bicep template for the Azure Storage resource.
-    /// </summary>
-    public BicepOutputReference QueueEndpoint => new("queueEndpoint", this);
-
-    /// <summary>
-    /// Gets the "tableEndpoint" output reference from the bicep template for the Azure Storage resource.
-    /// </summary>
-    public BicepOutputReference TableEndpoint => new("tableEndpoint", this);
-
-    /// <summary>
-    /// Gets a value indicating whether the Azure Storage resource is running in the local emulator.
-    /// </summary>
-    public bool IsEmulator => this.IsContainer();
-
-    internal ReferenceExpression GetTableConnectionString() => IsEmulator
-        ? ReferenceExpression.Create($"{AzureStorageEmulatorConnectionString.Create(tablePort: EmulatorTableEndpoint.Port)}")
-        : ReferenceExpression.Create($"{TableEndpoint}");
-
-    internal ReferenceExpression GetQueueConnectionString() => IsEmulator
-        ? ReferenceExpression.Create($"{AzureStorageEmulatorConnectionString.Create(queuePort: EmulatorQueueEndpoint.Port)}")
-        : ReferenceExpression.Create($"{QueueEndpoint}");
-
-    internal ReferenceExpression GetBlobConnectionString() => IsEmulator
-        ? ReferenceExpression.Create($"{AzureStorageEmulatorConnectionString.Create(blobPort: EmulatorBlobEndpoint.Port)}")
-        : ReferenceExpression.Create($"{BlobEndpoint}");
-}
-
->>>>>>> 16679d35
 file static class AzureStorageEmulatorConnectionString
 {
     // Use defaults from https://learn.microsoft.com/azure/storage/common/storage-configure-connection-string#connect-to-the-emulator-account-using-the-shortcut
