// Licensed to the .NET Foundation under one or more agreements.
// The .NET Foundation licenses this file to you under the MIT license.

using Aspire.Hosting.ApplicationModel;

namespace Aspire.Hosting.Azure;

/// <summary>
/// Represents an Azure Sql Server resource.
/// </summary>
/// <param name="innerResource">The <see cref="SqlServerServerResource"/> that this resource wraps.</param>
<<<<<<< HEAD
=======
public class AzureSqlServerResource(SqlServerServerResource innerResource) :
    AzureBicepResource(innerResource.Name, templateResourceName: "Aspire.Hosting.Azure.Bicep.sql.bicep"),
    IResourceWithConnectionString
{
    /// <summary>
    /// Gets the fully qualified domain name (FQDN) output reference from the bicep template for the Azure SQL Server resource.
    /// </summary>
    public BicepOutputReference FullyQualifiedDomainName => new("sqlServerFqdn", this);

    /// <summary>
    /// Gets the connection template for the manifest for the Azure SQL Server resource.
    /// </summary>
    public ReferenceExpression ConnectionStringExpression =>
        ReferenceExpression.Create(
            $"Server=tcp:{FullyQualifiedDomainName},1433;Encrypt=True;Authentication=\"Active Directory Default\"");

    /// <inheritdoc/>
    public override string Name => innerResource.Name;

    /// <inheritdoc />
    public override ResourceAnnotationCollection Annotations => innerResource.Annotations;
}

/// <summary>
/// Represents an Azure Sql Server resource.
/// </summary>
/// <param name="innerResource">The <see cref="SqlServerServerResource"/> that this resource wraps.</param>
>>>>>>> 16679d35
/// <param name="configureConstruct"></param>
public class AzureSqlServerResource(SqlServerServerResource innerResource, Action<ResourceModuleConstruct> configureConstruct) : AzureConstructResource(innerResource.Name, configureConstruct), IResourceWithConnectionString
{
    /// <summary>
    /// Gets the fully qualified domain name (FQDN) output reference from the bicep template for the Azure SQL Server resource.
    /// </summary>
    public BicepOutputReference FullyQualifiedDomainName => new("sqlServerFqdn", this);

    /// <summary>
    /// Gets the connection template for the manifest for the Azure SQL Server resource.
    /// </summary>
    public ReferenceExpression ConnectionStringExpression =>
        ReferenceExpression.Create(
            $"Server=tcp:{FullyQualifiedDomainName},1433;Encrypt=True;Authentication=\"Active Directory Default\"");

    /// <inheritdoc/>
    public override string Name => innerResource.Name;

    /// <inheritdoc />
    public override ResourceAnnotationCollection Annotations => innerResource.Annotations;
}<|MERGE_RESOLUTION|>--- conflicted
+++ resolved
@@ -9,36 +9,6 @@
 /// Represents an Azure Sql Server resource.
 /// </summary>
 /// <param name="innerResource">The <see cref="SqlServerServerResource"/> that this resource wraps.</param>
-<<<<<<< HEAD
-=======
-public class AzureSqlServerResource(SqlServerServerResource innerResource) :
-    AzureBicepResource(innerResource.Name, templateResourceName: "Aspire.Hosting.Azure.Bicep.sql.bicep"),
-    IResourceWithConnectionString
-{
-    /// <summary>
-    /// Gets the fully qualified domain name (FQDN) output reference from the bicep template for the Azure SQL Server resource.
-    /// </summary>
-    public BicepOutputReference FullyQualifiedDomainName => new("sqlServerFqdn", this);
-
-    /// <summary>
-    /// Gets the connection template for the manifest for the Azure SQL Server resource.
-    /// </summary>
-    public ReferenceExpression ConnectionStringExpression =>
-        ReferenceExpression.Create(
-            $"Server=tcp:{FullyQualifiedDomainName},1433;Encrypt=True;Authentication=\"Active Directory Default\"");
-
-    /// <inheritdoc/>
-    public override string Name => innerResource.Name;
-
-    /// <inheritdoc />
-    public override ResourceAnnotationCollection Annotations => innerResource.Annotations;
-}
-
-/// <summary>
-/// Represents an Azure Sql Server resource.
-/// </summary>
-/// <param name="innerResource">The <see cref="SqlServerServerResource"/> that this resource wraps.</param>
->>>>>>> 16679d35
 /// <param name="configureConstruct"></param>
 public class AzureSqlServerResource(SqlServerServerResource innerResource, Action<ResourceModuleConstruct> configureConstruct) : AzureConstructResource(innerResource.Name, configureConstruct), IResourceWithConnectionString
 {
