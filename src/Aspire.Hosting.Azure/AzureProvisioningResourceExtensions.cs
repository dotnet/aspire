// Licensed to the .NET Foundation under one or more agreements.
// The .NET Foundation licenses this file to you under the MIT license.

using System.Diagnostics.CodeAnalysis;
using Aspire.Hosting.ApplicationModel;
using Aspire.Hosting.Azure;
using Azure.Provisioning;

namespace Aspire.Hosting;

/// <summary>
/// Extensions for working with <see cref="AzureProvisioningResource"/> and related types.
/// </summary>
public static class AzureProvisioningResourceExtensions
{
    /// <summary>
    /// Adds an Azure provisioning resource to the application model.
    /// </summary>
    /// <param name="builder">The distributed application builder.</param>
    /// <param name="name">The name of the resource being added.</param>
    /// <param name="configureInfrastructure">A callback used to configure the infrastructure resource.</param>
    /// <returns></returns>
    public static IResourceBuilder<AzureProvisioningResource> AddAzureInfrastructure(this IDistributedApplicationBuilder builder, [ResourceName] string name, Action<AzureResourceInfrastructure> configureInfrastructure)
    {
        builder.AddAzureProvisioning();

        var resource = new AzureProvisioningResource(name, configureInfrastructure);
        return builder.AddResource(resource)
                      .WithManifestPublishingCallback(resource.WriteToManifest);
    }

    /// <summary>
    /// Configures the Azure provisioning resource <see cref="Infrastructure"/>.
    /// </summary>
    /// <typeparam name="T">Type of the <see cref="AzureProvisioningResource"/> resource.</typeparam>
    /// <param name="builder">The resource builder.</param>
    /// <param name="configure">The configuration callback.</param>
    /// <returns>The resource builder.</returns>
    public static IResourceBuilder<T> ConfigureInfrastructure<T>(this IResourceBuilder<T> builder, Action<AzureResourceInfrastructure> configure)
        where T : AzureProvisioningResource
    {
        ArgumentNullException.ThrowIfNull(builder);
        ArgumentNullException.ThrowIfNull(configure);

        builder.Resource.ConfigureInfrastructure += configure;
        return builder;
    }

    /// <summary>
    /// Creates a new <see cref="ProvisioningParameter"/> in <paramref name="infrastructure"/>, or reuses an existing bicep parameter if one with
    /// the same name already exists, that corresponds to <paramref name="parameterResourceBuilder"/>.
    /// </summary>
    /// <param name="parameterResourceBuilder">
    /// The <see cref="IResourceBuilder{ParameterResource}"/> that represents a parameter in the <see cref="Aspire.Hosting.ApplicationModel" />
    /// to get or create a corresponding <see cref="ProvisioningParameter"/>.
    /// </param>
    /// <param name="infrastructure">The <see cref="AzureResourceInfrastructure"/> that contains the <see cref="ProvisioningParameter"/>.</param>
    /// <param name="parameterName">The name of the parameter to be assigned.</param>
    /// <returns>
    /// The corresponding <see cref="ProvisioningParameter"/> that was found or newly created.
    /// </returns>
    /// <remarks>
    /// This is useful when assigning a <see cref="BicepValue"/> to the value of an Aspire <see cref="ParameterResource"/>.
    /// </remarks>
    [SuppressMessage("ApiDesign", "RS0026:Do not add multiple public overloads with optional parameters",
        Justification = "The 'this' arguments are mutually exclusive")]
    public static ProvisioningParameter AsProvisioningParameter(this IResourceBuilder<ParameterResource> parameterResourceBuilder, AzureResourceInfrastructure infrastructure, string? parameterName = null)
    {
        ArgumentNullException.ThrowIfNull(parameterResourceBuilder);
        ArgumentNullException.ThrowIfNull(infrastructure);

<<<<<<< HEAD
        parameterName ??= GetNameFromValueExpression(parameterResourceBuilder.Resource);
=======
        return parameterResourceBuilder.Resource.AsProvisioningParameter(infrastructure, parameterName);
    }

    /// <summary>
    /// Creates a new <see cref="ProvisioningParameter"/> in <paramref name="infrastructure"/>, or reuses an existing bicep parameter if one with
    /// the same name already exists, that corresponds to <paramref name="parameterResource"/>.
    /// </summary>
    /// <param name="parameterResource">
    /// The <see cref="ParameterResource"/> that represents a parameter in the <see cref="Aspire.Hosting.ApplicationModel" />
    /// to get or create a corresponding <see cref="ProvisioningParameter"/>.
    /// </param>
    /// <param name="infrastructure">The <see cref="AzureResourceInfrastructure"/> that contains the <see cref="ProvisioningParameter"/>.</param>
    /// <param name="parameterName">The name of the parameter to be assigned.</param>
    /// <returns>
    /// The corresponding <see cref="ProvisioningParameter"/> that was found or newly created.
    /// </returns>
    /// <remarks>
    /// This is useful when assigning a <see cref="BicepValue"/> to the value of an Aspire <see cref="ParameterResource"/>.
    /// </remarks>
    [SuppressMessage("ApiDesign", "RS0026:Do not add multiple public overloads with optional parameters",
        Justification = "The 'this' arguments are mutually exclusive")]
    public static ProvisioningParameter AsProvisioningParameter(this ParameterResource parameterResource, AzureResourceInfrastructure infrastructure, string? parameterName = null)
    {
        ArgumentNullException.ThrowIfNull(parameterResource);
        ArgumentNullException.ThrowIfNull(infrastructure);

        parameterName ??= Infrastructure.NormalizeBicepIdentifier(parameterResource.Name);
>>>>>>> c8967ddb

        infrastructure.AspireResource.Parameters[parameterName] = parameterResource;

        return GetOrAddParameter(infrastructure, parameterName, parameterResource.Secret);
    }

    /// <summary>
    /// Creates a new <see cref="ProvisioningParameter"/> in <paramref name="infrastructure"/>, or reuses an existing bicep parameter if one with
    /// the same name already exists, that corresponds to <paramref name="outputReference"/>.
    /// </summary>
    /// <param name="outputReference">
    /// The <see cref="BicepOutputReference"/> that contains the value to use for the <see cref="ProvisioningParameter"/>.
    /// </param>
    /// <param name="infrastructure">The <see cref="AzureResourceInfrastructure"/> that contains the <see cref="ProvisioningParameter"/>.</param>
    /// <param name="parameterName">The name of the parameter to be assigned.</param>
    /// <returns>
    /// The corresponding <see cref="ProvisioningParameter"/> that was found or newly created.
    /// </returns>
    /// <remarks>
    /// This is useful when assigning a <see cref="BicepValue"/> to the value of an Aspire <see cref="BicepOutputReference"/>.
    /// </remarks>
    [SuppressMessage("ApiDesign", "RS0026:Do not add multiple public overloads with optional parameters",
        Justification = "The 'this' arguments are mutually exclusive")]
    public static ProvisioningParameter AsProvisioningParameter(this BicepOutputReference outputReference, AzureResourceInfrastructure infrastructure, string? parameterName = null)
    {
        ArgumentNullException.ThrowIfNull(outputReference);
        ArgumentNullException.ThrowIfNull(infrastructure);

        parameterName ??= GetNameFromValueExpression(outputReference);

        infrastructure.AspireResource.Parameters[parameterName] = outputReference;

        return GetOrAddParameter(infrastructure, parameterName);
    }

    /// <summary>
    /// Creates a new <see cref="ProvisioningParameter"/> in <paramref name="infrastructure"/>, or reuses an existing bicep parameter if one with
    /// the same name already exists, that corresponds to <paramref name="endpointReference"/>.
    /// </summary>
    /// <param name="endpointReference">
    /// The <see cref="EndpointReference"/> to use for the value of the <see cref="ProvisioningParameter"/>.
    /// </param>
    /// <param name="infrastructure">The <see cref="AzureResourceInfrastructure"/> that contains the <see cref="ProvisioningParameter"/>.</param>
    /// <param name="parameterName">The name of the parameter to be assigned.</param>
    /// <returns>
    /// The corresponding <see cref="ProvisioningParameter"/> that was found or newly created.
    /// </returns>
    /// <remarks>
    /// This is useful when assigning a <see cref="BicepValue"/> to the value of an Aspire <see cref="EndpointReference"/>.
    /// </remarks>
    public static ProvisioningParameter AsProvisioningParameter(this EndpointReference endpointReference, AzureResourceInfrastructure infrastructure, string parameterName)
    {
        ArgumentNullException.ThrowIfNull(endpointReference);
        ArgumentNullException.ThrowIfNull(infrastructure);
        ArgumentException.ThrowIfNullOrEmpty(parameterName);

        infrastructure.AspireResource.Parameters[parameterName] = endpointReference;

        return GetOrAddParameter(infrastructure, parameterName);
    }

    /// <summary>
    /// Creates a new <see cref="ProvisioningParameter"/> in <paramref name="infrastructure"/>, or reuses an existing bicep parameter if one with
    /// the same name already exists, that corresponds to <paramref name="expression"/>.
    /// </summary>
    /// <param name="expression">
    /// The <see cref="ReferenceExpression"/> that represents the value to use for the <see cref="ProvisioningParameter"/>.
    /// </param>
    /// <param name="infrastructure">The <see cref="AzureResourceInfrastructure"/> that contains the <see cref="ProvisioningParameter"/>.</param>
    /// <param name="parameterName">The name of the parameter to be assigned.</param>
    /// <returns>
    /// The corresponding <see cref="ProvisioningParameter"/> that was found or newly created.
    /// </returns>
    /// <remarks>
    /// This is useful when assigning a <see cref="BicepValue"/> to the value of an Aspire <see cref="EndpointReference"/>.
    /// </remarks>
    public static ProvisioningParameter AsProvisioningParameter(this ReferenceExpression expression, AzureResourceInfrastructure infrastructure, string parameterName)
    {
        ArgumentNullException.ThrowIfNull(expression);
        ArgumentNullException.ThrowIfNull(infrastructure);
        ArgumentException.ThrowIfNullOrEmpty(parameterName);

        infrastructure.AspireResource.Parameters[parameterName] = expression;

        return GetOrAddParameter(infrastructure, parameterName);
    }

    private static ProvisioningParameter GetOrAddParameter(AzureResourceInfrastructure infrastructure, string parameterName, bool? isSecure = null)
    {
        var parameter = infrastructure.GetParameters().FirstOrDefault(p => p.BicepIdentifier == parameterName);
        if (parameter is null)
        {
            parameter = new ProvisioningParameter(parameterName, typeof(string));
            if (isSecure.HasValue)
            {
                parameter.IsSecure = isSecure.Value;
            };
            infrastructure.Add(parameter);
        }

        return parameter;
    }

    private static string GetNameFromValueExpression(IManifestExpressionProvider ep)
    {
        var parameterName = ep.ValueExpression.Replace("{", "").Replace("}", "").Replace(".", "_").Replace("-", "_").ToLowerInvariant();

        if (parameterName[0] == '_')
        {
            parameterName = parameterName[1..];
        }
        return parameterName;
    }
}
<|MERGE_RESOLUTION|>--- conflicted
+++ resolved
@@ -69,9 +69,6 @@
         ArgumentNullException.ThrowIfNull(parameterResourceBuilder);
         ArgumentNullException.ThrowIfNull(infrastructure);
 
-<<<<<<< HEAD
-        parameterName ??= GetNameFromValueExpression(parameterResourceBuilder.Resource);
-=======
         return parameterResourceBuilder.Resource.AsProvisioningParameter(infrastructure, parameterName);
     }
 
@@ -99,7 +96,6 @@
         ArgumentNullException.ThrowIfNull(infrastructure);
 
         parameterName ??= Infrastructure.NormalizeBicepIdentifier(parameterResource.Name);
->>>>>>> c8967ddb
 
         infrastructure.AspireResource.Parameters[parameterName] = parameterResource;
 
