// Licensed to the .NET Foundation under one or more agreements.
// The .NET Foundation licenses this file to you under the MIT license.

using System.Diagnostics.CodeAnalysis;
using Aspire.Hosting.ApplicationModel;
using Aspire.Hosting.Azure;
using Azure.Provisioning.Authorization;
using Azure.Provisioning.KeyVaults;

namespace Aspire.Hosting;

/// <summary>
/// Provides extension methods for adding the Azure Key Vault resources to the application model.
/// </summary>
public static class AzureKeyVaultResourceExtensions
{
    /// <summary>
    /// Adds an Azure Key Vault resource to the application model.
    /// </summary>
    /// <param name="builder">The <see cref="IDistributedApplicationBuilder"/>.</param>
    /// <param name="name">The name of the resource. This name will be used as the connection string name when referenced in a dependency.</param>
    /// <returns>A reference to the <see cref="IResourceBuilder{T}"/>.</returns>
    public static IResourceBuilder<AzureKeyVaultResource> AddAzureKeyVault(this IDistributedApplicationBuilder builder, string name)
    {
#pragma warning disable ASPIRE0001 // Type is for evaluation purposes only and is subject to change or removal in future updates. Suppress this diagnostic to proceed.
        return builder.AddAzureKeyVault(name, null);
#pragma warning restore ASPIRE0001 // Type is for evaluation purposes only and is subject to change or removal in future updates. Suppress this diagnostic to proceed.
    }

    /// <summary>
    /// Adds an Azure Key Vault resource to the application model.
    /// </summary>
    /// <param name="builder">The <see cref="IDistributedApplicationBuilder"/>.</param>
    /// <param name="name">The name of the resource. This name will be used as the connection string name when referenced in a dependency.</param>
    /// <param name="configureResource"></param>
    /// <returns>A reference to the <see cref="IResourceBuilder{T}"/>.</returns>
<<<<<<< HEAD
    [RequiresPreviewFeatures]
=======
    [Experimental("ASPIRE0001", UrlFormat = "https://aka.ms/dotnet/aspire/diagnostics#{0}")]
>>>>>>> 89efd42c
    public static IResourceBuilder<AzureKeyVaultResource> AddAzureKeyVault(this IDistributedApplicationBuilder builder, string name, Action<IResourceBuilder<AzureKeyVaultResource>, ResourceModuleConstruct, KeyVault>? configureResource)
    {
        var configureConstruct = (ResourceModuleConstruct construct) =>
        {
            var keyVault = construct.AddKeyVault(name: construct.Resource.Name);
            keyVault.AddOutput("vaultUri", x => x.Properties.VaultUri);

            keyVault.Properties.Tags["aspire-resource-name"] = construct.Resource.Name;

            var keyVaultAdministratorRoleAssignment = keyVault.AssignRole(RoleDefinition.KeyVaultAdministrator);
            keyVaultAdministratorRoleAssignment.AssignProperty(x => x.PrincipalId, construct.PrincipalIdParameter);
            keyVaultAdministratorRoleAssignment.AssignProperty(x => x.PrincipalType, construct.PrincipalTypeParameter);

            var resource = (AzureKeyVaultResource)construct.Resource;
            var resourceBuilder = builder.CreateResourceBuilder(resource);
            configureResource?.Invoke(resourceBuilder, construct, keyVault);
        };
        var resource = new AzureKeyVaultResource(name, configureConstruct);

        return builder.AddResource(resource)
                      // These ambient parameters are only available in development time.
                      .WithParameter(AzureBicepResource.KnownParameters.PrincipalId)
                      .WithParameter(AzureBicepResource.KnownParameters.PrincipalType)
                      .WithManifestPublishingCallback(resource.WriteToManifest);
    }

}<|MERGE_RESOLUTION|>--- conflicted
+++ resolved
@@ -34,11 +34,7 @@
     /// <param name="name">The name of the resource. This name will be used as the connection string name when referenced in a dependency.</param>
     /// <param name="configureResource"></param>
     /// <returns>A reference to the <see cref="IResourceBuilder{T}"/>.</returns>
-<<<<<<< HEAD
-    [RequiresPreviewFeatures]
-=======
     [Experimental("ASPIRE0001", UrlFormat = "https://aka.ms/dotnet/aspire/diagnostics#{0}")]
->>>>>>> 89efd42c
     public static IResourceBuilder<AzureKeyVaultResource> AddAzureKeyVault(this IDistributedApplicationBuilder builder, string name, Action<IResourceBuilder<AzureKeyVaultResource>, ResourceModuleConstruct, KeyVault>? configureResource)
     {
         var configureConstruct = (ResourceModuleConstruct construct) =>
