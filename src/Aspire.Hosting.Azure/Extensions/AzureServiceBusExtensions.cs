--- conflicted
+++ resolved
@@ -116,15 +116,9 @@
     /// </summary>
     /// <param name="builder">The Azure Service Bus resource builder.</param>
     /// <param name="name">The name of the queue.</param>
-<<<<<<< HEAD
     /// <param name="configureQueue">Callback to configure the underlying <see cref="global::Azure.Provisioning.ServiceBus.ServiceBusQueue"/> resource.</param>
-    [RequiresPreviewFeatures]
-    public static IResourceBuilder<AzureServiceBusResource> AddQueue(this IResourceBuilder<AzureServiceBusResource> builder, string name, Action<IResourceBuilder<AzureServiceBusResource>, ResourceModuleConstruct, ServiceBusQueue>? configureQueue = default)
-=======
-    /// <param name="configureQueue">Optional callback to customize the queue.</param>
     [Experimental("ASPIRE0001", UrlFormat = "https://aka.ms/dotnet/aspire/diagnostics#{0}")]
     public static IResourceBuilder<AzureServiceBusResource> AddQueue(this IResourceBuilder<AzureServiceBusResource> builder, string name, Action<IResourceBuilder<AzureServiceBusResource>, ResourceModuleConstruct, ServiceBusQueue>? configureQueue)
->>>>>>> 89efd42c
     {
         builder.Resource.Queues.Add((name, configureQueue));
         return builder;
@@ -147,15 +141,9 @@
     /// </summary>
     /// <param name="builder">The Azure Service Bus resource builder.</param>
     /// <param name="name">The name of the topic.</param>
-<<<<<<< HEAD
     /// <param name="configureTopic">Callback to configure the underlying <see cref="global::Azure.Provisioning.ServiceBus.ServiceBusTopic"/> resource.</param>
-    [RequiresPreviewFeatures]
-    public static IResourceBuilder<AzureServiceBusResource> AddTopic(this IResourceBuilder<AzureServiceBusResource> builder, string name, Action<IResourceBuilder<AzureServiceBusResource>, ResourceModuleConstruct, ServiceBusTopic>? configureTopic = default)
-=======
-    /// <param name="configureTopic">Optional callback to customize the topic.</param>
     [Experimental("ASPIRE0001", UrlFormat = "https://aka.ms/dotnet/aspire/diagnostics#{0}")]
     public static IResourceBuilder<AzureServiceBusResource> AddTopic(this IResourceBuilder<AzureServiceBusResource> builder, string name, Action<IResourceBuilder<AzureServiceBusResource>, ResourceModuleConstruct, ServiceBusTopic>? configureTopic)
->>>>>>> 89efd42c
     {
         builder.Resource.Topics.Add((name, configureTopic));
         return builder;
@@ -180,15 +168,9 @@
     /// <param name="builder">The Azure Service Bus resource builder.</param>
     /// <param name="topicName">The name of the topic.</param>
     /// <param name="subscriptionName">The name of the subscription.</param>
-<<<<<<< HEAD
     /// <param name="configureSubscription">Callback to configure the underlying <see cref="global::Azure.Provisioning.ServiceBus.ServiceBusSubscription"/> resource.</param>
-    [RequiresPreviewFeatures]
-    public static IResourceBuilder<AzureServiceBusResource> AddSubscription(this IResourceBuilder<AzureServiceBusResource> builder, string topicName, string subscriptionName, Action<IResourceBuilder<AzureServiceBusResource>, ResourceModuleConstruct, ServiceBusSubscription>? configureSubscription = default)
-=======
-    /// <param name="configureSubscription">Optional callback to customize the subscription.</param>
     [Experimental("ASPIRE0001", UrlFormat = "https://aka.ms/dotnet/aspire/diagnostics#{0}")]
     public static IResourceBuilder<AzureServiceBusResource> AddSubscription(this IResourceBuilder<AzureServiceBusResource> builder, string topicName, string subscriptionName, Action<IResourceBuilder<AzureServiceBusResource>, ResourceModuleConstruct, ServiceBusSubscription>? configureSubscription)
->>>>>>> 89efd42c
     {
         builder.Resource.Subscriptions.Add((topicName, subscriptionName, configureSubscription));
         return builder;
