// Licensed to the .NET Foundation under one or more agreements.
// The .NET Foundation licenses this file to you under the MIT license.

using System.Diagnostics.CodeAnalysis;
using Aspire.Hosting.ApplicationModel;
using Aspire.Hosting.Azure;
using Azure.Provisioning;
using Azure.Provisioning.ApplicationInsights;

namespace Aspire.Hosting;

/// <summary>
/// Provides extension methods for adding the Azure ApplicationInsights resources to the application model.
/// </summary>
public static class AzureApplicationInsightsExtensions
{
    /// <summary>
    /// Adds an Azure Application Insights resource to the application model.
    /// </summary>
    /// <param name="builder">The <see cref="IDistributedApplicationBuilder"/>.</param>
    /// <param name="name">The name of the resource. This name will be used as the connection string name when referenced in a dependency.</param>
    /// <returns>A reference to the <see cref="IResourceBuilder{AzureApplicationInsightsResource}"/>.</returns>
    public static IResourceBuilder<AzureApplicationInsightsResource> AddAzureApplicationInsights(this IDistributedApplicationBuilder builder, string name)
    {
<<<<<<< HEAD
        var resource = new AzureApplicationInsightsResource(name);
#pragma warning disable CS0618 // Type or member is obsolete
        return builder.AddResource(resource)
                .WithParameter("appInsightsName", resource.CreateBicepResourceName())
                .WithParameter(AzureBicepResource.KnownParameters.LogAnalyticsWorkspaceId)
                .WithManifestPublishingCallback(resource.WriteToManifest);
#pragma warning restore CS0618 // Type or member is obsolete
=======
#pragma warning disable ASPIRE0001 // Type is for evaluation purposes only and is subject to change or removal in future updates. Suppress this diagnostic to proceed.
        return builder.AddAzureApplicationInsights(name, (_, _, _) => { });
#pragma warning restore ASPIRE0001 // Type is for evaluation purposes only and is subject to change or removal in future updates. Suppress this diagnostic to proceed.
    }

    /// <summary>
    /// Adds an Azure Application Insights resource to the application model.
    /// </summary>
    /// <param name="builder">The builder for the distributed application.</param>
    /// <param name="name">The name of the resource.</param>
    /// <param name="configureResource">Optional callback to configure the Application Insights resource.</param>
    /// <returns></returns>
    [Experimental("ASPIRE0001", UrlFormat = "https://aka.ms/dotnet/aspire/diagnostics#{0}")]
    public static IResourceBuilder<AzureApplicationInsightsResource> AddAzureApplicationInsights(this IDistributedApplicationBuilder builder, string name, Action<IResourceBuilder<AzureApplicationInsightsResource>, ResourceModuleConstruct, ApplicationInsightsComponent>? configureResource)
    {
        var configureConstruct = (ResourceModuleConstruct construct) =>
        {
            var appInsights = new ApplicationInsightsComponent(construct, name: name);
            appInsights.Properties.Tags["aspire-resource-name"] = construct.Resource.Name;
            appInsights.AssignProperty(p => p.ApplicationType, new Parameter("applicationType", defaultValue: "web"));
            appInsights.AssignProperty(p => p.Kind, new Parameter("kind", defaultValue: "web"));
            appInsights.AssignProperty(p => p.WorkspaceResourceId, new Parameter(AzureBicepResource.KnownParameters.LogAnalyticsWorkspaceId));

            appInsights.AddOutput("appInsightsConnectionString", p => p.ConnectionString);

            if (configureResource != null)
            {
                var resource = (AzureApplicationInsightsResource)construct.Resource;
                var resourceBuilder = builder.CreateResourceBuilder(resource);
                configureResource(resourceBuilder, construct, appInsights);
            }
        };
        var resource = new AzureApplicationInsightsResource(name, configureConstruct);

        return builder.AddResource(resource)
                      .WithParameter(AzureBicepResource.KnownParameters.PrincipalId)
                      .WithParameter(AzureBicepResource.KnownParameters.PrincipalType)
                      .WithManifestPublishingCallback(resource.WriteToManifest);
>>>>>>> b17d183a
    }
}<|MERGE_RESOLUTION|>--- conflicted
+++ resolved
@@ -22,15 +22,6 @@
     /// <returns>A reference to the <see cref="IResourceBuilder{AzureApplicationInsightsResource}"/>.</returns>
     public static IResourceBuilder<AzureApplicationInsightsResource> AddAzureApplicationInsights(this IDistributedApplicationBuilder builder, string name)
     {
-<<<<<<< HEAD
-        var resource = new AzureApplicationInsightsResource(name);
-#pragma warning disable CS0618 // Type or member is obsolete
-        return builder.AddResource(resource)
-                .WithParameter("appInsightsName", resource.CreateBicepResourceName())
-                .WithParameter(AzureBicepResource.KnownParameters.LogAnalyticsWorkspaceId)
-                .WithManifestPublishingCallback(resource.WriteToManifest);
-#pragma warning restore CS0618 // Type or member is obsolete
-=======
 #pragma warning disable ASPIRE0001 // Type is for evaluation purposes only and is subject to change or removal in future updates. Suppress this diagnostic to proceed.
         return builder.AddAzureApplicationInsights(name, (_, _, _) => { });
 #pragma warning restore ASPIRE0001 // Type is for evaluation purposes only and is subject to change or removal in future updates. Suppress this diagnostic to proceed.
@@ -69,6 +60,5 @@
                       .WithParameter(AzureBicepResource.KnownParameters.PrincipalId)
                       .WithParameter(AzureBicepResource.KnownParameters.PrincipalType)
                       .WithManifestPublishingCallback(resource.WriteToManifest);
->>>>>>> b17d183a
     }
 }