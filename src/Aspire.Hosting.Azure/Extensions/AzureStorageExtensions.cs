// Licensed to the .NET Foundation under one or more agreements.
// The .NET Foundation licenses this file to you under the MIT license.

using System.Diagnostics.CodeAnalysis;
using Aspire.Hosting.ApplicationModel;
using Aspire.Hosting.Azure;
using Azure.Provisioning.Authorization;
using Azure.Provisioning.Storage;
using Azure.ResourceManager.Storage.Models;

namespace Aspire.Hosting;

/// <summary>
/// Extension methods for adding Azure Storage resources to an application model.
/// </summary>
public static class AzureStorageExtensions
{
    /// <summary>
    /// Adds an Azure Storage resource to the application model.This resource can be used to create Azure blob, table, and queue resources.
    /// </summary>
    /// <param name="builder">The builder for the distributed application.</param>
    /// <param name="name">The name of the resource.</param>
    /// <returns></returns>
    public static IResourceBuilder<AzureStorageResource> AddAzureStorage(this IDistributedApplicationBuilder builder, string name)
    {
#pragma warning disable ASPIRE0001 // Type is for evaluation purposes only and is subject to change or removal in future updates. Suppress this diagnostic to proceed.
        return builder.AddAzureStorage(name, null);
#pragma warning restore ASPIRE0001 // Type is for evaluation purposes only and is subject to change or removal in future updates. Suppress this diagnostic to proceed.
    }

    /// <summary>
    /// Adds an Azure Storage resource to the application model.This resource can be used to create Azure blob, table, and queue resources.
    /// </summary>
    /// <param name="builder">The builder for the distributed application.</param>
    /// <param name="name">The name of the resource.</param>
    /// <param name="configureResource">Callback to configure the storage account.</param>
    /// <returns></returns>
<<<<<<< HEAD
    [RequiresPreviewFeatures]
=======
    [Experimental("ASPIRE0001", UrlFormat = "https://aka.ms/dotnet/aspire/diagnostics#{0}")]
>>>>>>> 89efd42c
    public static IResourceBuilder<AzureStorageResource> AddAzureStorage(this IDistributedApplicationBuilder builder, string name, Action<IResourceBuilder<AzureStorageResource>, ResourceModuleConstruct, StorageAccount>? configureResource)
    {
        var configureConstruct = (ResourceModuleConstruct construct) =>
        {
            var storageAccount = construct.AddStorageAccount(
                name: name,
                kind: StorageKind.StorageV2,
                sku: StorageSkuName.StandardGrs
                );

            storageAccount.Properties.Tags["aspire-resource-name"] = construct.Resource.Name;

            var blobService = new BlobService(construct);

            var blobRole = storageAccount.AssignRole(RoleDefinition.StorageBlobDataContributor);
            blobRole.AssignProperty(p => p.PrincipalType, construct.PrincipalTypeParameter);

            var tableRole = storageAccount.AssignRole(RoleDefinition.StorageTableDataContributor);
            tableRole.AssignProperty(p => p.PrincipalType, construct.PrincipalTypeParameter);

            var queueRole = storageAccount.AssignRole(RoleDefinition.StorageQueueDataContributor);
            queueRole.AssignProperty(p => p.PrincipalType, construct.PrincipalTypeParameter);

            storageAccount.AddOutput("blobEndpoint", sa => sa.PrimaryEndpoints.BlobUri);
            storageAccount.AddOutput("queueEndpoint", sa => sa.PrimaryEndpoints.QueueUri);
            storageAccount.AddOutput("tableEndpoint", sa => sa.PrimaryEndpoints.TableUri);

            var resource = (AzureStorageResource)construct.Resource;
            var resourceBuilder = builder.CreateResourceBuilder(resource);
            configureResource?.Invoke(resourceBuilder, construct, storageAccount);
        };
        var resource = new AzureStorageResource(name, configureConstruct);

        return builder.AddResource(resource)
                      // These ambient parameters are only available in development time.
                      .WithParameter(AzureBicepResource.KnownParameters.PrincipalId)
                      .WithParameter(AzureBicepResource.KnownParameters.PrincipalType)
                      .WithManifestPublishingCallback(resource.WriteToManifest);
    }

    /// <summary>
    /// Configures an Azure Storage resource to be emulated using Azurite. This resource requires an <see cref="AzureStorageResource"/> to be added to the application model. This version the package defaults to version 3.29.0 of the mcr.microsoft.com/azure-storage/azurite container image.
    /// </summary>
    /// <param name="builder">The Azure storage resource builder.</param>
    /// <param name="configureContainer">Callback that exposes underlying container used for emulation to allow for customization.</param>
    /// <returns>A reference to the <see cref="IResourceBuilder{T}"/>.</returns>
    public static IResourceBuilder<AzureStorageResource> RunAsEmulator(this IResourceBuilder<AzureStorageResource> builder, Action<IResourceBuilder<AzureStorageEmulatorResource>>? configureContainer = null)
    {
        builder.WithEndpoint(name: "blob", containerPort: 10000)
               .WithEndpoint(name: "queue", containerPort: 10001)
               .WithEndpoint(name: "table", containerPort: 10002)
               .WithAnnotation(new ContainerImageAnnotation { Image = "mcr.microsoft.com/azure-storage/azurite", Tag = "3.29.0" });

        if (configureContainer != null)
        {
            var surrogate = new AzureStorageEmulatorResource(builder.Resource);
            var surrogateBuilder = builder.ApplicationBuilder.CreateResourceBuilder(surrogate);
            configureContainer(surrogateBuilder);
        }

        return builder;
    }

    /// <summary>
    /// Configures an Azure Storage resource to be emulated using Azurite. This resource requires an <see cref="AzureStorageResource"/> to be added to the application model. This version the package defaults to version 3.29.0 of the mcr.microsoft.com/azure-storage/azurite container image.
    /// </summary>
    /// <param name="builder">The Azure storage resource builder.</param>
    /// <param name="configureContainer">Callback that exposes underlying container used for emulation to allow for customization.</param>
    /// <returns>A reference to the <see cref="IResourceBuilder{T}"/>.</returns>
    [Obsolete("Renamed to RunAsEmulator. Will be removed in next preview.")]
    public static IResourceBuilder<AzureStorageResource> UseEmulator(this IResourceBuilder<AzureStorageResource> builder, Action<IResourceBuilder<AzureStorageEmulatorResource>>? configureContainer = null)
    {
        return builder.RunAsEmulator(configureContainer);
    }

    /// <summary>
    /// Enables persistence in the Azure Storage emulator.
    /// </summary>
    /// <param name="builder">The builder for the <see cref="AzureStorageEmulatorResource"/>.</param>
    /// <param name="path">Relative path to the AppHost where emulator storage is persisted between runs.</param>
    /// <returns>A builder for the <see cref="AzureStorageEmulatorResource"/>.</returns>
    public static IResourceBuilder<AzureStorageEmulatorResource> UsePersistence(this IResourceBuilder<AzureStorageEmulatorResource> builder, string? path = null)
    {
        path = path ?? $".azurite/{builder.Resource.Name}";
        var fullyQualifiedPath = Path.GetFullPath(path, builder.ApplicationBuilder.AppHostDirectory);
        return builder.WithBindMount(fullyQualifiedPath, "/data", isReadOnly: false);

    }

    /// <summary>
    /// Modifies the host port that the storage emulator listens on for blob requests.
    /// </summary>
    /// <param name="builder">Storage emulator resource builder.</param>
    /// <param name="port">Host port to use.</param>
    /// <returns></returns>
    public static IResourceBuilder<AzureStorageEmulatorResource> UseBlobPort(this IResourceBuilder<AzureStorageEmulatorResource> builder, int port)
    {
        return builder.WithEndpoint("blob", endpoint =>
        {
            endpoint.Port = port;
        });
    }

    /// <summary>
    /// Modifies the host port that the storage emulator listens on for queue requests.
    /// </summary>
    /// <param name="builder">Storage emulator resource builder.</param>
    /// <param name="port">Host port to use.</param>
    /// <returns></returns>
    public static IResourceBuilder<AzureStorageEmulatorResource> UseQueuePort(this IResourceBuilder<AzureStorageEmulatorResource> builder, int port)
    {
        return builder.WithEndpoint("queue", endpoint =>
        {
            endpoint.Port = port;
        });
    }

    /// <summary>
    /// Modifies the host port that the storage emulator listens on for table requests.
    /// </summary>
    /// <param name="builder">Storage emulator resource builder.</param>
    /// <param name="port">Host port to use.</param>
    /// <returns></returns>
    public static IResourceBuilder<AzureStorageEmulatorResource> UseTablePort(this IResourceBuilder<AzureStorageEmulatorResource> builder, int port)
    {
        return builder.WithEndpoint("table", endpoint =>
        {
            endpoint.Port = port;
        });
    }

    /// <summary>
    /// TODO: Doc Comments
    /// </summary>
    /// <param name="builder"></param>
    /// <param name="name"></param>
    /// <returns></returns>
    public static IResourceBuilder<AzureBlobStorageResource> AddBlobs(this IResourceBuilder<AzureStorageResource> builder, string name)
    {
        var resource = new AzureBlobStorageResource(name, builder.Resource);

        return builder.ApplicationBuilder.AddResource(resource)
            .WithManifestPublishingCallback(resource.WriteToManifest);
    }

    /// <summary>
    /// TODO: Doc Comments
    /// </summary>
    /// <param name="builder"></param>
    /// <param name="name"></param>
    /// <returns></returns>
    public static IResourceBuilder<AzureTableStorageResource> AddTables(this IResourceBuilder<AzureStorageResource> builder, string name)
    {
        var resource = new AzureTableStorageResource(name, builder.Resource);

        return builder.ApplicationBuilder.AddResource(resource)
            .WithManifestPublishingCallback(resource.WriteToManifest);
    }

    /// <summary>
    /// TODO: Doc Comments
    /// </summary>
    /// <param name="builder"></param>
    /// <param name="name"></param>
    /// <returns></returns>
    public static IResourceBuilder<AzureQueueStorageResource> AddQueues(this IResourceBuilder<AzureStorageResource> builder, string name)
    {
        var resource = new AzureQueueStorageResource(name, builder.Resource);

        return builder.ApplicationBuilder.AddResource(resource)
            .WithManifestPublishingCallback(resource.WriteToManifest);
    }
}<|MERGE_RESOLUTION|>--- conflicted
+++ resolved
@@ -35,11 +35,7 @@
     /// <param name="name">The name of the resource.</param>
     /// <param name="configureResource">Callback to configure the storage account.</param>
     /// <returns></returns>
-<<<<<<< HEAD
-    [RequiresPreviewFeatures]
-=======
     [Experimental("ASPIRE0001", UrlFormat = "https://aka.ms/dotnet/aspire/diagnostics#{0}")]
->>>>>>> 89efd42c
     public static IResourceBuilder<AzureStorageResource> AddAzureStorage(this IDistributedApplicationBuilder builder, string name, Action<IResourceBuilder<AzureStorageResource>, ResourceModuleConstruct, StorageAccount>? configureResource)
     {
         var configureConstruct = (ResourceModuleConstruct construct) =>
