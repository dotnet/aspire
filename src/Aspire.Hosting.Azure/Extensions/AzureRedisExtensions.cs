--- conflicted
+++ resolved
@@ -33,11 +33,7 @@
     /// <param name="builder">The <see cref="IResourceBuilder{RedisResource}"/> builder.</param>
     /// <param name="configureResource">Callback to configure Azure resource.</param>
     /// <returns>A reference to the <see cref="IResourceBuilder{RedisResource}"/> builder.</returns>
-<<<<<<< HEAD
-    [RequiresPreviewFeatures]
-=======
     [Experimental("ASPIRE0001", UrlFormat = "https://aka.ms/dotnet/aspire/diagnostics#{0}")]
->>>>>>> 89efd42c
     public static IResourceBuilder<RedisResource> PublishAsAzureRedis(this IResourceBuilder<RedisResource> builder, Action<IResourceBuilder<AzureRedisResource>, ResourceModuleConstruct, RedisCache>? configureResource)
     {
         return builder.PublishAsAzureRedisInternal(configureResource);
@@ -119,11 +115,7 @@
     /// <param name="builder">The <see cref="IResourceBuilder{RedisResource}"/> builder.</param>
     /// <param name="configureResource">Callback to configure Azure resource.</param>
     /// <returns>A reference to the <see cref="IResourceBuilder{RedisResource}"/> builder.</returns>
-<<<<<<< HEAD
-    [RequiresPreviewFeatures]
-=======
     [Experimental("ASPIRE0001", UrlFormat = "https://aka.ms/dotnet/aspire/diagnostics#{0}")]
->>>>>>> 89efd42c
     public static IResourceBuilder<RedisResource> AsAzureRedis(this IResourceBuilder<RedisResource> builder, Action<IResourceBuilder<AzureRedisResource>, ResourceModuleConstruct, RedisCache>? configureResource)
     {
         return builder.PublishAsAzureRedisInternal(configureResource, useProvisioner: true);
