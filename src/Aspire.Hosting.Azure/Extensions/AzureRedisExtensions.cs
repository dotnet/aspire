// Licensed to the .NET Foundation under one or more agreements.
// The .NET Foundation licenses this file to you under the MIT license.

using System.Diagnostics.CodeAnalysis;
using Aspire.Hosting.ApplicationModel;
using Aspire.Hosting.Azure;
using Azure.Provisioning;
using Azure.Provisioning.KeyVaults;
using Azure.Provisioning.Redis;

namespace Aspire.Hosting;

/// <summary>
/// Provides extension methods for adding the Azure Redis resources to the application model.
/// </summary>
public static class AzureRedisExtensions
{
    /// <summary>
    /// Configures the resource to be published as Azure Cache for Redis when deployed via Azure Developer CLI.
    /// </summary>
    /// <param name="builder">The <see cref="IResourceBuilder{RedisResource}"/> builder.</param>
    /// <returns>A reference to the <see cref="IResourceBuilder{RedisResource}"/> builder.</returns>
    public static IResourceBuilder<RedisResource> PublishAsAzureRedis(this IResourceBuilder<RedisResource> builder)
    {
#pragma warning disable ASPIRE0001 // Type is for evaluation purposes only and is subject to change or removal in future updates. Suppress this diagnostic to proceed.
        return builder.PublishAsAzureRedis(null);
#pragma warning restore ASPIRE0001 // Type is for evaluation purposes only and is subject to change or removal in future updates. Suppress this diagnostic to proceed.
    }

    /// <summary>
    /// Configures the resource to be published as Azure Cache for Redis when deployed via Azure Developer CLI.
    /// </summary>
    /// <param name="builder">The <see cref="IResourceBuilder{RedisResource}"/> builder.</param>
    /// <param name="configureResource">Callback to configure the underlying <see cref="global::Azure.Provisioning.Redis.RedisCache"/> resource.</param>
    /// <returns>A reference to the <see cref="IResourceBuilder{RedisResource}"/> builder.</returns>
    [Experimental("ASPIRE0001", UrlFormat = "https://aka.ms/dotnet/aspire/diagnostics#{0}")]
    public static IResourceBuilder<RedisResource> PublishAsAzureRedis(this IResourceBuilder<RedisResource> builder, Action<IResourceBuilder<AzureRedisResource>, ResourceModuleConstruct, RedisCache>? configureResource)
    {
        return builder.PublishAsAzureRedisInternal(configureResource);
    }

<<<<<<< HEAD
    internal static IResourceBuilder<RedisResource> PublishAsAzureRedisInternal(this IResourceBuilder<RedisResource> builder, Action<IResourceBuilder<AzureRedisResource>, ResourceModuleConstruct, RedisCache>? configureResource = null, bool useProvisioner = false)
=======
    /// <summary>
    /// Configures the resource to be published as Azure Cache for Redis when deployed via Azure Developer CLI.
    /// </summary>
    /// <param name="builder">The <see cref="IResourceBuilder{RedisResource}"/> builder.</param>
    /// <param name="configureResource">Callback to configure Azure resource.</param>
    /// <param name="useProvisioner"></param>
    /// <returns>A reference to the <see cref="IResourceBuilder{RedisResource}"/> builder.</returns>
    internal static IResourceBuilder<RedisResource> PublishAsAzureRedisInternal(this IResourceBuilder<RedisResource> builder, Action<IResourceBuilder<AzureRedisResource>, ResourceModuleConstruct, RedisCache>? configureResource, bool useProvisioner = false)
>>>>>>> 89efd42c
    {
        var configureConstruct = (ResourceModuleConstruct construct) =>
        {
            var redisCache = new RedisCache(construct, name: builder.Resource.Name);

            redisCache.Properties.Tags["aspire-resource-name"] = construct.Resource.Name;

            var vaultNameParameter = new Parameter("keyVaultName");
            construct.AddParameter(vaultNameParameter);

            var  keyVault = KeyVault.FromExisting(construct, "keyVaultName");

            var keyVaultSecret = new KeyVaultSecret(construct, keyVault, "connectionString");
            keyVaultSecret.AssignProperty(
                x => x.Properties.Value,
                $$"""'${{{redisCache.Name}}.properties.hostName},ssl=true,password=${{{redisCache.Name}}.listKeys({{redisCache.Name}}.apiVersion).primaryKey}'"""
                );

            var resource = (AzureRedisResource)construct.Resource;
            var resourceBuilder = builder.ApplicationBuilder.CreateResourceBuilder(resource);
            configureResource?.Invoke(resourceBuilder, construct, redisCache);
        };

        var resource = new AzureRedisResource(builder.Resource, configureConstruct);
        var resourceBuilder = builder.ApplicationBuilder.CreateResourceBuilder(resource)
                                     .WithParameter(AzureBicepResource.KnownParameters.PrincipalId)
                                     .WithParameter(AzureBicepResource.KnownParameters.KeyVaultName)
                                     .WithManifestPublishingCallback(resource.WriteToManifest);

        if (builder.ApplicationBuilder.ExecutionContext.IsRunMode)
        {
            resourceBuilder.WithParameter(AzureBicepResource.KnownParameters.PrincipalType);
        }

        if (useProvisioner)
        {
            // Used to hold a reference to the azure surrogate for use with the provisioner.
            builder.WithAnnotation(new AzureBicepResourceAnnotation(resource));
            builder.WithConnectionStringRedirection(resource);

            // Remove the container annotation so that DCP doesn't do anything with it.
            if (builder.Resource.Annotations.OfType<ContainerImageAnnotation>().SingleOrDefault() is { } containerAnnotation)
            {
                builder.Resource.Annotations.Remove(containerAnnotation);
            }
        }

        return builder;
    }

    /// <summary>
    /// Configures resource to use Azure for local development and when doing a deployment via the Azure Developer CLI.
    /// </summary>
    /// <param name="builder">The <see cref="IResourceBuilder{RedisResource}"/> builder.</param>
    /// <returns>A reference to the <see cref="IResourceBuilder{RedisResource}"/> builder.</returns>
    public static IResourceBuilder<RedisResource> AsAzureRedis(this IResourceBuilder<RedisResource> builder)
    {
#pragma warning disable ASPIRE0001 // Type is for evaluation purposes only and is subject to change or removal in future updates. Suppress this diagnostic to proceed.
        return builder.AsAzureRedis(null);
#pragma warning restore ASPIRE0001 // Type is for evaluation purposes only and is subject to change or removal in future updates. Suppress this diagnostic to proceed.
    }

    /// <summary>
    /// Configures resource to use Azure for local development and when doing a deployment via the Azure Developer CLI.
    /// </summary>
    /// <param name="builder">The <see cref="IResourceBuilder{RedisResource}"/> builder.</param>
    /// <param name="configureResource">Callback to configure the underlying <see cref="global::Azure.Provisioning.Redis.RedisCache"/> resource.</param>
    /// <returns>A reference to the <see cref="IResourceBuilder{RedisResource}"/> builder.</returns>
    [Experimental("ASPIRE0001", UrlFormat = "https://aka.ms/dotnet/aspire/diagnostics#{0}")]
    public static IResourceBuilder<RedisResource> AsAzureRedis(this IResourceBuilder<RedisResource> builder, Action<IResourceBuilder<AzureRedisResource>, ResourceModuleConstruct, RedisCache>? configureResource)
    {
        return builder.PublishAsAzureRedisInternal(configureResource, useProvisioner: true);
    }
}<|MERGE_RESOLUTION|>--- conflicted
+++ resolved
@@ -39,18 +39,7 @@
         return builder.PublishAsAzureRedisInternal(configureResource);
     }
 
-<<<<<<< HEAD
-    internal static IResourceBuilder<RedisResource> PublishAsAzureRedisInternal(this IResourceBuilder<RedisResource> builder, Action<IResourceBuilder<AzureRedisResource>, ResourceModuleConstruct, RedisCache>? configureResource = null, bool useProvisioner = false)
-=======
-    /// <summary>
-    /// Configures the resource to be published as Azure Cache for Redis when deployed via Azure Developer CLI.
-    /// </summary>
-    /// <param name="builder">The <see cref="IResourceBuilder{RedisResource}"/> builder.</param>
-    /// <param name="configureResource">Callback to configure Azure resource.</param>
-    /// <param name="useProvisioner"></param>
-    /// <returns>A reference to the <see cref="IResourceBuilder{RedisResource}"/> builder.</returns>
     internal static IResourceBuilder<RedisResource> PublishAsAzureRedisInternal(this IResourceBuilder<RedisResource> builder, Action<IResourceBuilder<AzureRedisResource>, ResourceModuleConstruct, RedisCache>? configureResource, bool useProvisioner = false)
->>>>>>> 89efd42c
     {
         var configureConstruct = (ResourceModuleConstruct construct) =>
         {
