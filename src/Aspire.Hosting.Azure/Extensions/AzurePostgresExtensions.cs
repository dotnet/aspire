// Licensed to the .NET Foundation under one or more agreements.
// The .NET Foundation licenses this file to you under the MIT license.

using System.Diagnostics.CodeAnalysis;
using Aspire.Hosting.ApplicationModel;
using Aspire.Hosting.Azure;
using Azure.Provisioning;
using Azure.Provisioning.KeyVaults;
using Azure.Provisioning.PostgreSql;

namespace Aspire.Hosting;

/// <summary>
/// Provides extension methods for adding the Azure Postgres resources to the application model.
/// </summary>
public static class AzurePostgresExtensions
{
    private static IResourceBuilder<T> WithLoginAndPassword<T>(
        this IResourceBuilder<T> builder,
        IResourceBuilder<ParameterResource>? administratorLogin,
        IResourceBuilder<ParameterResource>? administratorLoginPassword) where T: AzureBicepResource
    {
        if (administratorLogin is null)
        {
            const string usernameInput = "username";
            // generate a username since a parameter was not provided
            builder.WithAnnotation(new InputAnnotation(usernameInput)
            {
                Default = new GenerateInputDefault
                {
                    MinLength = 10,
                    // just use letters for the username since it can't start with a number
                    Numeric = false,
                    Special = false
                }
            });

            builder.WithParameter("administratorLogin", new InputReference(builder.Resource, usernameInput));
        }
        else
        {
            builder.WithParameter("administratorLogin", administratorLogin);
        }

        if (administratorLoginPassword is null)
        {
            // generate a password since a parameter was not provided. Use the existing "password" input from the underlying PostgresServerResource
            builder.WithParameter("administratorLoginPassword", new InputReference(builder.Resource, "password"));
        }
        else
        {
            builder.WithParameter("administratorLoginPassword", administratorLoginPassword);
        }

        return builder;
    }

    internal static IResourceBuilder<PostgresServerResource> PublishAsAzurePostgresFlexibleServerInternal(
        this IResourceBuilder<PostgresServerResource> builder,
        Action<IResourceBuilder<AzurePostgresResource>, ResourceModuleConstruct, PostgreSqlFlexibleServer>? configureResource,
        IResourceBuilder<ParameterResource>? administratorLogin = null,
        IResourceBuilder<ParameterResource>? administratorLoginPassword = null,
        bool useProvisioner = false)
    {
        var configureConstruct = (ResourceModuleConstruct construct) =>
        {
            var administratorLogin = new Parameter("administratorLogin");
            var administratorLoginPassword = new Parameter("administratorLoginPassword", isSecure: true);

            var postgres = new PostgreSqlFlexibleServer(construct, administratorLogin, administratorLoginPassword, name: construct.Resource.Name);
            postgres.AssignProperty(x => x.Sku.Name, "'Standard_B1ms'");
            postgres.AssignProperty(x => x.Sku.Tier, "'Burstable'");
            postgres.AssignProperty(x => x.Version, "'16'");
            postgres.AssignProperty(x => x.HighAvailability.Mode, "'Disabled'");
            postgres.AssignProperty(x => x.Storage.StorageSizeInGB, "32");
            postgres.AssignProperty(x => x.Backup.BackupRetentionDays, "7");
            postgres.AssignProperty(x => x.Backup.GeoRedundantBackup, "'Disabled'");
            postgres.AssignProperty(x => x.AvailabilityZone, "'1'");

            postgres.Properties.Tags["aspire-resource-name"] = construct.Resource.Name;

            // Opens access to all Azure services.
            var azureServicesFirewallRule = new PostgreSqlFirewallRule(construct, "0.0.0.0", "0.0.0.0", postgres, "AllowAllAzureIps");

            if (builder.ApplicationBuilder.ExecutionContext.IsRunMode)
            {
                // Opens access to the Internet.
                var openFirewallRule = new PostgreSqlFirewallRule(construct, "0.0.0.0", "255.255.255.255", postgres, "AllowAllIps");
            }

            List<PostgreSqlFlexibleServerDatabase> sqlDatabases = new List<PostgreSqlFlexibleServerDatabase>();
            foreach (var databaseNames in builder.Resource.Databases)
            {
                var databaseName = databaseNames.Value;
                var pgsqlDatabase = new PostgreSqlFlexibleServerDatabase(construct, postgres, databaseName);
                sqlDatabases.Add(pgsqlDatabase);
            }

            var keyVault = KeyVault.FromExisting(construct, "keyVaultName");
            _ = new KeyVaultSecret(construct, "connectionString", postgres.GetConnectionString(administratorLogin, administratorLoginPassword));

            var azureResource = (AzurePostgresResource)construct.Resource;
            var azureResourceBuilder = builder.ApplicationBuilder.CreateResourceBuilder(azureResource);
            configureResource?.Invoke(azureResourceBuilder, construct, postgres);
        };

        var resource = new AzurePostgresResource(builder.Resource, configureConstruct);
        var resourceBuilder = builder.ApplicationBuilder.CreateResourceBuilder(resource)
                                                        .WithParameter(AzureBicepResource.KnownParameters.PrincipalId)
                                                        .WithParameter(AzureBicepResource.KnownParameters.KeyVaultName)
                                                        .WithManifestPublishingCallback(resource.WriteToManifest)
                                                        .WithLoginAndPassword(administratorLogin, administratorLoginPassword);

        if (builder.ApplicationBuilder.ExecutionContext.IsRunMode)
        {
            resourceBuilder.WithParameter(AzureBicepResource.KnownParameters.PrincipalType);
        }

        if (useProvisioner)
        {
            // Used to hold a reference to the azure surrogate for use with the provisioner.
            builder.WithAnnotation(new AzureBicepResourceAnnotation(resource));
            builder.WithConnectionStringRedirection(resource);

            // Remove the container annotation so that DCP doesn't do anything with it.
            if (builder.Resource.Annotations.OfType<ContainerImageAnnotation>().SingleOrDefault() is { } containerAnnotation)
            {
                builder.Resource.Annotations.Remove(containerAnnotation);
            }
        }

        return builder;
    }

    /// <summary>
    /// Configures Postgres Server resource to be deployed as Azure Postgres Flexible Server.
    /// </summary>
    /// <param name="builder">The <see cref="IResourceBuilder{PostgresServerResource}"/> builder.</param>
    /// <param name="configureResource">Callback to configure the underlying <see cref="global::Azure.Provisioning.PostgreSql.PostgreSqlFlexibleServer"/> resource.</param>
    /// <param name="administratorLogin">An <see cref="IResourceBuilder{T}"/> for a <see cref="ParameterResource"/> which specifies the
    ///     administrator login for the Postgres Flexible Server resource that will be created.</param>
    /// <param name="administratorLoginPassword">An <see cref="IResourceBuilder{T}"/> for a <see cref="ParameterResource"/> which specifies the
    ///     administrator login password for the Postgres Flexible Server resource that will be created.</param>
    /// <returns>A reference to the <see cref="IResourceBuilder{PostgresServerResource}"/> builder.</returns>
    [Experimental("ASPIRE0001", UrlFormat = "https://aka.ms/dotnet/aspire/diagnostics#{0}")]
    public static IResourceBuilder<PostgresServerResource> PublishAsAzurePostgresFlexibleServer(
        this IResourceBuilder<PostgresServerResource> builder,
        Action<IResourceBuilder<AzurePostgresResource>, ResourceModuleConstruct, PostgreSqlFlexibleServer>? configureResource,
        IResourceBuilder<ParameterResource>? administratorLogin = null,
        IResourceBuilder<ParameterResource>? administratorLoginPassword = null)
    {
        return builder.PublishAsAzurePostgresFlexibleServerInternal(
            configureResource,
            administratorLogin,
            administratorLoginPassword,
            useProvisioner: false);
    }

    /// <summary>
    /// Configures Postgres Server resource to be deployed as Azure Postgres Flexible Server.
    /// </summary>
    /// <param name="builder">The <see cref="IResourceBuilder{PostgresServerResource}"/> builder.</param>
    /// <param name="administratorLogin">An <see cref="IResourceBuilder{T}"/> for a <see cref="ParameterResource"/> which specifies the
    ///     administrator login for the Postgres Flexible Server resource that will be created.</param>
    /// <param name="administratorLoginPassword">An <see cref="IResourceBuilder{T}"/> for a <see cref="ParameterResource"/> which specifies the
    ///     administrator login password for the Postgres Flexible Server resource that will be created.</param>
    /// <returns>A reference to the <see cref="IResourceBuilder{PostgresServerResource}"/> builder.</returns>
    public static IResourceBuilder<PostgresServerResource> PublishAsAzurePostgresFlexibleServer(
        this IResourceBuilder<PostgresServerResource> builder,
        IResourceBuilder<ParameterResource>? administratorLogin = null,
        IResourceBuilder<ParameterResource>? administratorLoginPassword = null)
    {
#pragma warning disable ASPIRE0001 // Type is for evaluation purposes only and is subject to change or removal in future updates. Suppress this diagnostic to proceed.
        return builder.PublishAsAzurePostgresFlexibleServer(null, administratorLogin: administratorLogin, administratorLoginPassword);
#pragma warning restore ASPIRE0001 // Type is for evaluation purposes only and is subject to change or removal in future updates. Suppress this diagnostic to proceed.
    }

    /// <summary>
    /// Configures resource to use Azure for local development and when doing a deployment via the Azure Developer CLI.
    /// </summary>
    /// <param name="builder">The <see cref="IResourceBuilder{PostgresServerResource}"/> builder.</param>
    /// <param name="administratorLogin">An <see cref="IResourceBuilder{T}"/> for a <see cref="ParameterResource"/> which specifies the
    ///     administrator login for the Postgres Flexible Server resource that will be created.</param>
    /// <param name="administratorLoginPassword">An <see cref="IResourceBuilder{T}"/> for a <see cref="ParameterResource"/> which specifies the
    ///     administrator login password for the Postgres Flexible Server resource that will be created.</param>
    /// <returns>A reference to the <see cref="IResourceBuilder{PostgresServerResource}"/> builder.</returns>
    public static IResourceBuilder<PostgresServerResource> AsAzurePostgresFlexibleServer(
        this IResourceBuilder<PostgresServerResource> builder,
        IResourceBuilder<ParameterResource>? administratorLogin = null,
        IResourceBuilder<ParameterResource>? administratorLoginPassword = null)
    {
#pragma warning disable ASPIRE0001 // Type is for evaluation purposes only and is subject to change or removal in future updates. Suppress this diagnostic to proceed.
        return builder.AsAzurePostgresFlexibleServer(null, administratorLogin, administratorLoginPassword);
#pragma warning restore ASPIRE0001 // Type is for evaluation purposes only and is subject to change or removal in future updates. Suppress this diagnostic to proceed.
    }

    /// <summary>
    /// Configures resource to use Azure for local development and when doing a deployment via the Azure Developer CLI.
    /// </summary>
    /// <param name="builder">The <see cref="IResourceBuilder{PostgresServerResource}"/> builder.</param>
<<<<<<< HEAD
    /// <param name="configureResource">Callback to configure the underlying <see cref="global::Azure.Provisioning.PostgreSql.PostgreSqlFlexibleServer"/> resource.</param>
    /// <returns>A reference to the <see cref="IResourceBuilder{PostgresServerResource}"/> builder.</returns>
    /// <param name="administratorLogin">An <see cref="IResourceBuilder{T}"/> for a <see cref="ParameterResource"/> which specifies the
    ///     administrator login for the Postgres Flexible Server resource that will be created.</param>
    /// <param name="administratorLoginPassword">An <see cref="IResourceBuilder{T}"/> for a <see cref="ParameterResource"/> which specifies the
    ///     administrator login password for the Postgres Flexible Server resource that will be created.</param>
    [RequiresPreviewFeatures]
=======
    /// <param name="configureResource">Callback to configure Azure resource.</param>
    /// <param name="administratorLogin"></param>
    /// <param name="administratorLoginPassword"></param>
    /// <returns>A reference to the <see cref="IResourceBuilder{PostgresServerResource}"/> builder.</returns>
    [Experimental("ASPIRE0001", UrlFormat = "https://aka.ms/dotnet/aspire/diagnostics#{0}")]
>>>>>>> 89efd42c
    public static IResourceBuilder<PostgresServerResource> AsAzurePostgresFlexibleServer(
        this IResourceBuilder<PostgresServerResource> builder,
        Action<IResourceBuilder<AzurePostgresResource>, ResourceModuleConstruct, PostgreSqlFlexibleServer>? configureResource,
        IResourceBuilder<ParameterResource>? administratorLogin = null,
        IResourceBuilder<ParameterResource>? administratorLoginPassword = null)
    {
        return builder.PublishAsAzurePostgresFlexibleServerInternal(
            configureResource,
            administratorLogin,
            administratorLoginPassword,
            useProvisioner: true);
    }
}<|MERGE_RESOLUTION|>--- conflicted
+++ resolved
@@ -198,21 +198,13 @@
     /// Configures resource to use Azure for local development and when doing a deployment via the Azure Developer CLI.
     /// </summary>
     /// <param name="builder">The <see cref="IResourceBuilder{PostgresServerResource}"/> builder.</param>
-<<<<<<< HEAD
     /// <param name="configureResource">Callback to configure the underlying <see cref="global::Azure.Provisioning.PostgreSql.PostgreSqlFlexibleServer"/> resource.</param>
     /// <returns>A reference to the <see cref="IResourceBuilder{PostgresServerResource}"/> builder.</returns>
     /// <param name="administratorLogin">An <see cref="IResourceBuilder{T}"/> for a <see cref="ParameterResource"/> which specifies the
     ///     administrator login for the Postgres Flexible Server resource that will be created.</param>
     /// <param name="administratorLoginPassword">An <see cref="IResourceBuilder{T}"/> for a <see cref="ParameterResource"/> which specifies the
     ///     administrator login password for the Postgres Flexible Server resource that will be created.</param>
-    [RequiresPreviewFeatures]
-=======
-    /// <param name="configureResource">Callback to configure Azure resource.</param>
-    /// <param name="administratorLogin"></param>
-    /// <param name="administratorLoginPassword"></param>
-    /// <returns>A reference to the <see cref="IResourceBuilder{PostgresServerResource}"/> builder.</returns>
     [Experimental("ASPIRE0001", UrlFormat = "https://aka.ms/dotnet/aspire/diagnostics#{0}")]
->>>>>>> 89efd42c
     public static IResourceBuilder<PostgresServerResource> AsAzurePostgresFlexibleServer(
         this IResourceBuilder<PostgresServerResource> builder,
         Action<IResourceBuilder<AzurePostgresResource>, ResourceModuleConstruct, PostgreSqlFlexibleServer>? configureResource,
