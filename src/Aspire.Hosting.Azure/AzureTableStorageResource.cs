--- conflicted
+++ resolved
@@ -23,24 +23,6 @@
     /// <summary>
     /// Gets the connection string template for the manifest for the Azure Table Storage resource.
     /// </summary>
-<<<<<<< HEAD
-    public string ConnectionStringExpression => Parent.TableEndpoint.ValueExpression;
-
-    /// <summary>
-    /// Gets the connection string for the Azure Blob Storage resource.
-    /// </summary>
-    /// <param name="cancellationToken"> A <see cref="CancellationToken"/> to observe while waiting for the task to complete.</param>
-    /// <returns>The connection string for the Azure Blob Storage resource.</returns>
-    public async ValueTask<string?> GetConnectionStringAsync(CancellationToken cancellationToken = default)
-    {
-        if (Parent.ProvisioningTaskCompletionSource is not null)
-        {
-            await Parent.ProvisioningTaskCompletionSource.Task.WaitAsync(cancellationToken).ConfigureAwait(false);
-        }
-
-        return Parent.GetTableConnectionString();
-    }
-=======
     public ReferenceExpression ConnectionStringExpression =>
         Parent.GetTableConnectionString();
 
@@ -49,32 +31,4 @@
         context.Writer.WriteString("type", "value.v0");
         context.WriteConnectionString(this);
     }
-}
-
-/// <summary>
-/// Represents an Azure Table Storage resource.
-/// </summary>
-/// <param name="name">The name of the resource.</param>
-/// <param name="storage">The <see cref="AzureStorageResource"/> that the resource is stored in.</param>
-public class AzureTableStorageConstructResource(string name, AzureStorageConstructResource storage) : Resource(name),
-    IResourceWithConnectionString,
-    IResourceWithParent<AzureStorageConstructResource>
-{
-    /// <summary>
-    /// Gets the parent AzureStorageResource of this AzureTableStorageResource.
-    /// </summary>
-    public AzureStorageConstructResource Parent => storage;
-
-    /// <summary>
-    /// Gets the connection string template for the manifest for the Azure Table Storage resource.
-    /// </summary>
-    public ReferenceExpression ConnectionStringExpression =>
-        Parent.GetTableConnectionString();
->>>>>>> 16679d35
-
-    internal void WriteToManifest(ManifestPublishingContext context)
-    {
-        context.Writer.WriteString("type", "value.v0");
-        context.WriteConnectionString(this);
-    }
 }