--- conflicted
+++ resolved
@@ -6,32 +6,6 @@
 namespace Aspire.Hosting.Azure;
 
 /// <summary>
-<<<<<<< HEAD
-=======
-/// Represents an Azure Search resource.
-/// </summary>
-/// <param name="name">The name of the resource.</param>
-public class AzureSearchResource(string name) :
-    AzureBicepResource(name, templateResourceName: "Aspire.Hosting.Azure.Bicep.search.bicep"),
-    IResourceWithConnectionString
-{
-    /// <summary>
-    /// Gets the "connectionString" output reference from the Azure Search resource.
-    /// </summary>
-    /// <remarks>
-    /// This connection string will assume you're deploying to public Azure.
-    /// </remarks>
-    public BicepOutputReference ConnectionString => new("connectionString", this);
-
-    /// <summary>
-    /// Gets the connection string template for the manifest for the resource.
-    /// </summary>
-    public ReferenceExpression ConnectionStringExpression =>
-        ReferenceExpression.Create($"{ConnectionString}");
-}
-
-/// <summary>
->>>>>>> 16679d35
 /// Represents an Azure AI Search resource.
 /// </summary>
 /// <param name="name">The name of the resource</param>
