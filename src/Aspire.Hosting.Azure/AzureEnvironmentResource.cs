// Licensed to the .NET Foundation under one or more agreements.
// The .NET Foundation licenses this file to you under the MIT license.

#pragma warning disable ASPIRECOMPUTE001 // Type is for evaluation purposes only and is subject to change or removal in future updates. Suppress this diagnostic to proceed.
#pragma warning disable ASPIREAZURE001 // Type is for evaluation purposes only and is subject to change or removal in future updates. Suppress this diagnostic to proceed.
#pragma warning disable ASPIREPUBLISHERS001 // Type is for evaluation purposes only and is subject to change or removal in future updates. Suppress this diagnostic to proceed.
#pragma warning disable ASPIREINTERACTION001 // Type is for evaluation purposes only and is subject to change or removal in future updates. Suppress this diagnostic to proceed.

using System.Diagnostics.CodeAnalysis;
using Aspire.Hosting.ApplicationModel;
using Aspire.Hosting.Azure.Provisioning;
using Aspire.Hosting.Azure.Provisioning.Internal;
using Aspire.Hosting.Pipelines;
using Azure.Core;
using Azure.Identity;
using Microsoft.Extensions.DependencyInjection;
using Microsoft.Extensions.Options;

namespace Aspire.Hosting.Azure;

/// <summary>
/// Represents the root Azure deployment target for an Aspire application.
/// Manages deployment parameters and context for Azure resources.
/// </summary>
[Experimental("ASPIREAZURE001", UrlFormat = "https://aka.ms/dotnet/aspire/diagnostics#{0}")]
public sealed class AzureEnvironmentResource : Resource
{
    /// <summary>
    /// The name of the step that creates the provisioning context.
    /// </summary>
    internal const string CreateProvisioningContextStepName = "create-provisioning-context";

    /// <summary>
    /// The name of the step that provisions Azure infrastructure resources.
    /// </summary>
    internal const string ProvisionInfrastructureStepName = "provision-azure-bicep-resources";

    /// <summary>
    /// Gets or sets the Azure location that the resources will be deployed to.
    /// </summary>
    public ParameterResource Location { get; set; }

    /// <summary>
    /// Gets or sets the Azure resource group name that the resources will be deployed to.
    /// </summary>
    public ParameterResource ResourceGroupName { get; set; }

    /// <summary>
    /// Gets or sets the Azure principal ID that will be used to deploy the resources.
    /// </summary>
    public ParameterResource PrincipalId { get; set; }

    /// <summary>
    /// Gets the task completion source for the provisioning context.
    /// Consumers should await ProvisioningContextTask.Task to get the provisioning context.
    /// </summary>
    internal TaskCompletionSource<ProvisioningContext> ProvisioningContextTask { get; } = new(TaskCreationOptions.RunContinuationsAsynchronously);

    /// <summary>
    /// Initializes a new instance of the <see cref="AzureEnvironmentResource"/> class.
    /// </summary>
    /// <param name="name">The name of the Azure environment resource.</param>
    /// <param name="location">The Azure location that the resources will be deployed to.</param>
    /// <param name="resourceGroupName">The Azure resource group name that the resources will be deployed to.</param>
    /// <param name="principalId">The Azure principal ID that will be used to deploy the resources.</param>
    /// <exception cref="ArgumentNullException">Thrown when the name is null or empty.</exception>
    /// <exception cref="ArgumentException">Thrown when the name is invalid.</exception>
    public AzureEnvironmentResource(string name, ParameterResource location, ParameterResource resourceGroupName, ParameterResource principalId) : base(name)
    {
        Annotations.Add(new PublishingCallbackAnnotation(PublishAsync));

        Annotations.Add(new PipelineStepAnnotation((factoryContext) =>
        {
            var validateStep = new PipelineStep
            {
                Name = "validate-azure-cli-login",
                Action = ctx => ValidateAzureCliLoginAsync(ctx)
            };

            var createContextStep = new PipelineStep
            {
                Name = CreateProvisioningContextStepName,
                Action = async ctx =>
                {
                    var provisioningContextProvider = ctx.Services.GetRequiredService<IProvisioningContextProvider>();
                    var provisioningContext = await provisioningContextProvider.CreateProvisioningContextAsync(ctx.CancellationToken).ConfigureAwait(false);
                    ProvisioningContextTask.TrySetResult(provisioningContext);
                }
            };
            createContextStep.DependsOn(validateStep);

            var provisionStep = new PipelineStep
            {
                Name = ProvisionInfrastructureStepName,
                Action = _ => Task.CompletedTask,
                Tags = [WellKnownPipelineTags.ProvisionInfrastructure]
            };
            provisionStep.DependsOn(createContextStep);

            // Marker step for deploy compute - individual deploy steps from compute environments will be required by this
            var deployComputeMarkerStep = new PipelineStep
            {
                Name = "deploy-compute-marker",
                Action = _ => Task.CompletedTask,
                Tags = [WellKnownPipelineTags.DeployCompute]
            };
            deployComputeMarkerStep.DependsOn(provisionStep);

            var printDashboardUrlStep = new PipelineStep
            {
                Name = "print-dashboard-url",
                Action = ctx => PrintDashboardUrlAsync(ctx)
            };
            printDashboardUrlStep.DependsOn(deployComputeMarkerStep);
            printDashboardUrlStep.RequiredBy("deploy");

            return [validateStep, createContextStep, provisionStep, deployComputeMarkerStep, printDashboardUrlStep];
        }));

        Annotations.Add(new PipelineConfigurationAnnotation(context =>
        {
<<<<<<< HEAD
=======
            var defaultImageTags = context.GetSteps(this, DefaultImageStepTag).Single();
            var myBuildStep = context.GetSteps(this, WellKnownPipelineTags.BuildCompute).Single();

            var computeResources = context.Model.Resources
                .Where(r => r.RequiresImageBuild())
                .ToList();

            foreach (var computeResource in computeResources)
            {
                var computeResourceBuildSteps = context.GetSteps(computeResource, WellKnownPipelineTags.BuildCompute);
                if (computeResourceBuildSteps.Any())
                {
                    // add the appropriate dependencies to the compute resource's build steps
                    foreach (var computeBuildStep in computeResourceBuildSteps)
                    {
                        computeBuildStep.DependsOn(defaultImageTags);
                        myBuildStep.DependsOn(computeBuildStep);
                    }
                }
                else
                {
                    // No build step exists for this compute resource, so we add it to the main build step
                    _computeResourcesToBuild.Add(computeResource);
                }
            }

>>>>>>> 459037b4
            return Task.CompletedTask;
        }));

        Annotations.Add(ManifestPublishingCallbackAnnotation.Ignore);

        Location = location;
        ResourceGroupName = resourceGroupName;
        PrincipalId = principalId;
    }

<<<<<<< HEAD
=======
    private static Task DefaultImageTags(PipelineStepContext context)
    {
        var computeResources = context.Model.Resources
            .Where(r => r.RequiresImageBuild())
            .ToList();

        var deploymentTag = $"aspire-deploy-{DateTime.UtcNow:yyyyMMddHHmmss}";
        foreach (var resource in computeResources)
        {
            if (resource.TryGetLastAnnotation<DeploymentImageTagCallbackAnnotation>(out _))
            {
                continue;
            }
            resource.Annotations.Add(
                new DeploymentImageTagCallbackAnnotation(_ => deploymentTag));
        }

        return Task.CompletedTask;
    }

>>>>>>> 459037b4
    private Task PublishAsync(PublishingContext context)
    {
        var azureProvisioningOptions = context.Services.GetRequiredService<IOptions<AzureProvisioningOptions>>();
        var publishingContext = new AzurePublishingContext(
            context.OutputPath,
            azureProvisioningOptions.Value,
            context.Services,
            context.Logger,
            context.ActivityReporter);

        return publishingContext.WriteModelAsync(context.Model, this);
    }

    private static async Task ValidateAzureCliLoginAsync(PipelineStepContext context)
    {
        var tokenCredentialProvider = context.Services.GetRequiredService<ITokenCredentialProvider>();

        if (tokenCredentialProvider.TokenCredential is not AzureCliCredential azureCliCredential)
        {
            return;
        }

        try
        {
            var tokenRequest = new TokenRequestContext(["https://management.azure.com/.default"]);
            await azureCliCredential.GetTokenAsync(tokenRequest, context.CancellationToken)
                .ConfigureAwait(false);

            await context.ReportingStep.CompleteAsync(
                "Azure CLI authentication validated successfully",
                CompletionState.Completed,
                context.CancellationToken).ConfigureAwait(false);
        }
        catch (Exception)
        {
            await context.ReportingStep.CompleteAsync(
                "Azure CLI authentication failed. Please run `az login` to authenticate before deploying. Learn more at [Azure CLI documentation](https://learn.microsoft.com/cli/azure/authenticate-azure-cli).",
                CompletionState.CompletedWithError,
                context.CancellationToken).ConfigureAwait(false);
            throw;
        }
    }

    private static async Task PrintDashboardUrlAsync(PipelineStepContext context)
    {
        var dashboardUrl = TryGetDashboardUrl(context.Model);

        if (dashboardUrl != null)
        {
            await context.ReportingStep.CompleteAsync(
                $"Dashboard available at [dashboard URL]({dashboardUrl})",
                CompletionState.Completed,
                context.CancellationToken).ConfigureAwait(false);
        }
    }

    private static string? TryGetDashboardUrl(DistributedApplicationModel model)
    {
        foreach (var resource in model.Resources)
        {
            if (resource is IAzureComputeEnvironmentResource &&
                resource is AzureBicepResource environmentBicepResource)
            {
                // If the resource is a compute environment, we can use its properties
                // to construct the dashboard URL.
                if (environmentBicepResource.Outputs.TryGetValue($"AZURE_CONTAINER_APPS_ENVIRONMENT_DEFAULT_DOMAIN", out var domainValue))
                {
                    return $"https://aspire-dashboard.ext.{domainValue}";
                }
                // If the resource is a compute environment (app service), we can use its properties
                // to get the dashboard URL.
                if (environmentBicepResource.Outputs.TryGetValue($"AZURE_APP_SERVICE_DASHBOARD_URI", out var dashboardUri))
                {
                    return (string?)dashboardUri;
                }
            }
        }

        return null;
    }
}<|MERGE_RESOLUTION|>--- conflicted
+++ resolved
@@ -117,40 +117,6 @@
             return [validateStep, createContextStep, provisionStep, deployComputeMarkerStep, printDashboardUrlStep];
         }));
 
-        Annotations.Add(new PipelineConfigurationAnnotation(context =>
-        {
-<<<<<<< HEAD
-=======
-            var defaultImageTags = context.GetSteps(this, DefaultImageStepTag).Single();
-            var myBuildStep = context.GetSteps(this, WellKnownPipelineTags.BuildCompute).Single();
-
-            var computeResources = context.Model.Resources
-                .Where(r => r.RequiresImageBuild())
-                .ToList();
-
-            foreach (var computeResource in computeResources)
-            {
-                var computeResourceBuildSteps = context.GetSteps(computeResource, WellKnownPipelineTags.BuildCompute);
-                if (computeResourceBuildSteps.Any())
-                {
-                    // add the appropriate dependencies to the compute resource's build steps
-                    foreach (var computeBuildStep in computeResourceBuildSteps)
-                    {
-                        computeBuildStep.DependsOn(defaultImageTags);
-                        myBuildStep.DependsOn(computeBuildStep);
-                    }
-                }
-                else
-                {
-                    // No build step exists for this compute resource, so we add it to the main build step
-                    _computeResourcesToBuild.Add(computeResource);
-                }
-            }
-
->>>>>>> 459037b4
-            return Task.CompletedTask;
-        }));
-
         Annotations.Add(ManifestPublishingCallbackAnnotation.Ignore);
 
         Location = location;
@@ -158,29 +124,6 @@
         PrincipalId = principalId;
     }
 
-<<<<<<< HEAD
-=======
-    private static Task DefaultImageTags(PipelineStepContext context)
-    {
-        var computeResources = context.Model.Resources
-            .Where(r => r.RequiresImageBuild())
-            .ToList();
-
-        var deploymentTag = $"aspire-deploy-{DateTime.UtcNow:yyyyMMddHHmmss}";
-        foreach (var resource in computeResources)
-        {
-            if (resource.TryGetLastAnnotation<DeploymentImageTagCallbackAnnotation>(out _))
-            {
-                continue;
-            }
-            resource.Annotations.Add(
-                new DeploymentImageTagCallbackAnnotation(_ => deploymentTag));
-        }
-
-        return Task.CompletedTask;
-    }
-
->>>>>>> 459037b4
     private Task PublishAsync(PublishingContext context)
     {
         var azureProvisioningOptions = context.Services.GetRequiredService<IOptions<AzureProvisioningOptions>>();
