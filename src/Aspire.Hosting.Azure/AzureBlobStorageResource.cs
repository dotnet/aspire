// Licensed to the .NET Foundation under one or more agreements.
// The .NET Foundation licenses this file to you under the MIT license.

using Aspire.Hosting.ApplicationModel;
using Aspire.Hosting.Publishing;

namespace Aspire.Hosting.Azure;

/// <summary>
/// A resource that represents an Azure Blob Storage account.
/// </summary>
/// <param name="name">The name of the resource.</param>
/// <param name="storage">The <see cref="AzureStorageResource"/> that the resource is stored in.</param>
public class AzureBlobStorageResource(string name, AzureStorageResource storage) : Resource(name),
    IResourceWithConnectionString,
    IResourceWithParent<AzureStorageResource>
{
    /// <summary>
    /// Gets the parent AzureStorageResource of this AzureBlobStorageResource.
    /// </summary>
    public AzureStorageResource Parent => storage;

    /// <summary>
    /// Gets the connection string template for the manifest for the Azure Blob Storage resource.
    /// </summary>
    public ReferenceExpression ConnectionStringExpression =>
       ReferenceExpression.Create($"{Parent.BlobEndpoint}");

    /// <summary>
    /// Called by manifest publisher to write manifest resource.
    /// </summary>
    /// <param name="context">The context for the manifest publishing operation.</param>
    internal void WriteToManifest(ManifestPublishingContext context)
    {
        context.Writer.WriteString("type", "value.v0");
        context.WriteConnectionString(this);
    }
<<<<<<< HEAD
=======
}

/// <summary>
/// A resource that represents an Azure Blob Storage account.
/// </summary>
/// <param name="name">The name of the resource.</param>
/// <param name="storage">The <see cref="AzureStorageResource"/> that the resource is stored in.</param>
public class AzureBlobStorageConstructResource(string name, AzureStorageConstructResource storage) : Resource(name),
    IResourceWithConnectionString,
    IResourceWithParent<AzureStorageConstructResource>
{
    /// <summary>
    /// Gets the parent AzureStorageResource of this AzureBlobStorageResource.
    /// </summary>
    public AzureStorageConstructResource Parent => storage;

    /// <summary>
    /// Gets the connection string template for the manifest for the Azure Blob Storage resource.
    /// </summary>
    public ReferenceExpression ConnectionStringExpression =>
        Parent.GetBlobConnectionString();

    /// <summary>
    /// Called by manifest publisher to write manifest resource.
    /// </summary>
    /// <param name="context">The context for the manifest publishing operation.</param>
    internal void WriteToManifest(ManifestPublishingContext context)
    {
        context.Writer.WriteString("type", "value.v0");
        context.WriteConnectionString(this);
    }
>>>>>>> 16679d35
}<|MERGE_RESOLUTION|>--- conflicted
+++ resolved
@@ -35,38 +35,4 @@
         context.Writer.WriteString("type", "value.v0");
         context.WriteConnectionString(this);
     }
-<<<<<<< HEAD
-=======
-}
-
-/// <summary>
-/// A resource that represents an Azure Blob Storage account.
-/// </summary>
-/// <param name="name">The name of the resource.</param>
-/// <param name="storage">The <see cref="AzureStorageResource"/> that the resource is stored in.</param>
-public class AzureBlobStorageConstructResource(string name, AzureStorageConstructResource storage) : Resource(name),
-    IResourceWithConnectionString,
-    IResourceWithParent<AzureStorageConstructResource>
-{
-    /// <summary>
-    /// Gets the parent AzureStorageResource of this AzureBlobStorageResource.
-    /// </summary>
-    public AzureStorageConstructResource Parent => storage;
-
-    /// <summary>
-    /// Gets the connection string template for the manifest for the Azure Blob Storage resource.
-    /// </summary>
-    public ReferenceExpression ConnectionStringExpression =>
-        Parent.GetBlobConnectionString();
-
-    /// <summary>
-    /// Called by manifest publisher to write manifest resource.
-    /// </summary>
-    /// <param name="context">The context for the manifest publishing operation.</param>
-    internal void WriteToManifest(ManifestPublishingContext context)
-    {
-        context.Writer.WriteString("type", "value.v0");
-        context.WriteConnectionString(this);
-    }
->>>>>>> 16679d35
 }