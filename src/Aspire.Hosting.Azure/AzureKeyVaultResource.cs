--- conflicted
+++ resolved
@@ -9,29 +9,6 @@
 /// A resource that represents an Azure Key Vault.
 /// </summary>
 /// <param name="name">The name of the resource.</param>
-<<<<<<< HEAD
-=======
-public class AzureKeyVaultResource(string name) :
-    AzureBicepResource(name, templateResourceName: "Aspire.Hosting.Azure.Bicep.keyvault.bicep"),
-    IResourceWithConnectionString
-{
-    /// <summary>
-    /// Gets the "vaultUri" output reference for the Azure Key Vault resource.
-    /// </summary>
-    public BicepOutputReference VaultUri => new("vaultUri", this);
-
-    /// <summary>
-    /// Gets the connection string template for the manifest for the Azure Key Vault resource.
-    /// </summary>
-    public ReferenceExpression ConnectionStringExpression =>
-        ReferenceExpression.Create($"{VaultUri}");
-}
-
-/// <summary>
-/// A resource that represents an Azure Key Vault.
-/// </summary>
-/// <param name="name">The name of the resource.</param>
->>>>>>> 16679d35
 /// <param name="configureConstruct"></param>
 public class AzureKeyVaultResource(string name, Action<ResourceModuleConstruct> configureConstruct) : AzureConstructResource(name, configureConstruct), IResourceWithConnectionString
 {
