// Licensed to the .NET Foundation under one or more agreements.
// The .NET Foundation licenses this file to you under the MIT license.

using Aspire.Dashboard.Model;
using Aspire.Hosting.ApplicationModel;
using Aspire.Hosting.Lifecycle;
using Azure.Provisioning;
using Azure.Provisioning.Authorization;
using Microsoft.Extensions.Options;

namespace Aspire.Hosting.Azure;

/// <summary>
/// Prepares Azure resources for provisioning and publish.
///
/// This includes preparing role assignment annotations for Azure resources.
/// </summary>
internal sealed class AzureResourcePreparer(
    IOptions<AzureProvisioningOptions> provisioningOptions,
    DistributedApplicationExecutionContext executionContext,
    ResourceNotificationService notificationService
    ) : IDistributedApplicationLifecycleHook
{
    public async Task BeforeStartAsync(DistributedApplicationModel appModel, CancellationToken cancellationToken)
    {
        var azureResources = GetAzureResourcesFromAppModel(appModel);
        if (azureResources.Count == 0)
        {
            return;
        }

        var options = provisioningOptions.Value;
        if (!EnvironmentSupportsTargetedRoleAssignments(options))
        {
            // If the app infrastructure does not support targeted role assignments, then we need to ensure that
            // there are no role assignment annotations in the app model because they won't be honored otherwise.
            EnsureNoRoleAssignmentAnnotations(appModel);
        }

        await BuildRoleAssignmentAnnotations(appModel, azureResources, options, cancellationToken).ConfigureAwait(false);

        // set the ProvisioningBuildOptions on the resource, if necessary
        foreach (var r in azureResources)
        {
            if (r.AzureResource is AzureProvisioningResource provisioningResource)
            {
                provisioningResource.ProvisioningBuildOptions = options.ProvisioningBuildOptions;
            }
        }
    }

    internal static List<(IResource Resource, IAzureResource AzureResource)> GetAzureResourcesFromAppModel(DistributedApplicationModel appModel)
    {
        // Some resources do not derive from IAzureResource but can be handled
        // by the Azure provisioner because they have the AzureBicepResourceAnnotation
        // which holds a reference to the surrogate AzureBicepResource which implements
        // IAzureResource and can be used by the Azure Bicep Provisioner.

        var azureResources = new List<(IResource, IAzureResource)>();
        foreach (var resource in appModel.Resources)
        {
            if (resource.IsContainer())
            {
                continue;
            }
            else if (resource is IAzureResource azureResource)
            {
                // If we are dealing with an Azure resource then we just return it.
                azureResources.Add((resource, azureResource));
            }
            else if (resource.Annotations.OfType<AzureBicepResourceAnnotation>().SingleOrDefault() is { } annotation)
            {
                // If we aren't an Azure resource and there is no surrogate, return null for
                // the Azure resource in the tuple (we'll filter it out later.
                azureResources.Add((resource, annotation.Resource));
            }
        }

        return azureResources;
    }

    private bool EnvironmentSupportsTargetedRoleAssignments(AzureProvisioningOptions options)
    {
        // run mode always supports targeted role assignments
        // publish mode only supports targeted role assignments if the environment supports it
        return executionContext.IsRunMode || options.SupportsTargetedRoleAssignments;
    }

    private static void EnsureNoRoleAssignmentAnnotations(DistributedApplicationModel appModel)
    {
        foreach (var resource in appModel.Resources)
        {
            if (resource.HasAnnotationOfType<RoleAssignmentAnnotation>())
            {
                throw new InvalidOperationException("The application model does not support role assignments. Ensure you are using an environment that supports role assignments, for example AddAzureContainerAppEnvironment.");
            }
        }
    }

    private async Task BuildRoleAssignmentAnnotations(DistributedApplicationModel appModel, List<(IResource Resource, IAzureResource AzureResource)> azureResources, AzureProvisioningOptions options, CancellationToken cancellationToken)
    {
        var globalRoleAssignments = new Dictionary<AzureProvisioningResource, HashSet<RoleDefinition>>();

        if (!EnvironmentSupportsTargetedRoleAssignments(options))
        {
            // when the app infrastructure doesn't support targeted role assignments, just copy all the default role assignments to applied role assignments
            foreach (var resource in azureResources.Select(r => r.AzureResource).OfType<AzureProvisioningResource>())
            {
                if (resource.TryGetLastAnnotation<DefaultRoleAssignmentsAnnotation>(out var defaultRoleAssignments))
                {
                    AppendGlobalRoleAssignments(globalRoleAssignments, resource, defaultRoleAssignments.Roles);
                }
            }
        }
        else
        {
            // when the app infrastructure supports targeted role assignments, walk the resource graph and
            // - if in RunMode
            //   - if a compute resource has RoleAssignmentAnnotations, add them to globalRoleAssignments on the referenced Azure resource
            //   - if the resource doesn't, copy the DefaultRoleAssignments to globalRoleAssignments
            //
            // - if in PublishMode
            //   - if a compute resource has RoleAssignmentAnnotations, use them
            //   - if the resource doesn't, copy the DefaultRoleAssignments to RoleAssignmentAnnotations to apply the defaults
            var resourceSnapshot = appModel.Resources.ToArray(); // avoid modifying the collection while iterating
            foreach (var resource in resourceSnapshot)
            {
                if (resource.TryGetLastAnnotation<ManifestPublishingCallbackAnnotation>(out var lastAnnotation) && lastAnnotation == ManifestPublishingCallbackAnnotation.Ignore)
                {
                    continue;
                }

                if (!IsResourceValidForRoleAssignments(resource))
                {
                    continue;
                }

                var azureReferences = await GetAzureReferences(resource, cancellationToken).ConfigureAwait(false);

                var azureReferencesWithRoleAssignments =
                    (resource.TryGetAnnotationsOfType<RoleAssignmentAnnotation>(out var annotations)
                        ? annotations
                        : [])
                        .ToLookup(a => a.Target);
                foreach (var azureReference in azureReferences.OfType<AzureProvisioningResource>())
                {
                    var roleAssignments = azureReferencesWithRoleAssignments[azureReference];
                    if (roleAssignments.Any())
                    {
                        if (executionContext.IsRunMode)
                        {
                            // in RunMode, we need to add the role assignments to the resource
                            AppendGlobalRoleAssignments(globalRoleAssignments, azureReference, roleAssignments.SelectMany(a => a.Roles));
                        }
                        // in PublishMode, this is a no-op since GetAllRoleAssignments will handle the role assignments
                    }
                    else if (azureReference.TryGetLastAnnotation<DefaultRoleAssignmentsAnnotation>(out var defaults))
                    {
                        if (executionContext.IsRunMode)
                        {
                            // in RunMode, we copy the default role assignments to the Azure reference,
                            // even if the roles are empty, since empty roles are used by some resources - like databases
                            AppendGlobalRoleAssignments(globalRoleAssignments, azureReference, defaults.Roles);
                        }
                        else
                        {
                            // in PublishMode, we copy the default role assignments to the compute resource
                            resource.Annotations.Add(new RoleAssignmentAnnotation(azureReference, defaults.Roles));
                        }
                    }
                }

                // in PublishMode with SupportsTargetedRoleAssignments, we need to create the identity and role assignment resources
                // if the resource references any Azure resources, or has role assignments to Azure resources
                if (executionContext.IsPublishMode)
                {
                    var roleAssignments = GetAllRoleAssignments(resource);
                    if (roleAssignments.Count > 0)
                    {
                        var (identityResource, roleAssignmentResources) = CreateIdentityAndRoleAssignmentResources(options, resource, roleAssignments, executionContext);

                        if (resource != identityResource)
                        {
                            // attach the identity resource to compute resource so it can be used by the compute environment
                            resource.Annotations.Add(new AppIdentityAnnotation(identityResource));
                            // add the identity resource to the resource collection so it can be provisioned
                            appModel.Resources.Add(identityResource);
                        }
                        foreach (var roleAssignmentResource in roleAssignmentResources)
                        {
                            appModel.Resources.Add(roleAssignmentResource);
                        }
                    }
                }
            }

            if (executionContext.IsRunMode)
            {
                // in RunMode, any Azure resources that are not referenced by a compute resource should have their default role assignments applied
                foreach (var azureResource in azureResources.Select(r => r.AzureResource).OfType<AzureProvisioningResource>())
                {
                    if (!globalRoleAssignments.TryGetValue(azureResource, out _) &&
                        azureResource.TryGetLastAnnotation<DefaultRoleAssignmentsAnnotation>(out var defaultRoleAssignments))
                    {
                        AppendGlobalRoleAssignments(globalRoleAssignments, azureResource, defaultRoleAssignments.Roles);
                    }
                }
            }
        }

        if (globalRoleAssignments.Count > 0)
        {
            await CreateGlobalRoleAssignments(appModel, globalRoleAssignments, options).ConfigureAwait(false);
        }

        // We can derive role assignments for compute resources and declared
        // AzureUserAssignedIdentityResources
        static bool IsResourceValidForRoleAssignments(IResource resource)
        {
            return resource.IsContainer() || resource is ProjectResource || resource is AzureUserAssignedIdentityResource;
        }
    }

    private static Dictionary<AzureProvisioningResource, IEnumerable<RoleDefinition>> GetAllRoleAssignments(IResource resource)
    {
        var result = new Dictionary<AzureProvisioningResource, IEnumerable<RoleDefinition>>();
        if (resource.TryGetAnnotationsOfType<RoleAssignmentAnnotation>(out var roleAssignments))
        {
            foreach (var g in roleAssignments.GroupBy(r => r.Target))
            {
                result[g.Key] = g.SelectMany(r => r.Roles);
            }
        }
        return result;
    }

    private static (AzureUserAssignedIdentityResource IdentityResource, List<AzureBicepResource> RoleAssignmentResources) CreateIdentityAndRoleAssignmentResources(
        AzureProvisioningOptions provisioningOptions,
        IResource resource,
        Dictionary<AzureProvisioningResource, IEnumerable<RoleDefinition>> roleAssignments,
        DistributedApplicationExecutionContext executionContext)
    {
        var identityResource = resource is AzureUserAssignedIdentityResource existingIdentityResource
            ? existingIdentityResource
            : new AzureUserAssignedIdentityResource($"{resource.Name}-identity")
            {
                ProvisioningBuildOptions = provisioningOptions.ProvisioningBuildOptions
            };

        var roleAssignmentResources = CreateRoleAssignmentsResources(provisioningOptions, resource, roleAssignments, identityResource, executionContext);
        return (identityResource, roleAssignmentResources);
    }

    private static List<AzureBicepResource> CreateRoleAssignmentsResources(
        AzureProvisioningOptions provisioningOptions,
        IResource resource,
        Dictionary<AzureProvisioningResource, IEnumerable<RoleDefinition>> roleAssignments,
<<<<<<< HEAD
        AppIdentityResource appIdentityResource,
        DistributedApplicationExecutionContext executionContext)
=======
        AzureUserAssignedIdentityResource appIdentityResource)
>>>>>>> 88ff939c
    {
        var roleAssignmentResources = new List<AzureBicepResource>();
        foreach (var (targetResource, roles) in roleAssignments)
        {
            var roleAssignmentResource = new AzureProvisioningResource(
                $"{resource.Name}-roles-{targetResource.Name}",
                infra => AddRoleAssignmentsInfrastructure(infra, executionContext, targetResource, roles, appIdentityResource))
            {
                ProvisioningBuildOptions = provisioningOptions.ProvisioningBuildOptions,
            };

            // existing resource role assignments need to be scoped to the resource's resource group
            if (targetResource.TryGetLastAnnotation<ExistingAzureResourceAnnotation>(out var existingAnnotation) &&
                existingAnnotation.ResourceGroup is not null)
            {
                roleAssignmentResource.Scope = new(existingAnnotation.ResourceGroup);
            }

            roleAssignmentResources.Add(roleAssignmentResource);
        }

        return roleAssignmentResources;
    }

    private static void AddRoleAssignmentsInfrastructure(
        AzureResourceInfrastructure infra,
        DistributedApplicationExecutionContext executionContext,
        AzureProvisioningResource azureResource,
        IEnumerable<RoleDefinition> roles,
        AzureUserAssignedIdentityResource appIdentityResource)
    {
        
        var context = new AddRoleAssignmentsContext(
            infra,
            executionContext,
            roles,
            new(() => RoleManagementPrincipalType.ServicePrincipal),
            new(() => appIdentityResource.PrincipalId.AsProvisioningParameter(infra, parameterName: AzureBicepResource.KnownParameters.PrincipalId)),
            new(() => appIdentityResource.PrincipalName.AsProvisioningParameter(infra, parameterName: AzureBicepResource.KnownParameters.PrincipalName)));

        azureResource.AddRoleAssignments(context);
    }

    /// <summary>
    /// Context for adding role assignments to an Azure resource.
    /// </summary>
    private sealed class AddRoleAssignmentsContext(
        AzureResourceInfrastructure infrastructure,
        DistributedApplicationExecutionContext executionContext,
        IEnumerable<RoleDefinition> roles,
        Lazy<BicepValue<RoleManagementPrincipalType>> getPrincipalType,
        Lazy<BicepValue<Guid>> getPrincipalId,
        Lazy<BicepValue<string>> getPrincipalName) : IAddRoleAssignmentsContext
    {
        public AzureResourceInfrastructure Infrastructure { get; } = infrastructure;

        public IEnumerable<RoleDefinition> Roles { get; } = roles;

        public BicepValue<RoleManagementPrincipalType> PrincipalType => getPrincipalType.Value;

        public BicepValue<Guid> PrincipalId => getPrincipalId.Value;

        public BicepValue<string> PrincipalName => getPrincipalName.Value;

        public DistributedApplicationExecutionContext ExecutionContext => executionContext;
    }

    private async Task<HashSet<IAzureResource>> GetAzureReferences(IResource resource, CancellationToken cancellationToken)
    {
        HashSet<IAzureResource> azureReferences = [];

        if (resource.TryGetEnvironmentVariables(out var environmentCallbacks))
        {
            var context = new EnvironmentCallbackContext(executionContext, resource, cancellationToken: cancellationToken);

            foreach (var c in environmentCallbacks)
            {
                await c.Callback(context).ConfigureAwait(false);
            }

            foreach (var kv in context.EnvironmentVariables)
            {
                ProcessAzureReferences(azureReferences, kv.Value);
            }
        }

        if (resource.TryGetAnnotationsOfType<CommandLineArgsCallbackAnnotation>(out var commandLineArgsCallbackAnnotations))
        {
            var context = new CommandLineArgsCallbackContext([], cancellationToken: cancellationToken);

            foreach (var c in commandLineArgsCallbackAnnotations)
            {
                await c.Callback(context).ConfigureAwait(false);
            }

            foreach (var arg in context.Args)
            {
                ProcessAzureReferences(azureReferences, arg);
            }
        }

        return azureReferences;
    }

    private static void ProcessAzureReferences(HashSet<IAzureResource> azureReferences, object value)
    {
        if (value is string or EndpointReference or ParameterResource or EndpointReferenceExpression or HostUrl)
        {
            return;
        }

        if (value is ConnectionStringReference cs)
        {
            if (cs.Resource is IAzureResource ar)
            {
                azureReferences.Add(ar);
            }

            ProcessAzureReferences(azureReferences, cs.Resource.ConnectionStringExpression);
            return;
        }

        if (value is IResourceWithConnectionString csrs)
        {
            if (csrs is IAzureResource ar)
            {
                azureReferences.Add(ar);
            }

            ProcessAzureReferences(azureReferences, csrs.ConnectionStringExpression);
            return;
        }

        if (value is BicepOutputReference output)
        {
            azureReferences.Add(output.Resource);
            return;
        }

        if (value is BicepSecretOutputReference secretOutputReference)
        {
            azureReferences.Add(secretOutputReference.Resource);
            return;
        }

        if (value is IAzureKeyVaultSecretReference keyVaultSecretReference)
        {
            azureReferences.Add(keyVaultSecretReference.Resource);
            return;
        }

        if (value is ReferenceExpression expr)
        {
            foreach (var vp in expr.ValueProviders)
            {
                ProcessAzureReferences(azureReferences, vp);
            }
            return;
        }

        throw new NotSupportedException("Unsupported value type " + value.GetType());
    }
    private static void AppendGlobalRoleAssignments(Dictionary<AzureProvisioningResource, HashSet<RoleDefinition>> globalRoleAssignments, AzureProvisioningResource azureResource, IEnumerable<RoleDefinition> newRoles)
    {
        if (!globalRoleAssignments.TryGetValue(azureResource, out var existingRoles))
        {
            existingRoles = new HashSet<RoleDefinition>();
            globalRoleAssignments[azureResource] = existingRoles;
        }

        existingRoles.UnionWith(newRoles);
    }

    private async Task CreateGlobalRoleAssignments(DistributedApplicationModel appModel, Dictionary<AzureProvisioningResource, HashSet<RoleDefinition>> globalRoleAssignments, AzureProvisioningOptions provisioningOptions)
    {
        foreach (var (azureResource, roles) in globalRoleAssignments)
        {
            var roleAssignmentResource = CreateGlobalRoleAssignmentsResource(provisioningOptions, azureResource, roles, executionContext);
            appModel.Resources.Add(roleAssignmentResource);

            azureResource.Annotations.Add(new RoleAssignmentResourceAnnotation(roleAssignmentResource));

            roleAssignmentResource.Annotations.Add(new ResourceRelationshipAnnotation(azureResource, KnownRelationshipTypes.Parent));
            await notificationService.PublishUpdateAsync(roleAssignmentResource, s => s with
            {
                Properties = s.Properties.SetResourceProperty(KnownProperties.Resource.ParentName, azureResource.Name)
            }).ConfigureAwait(false);
        }
    }

    private static AzureProvisioningResource CreateGlobalRoleAssignmentsResource(
        AzureProvisioningOptions provisioningOptions,
        AzureProvisioningResource targetResource,
        IEnumerable<RoleDefinition> roles,
        DistributedApplicationExecutionContext executionContext)
    {
        var roleAssignmentResource = new AzureProvisioningResource(
            $"{targetResource.Name}-roles",
            infra => AddGlobalRoleAssignmentsInfrastructure(infra, executionContext, targetResource, roles))
        {
            ProvisioningBuildOptions = provisioningOptions.ProvisioningBuildOptions,
        };

        // existing resource role assignments need to be scoped to the resource's resource group
        if (targetResource.TryGetLastAnnotation<ExistingAzureResourceAnnotation>(out var existingAnnotation) &&
            existingAnnotation.ResourceGroup is not null)
        {
            roleAssignmentResource.Scope = new(existingAnnotation.ResourceGroup);
        }

        return roleAssignmentResource;
    }

    private static void AddGlobalRoleAssignmentsInfrastructure(
        AzureResourceInfrastructure infra,
        DistributedApplicationExecutionContext executionContext,
        AzureProvisioningResource azureResource,
        IEnumerable<RoleDefinition> roles)
    {
        ProvisioningParameter CreatePrincipalParam(string name)
        {
            var param = new ProvisioningParameter(name, typeof(string));
            infra.Add(param);
            return param;
        }

        var context = new AddRoleAssignmentsContext(
            infra,
            executionContext,
            roles,
            new(() => CreatePrincipalParam(AzureBicepResource.KnownParameters.PrincipalType)),
            new(() => CreatePrincipalParam(AzureBicepResource.KnownParameters.PrincipalId)),
            new(() => CreatePrincipalParam(AzureBicepResource.KnownParameters.PrincipalName)));

        azureResource.AddRoleAssignments(context);
    }
}<|MERGE_RESOLUTION|>--- conflicted
+++ resolved
@@ -255,12 +255,8 @@
         AzureProvisioningOptions provisioningOptions,
         IResource resource,
         Dictionary<AzureProvisioningResource, IEnumerable<RoleDefinition>> roleAssignments,
-<<<<<<< HEAD
-        AppIdentityResource appIdentityResource,
+        AzureUserAssignedIdentityResource appIdentityResource,
         DistributedApplicationExecutionContext executionContext)
-=======
-        AzureUserAssignedIdentityResource appIdentityResource)
->>>>>>> 88ff939c
     {
         var roleAssignmentResources = new List<AzureBicepResource>();
         foreach (var (targetResource, roles) in roleAssignments)
