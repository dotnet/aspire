--- conflicted
+++ resolved
@@ -58,11 +58,7 @@
         var azureResources = new List<(IResource, IAzureResource)>();
         foreach (var resource in appModel.Resources)
         {
-<<<<<<< HEAD
-            if (resource.IsExcludedFromPublish() || resource.IsContainer())
-=======
-            if (resource.IsContainer() || resource.IsEmulator())
->>>>>>> cb9d231f
+            if (resource.IsExcludedFromPublish() || resource.IsContainer() || resource.IsEmulator())
             {
                 continue;
             }
