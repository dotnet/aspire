// Licensed to the .NET Foundation under one or more agreements.
// The .NET Foundation licenses this file to you under the MIT license.

using Aspire.Hosting.ApplicationModel;
using Aspire.Hosting.Azure;
using Aspire.Hosting.Publishing;

namespace Aspire.Hosting;

/// <summary>
/// Provides extension methods for adding Azure resources to the application model.
/// </summary>
public static class AzureResourceExtensions
{
    /// <summary>
    /// Adds an Azure OpenAI resource to the application model.
    /// </summary>
    /// <param name="builder">The <see cref="IDistributedApplicationBuilder"/>.</param>
    /// <param name="name">The name of the resource. This name will be used as the connection string name when referenced in a dependency.</param>
    /// <returns>A reference to the <see cref="IResourceBuilder{AzureOpenAIResource}"/>.</returns>
    public static IResourceBuilder<AzureOpenAIResource> AddAzureOpenAI(this IDistributedApplicationBuilder builder, string name)
    {
        var resource = new AzureOpenAIResource(name);
        return builder.AddResource(resource)
            .WithManifestPublishingCallback(WriteAzureOpenAIToManifest);
    }

    private static void WriteAzureOpenAIToManifest(ManifestPublishingContext context)
    {
        context.Writer.WriteString("type", "azure.openai.account.v0");
    }

    /// <summary>
    /// Adds an Azure OpenAI Deployment resource to the application model. This resource requires an <see cref="AzureOpenAIResource"/> to be added to the application model.
    /// </summary>
    /// <param name="serverBuilder">The Azure SQL Server resource builder.</param>
    /// <param name="name">The name of the deployment.</param>
    /// <returns>A reference to the <see cref="IResourceBuilder{AzureSqlDatabaseResource}"/>.</returns>
    public static IResourceBuilder<AzureOpenAIDeploymentResource> AddDeployment(this IResourceBuilder<AzureOpenAIResource> serverBuilder, string name)
    {
        var resource = new AzureOpenAIDeploymentResource(name, serverBuilder.Resource);
        return serverBuilder.ApplicationBuilder.AddResource(resource)
                            .WithManifestPublishingCallback(context => WriteAzureOpenAIDeploymentToManifest(context, resource));
    }

    private static void WriteAzureOpenAIDeploymentToManifest(ManifestPublishingContext context, AzureOpenAIDeploymentResource resource)
    {
        // Example:
        // "type": "azure.openai.deployment.v0",
        // "parent": "azureOpenAi",

        context.Writer.WriteString("type", "azure.openai.deployment.v0");
        context.Writer.WriteString("parent", resource.Parent.Name);
    }

    /// <summary>
<<<<<<< HEAD
    /// Adds an Azure Search resource to the application model.
    /// </summary>
    /// <param name="builder">The <see cref="IDistributedApplicationBuilder"/>.</param>
    /// <param name="name">The name of the resource. This name will be used as the connection string name when referenced in a dependency.</param>
    /// <returns>A reference to the <see cref="IResourceBuilder{AzureSearchResource}"/>.</returns>
    public static IResourceBuilder<AzureSearchResource> AddAzureSearch(this IDistributedApplicationBuilder builder, string name)
    {
        var resource = new AzureSearchResource(name);
        return builder.AddResource(resource)
            .WithManifestPublishingCallback(WriteAzureSearchToManifest);
    }

    private static void WriteAzureSearchToManifest(ManifestPublishingContext context)
    {
        // Example:
        // "type": "azure.search.v0",
        context.Writer.WriteString("type", "azure.search.v0");
=======
    /// Changes the resource to be published as a connection string reference in the manifest.
    /// </summary>
    /// <typeparam name="T">The resource type.</typeparam>
    /// <param name="builder">The resource builder.</param>
    /// <returns>The configured <see cref="IResourceBuilder{T}"/>.</returns>
    public static IResourceBuilder<T> PublishAsConnectionString<T>(this IResourceBuilder<T> builder)
        where T : IAzureResource, IResourceWithConnectionString
    {
        ParameterResourceBuilderExtensions.ConfigureConnectionStringManifestPublisher((IResourceBuilder<IResourceWithConnectionString>)builder);
        return builder;
>>>>>>> 7590f582
    }
}<|MERGE_RESOLUTION|>--- conflicted
+++ resolved
@@ -54,7 +54,19 @@
     }
 
     /// <summary>
-<<<<<<< HEAD
+    /// Changes the resource to be published as a connection string reference in the manifest.
+    /// </summary>
+    /// <typeparam name="T">The resource type.</typeparam>
+    /// <param name="builder">The resource builder.</param>
+    /// <returns>The configured <see cref="IResourceBuilder{T}"/>.</returns>
+    public static IResourceBuilder<T> PublishAsConnectionString<T>(this IResourceBuilder<T> builder)
+        where T : IAzureResource, IResourceWithConnectionString
+    {
+        ParameterResourceBuilderExtensions.ConfigureConnectionStringManifestPublisher((IResourceBuilder<IResourceWithConnectionString>)builder);
+        return builder;
+    }
+
+    /// <summary>
     /// Adds an Azure Search resource to the application model.
     /// </summary>
     /// <param name="builder">The <see cref="IDistributedApplicationBuilder"/>.</param>
@@ -72,17 +84,5 @@
         // Example:
         // "type": "azure.search.v0",
         context.Writer.WriteString("type", "azure.search.v0");
-=======
-    /// Changes the resource to be published as a connection string reference in the manifest.
-    /// </summary>
-    /// <typeparam name="T">The resource type.</typeparam>
-    /// <param name="builder">The resource builder.</param>
-    /// <returns>The configured <see cref="IResourceBuilder{T}"/>.</returns>
-    public static IResourceBuilder<T> PublishAsConnectionString<T>(this IResourceBuilder<T> builder)
-        where T : IAzureResource, IResourceWithConnectionString
-    {
-        ParameterResourceBuilderExtensions.ConfigureConnectionStringManifestPublisher((IResourceBuilder<IResourceWithConnectionString>)builder);
-        return builder;
->>>>>>> 7590f582
     }
 }