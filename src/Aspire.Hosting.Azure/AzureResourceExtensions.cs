--- conflicted
+++ resolved
@@ -161,11 +161,10 @@
     /// <returns>A reference to the <see cref="IResourceBuilder{AzureStorageResource}"/>.</returns>
     public static IResourceBuilder<AzureStorageResource> UseEmulator(this IResourceBuilder<AzureStorageResource> builder, int? blobPort = null, int? queuePort = null, int? tablePort = null)
     {
-<<<<<<< HEAD
-        return builder.WithAnnotation(new ServiceBindingAnnotation(ProtocolType.Tcp, name: "blob", port: blobPort, containerPort: 10000))
-            .WithAnnotation(new ServiceBindingAnnotation(ProtocolType.Tcp, name: "queue", port: queuePort, containerPort: 10001))
-            .WithAnnotation(new ServiceBindingAnnotation(ProtocolType.Tcp, name: "table", port: tablePort, containerPort: 10002))
-            .WithAnnotation(new ContainerImageAnnotation { Image = "mcr.microsoft.com/azure-storage/azurite", Tag = "latest" });
+        return builder.WithAnnotation(new EndpointAnnotation(ProtocolType.Tcp, name: "blob", port: blobPort, containerPort: 10000))
+                      .WithAnnotation(new EndpointAnnotation(ProtocolType.Tcp, name: "queue", port: queuePort, containerPort: 10001))
+                      .WithAnnotation(new EndpointAnnotation(ProtocolType.Tcp, name: "table", port: tablePort, containerPort: 10002))
+                      .WithAnnotation(new ContainerImageAnnotation { Image = "mcr.microsoft.com/azure-storage/azurite", Tag = "latest" });
     }
 
     /// <summary>
@@ -182,13 +181,7 @@
     public static IResourceBuilder<AzureCosmosDBResource> UseEmulator(this IResourceBuilder<AzureCosmosDBResource> builder, int? port = null)
     {
         return builder.WithAnnotation(new ServiceBindingAnnotation(ProtocolType.Tcp, name: "emulator", port: port ?? 8081, containerPort: 8081))
-            .WithAnnotation(new ContainerImageAnnotation { Image = "mcr.microsoft.com/cosmosdb/linux/azure-cosmos-emulator", Tag = "latest" });
-=======
-        return builder.WithAnnotation(new EndpointAnnotation(ProtocolType.Tcp, name: "blob", port: blobPort, containerPort: 10000))
-                             .WithAnnotation(new EndpointAnnotation(ProtocolType.Tcp, name: "queue", port: queuePort, containerPort: 10001))
-                             .WithAnnotation(new EndpointAnnotation(ProtocolType.Tcp, name: "table", port: tablePort, containerPort: 10002))
-                             .WithAnnotation(new ContainerImageAnnotation { Image = "mcr.microsoft.com/azure-storage/azurite", Tag = "latest" });
->>>>>>> 398dd703
+                      .WithAnnotation(new ContainerImageAnnotation { Image = "mcr.microsoft.com/cosmosdb/linux/azure-cosmos-emulator", Tag = "latest" });
     }
 
     /// <summary>
