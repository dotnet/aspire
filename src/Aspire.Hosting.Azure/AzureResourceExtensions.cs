--- conflicted
+++ resolved
@@ -158,16 +158,16 @@
     /// <param name="blobPort">The port used for the blob endpoint.</param>
     /// <param name="queuePort">The port used for the queue endpoint.</param>
     /// <param name="tablePort">The port used for the table endpoint.</param>
-<<<<<<< HEAD
+    /// <param name="imageTag">The image tag for the <c>mcr.microsoft.com/azure-storage/azurite</c> image.</param>
     /// <param name="storagePath">The path on the host to persist the storage volume to.</param>
     /// <remarks>If no <paramref name="storagePath"/> is provided, data will not be persisted when the container is deleted.</remarks>
     /// <returns>A reference to the <see cref="IResourceBuilder{AzureQueueStorageResource}"/>.</returns>
-    public static IResourceBuilder<AzureStorageResource> UseEmulator(this IResourceBuilder<AzureStorageResource> builder, int? blobPort = null, int? queuePort = null, int? tablePort = null, string? storagePath = null)
+    public static IResourceBuilder<AzureStorageResource> UseEmulator(this IResourceBuilder<AzureStorageResource> builder, int? blobPort = null, int? queuePort = null, int? tablePort = null, string? imageTag = null, string? storagePath = null)
     {
         builder.WithAnnotation(new EndpointAnnotation(ProtocolType.Tcp, name: "blob", port: blobPort, containerPort: 10000))
                .WithAnnotation(new EndpointAnnotation(ProtocolType.Tcp, name: "queue", port: queuePort, containerPort: 10001))
                .WithAnnotation(new EndpointAnnotation(ProtocolType.Tcp, name: "table", port: tablePort, containerPort: 10002))
-               .WithAnnotation(new ContainerImageAnnotation { Image = "mcr.microsoft.com/azure-storage/azurite", Tag = "latest" });
+               .WithAnnotation(new ContainerImageAnnotation { Image = "mcr.microsoft.com/azure-storage/azurite", Tag = imageTag ?? "latest" });
 
         if (storagePath is not null)
         {
@@ -176,15 +176,6 @@
         }
 
         return builder;
-=======
-    /// <param name="imageTag">The image tag for the <c>mcr.microsoft.com/azure-storage/azurite</c> image.</param>
-    /// <returns>A reference to the <see cref="IResourceBuilder{AzureStorageResource}"/>.</returns>
-    public static IResourceBuilder<AzureStorageResource> UseEmulator(this IResourceBuilder<AzureStorageResource> builder, int? blobPort = null, int? queuePort = null, int? tablePort = null, string? imageTag = null)
-    {
-        return builder.WithAnnotation(new EndpointAnnotation(ProtocolType.Tcp, name: "blob", port: blobPort, containerPort: 10000))
-                      .WithAnnotation(new EndpointAnnotation(ProtocolType.Tcp, name: "queue", port: queuePort, containerPort: 10001))
-                      .WithAnnotation(new EndpointAnnotation(ProtocolType.Tcp, name: "table", port: tablePort, containerPort: 10002))
-                      .WithAnnotation(new ContainerImageAnnotation { Image = "mcr.microsoft.com/azure-storage/azurite", Tag = imageTag ?? "latest" });
     }
 
     /// <summary>
@@ -203,7 +194,6 @@
     {
         return builder.WithAnnotation(new EndpointAnnotation(ProtocolType.Tcp, name: "emulator", port: port, containerPort: 8081))
                       .WithAnnotation(new ContainerImageAnnotation { Image = "mcr.microsoft.com/cosmosdb/linux/azure-cosmos-emulator", Tag = imageTag ?? "latest" });
->>>>>>> fda82625
     }
 
     /// <summary>
