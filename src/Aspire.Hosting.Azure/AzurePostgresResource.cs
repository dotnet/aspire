// Licensed to the .NET Foundation under one or more agreements.
// The .NET Foundation licenses this file to you under the MIT license.

using Aspire.Hosting.ApplicationModel;

namespace Aspire.Hosting.Azure;

/// <summary>
/// Represents an resource for Azure Postgres Flexible Server.
/// </summary>
/// <param name="innerResource"><see cref="PostgresServerResource"/> that this resource wraps.</param>
<<<<<<< HEAD
=======
public class AzurePostgresResource(PostgresServerResource innerResource) :
    AzureBicepResource(innerResource.Name, templateResourceName: "Aspire.Hosting.Azure.Bicep.postgres.bicep"),
    IResourceWithConnectionString
{
    /// <summary>
    /// Gets the "connectionString" secret output reference from the bicep template for the Azure Postgres Flexible Server.
    /// </summary>
    public BicepSecretOutputReference ConnectionString => new("connectionString", this);

    /// <summary>
    /// Gets the connection template for the manifest for the Azure Postgres Flexible Server.
    /// </summary>
    public ReferenceExpression ConnectionStringExpression =>
        ReferenceExpression.Create($"{ConnectionString}");

    /// <inheritdoc/>
    public override string Name => innerResource.Name;

    /// <inheritdoc />
    public override ResourceAnnotationCollection Annotations => innerResource.Annotations;
}

/// <summary>
/// Represents an resource for Azure Postgres Flexible Server.
/// </summary>
/// <param name="innerResource"><see cref="PostgresServerResource"/> that this resource wraps.</param>
>>>>>>> 16679d35
/// <param name="configureConstruct">Callback to configure construct.</param>
public class AzurePostgresResource(PostgresServerResource innerResource, Action<ResourceModuleConstruct> configureConstruct) :
    AzureConstructResource(innerResource.Name, configureConstruct),
    IResourceWithConnectionString
{
    /// <summary>
    /// Gets the "connectionString" secret output reference from the bicep template for the Azure Postgres Flexible Server.
    /// </summary>
    public BicepSecretOutputReference ConnectionString => new("connectionString", this);

    /// <summary>
    /// Gets the connection template for the manifest for the Azure Postgres Flexible Server.
    /// </summary>
    public ReferenceExpression ConnectionStringExpression =>
        ReferenceExpression.Create($"{ConnectionString}");

    /// <inheritdoc/>
    public override string Name => innerResource.Name;

    /// <inheritdoc />
    public override ResourceAnnotationCollection Annotations => innerResource.Annotations;
}<|MERGE_RESOLUTION|>--- conflicted
+++ resolved
@@ -9,35 +9,6 @@
 /// Represents an resource for Azure Postgres Flexible Server.
 /// </summary>
 /// <param name="innerResource"><see cref="PostgresServerResource"/> that this resource wraps.</param>
-<<<<<<< HEAD
-=======
-public class AzurePostgresResource(PostgresServerResource innerResource) :
-    AzureBicepResource(innerResource.Name, templateResourceName: "Aspire.Hosting.Azure.Bicep.postgres.bicep"),
-    IResourceWithConnectionString
-{
-    /// <summary>
-    /// Gets the "connectionString" secret output reference from the bicep template for the Azure Postgres Flexible Server.
-    /// </summary>
-    public BicepSecretOutputReference ConnectionString => new("connectionString", this);
-
-    /// <summary>
-    /// Gets the connection template for the manifest for the Azure Postgres Flexible Server.
-    /// </summary>
-    public ReferenceExpression ConnectionStringExpression =>
-        ReferenceExpression.Create($"{ConnectionString}");
-
-    /// <inheritdoc/>
-    public override string Name => innerResource.Name;
-
-    /// <inheritdoc />
-    public override ResourceAnnotationCollection Annotations => innerResource.Annotations;
-}
-
-/// <summary>
-/// Represents an resource for Azure Postgres Flexible Server.
-/// </summary>
-/// <param name="innerResource"><see cref="PostgresServerResource"/> that this resource wraps.</param>
->>>>>>> 16679d35
 /// <param name="configureConstruct">Callback to configure construct.</param>
 public class AzurePostgresResource(PostgresServerResource innerResource, Action<ResourceModuleConstruct> configureConstruct) :
     AzureConstructResource(innerResource.Name, configureConstruct),
