// Licensed to the .NET Foundation under one or more agreements.
// The .NET Foundation licenses this file to you under the MIT license.

using System.Diagnostics.CodeAnalysis;
using Aspire.Hosting.ApplicationModel;
using Aspire.Hosting.Publishing;
using Microsoft.Extensions.DependencyInjection;
using Microsoft.Extensions.Logging;
using Microsoft.Extensions.Options;

namespace Aspire.Hosting.Azure;

/// <summary>
/// Represents a publisher for deploying distributed application models to Azure using Bicep templates.
/// </summary>
/// <remarks>
/// This class is responsible for processing a distributed application model, generating Bicep templates,
/// and configuring Azure infrastructure for deployment. It supports parameter resolution, resource grouping,
/// and output propagation for Azure resources.
/// </remarks>
/// <example>
/// Example usage:
/// <code>
/// var publisher = new AzurePublisher("myPublisher", optionsMonitor, provisioningOptions, logger);
/// await publisher.PublishAsync(model, cancellationToken);
/// </code>
/// </example>
/// <seealso cref="IDistributedApplicationPublisher"/>
[Experimental("ASPIREAZURE001", UrlFormat = "https://aka.ms/dotnet/aspire/diagnostics#{0}")]
internal sealed class AzurePublisher(
    [ServiceKey] string name,
    IOptionsMonitor<AzurePublisherOptions> options,
    IOptions<AzureProvisioningOptions> provisioningOptions,
    ILogger<AzurePublisher> logger) : IDistributedApplicationPublisher
{
    /// <summary>
    /// Publishes the specified distributed application model to Azure using Bicep templates.
    /// </summary>
    /// <param name="model">The distributed application model to publish.</param>
    /// <param name="cancellationToken">A token to monitor for cancellation requests.</param>
    /// <returns>A task that represents the asynchronous publish operation.</returns>
    public async Task PublishAsync(DistributedApplicationModel model, CancellationToken cancellationToken)
    {
        var publisherOptions = options.Get(name);

<<<<<<< HEAD
        var infra = new Infrastructure
        {
            TargetScope = DeploymentScope.Subscription
        };

        var environmentParam = new ProvisioningParameter("environmentName", typeof(string));
        infra.Add(environmentParam);

        var locationParam = new ProvisioningParameter("location", typeof(string));
        infra.Add(locationParam);

        var principalId = new ProvisioningParameter("principalId", typeof(string));
        infra.Add(principalId);

        var principalName = new ProvisioningParameter("principalName", typeof(string));
        infra.Add(principalName);

        var tags = new ProvisioningVariable("tags", typeof(object))
        {
            Value = new BicepDictionary<string>
            {
                ["aspire-env-name"] = environmentParam
            }
        };

        // REVIEW: Do we want people to be able to change this
        var rg = new ResourceGroup("rg")
        {
            Name = BicepFunction.Interpolate($"rg-{environmentParam}"),
            Location = locationParam,
            Tags = tags
        };

=======
>>>>>>> 935f06b1
        var outputDirectory = new DirectoryInfo(publisherOptions.OutputPath!);
        outputDirectory.Create();

<<<<<<< HEAD
        // Process the resources in the model and create a module for each one
        var moduleMap = new Dictionary<AzureBicepResource, ModuleImport>();

        foreach (var resource in model.Resources.OfType<AzureBicepResource>())
        {
            var file = resource.GetBicepTemplateFile();

            var moduleDirectory = outputDirectory.CreateSubdirectory(resource.Name);

            var modulePath = Path.Combine(moduleDirectory.FullName, $"{resource.Name}.bicep");

            File.Copy(file.Path, modulePath, true);

            var identifier = Infrastructure.NormalizeBicepIdentifier(resource.Name);

            var module = new ModuleImport(identifier, $"{resource.Name}/{resource.Name}.bicep")
            {
                Name = resource.Name
            };

            moduleMap[resource] = module;
        }

        // Resolve parameters *after* writing the modules to disk
        // this is because some parameters are added in ConfigureInfrastructure callbacks
        var parameterMap = new Dictionary<ParameterResource, ProvisioningParameter>();

        foreach (var resource in model.Resources.OfType<AzureBicepResource>())
        {
            foreach (var parameter in resource.Parameters)
            {
                Visit(parameter.Value, v =>
                {
                    if (v is ParameterResource p && !parameterMap.ContainsKey(p))
                    {
                        var pid = Infrastructure.NormalizeBicepIdentifier(p.Name);

                        var pp = new ProvisioningParameter(pid, typeof(string))
                        {
                            IsSecure = p.Secret
                        };

                        if (!p.Secret && p.Default is not null)
                        {
                            pp.Value = p.Value;
                        }

                        // Map the parameter to the Bicep parameter
                        parameterMap[p] = pp;
                    }
                });
            }
        }

        static BicepValue<string> GetOutputs(ModuleImport module, string outputName) =>
           new MemberExpression(new MemberExpression(new IdentifierExpression(module.BicepIdentifier), "outputs"), outputName);

        BicepFormatString EvalExpr(ReferenceExpression expr)
        {
            var args = new object[expr.ValueProviders.Count];

            for (var i = 0; i < expr.ValueProviders.Count; i++)
            {
                args[i] = Eval(expr.ValueProviders[i]);
            }

            return new BicepFormatString(expr.Format, args);
        }

        object Eval(object? value) => value switch
        {
            BicepOutputReference b => GetOutputs(moduleMap[b.Resource], b.Name),
            ParameterResource p => parameterMap[p],
            ConnectionStringReference r => Eval(r.Resource.ConnectionStringExpression),
            IResourceWithConnectionString cs => Eval(cs.ConnectionStringExpression),
            ReferenceExpression re => EvalExpr(re),
            string s => s,
            _ => ""
        };

        static BicepValue<string> ResolveValue(object val)
        {
            return val switch
            {
                BicepValue<string> s => s,
                string s => s,
                ProvisioningParameter p => p,
                BicepFormatString fs => BicepFunction2.Interpolate(fs),
                _ => throw new NotSupportedException("Unsupported value type " + val.GetType())
            };
        }

        foreach (var resource in model.Resources.OfType<AzureBicepResource>())
        {
            BicepValue<string> scope = resource.Scope?.ResourceGroup switch
            {
                // resourceGroup(rgName)
                string rgName => new FunctionCallExpression(new IdentifierExpression("resourceGroup"), new StringLiteralExpression(rgName)),
                ParameterResource p => parameterMap[p],
                _ => new IdentifierExpression(rg.BicepIdentifier)
            };

            var module = moduleMap[resource];
            module.Scope = scope;
            module.Parameters.Add("location", locationParam);

            foreach (var parameter in resource.Parameters)
            {
                // TODO: There are a set of known parameter names that we may not be able to resolve.
                // This is from earlier versions of aspire where infra was split across
                // azd and aspire. Once the infra moves to aspire, we can throw for 
                // unresolved "known parameters".

                if (parameter.Key == AzureBicepResource.KnownParameters.UserPrincipalId && parameter.Value is null)
                {
                    module.Parameters.Add(parameter.Key, principalId);
                    continue;
                }

                if (parameter.Key == AzureBicepResource.KnownParameters.UserPrincipalName && parameter.Value is null)
                {
                    module.Parameters.Add(parameter.Key, principalName);
                    continue;
                }

                var value = ResolveValue(Eval(parameter.Value));

                module.Parameters.Add(parameter.Key, value);
            }
        }

        var outputs = new Dictionary<string, BicepOutputReference>();

        // Now find all resources that have deployment targets that are bicep modules
        foreach (var resource in model.Resources)
        {
            if (resource.TryGetLastAnnotation<DeploymentTargetAnnotation>(out var targetAnnotation) &&
                targetAnnotation.DeploymentTarget is AzureBicepResource br)
            {
                var moduleDirectory = outputDirectory.CreateSubdirectory(resource.Name);

                var modulePath = Path.Combine(moduleDirectory.FullName, $"{resource.Name}.bicep");

                var file = br.GetBicepTemplateFile();

                File.Copy(file.Path, modulePath, true);

                // TODO: Resolve parameters for the module and
                // handle flowing outputs from other modules

                foreach (var parameter in br.Parameters)
                {
                    Visit(parameter.Value, v =>
                    {
                        if (v is BicepOutputReference bo)
                        {
                            // Any bicep output reference needs to be propagated to the top level
                            outputs[bo.ValueExpression] = bo;
                        }
                    });
                }
            }
        }

        // Add parameters to the infrastructure
        foreach (var (_, pp) in parameterMap)
        {
            infra.Add(pp);
        }

        // Add the parameters to the infrastructure
        infra.Add(tags);

        // Add the resource group to the infrastructure
        infra.Add(rg);

        // Add the modules to the infrastructure
        foreach (var (_, module) in moduleMap)
        {
            // Add the module to the infrastructure
            infra.Add(module);
        }

        // Add the outputs to the infrastructure
        foreach (var (_, output) in outputs)
        {
            var module = moduleMap[output.Resource];

            var identifier = Infrastructure.NormalizeBicepIdentifier($"{output.Resource.Name}_{output.Name}");

            var bicepOutput = new ProvisioningOutput(identifier, typeof(string))
            {
                Value = GetOutputs(module, output.Name)
            };

            infra.Add(bicepOutput);
        }

        SaveToDisk(outputDirectory.FullName, infra);

        return Task.CompletedTask;
    }

    private static void Visit(object? value, Action<object> visitor) =>
        Visit(value, visitor, []);

    private static void Visit(object? value, Action<object> visitor, HashSet<object> visited)
    {
        if (value is null || !visited.Add(value))
        {
            return;
        }

        visitor(value);

        if (value is IValueWithReferences vwr)
        {
            foreach (var reference in vwr.References)
            {
                Visit(reference, visitor, visited);
            }
        }
    }

    private void SaveToDisk(string outputDirectoryPath, Infrastructure infrastructure)
    {
        var plan = infrastructure.Build(ProvisioningOptions.ProvisioningBuildOptions);
        var compiledBicep = plan.Compile().First();

        logger.LogDebug("Writing Bicep module {BicepName}.bicep to {TargetPath}", infrastructure.BicepName, outputDirectoryPath);
=======
        var context = new AzurePublishingContext(publisherOptions, provisioningOptions.Value, logger);
>>>>>>> 935f06b1

        await context.WriteModelAsync(model, cancellationToken).ConfigureAwait(false);
    }
}<|MERGE_RESOLUTION|>--- conflicted
+++ resolved
@@ -43,279 +43,10 @@
     {
         var publisherOptions = options.Get(name);
 
-<<<<<<< HEAD
-        var infra = new Infrastructure
-        {
-            TargetScope = DeploymentScope.Subscription
-        };
-
-        var environmentParam = new ProvisioningParameter("environmentName", typeof(string));
-        infra.Add(environmentParam);
-
-        var locationParam = new ProvisioningParameter("location", typeof(string));
-        infra.Add(locationParam);
-
-        var principalId = new ProvisioningParameter("principalId", typeof(string));
-        infra.Add(principalId);
-
-        var principalName = new ProvisioningParameter("principalName", typeof(string));
-        infra.Add(principalName);
-
-        var tags = new ProvisioningVariable("tags", typeof(object))
-        {
-            Value = new BicepDictionary<string>
-            {
-                ["aspire-env-name"] = environmentParam
-            }
-        };
-
-        // REVIEW: Do we want people to be able to change this
-        var rg = new ResourceGroup("rg")
-        {
-            Name = BicepFunction.Interpolate($"rg-{environmentParam}"),
-            Location = locationParam,
-            Tags = tags
-        };
-
-=======
->>>>>>> 935f06b1
         var outputDirectory = new DirectoryInfo(publisherOptions.OutputPath!);
         outputDirectory.Create();
 
-<<<<<<< HEAD
-        // Process the resources in the model and create a module for each one
-        var moduleMap = new Dictionary<AzureBicepResource, ModuleImport>();
-
-        foreach (var resource in model.Resources.OfType<AzureBicepResource>())
-        {
-            var file = resource.GetBicepTemplateFile();
-
-            var moduleDirectory = outputDirectory.CreateSubdirectory(resource.Name);
-
-            var modulePath = Path.Combine(moduleDirectory.FullName, $"{resource.Name}.bicep");
-
-            File.Copy(file.Path, modulePath, true);
-
-            var identifier = Infrastructure.NormalizeBicepIdentifier(resource.Name);
-
-            var module = new ModuleImport(identifier, $"{resource.Name}/{resource.Name}.bicep")
-            {
-                Name = resource.Name
-            };
-
-            moduleMap[resource] = module;
-        }
-
-        // Resolve parameters *after* writing the modules to disk
-        // this is because some parameters are added in ConfigureInfrastructure callbacks
-        var parameterMap = new Dictionary<ParameterResource, ProvisioningParameter>();
-
-        foreach (var resource in model.Resources.OfType<AzureBicepResource>())
-        {
-            foreach (var parameter in resource.Parameters)
-            {
-                Visit(parameter.Value, v =>
-                {
-                    if (v is ParameterResource p && !parameterMap.ContainsKey(p))
-                    {
-                        var pid = Infrastructure.NormalizeBicepIdentifier(p.Name);
-
-                        var pp = new ProvisioningParameter(pid, typeof(string))
-                        {
-                            IsSecure = p.Secret
-                        };
-
-                        if (!p.Secret && p.Default is not null)
-                        {
-                            pp.Value = p.Value;
-                        }
-
-                        // Map the parameter to the Bicep parameter
-                        parameterMap[p] = pp;
-                    }
-                });
-            }
-        }
-
-        static BicepValue<string> GetOutputs(ModuleImport module, string outputName) =>
-           new MemberExpression(new MemberExpression(new IdentifierExpression(module.BicepIdentifier), "outputs"), outputName);
-
-        BicepFormatString EvalExpr(ReferenceExpression expr)
-        {
-            var args = new object[expr.ValueProviders.Count];
-
-            for (var i = 0; i < expr.ValueProviders.Count; i++)
-            {
-                args[i] = Eval(expr.ValueProviders[i]);
-            }
-
-            return new BicepFormatString(expr.Format, args);
-        }
-
-        object Eval(object? value) => value switch
-        {
-            BicepOutputReference b => GetOutputs(moduleMap[b.Resource], b.Name),
-            ParameterResource p => parameterMap[p],
-            ConnectionStringReference r => Eval(r.Resource.ConnectionStringExpression),
-            IResourceWithConnectionString cs => Eval(cs.ConnectionStringExpression),
-            ReferenceExpression re => EvalExpr(re),
-            string s => s,
-            _ => ""
-        };
-
-        static BicepValue<string> ResolveValue(object val)
-        {
-            return val switch
-            {
-                BicepValue<string> s => s,
-                string s => s,
-                ProvisioningParameter p => p,
-                BicepFormatString fs => BicepFunction2.Interpolate(fs),
-                _ => throw new NotSupportedException("Unsupported value type " + val.GetType())
-            };
-        }
-
-        foreach (var resource in model.Resources.OfType<AzureBicepResource>())
-        {
-            BicepValue<string> scope = resource.Scope?.ResourceGroup switch
-            {
-                // resourceGroup(rgName)
-                string rgName => new FunctionCallExpression(new IdentifierExpression("resourceGroup"), new StringLiteralExpression(rgName)),
-                ParameterResource p => parameterMap[p],
-                _ => new IdentifierExpression(rg.BicepIdentifier)
-            };
-
-            var module = moduleMap[resource];
-            module.Scope = scope;
-            module.Parameters.Add("location", locationParam);
-
-            foreach (var parameter in resource.Parameters)
-            {
-                // TODO: There are a set of known parameter names that we may not be able to resolve.
-                // This is from earlier versions of aspire where infra was split across
-                // azd and aspire. Once the infra moves to aspire, we can throw for 
-                // unresolved "known parameters".
-
-                if (parameter.Key == AzureBicepResource.KnownParameters.UserPrincipalId && parameter.Value is null)
-                {
-                    module.Parameters.Add(parameter.Key, principalId);
-                    continue;
-                }
-
-                if (parameter.Key == AzureBicepResource.KnownParameters.UserPrincipalName && parameter.Value is null)
-                {
-                    module.Parameters.Add(parameter.Key, principalName);
-                    continue;
-                }
-
-                var value = ResolveValue(Eval(parameter.Value));
-
-                module.Parameters.Add(parameter.Key, value);
-            }
-        }
-
-        var outputs = new Dictionary<string, BicepOutputReference>();
-
-        // Now find all resources that have deployment targets that are bicep modules
-        foreach (var resource in model.Resources)
-        {
-            if (resource.TryGetLastAnnotation<DeploymentTargetAnnotation>(out var targetAnnotation) &&
-                targetAnnotation.DeploymentTarget is AzureBicepResource br)
-            {
-                var moduleDirectory = outputDirectory.CreateSubdirectory(resource.Name);
-
-                var modulePath = Path.Combine(moduleDirectory.FullName, $"{resource.Name}.bicep");
-
-                var file = br.GetBicepTemplateFile();
-
-                File.Copy(file.Path, modulePath, true);
-
-                // TODO: Resolve parameters for the module and
-                // handle flowing outputs from other modules
-
-                foreach (var parameter in br.Parameters)
-                {
-                    Visit(parameter.Value, v =>
-                    {
-                        if (v is BicepOutputReference bo)
-                        {
-                            // Any bicep output reference needs to be propagated to the top level
-                            outputs[bo.ValueExpression] = bo;
-                        }
-                    });
-                }
-            }
-        }
-
-        // Add parameters to the infrastructure
-        foreach (var (_, pp) in parameterMap)
-        {
-            infra.Add(pp);
-        }
-
-        // Add the parameters to the infrastructure
-        infra.Add(tags);
-
-        // Add the resource group to the infrastructure
-        infra.Add(rg);
-
-        // Add the modules to the infrastructure
-        foreach (var (_, module) in moduleMap)
-        {
-            // Add the module to the infrastructure
-            infra.Add(module);
-        }
-
-        // Add the outputs to the infrastructure
-        foreach (var (_, output) in outputs)
-        {
-            var module = moduleMap[output.Resource];
-
-            var identifier = Infrastructure.NormalizeBicepIdentifier($"{output.Resource.Name}_{output.Name}");
-
-            var bicepOutput = new ProvisioningOutput(identifier, typeof(string))
-            {
-                Value = GetOutputs(module, output.Name)
-            };
-
-            infra.Add(bicepOutput);
-        }
-
-        SaveToDisk(outputDirectory.FullName, infra);
-
-        return Task.CompletedTask;
-    }
-
-    private static void Visit(object? value, Action<object> visitor) =>
-        Visit(value, visitor, []);
-
-    private static void Visit(object? value, Action<object> visitor, HashSet<object> visited)
-    {
-        if (value is null || !visited.Add(value))
-        {
-            return;
-        }
-
-        visitor(value);
-
-        if (value is IValueWithReferences vwr)
-        {
-            foreach (var reference in vwr.References)
-            {
-                Visit(reference, visitor, visited);
-            }
-        }
-    }
-
-    private void SaveToDisk(string outputDirectoryPath, Infrastructure infrastructure)
-    {
-        var plan = infrastructure.Build(ProvisioningOptions.ProvisioningBuildOptions);
-        var compiledBicep = plan.Compile().First();
-
-        logger.LogDebug("Writing Bicep module {BicepName}.bicep to {TargetPath}", infrastructure.BicepName, outputDirectoryPath);
-=======
         var context = new AzurePublishingContext(publisherOptions, provisioningOptions.Value, logger);
->>>>>>> 935f06b1
 
         await context.WriteModelAsync(model, cancellationToken).ConfigureAwait(false);
     }
