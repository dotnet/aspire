--- conflicted
+++ resolved
@@ -1,12 +1,6 @@
 // Licensed to the .NET Foundation under one or more agreements.
 // The .NET Foundation licenses this file to you under the MIT license.
 
-<<<<<<< HEAD
-using System.Text;
-=======
-global using System.Net.Security; // needed to work around https://github.com/dotnet/runtime/issues/94065
-
->>>>>>> b44ff4bd
 using Aspire;
 using Aspire.StackExchange.Redis;
 using Microsoft.Extensions.Configuration;
