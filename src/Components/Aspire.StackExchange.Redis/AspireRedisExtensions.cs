--- conflicted
+++ resolved
@@ -36,11 +36,7 @@
         string connectionName,
         Action<StackExchangeRedisSettings>? configureSettings = null,
         Action<ConfigurationOptions>? configureOptions = null)
-<<<<<<< HEAD
-        => AddRedisClientInternal(builder, DefaultConfigSectionName, configureSettings, configureOptions, connectionName, serviceKey: null);
-=======
         => AddRedisClient(builder, configureSettings, configureOptions, connectionName, serviceKey: null);
->>>>>>> d799b995
 
     /// <summary>
     /// Registers <see cref="IConnectionMultiplexer"/> as a keyed singleton for the given <paramref name="name"/> in the services provided by the <paramref name="builder"/>.
@@ -59,11 +55,7 @@
     {
         ArgumentException.ThrowIfNullOrEmpty(name);
 
-<<<<<<< HEAD
-        AddRedisClientInternal(builder, $"{DefaultConfigSectionName}:{name}", configureSettings, configureOptions, connectionName: name, serviceKey: name);
-=======
         AddRedisClient(builder, configureSettings, configureOptions, connectionName: name, serviceKey: name);
->>>>>>> d799b995
     }
 
     private static void AddRedisClientInternal(
