// Licensed to the .NET Foundation under one or more agreements.
// The .NET Foundation licenses this file to you under the MIT license.

using Aspire;
using Aspire.Microsoft.Data.SqlClient;
using HealthChecks.SqlServer;
using Microsoft.Data.SqlClient;
using Microsoft.Extensions.Configuration;
using Microsoft.Extensions.DependencyInjection;
using Microsoft.Extensions.Diagnostics.HealthChecks;
using OpenTelemetry.Trace;

namespace Microsoft.Extensions.Hosting;

/// <summary>
/// Extension methods for configuring SqlClient connection to Azure SQL, MS SQL server
/// </summary>
public static class AspireSqlServerSqlClientExtensions
{
    private const string DefaultConfigSectionName = "Aspire:Microsoft:Data:SqlClient";

    /// <summary>
    /// Registers 'Scoped' <see cref="SqlConnection" /> factory for connecting Azure SQL, MS SQL database using Microsoft.Data.SqlClient.
    /// Configures health check, logging and telemetry for the SqlClient.
    /// </summary>
    /// <param name="builder">The <see cref="IHostApplicationBuilder" /> to read config from and add services to.</param>
    /// <param name="connectionName">A name used to retrieve the connection string from the ConnectionStrings configuration section.</param>
    /// <param name="configureSettings">An optional delegate that can be used for customizing options. It's invoked after the settings are read from the configuration.</param>
    /// <remarks>Reads the configuration from "Aspire:Microsoft:Data:SqlClient" section.</remarks>
    /// <exception cref="InvalidOperationException">If required <see cref="MicrosoftDataSqlClientSettings.ConnectionString"/>  is not provided in configuration section.</exception>
    public static void AddSqlServerClient(this IHostApplicationBuilder builder, string connectionName, Action<MicrosoftDataSqlClientSettings>? configureSettings = null)
        => AddSqlClient(builder, configureSettings, connectionName, serviceKey: null);

    /// <summary>
    /// Registers 'Scoped' <see cref="SqlConnection" /> factory for given <paramref name="name"/> for connecting Azure SQL, MsSQL database using Microsoft.Data.SqlClient.
    /// Configures health check, logging and telemetry for the SqlClient.
    /// </summary>
    /// <param name="builder">The <see cref="IHostApplicationBuilder" /> to read config from and add services to.</param>
    /// <param name="name">The name of the component, which is used as the <see cref="ServiceDescriptor.ServiceKey"/> of the service and also to retrieve the connection string from the ConnectionStrings configuration section.</param>
    /// <param name="configureSettings">An optional method that can be used for customizing options. It's invoked after the settings are read from the configuration.</param>
    /// <remarks>Reads the configuration from "Aspire:Microsoft:Data:SqlClient:{name}" section.</remarks>
    /// <exception cref="InvalidOperationException">If required <see cref="MicrosoftDataSqlClientSettings.ConnectionString"/> is not provided in configuration section.</exception>
    public static void AddKeyedSqlServerClient(this IHostApplicationBuilder builder, string name, Action<MicrosoftDataSqlClientSettings>? configureSettings = null)
    {
        ArgumentException.ThrowIfNullOrEmpty(name);

        AddSqlClient(builder, configureSettings, connectionName: name, serviceKey: name);
    }

<<<<<<< HEAD
    private static void AddSqlClient(
        IHostApplicationBuilder builder,
        string configurationSectionName,
        Action<MicrosoftDataSqlClientSettings>? configure,
        string connectionName,
        object? serviceKey)
=======
    private static void AddSqlClient(IHostApplicationBuilder builder,
        Action<MicrosoftDataSqlClientSettings>? configure, string connectionName, object? serviceKey)
>>>>>>> d799b995
    {
        ArgumentNullException.ThrowIfNull(builder);
        ArgumentException.ThrowIfNullOrEmpty(connectionName);

        MicrosoftDataSqlClientSettings settings = new();
        var configSection = builder.Configuration.GetSection(DefaultConfigSectionName);
        var namedConfigSection = configSection.GetSection(connectionName);
        configSection.Bind(settings);
        namedConfigSection.Bind(settings);

        if (builder.Configuration.GetConnectionString(connectionName) is string connectionString)
        {
            settings.ConnectionString = connectionString;
        }

        configure?.Invoke(settings);

        // delay validating the ConnectionString until the SqlConnection is requested. This ensures an exception doesn't happen until a Logger is established.
        string GetConnectionString()
        {
            var connectionString = settings.ConnectionString;
            ConnectionStringValidation.ValidateConnectionString(connectionString, connectionName, DefaultConfigSectionName);
            return connectionString!;
        }

        if (serviceKey is null)
        {
            builder.Services.AddScoped(_ => new SqlConnection(GetConnectionString()));
        }
        else
        {
            builder.Services.AddKeyedScoped(serviceKey, (_, __) => new SqlConnection(GetConnectionString()));
        }

        // SqlClient Data Provider (Microsoft.Data.SqlClient) handles connection pooling automatically and it's on by default
        // https://learn.microsoft.com/sql/connect/ado-net/sql-server-connection-pooling
        if (!settings.DisableTracing)
        {
            builder.Services.AddOpenTelemetry().WithTracing(tracerProviderBuilder =>
            {
                tracerProviderBuilder.AddSqlClientInstrumentation();
            });
        }

        if (!settings.DisableHealthChecks)
        {
            builder.TryAddHealthCheck(new HealthCheckRegistration(
                serviceKey is null ? "SqlServer" : $"SqlServer_{connectionName}",
                sp => new SqlServerHealthCheck(new SqlServerHealthCheckOptions()
                {
                    ConnectionString = settings.ConnectionString ?? string.Empty
                }),
                failureStatus: default,
                tags: default,
                timeout: default));
        }
    }
}<|MERGE_RESOLUTION|>--- conflicted
+++ resolved
@@ -47,17 +47,11 @@
         AddSqlClient(builder, configureSettings, connectionName: name, serviceKey: name);
     }
 
-<<<<<<< HEAD
     private static void AddSqlClient(
         IHostApplicationBuilder builder,
-        string configurationSectionName,
         Action<MicrosoftDataSqlClientSettings>? configure,
         string connectionName,
         object? serviceKey)
-=======
-    private static void AddSqlClient(IHostApplicationBuilder builder,
-        Action<MicrosoftDataSqlClientSettings>? configure, string connectionName, object? serviceKey)
->>>>>>> d799b995
     {
         ArgumentNullException.ThrowIfNull(builder);
         ArgumentException.ThrowIfNullOrEmpty(connectionName);
