--- conflicted
+++ resolved
@@ -101,17 +101,11 @@
 
     private sealed class ChatCompletionsClientServiceComponent : AzureComponent<ChatCompletionsClientSettings, ChatCompletionsClient, AzureAIInferenceClientOptions>
     {
-<<<<<<< HEAD
-        protected override string[] ActivitySourceNames => ["Experimental.Microsoft.Extensions.AI"];
-
-        protected override string[] MetricSourceNames => ["Experimental.Microsoft.Extensions.AI"];
-=======
         // GenAI telemetry isn't stable so MEAI currently has source name of "Experimental.Microsoft.Extensions.AI".
         // Listen to both names to ensure we capture telemetry from both stable and experimental versions.
         // When MEAI removes experimental from the source name, Aspire will continue to work without changes.
         protected override string[] ActivitySourceNames => ["Experimental.Microsoft.Extensions.AI", "Microsoft.Extensions.AI"];
         protected override string[] MetricSourceNames => ["Experimental.Microsoft.Extensions.AI", "Microsoft.Extensions.AI"];
->>>>>>> 2365bd52
 
         protected override IAzureClientBuilder<ChatCompletionsClient, AzureAIInferenceClientOptions> AddClient(
             AzureClientFactoryBuilder azureFactoryBuilder,
@@ -227,11 +221,7 @@
         var loggerFactory = services.GetService<ILoggerFactory>();
         return new OpenTelemetryChatClient(result, loggerFactory?.CreateLogger(typeof(OpenTelemetryChatClient)))
         {
-<<<<<<< HEAD
-            EnableSensitiveData = true
-=======
             EnableSensitiveData = builder.EnableSensitiveTelemetryData
->>>>>>> 2365bd52
         };
     }
 }