--- conflicted
+++ resolved
@@ -73,63 +73,4 @@
                     traceBuilder.AddSource(["Microsoft.Extensions.Configuration.AzureAppConfiguration"]));
         }
     }
-<<<<<<< HEAD
-=======
-
-    /// <summary>
-    /// Adds the Azure App Configuration to be configuration values in the <paramref name="configurationManager"/>.
-    /// </summary>
-    /// <param name="configurationManager">The <see cref="IConfigurationManager"/> to add the secrets to.</param>
-    /// <param name="connectionName">A name used to retrieve the connection string from the ConnectionStrings configuration section.</param>
-    /// <param name="configureSettings">An optional method that can be used for customizing the <see cref="AzureAppConfigurationSettings"/>. It's invoked after the settings are read from the configuration.</param>
-    /// <param name="configureOptions">An optional method that can be used for customizing the <see cref="AzureAppConfigurationOptions"/>.</param>
-    /// <param name="optional">Determines the behavior of the App Configuration provider when an exception occurs while loading data from server. If false, the exception is thrown. If true, the exception is suppressed and no settings are populated from Azure App Configuration.</param>
-    /// <remarks>Reads the configuration from "Aspire:Azure:AppConfiguration" section.</remarks>
-    /// <exception cref="InvalidOperationException">Thrown when mandatory <see cref="AzureAppConfigurationSettings.Endpoint"/> is not provided.</exception>
-    public static IConfigurationBuilder AddAzureAppConfiguration(
-        this IConfigurationManager configurationManager,
-        string connectionName,
-        Action<AzureAppConfigurationSettings>? configureSettings = null,
-        Action<AzureAppConfigurationOptions>? configureOptions = null,
-        bool optional = false)
-    {
-        ArgumentNullException.ThrowIfNull(configurationManager);
-        ArgumentException.ThrowIfNullOrEmpty(connectionName);
-
-        AzureAppConfigurationSettings settings = GetSettings(configurationManager, connectionName, configureSettings);
-
-        return configurationManager.AddAzureAppConfiguration(
-            options =>
-            {
-                options.Connect(settings.Endpoint, settings.Credential ?? new DefaultAzureCredential());
-                configureOptions?.Invoke(options);
-            },
-            optional);
-    }
-
-    private static AzureAppConfigurationSettings GetSettings(
-        IConfiguration configuration,
-        string connectionName,
-        Action<AzureAppConfigurationSettings>? configureSettings)
-    {
-        IConfigurationSection configSection = configuration.GetSection(DefaultConfigSectionName);
-
-        var settings = new AzureAppConfigurationSettings();
-        configSection.Bind(settings);
-
-        if (configuration.GetConnectionString(connectionName) is string connectionString)
-        {
-            ((IConnectionStringSettings)settings).ParseConnectionString(connectionString);
-        }
-
-        configureSettings?.Invoke(settings);
-
-        if (settings.Endpoint is null)
-        {
-            throw new InvalidOperationException($"Endpoint is missing. It should be provided in 'ConnectionStrings:{connectionName}' or under the 'Endpoint' key in the '{DefaultConfigSectionName}' configuration section.");
-        }
-
-        return settings;
-    }
->>>>>>> 5f7b39eb
 }