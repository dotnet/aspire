--- conflicted
+++ resolved
@@ -80,7 +80,7 @@
             EventData = eventData;
 
             var exData = eventData!.Payload![1] as IDictionary<string, object?>;
-            Count = string.IsNullOrEmpty(exData!["InnerException"]?.ToString()) ? 4 : 5;
+            Count = string.IsNullOrEmpty(exData!["InnerException"]?.ToString()) ? 3 : 4;
         }
 
         public IEnumerator<KeyValuePair<string, object?>> GetEnumerator()
@@ -96,11 +96,6 @@
             return GetEnumerator();
         }
 
-<<<<<<< HEAD
-=======
-        public int Count => 4;
-
->>>>>>> 28ded721
         public KeyValuePair<string, object?> this[int index]
         {
             get
@@ -109,15 +104,11 @@
                 Debug.Assert(EventData.PayloadNames[0] == "message");
                 Debug.Assert(EventData.PayloadNames[1] == "ex");
 
-<<<<<<< HEAD
-                ArgumentOutOfRangeException.ThrowIfGreaterThanOrEqual(index, Count);
-=======
-                ArgumentOutOfRangeException.ThrowIfNegative(index);  
+                ArgumentOutOfRangeException.ThrowIfNegative(index);
                 ArgumentOutOfRangeException.ThrowIfGreaterThanOrEqual(index, Count);
 
                 var exData = EventData.Payload[1] as IDictionary<string, object?>;
                 Debug.Assert(exData is not null && exData.Count == 4);
->>>>>>> 28ded721
 
                 return index switch
                 {
