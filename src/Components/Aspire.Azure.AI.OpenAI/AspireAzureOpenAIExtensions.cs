--- conflicted
+++ resolved
@@ -49,11 +49,7 @@
         // Add the AzureOpenAIClient service as OpenAIClient. That way the service can be resolved by both service Types.
         builder.Services.TryAddSingleton(typeof(OpenAIClient), static provider => provider.GetRequiredService<AzureOpenAIClient>());
 
-<<<<<<< HEAD
-        return new AspireAzureOpenAIClientBuilder(builder, connectionName, serviceKey: null);
-=======
         return new AspireAzureOpenAIClientBuilder(builder, connectionName, serviceKey: null, disableTracing: settings.DisableTracing);
->>>>>>> e9f89fc9
     }
 
     /// <summary>
@@ -81,11 +77,7 @@
         // Add the AzureOpenAIClient service as OpenAIClient. That way the service can be resolved by both service Types.
         builder.Services.TryAddKeyedSingleton(typeof(OpenAIClient), serviceKey: name, static (provider, key) => provider.GetRequiredKeyedService<AzureOpenAIClient>(key));
 
-<<<<<<< HEAD
-        return new AspireAzureOpenAIClientBuilder(builder, name, name);
-=======
         return new AspireAzureOpenAIClientBuilder(builder, name, name, settings.DisableTracing);
->>>>>>> e9f89fc9
     }
 
     private sealed class OpenAIComponent : AzureComponent<AzureOpenAISettings, AzureOpenAIClient, AzureOpenAIClientOptions>
