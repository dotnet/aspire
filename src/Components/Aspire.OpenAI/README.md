# Aspire.OpenAI library

Registers [OpenAIClient](https://github.com/openai/openai-dotnet?tab=readme-ov-file#using-the-openaiclient-class) as a singleton in the DI container for using the OpenAI REST API. Enables corresponding metrics, logging and telemetry.

## Getting started

### Prerequisites

<<<<<<< HEAD
- An OpenAI REST API compatible service like OpenAI.com, Azure AI OpenAI, ollama.com and others.
- An API key.

To obtain an API key on openai.com, first [create a new OpenAI account](https://platform.openai.com/signup) or [log in](https://platform.openai.com/login). 
Next, navigate to the [API key page](https://platform.openai.com/account/api-keys) and select "Create new secret key", optionally naming the key.
Make sure to save your API key somewhere safe and do not share it with anyone.
=======
- An OpenAI REST API compatible service like OpenAI.com, ollama.com, and others.
- An API key.
>>>>>>> 7a778e41

### Install the package

Install the .NET Aspire OpenAI library with [NuGet](https://www.nuget.org):

```dotnetcli
dotnet add package Aspire.OpenAI
```

## Usage example

In the _Program.cs_ file of your project, call the `AddOpenAIClient` extension method to register an `OpenAIClient` for use via the dependency injection container. The method takes a connection name parameter.

```csharp
builder.AddOpenAIClient("openaiConnectionName");
```

You can then retrieve the `OpenAIClient` instance using dependency injection. For example, to retrieve the client from a Web API controller:

```csharp
private readonly OpenAIClient _client;

public ChatController(OpenAIClient client)
{
    _client = client;
}
```

To learn how to use the OpenAI client library refer to [Using the OpenAIClient class](https://github.com/openai/openai-dotnet?tab=readme-ov-file#using-the-openaiclient-class).

## Configuration

The .NET Aspire OpenAI library provides multiple options to configure the OpenAI service based on the requirements and conventions of your project. Note that either an `Endpoint` or a `ConnectionString` is required to be supplied.

### Use a connection string

A connection can be constructed from an __Endpoint__ and a __Key__ value with the format `Endpoint={endpoint};Key={key};`. If the `Endpoint` value is omitted the default OpenAI endpoint will be used. You can provide the name of the connection string when calling `builder.AddOpenAIClient()`:

```csharp
builder.AddOpenAIClient("openaiConnectionName");
```

#### Connection string

Alternatively, a custom connection string can be used.

```json
{
  "ConnectionStrings": {
    "openaiConnectionName": "Endpoint=https://{openai_rest_api_url};Key={account_key};"
  }
}
```

### Use configuration providers

The .NET Aspire OpenAI library supports [Microsoft.Extensions.Configuration](https://learn.microsoft.com/dotnet/api/microsoft.extensions.configuration). It loads the `OpenAISettings` and `OpenAIClientOptions` from configuration by using the `Aspire:OpenAI` key. Example `appsettings.json` that configures some of the options:

```json
{
  "Aspire": {
    "OpenAI": {
      "DisableTracing": false,
      "ClientOptions": {
        "ApplicationId": "myapp"
      }
    }
  }
}
```

### Use inline delegates

You can also pass the `Action<OpenAISettings> configureSettings` delegate to set up some or all the options inline, for example to disable tracing from code:

```csharp
builder.AddOpenAIClient("openaiConnectionName", settings => settings.DisableTracing = true);
```

You can also setup the `OpenAIClientOptions` using the optional `Action<OpenAIClientOptions>? configureOptions` parameter of the `AddOpenAIClient` method. For example, to set a custom `NetworkTimeout` value for this client:

```csharp
builder.AddOpenAIClient("openaiConnectionName", configureOptions: options => options.NetworkTimeout = TimeSpan.FromSeconds(2));
```

## AppHost extensions

There is no specific AppHost extension corresponding to the OpenAI integration. Instead a connection string resource can be registered:

In the _Program.cs_ file of `AppHost`, add an OpenAI REST API connection string name:

```csharp
var openai = builder.AddConnectionString("openai");

var myService = builder.AddProject<Projects.MyService>()
                       .WithReference(openai);
```

The `AddConnectionString` can be used to read connection information from the AppHost's configuration (for example, from "user secrets") under the `ConnectionStrings:openai` config key. The `WithReference` method passes that connection information into a connection string named `openai` in the `MyService` project. In the _Program.cs_ file of `MyService`, the connection can be consumed using:

```csharp
builder.AddOpenAIClient("openai");
```

## Additional documentation

* https://github.com/openai/openai-dotnet
* https://github.com/dotnet/aspire/tree/main/src/Components/README.md

## Feedback & contributing

https://github.com/dotnet/aspire<|MERGE_RESOLUTION|>--- conflicted
+++ resolved
@@ -6,17 +6,8 @@
 
 ### Prerequisites
 
-<<<<<<< HEAD
-- An OpenAI REST API compatible service like OpenAI.com, Azure AI OpenAI, ollama.com and others.
-- An API key.
-
-To obtain an API key on openai.com, first [create a new OpenAI account](https://platform.openai.com/signup) or [log in](https://platform.openai.com/login). 
-Next, navigate to the [API key page](https://platform.openai.com/account/api-keys) and select "Create new secret key", optionally naming the key.
-Make sure to save your API key somewhere safe and do not share it with anyone.
-=======
 - An OpenAI REST API compatible service like OpenAI.com, ollama.com, and others.
 - An API key.
->>>>>>> 7a778e41
 
 ### Install the package
 
