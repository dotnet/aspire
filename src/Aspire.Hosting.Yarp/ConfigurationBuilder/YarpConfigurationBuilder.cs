// Licensed to the .NET Foundation under one or more agreements.
// The .NET Foundation licenses this file to you under the MIT license.

using Aspire.Hosting.ApplicationModel;
using Aspire.Hosting.Yarp;

namespace Aspire.Hosting;

internal class YarpConfigurationBuilder(IResourceBuilder<YarpResource> parent) : IYarpConfigurationBuilder
{
    private readonly IResourceBuilder<YarpResource> _parent = parent;

    internal List<YarpCluster> Clusters { get; } = new();

    internal List<YarpRoute> Routes { get; } = new();

    /// <inheritdoc/>
    public YarpRoute AddRoute(string path, YarpCluster cluster)
    {
        var route = new YarpRoute(cluster);
        if (path != null)
        {
            route.WithMatchPath(path);
        }
        Routes.Add(route);
        return route;
    }

    /// <inheritdoc/>
    public YarpCluster AddCluster(EndpointReference endpoint)
    {
        var destination = new YarpCluster(endpoint);
        Clusters.Add(destination);
        _parent.WithReference(endpoint);
        return destination;
    }

    /// <inheritdoc/>
<<<<<<< HEAD
    public YarpCluster AddCluster(IResourceBuilder<ExternalServiceResource> externalService)
    {
        var destination = new YarpCluster(externalService.Resource);
        _parent.Resource.Destinations.Add(destination);
        _parent.WithReference(externalService);
=======
    public YarpCluster AddCluster(IResourceBuilder<IResourceWithServiceDiscovery> resource)
    {
        var destination = new YarpCluster(resource.Resource);
        Clusters.Add(destination);
        _parent.WithReference(resource);
>>>>>>> af16375b
        return destination;
    }
}<|MERGE_RESOLUTION|>--- conflicted
+++ resolved
@@ -36,19 +36,20 @@
     }
 
     /// <inheritdoc/>
-<<<<<<< HEAD
+    public YarpCluster AddCluster(IResourceBuilder<IResourceWithServiceDiscovery> resource)
+    {
+        var destination = new YarpCluster(resource.Resource);
+        Clusters.Add(destination);
+        _parent.WithReference(resource);
+        return destination;
+    }
+    
+    /// <inheritdoc/>
     public YarpCluster AddCluster(IResourceBuilder<ExternalServiceResource> externalService)
     {
         var destination = new YarpCluster(externalService.Resource);
         _parent.Resource.Destinations.Add(destination);
         _parent.WithReference(externalService);
-=======
-    public YarpCluster AddCluster(IResourceBuilder<IResourceWithServiceDiscovery> resource)
-    {
-        var destination = new YarpCluster(resource.Resource);
-        Clusters.Add(destination);
-        _parent.WithReference(resource);
->>>>>>> af16375b
         return destination;
     }
 }