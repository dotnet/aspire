// Licensed to the .NET Foundation under one or more agreements.
// The .NET Foundation licenses this file to you under the MIT license.

using System.Globalization;
using System.Text;
using Aspire.Hosting.ApplicationModel;
using Aspire.Hosting.Redis;
using Aspire.Hosting.Utils;
using Microsoft.Extensions.DependencyInjection;

namespace Aspire.Hosting;

/// <summary>
/// Provides extension methods for adding Redis resources to the application model.
/// </summary>
public static class RedisBuilderExtensions
{
    /// <summary>
    /// Adds a Redis container to the application model.
    /// </summary>
    /// <remarks>
    /// The default image is "redis" and the tag is "7.2.4".
    /// </remarks>
    /// <param name="builder">The <see cref="IDistributedApplicationBuilder"/>.</param>
    /// <param name="name">The name of the resource. This name will be used as the connection string name when referenced in a dependency.</param>
    /// <param name="port">The host port to bind the underlying container to.</param>
    /// <returns>A reference to the <see cref="IResourceBuilder{T}"/>.</returns>
<<<<<<< HEAD
    public static IResourceBuilder<RedisResource> AddRedis(this IDistributedApplicationBuilder builder, [ModelName(nameof(Resource))] string name, int? port = null)
=======
    /// <remarks>
    /// <para>
    /// This resource includes built-in health checks. When this resource is referenced as a dependency
    /// using the <see cref="ResourceBuilderExtensions.WaitFor{T}(IResourceBuilder{T}, IResourceBuilder{IResource})"/>
    /// extension method then the dependent resource will wait until the Redis resource is able to service
    /// requests.
    /// </para>
    /// </remarks>
    public static IResourceBuilder<RedisResource> AddRedis(this IDistributedApplicationBuilder builder, string name, int? port = null)
>>>>>>> 9b95bcd1
    {
        ArgumentNullException.ThrowIfNull(builder);

        var redis = new RedisResource(name);

        string? connectionString = null;

        builder.Eventing.Subscribe<ConnectionStringAvailableEvent>(redis, async (@event, ct) =>
        {
            connectionString = await redis.GetConnectionStringAsync(ct).ConfigureAwait(false);

            if (connectionString == null)
            {
                throw new DistributedApplicationException($"ConnectionStringAvailableEvent was published for the '{redis.Name}' resource but the connection string was null.");
            }
        });

        var healthCheckKey = $"{name}_check";
        builder.Services.AddHealthChecks().AddRedis(sp => connectionString ?? throw new InvalidOperationException("Connection string is unavailable"), name: healthCheckKey);

        return builder.AddResource(redis)
                      .WithEndpoint(port: port, targetPort: 6379, name: RedisResource.PrimaryEndpointName)
                      .WithImage(RedisContainerImageTags.Image, RedisContainerImageTags.Tag)
                      .WithImageRegistry(RedisContainerImageTags.Registry)
                      .WithHealthCheck(healthCheckKey);
    }

    /// <summary>
    /// Configures a container resource for Redis Commander which is pre-configured to connect to the <see cref="RedisResource"/> that this method is used on.
    /// </summary>
    /// <param name="builder">The <see cref="IResourceBuilder{T}"/> for the <see cref="RedisResource"/>.</param>
    /// <param name="configureContainer">Configuration callback for Redis Commander container resource.</param>
    /// <param name="containerName">Override the container name used for Redis Commander.</param>
    /// <returns></returns>
    public static IResourceBuilder<RedisResource> WithRedisCommander(this IResourceBuilder<RedisResource> builder, Action<IResourceBuilder<RedisCommanderResource>>? configureContainer = null, string? containerName = null)
    {
        ArgumentNullException.ThrowIfNull(builder);

        if (builder.ApplicationBuilder.Resources.OfType<RedisCommanderResource>().SingleOrDefault() is { } existingRedisCommanderResource)
        {
            var builderForExistingResource = builder.ApplicationBuilder.CreateResourceBuilder(existingRedisCommanderResource);
            configureContainer?.Invoke(builderForExistingResource);
            return builder;
        }
        else
        {
            containerName ??= $"{builder.Resource.Name}-commander";

            var resource = new RedisCommanderResource(containerName);
            var resourceBuilder = builder.ApplicationBuilder.AddResource(resource)
                                      .WithImage(RedisContainerImageTags.RedisCommanderImage, RedisContainerImageTags.RedisCommanderTag)
                                      .WithImageRegistry(RedisContainerImageTags.RedisCommanderRegistry)
                                      .WithHttpEndpoint(targetPort: 8081, name: "http")
                                      .ExcludeFromManifest();

            builder.ApplicationBuilder.Eventing.Subscribe<AfterEndpointsAllocatedEvent>((e, ct) =>
            {
                var redisInstances = builder.ApplicationBuilder.Resources.OfType<RedisResource>();

                if (!redisInstances.Any())
                {
                    // No-op if there are no Redis resources present.
                    return Task.CompletedTask;
                }

                var hostsVariableBuilder = new StringBuilder();

                foreach (var redisInstance in redisInstances)
                {
                    if (redisInstance.PrimaryEndpoint.IsAllocated)
                    {
                        // Redis Commander assumes Redis is being accessed over a default Aspire container network and hardcodes the resource address
                        // This will need to be refactored once updated service discovery APIs are available
                        var hostString = $"{(hostsVariableBuilder.Length > 0 ? "," : string.Empty)}{redisInstance.Name}:{redisInstance.Name}:{redisInstance.PrimaryEndpoint.TargetPort}:0";
                        hostsVariableBuilder.Append(hostString);
                    }
                }

                resourceBuilder.WithEnvironment("REDIS_HOSTS", hostsVariableBuilder.ToString());

                return Task.CompletedTask;
            });

            configureContainer?.Invoke(resourceBuilder);

            return builder;
        }
    }

    /// <summary>
    /// Configures the host port that the Redis Commander resource is exposed on instead of using randomly assigned port.
    /// </summary>
    /// <param name="builder">The resource builder for Redis Commander.</param>
    /// <param name="port">The port to bind on the host. If <see langword="null"/> is used random port will be assigned.</param>
    /// <returns>The resource builder for PGAdmin.</returns>
    public static IResourceBuilder<RedisCommanderResource> WithHostPort(this IResourceBuilder<RedisCommanderResource> builder, int? port)
    {
        ArgumentNullException.ThrowIfNull(builder);

        return builder.WithEndpoint("http", endpoint =>
        {
            endpoint.Port = port;
        });
    }

    /// <summary>
    /// Adds a named volume for the data folder to a Redis container resource and enables Redis persistence.
    /// </summary>
    /// <remarks>
    /// Use <see cref="WithPersistence(IResourceBuilder{RedisResource}, TimeSpan?, long)"/> to adjust Redis persistence configuration, e.g.:
    /// <code lang="csharp">
    /// var cache = builder.AddRedis("cache")
    ///                    .WithDataVolume()
    ///                    .WithPersistence(TimeSpan.FromSeconds(10), 5);
    /// </code>
    /// </remarks>
    /// <param name="builder">The resource builder.</param>
    /// <param name="name">The name of the volume. Defaults to an auto-generated name based on the application and resource names.</param>
    /// <param name="isReadOnly">
    /// A flag that indicates if this is a read-only volume. Setting this to <c>true</c> will disable Redis persistence.<br/>
    /// Defaults to <c>false</c>.
    /// </param>
    /// <returns>The <see cref="IResourceBuilder{T}"/>.</returns>
    public static IResourceBuilder<RedisResource> WithDataVolume(this IResourceBuilder<RedisResource> builder, string? name = null, bool isReadOnly = false)
    {
        ArgumentNullException.ThrowIfNull(builder);

        builder.WithVolume(name ?? VolumeNameGenerator.CreateVolumeName(builder, "data"), "/data", isReadOnly);
        if (!isReadOnly)
        {
            builder.WithPersistence();
        }
        return builder;
    }

    /// <summary>
    /// Adds a bind mount for the data folder to a Redis container resource and enables Redis persistence.
    /// </summary>
    /// <remarks>
    /// Use <see cref="WithPersistence(IResourceBuilder{RedisResource}, TimeSpan?, long)"/> to adjust Redis persistence configuration, e.g.:
    /// <code lang="csharp">
    /// var cache = builder.AddRedis("cache")
    ///                    .WithDataBindMount("myredisdata")
    ///                    .WithPersistence(TimeSpan.FromSeconds(10), 5);
    /// </code>
    /// </remarks>
    /// <param name="builder">The resource builder.</param>
    /// <param name="source">The source directory on the host to mount into the container.</param>
    /// <param name="isReadOnly">
    /// A flag that indicates if this is a read-only mount. Setting this to <c>true</c> will disable Redis persistence.<br/>
    /// Defaults to <c>false</c>.
    /// </param>
    /// <returns>The <see cref="IResourceBuilder{T}"/>.</returns>
    public static IResourceBuilder<RedisResource> WithDataBindMount(this IResourceBuilder<RedisResource> builder, string source, bool isReadOnly = false)
    {
        ArgumentNullException.ThrowIfNull(builder);
        ArgumentNullException.ThrowIfNull(source);

        builder.WithBindMount(source, "/data", isReadOnly);
        if (!isReadOnly)
        {
            builder.WithPersistence();
        }
        return builder;
    }

    /// <summary>
    /// Configures a Redis container resource for persistence.
    /// </summary>
    /// <remarks>
    /// Use with <see cref="WithDataBindMount(IResourceBuilder{RedisResource}, string, bool)"/>
    /// or <see cref="WithDataVolume(IResourceBuilder{RedisResource}, string?, bool)"/> to persist Redis data across sessions with custom persistence configuration, e.g.:
    /// <code lang="csharp">
    /// var cache = builder.AddRedis("cache")
    ///                    .WithDataVolume()
    ///                    .WithPersistence(TimeSpan.FromSeconds(10), 5);
    /// </code>
    /// </remarks>
    /// <param name="builder">The resource builder.</param>
    /// <param name="interval">The interval between snapshot exports. Defaults to 60 seconds.</param>
    /// <param name="keysChangedThreshold">The number of key change operations required to trigger a snapshot at the interval. Defaults to 1.</param>
    /// <returns>The <see cref="IResourceBuilder{T}"/>.</returns>
    public static IResourceBuilder<RedisResource> WithPersistence(this IResourceBuilder<RedisResource> builder, TimeSpan? interval = null, long keysChangedThreshold = 1)
    {
        ArgumentNullException.ThrowIfNull(builder);

        return builder.WithAnnotation(new CommandLineArgsCallbackAnnotation(context =>
        {
            context.Args.Add("--save");
            context.Args.Add(
                (interval ?? TimeSpan.FromSeconds(60)).TotalSeconds.ToString(CultureInfo.InvariantCulture));
            context.Args.Add(keysChangedThreshold.ToString(CultureInfo.InvariantCulture));
            return Task.CompletedTask;
        }), ResourceAnnotationMutationBehavior.Replace);
    }
}<|MERGE_RESOLUTION|>--- conflicted
+++ resolved
@@ -25,9 +25,6 @@
     /// <param name="name">The name of the resource. This name will be used as the connection string name when referenced in a dependency.</param>
     /// <param name="port">The host port to bind the underlying container to.</param>
     /// <returns>A reference to the <see cref="IResourceBuilder{T}"/>.</returns>
-<<<<<<< HEAD
-    public static IResourceBuilder<RedisResource> AddRedis(this IDistributedApplicationBuilder builder, [ModelName(nameof(Resource))] string name, int? port = null)
-=======
     /// <remarks>
     /// <para>
     /// This resource includes built-in health checks. When this resource is referenced as a dependency
@@ -36,8 +33,7 @@
     /// requests.
     /// </para>
     /// </remarks>
-    public static IResourceBuilder<RedisResource> AddRedis(this IDistributedApplicationBuilder builder, string name, int? port = null)
->>>>>>> 9b95bcd1
+    public static IResourceBuilder<RedisResource> AddRedis(this IDistributedApplicationBuilder builder, [ModelName(nameof(Resource))] string name, int? port = null)
     {
         ArgumentNullException.ThrowIfNull(builder);
 
