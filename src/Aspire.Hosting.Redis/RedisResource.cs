// Licensed to the .NET Foundation under one or more agreements.
// The .NET Foundation licenses this file to you under the MIT license.

namespace Aspire.Hosting.ApplicationModel;

/// <summary>
/// A resource that represents a Redis resource independent of the hosting model.
/// </summary>
/// <param name="name">The name of the resource.</param>
public class RedisResource(string name) : ContainerResource(name), IResourceWithConnectionString
{
    /// <summary>
    /// Initializes a new instance of the <see cref="RedisResource"/> class.
    /// </summary>
    /// <param name="name">The name of the resource.</param>
    /// <param name="password">A parameter that contains the Redis server password.</param>
    public RedisResource(string name, ParameterResource password) : this(name)
    {
        PasswordParameter = password;
    }

    internal const string PrimaryEndpointName = "tcp";

    private EndpointReference? _primaryEndpoint;

    /// <summary>
    /// Gets the primary endpoint for the Redis server.
    /// </summary>
    public EndpointReference PrimaryEndpoint => _primaryEndpoint ??= new(this, PrimaryEndpointName);

<<<<<<< HEAD
    /// <summary>
    /// Gets the parameter that contains the Redis server password.
    /// </summary>
    public ParameterResource? PasswordParameter { get; }

    private ReferenceExpression BuildConnectionString()
    {
        var builder = new ReferenceExpressionBuilder();
        builder.Append($"{PrimaryEndpoint.Property(EndpointProperty.Host)}:{PrimaryEndpoint.Property(EndpointProperty.Port)}");

        if (PasswordParameter is not null)
        {
            builder.Append($",password={PasswordParameter}");
        }

        return builder.Build();
    }
=======
    private ReferenceExpression ConnectionString =>
        ReferenceExpression.Create($"{PrimaryEndpoint.Property(EndpointProperty.HostAndPort)}");
>>>>>>> 5830c5a4

    /// <summary>
    /// Gets the connection string expression for the Redis server.
    /// </summary>
    public ReferenceExpression ConnectionStringExpression
    {
        get
        {
            if (this.TryGetLastAnnotation<ConnectionStringRedirectAnnotation>(out var connectionStringAnnotation))
            {
                return connectionStringAnnotation.Resource.ConnectionStringExpression;
            }

            return BuildConnectionString();
        }
    }

    /// <summary>
    /// Gets the connection string for the Redis server.
    /// </summary>
    /// <param name="cancellationToken"> A <see cref="CancellationToken"/> to observe while waiting for the task to complete.</param>
    /// <returns>A connection string for the redis server in the form "host:port".</returns>
    public ValueTask<string?> GetConnectionStringAsync(CancellationToken cancellationToken = default)
    {
        if (this.TryGetLastAnnotation<ConnectionStringRedirectAnnotation>(out var connectionStringAnnotation))
        {
            return connectionStringAnnotation.Resource.GetConnectionStringAsync(cancellationToken);
        }

        return BuildConnectionString().GetValueAsync(cancellationToken);
    }
}<|MERGE_RESOLUTION|>--- conflicted
+++ resolved
@@ -28,7 +28,6 @@
     /// </summary>
     public EndpointReference PrimaryEndpoint => _primaryEndpoint ??= new(this, PrimaryEndpointName);
 
-<<<<<<< HEAD
     /// <summary>
     /// Gets the parameter that contains the Redis server password.
     /// </summary>
@@ -37,7 +36,7 @@
     private ReferenceExpression BuildConnectionString()
     {
         var builder = new ReferenceExpressionBuilder();
-        builder.Append($"{PrimaryEndpoint.Property(EndpointProperty.Host)}:{PrimaryEndpoint.Property(EndpointProperty.Port)}");
+        builder.Append($"{PrimaryEndpoint.Property(EndpointProperty.HostAndPort)}");
 
         if (PasswordParameter is not null)
         {
@@ -46,10 +45,6 @@
 
         return builder.Build();
     }
-=======
-    private ReferenceExpression ConnectionString =>
-        ReferenceExpression.Create($"{PrimaryEndpoint.Property(EndpointProperty.HostAndPort)}");
->>>>>>> 5830c5a4
 
     /// <summary>
     /// Gets the connection string expression for the Redis server.
