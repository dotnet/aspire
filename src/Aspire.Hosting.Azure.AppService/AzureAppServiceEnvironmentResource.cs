// Licensed to the .NET Foundation under one or more agreements.
// The .NET Foundation licenses this file to you under the MIT license.

#pragma warning disable ASPIREPIPELINES001
#pragma warning disable ASPIREAZURE001

using Aspire.Hosting.ApplicationModel;
using Aspire.Hosting.Pipelines;
using Aspire.Hosting.Azure.AppService;
using Azure.Provisioning;
using Azure.Provisioning.AppService;
using Azure.Provisioning.Expressions;
using Azure.Provisioning.Primitives;

namespace Aspire.Hosting.Azure;

/// <summary>
/// Represents an Azure App Service Environment resource.
/// </summary>
public class AzureAppServiceEnvironmentResource :
    AzureProvisioningResource,
    IAzureComputeEnvironmentResource,
    IAzureContainerRegistry
{
    /// <summary>
    /// Initializes a new instance of the <see cref="AzureAppServiceEnvironmentResource"/> class.
    /// </summary>
    /// <param name="name">The name of the Azure App Service Environment.</param>
    /// <param name="configureInfrastructure">The callback to configure the Azure infrastructure for this resource.</param>
    public AzureAppServiceEnvironmentResource(string name, Action<AzureResourceInfrastructure> configureInfrastructure)
        : base(name, configureInfrastructure)
    {
        // Add pipeline step annotation to create steps and expand deployment target steps
        Annotations.Add(new PipelineStepAnnotation(async (factoryContext) =>
        {
            var model = factoryContext.PipelineContext.Model;
            var steps = new List<PipelineStep>();

            var loginToAcrStep = new PipelineStep
            {
                Name = $"login-to-acr-{name}",
                Action = context => AzureEnvironmentResourceHelpers.LoginToRegistryAsync(this, context),
                Tags = ["acr-login"]
            };

            // Add print-dashboard-url step
            var printDashboardUrlStep = new PipelineStep
            {
                Name = $"print-dashboard-url-{name}",
                Action = ctx => PrintDashboardUrlAsync(ctx),
                Tags = ["print-summary"],
                DependsOnSteps = [AzureEnvironmentResource.ProvisionInfrastructureStepName],
                RequiredBySteps = [WellKnownPipelineSteps.Deploy]
            };

            steps.Add(loginToAcrStep);
            steps.Add(printDashboardUrlStep);

            // Expand deployment target steps for all compute resources
            // This ensures the push/provision steps from deployment targets are included in the pipeline
            foreach (var computeResource in model.GetComputeResources())
            {
                var deploymentTarget = computeResource.GetDeploymentTargetAnnotation(this)?.DeploymentTarget;

                if (deploymentTarget != null && deploymentTarget.TryGetAnnotationsOfType<PipelineStepAnnotation>(out var annotations))
                {
                    // Resolve the deployment target's PipelineStepAnnotation and expand its steps
                    // We do this because the deployment target is not in the model
                    foreach (var annotation in annotations)
                    {
                        var childFactoryContext = new PipelineStepFactoryContext
                        {
                            PipelineContext = factoryContext.PipelineContext,
                            Resource = deploymentTarget
                        };

                        var deploymentTargetSteps = await annotation.CreateStepsAsync(childFactoryContext).ConfigureAwait(false);

                        foreach (var step in deploymentTargetSteps)
                        {
                            // Ensure the step is associated with the deployment target resource
                            step.Resource ??= deploymentTarget;
                        }

                        steps.AddRange(deploymentTargetSteps);
                    }
                }
            }

            return steps;
        }));

        // Add pipeline configuration annotation to wire up dependencies
        // This is where we wire up the build steps created by the resources
        Annotations.Add(new PipelineConfigurationAnnotation(context =>
        {
            var acrLoginSteps = context.GetSteps(this, "acr-login");

            // Wire up build step dependencies
            // Build steps are created by ProjectResource and ContainerResource
            foreach (var computeResource in context.Model.GetComputeResources())
            {
                var deploymentTarget = computeResource.GetDeploymentTargetAnnotation(this)?.DeploymentTarget;

                if (deploymentTarget is null)
                {
                    continue;
                }

                // Execute the PipelineConfigurationAnnotation callbacks on the deployment target
                if (deploymentTarget.TryGetAnnotationsOfType<PipelineConfigurationAnnotation>(out var annotations))
                {
                    foreach (var annotation in annotations)
                    {
                        annotation.Callback(context);
                    }
                }

                context.GetSteps(deploymentTarget, WellKnownPipelineTags.PushContainerImage)
                       .DependsOn(acrLoginSteps);
            }

            // This ensures that resources that have to be built before deployments are handled
            foreach (var computeResource in context.Model.GetBuildResources())
            {
                context.GetSteps(computeResource, WellKnownPipelineTags.BuildCompute)
                        .RequiredBy(WellKnownPipelineSteps.Deploy)
                        .DependsOn(WellKnownPipelineSteps.DeployPrereq);
            }

            // Make print-summary step depend on provisioning of this environment
            var printSummarySteps = context.GetSteps(this, "print-summary");
            var provisionSteps = context.GetSteps(this, WellKnownPipelineTags.ProvisionInfrastructure);
            printSummarySteps.DependsOn(provisionSteps);

            acrLoginSteps.DependsOn(provisionSteps);
        }));
    }

    private async Task PrintDashboardUrlAsync(PipelineStepContext context)
    {
        var dashboardUri = await DashboardUriReference.GetValueAsync(context.CancellationToken).ConfigureAwait(false);

        await context.ReportingStep.CompleteAsync(
            $"Dashboard available at [dashboard URL]({dashboardUri})",
            CompletionState.Completed,
            context.CancellationToken).ConfigureAwait(false);
    }

    // We don't want these to be public if we end up with an app service
    // per compute resource.
    internal BicepOutputReference PlanIdOutputReference => new("planId", this);
    internal BicepOutputReference ContainerRegistryUrl => new("AZURE_CONTAINER_REGISTRY_ENDPOINT", this);
    internal BicepOutputReference ContainerRegistryName => new("AZURE_CONTAINER_REGISTRY_NAME", this);
    internal BicepOutputReference ContainerRegistryManagedIdentityId => new("AZURE_CONTAINER_REGISTRY_MANAGED_IDENTITY_ID", this);
    internal BicepOutputReference ContainerRegistryClientId => new("AZURE_CONTAINER_REGISTRY_MANAGED_IDENTITY_CLIENT_ID", this);
    internal BicepOutputReference WebsiteContributorManagedIdentityId => new("AZURE_WEBSITE_CONTRIBUTOR_MANAGED_IDENTITY_ID", this);
    internal BicepOutputReference WebsiteContributorManagedIdentityPrincipalId => new("AZURE_WEBSITE_CONTRIBUTOR_MANAGED_IDENTITY_PRINCIPAL_ID", this);

    /// <summary>
    /// Gets the suffix added to each web app created in this App Service Environment.
    /// </summary>
    internal BicepOutputReference WebSiteSuffix => new("webSiteSuffix", this);

    /// <summary>
    /// Gets or sets a value indicating whether the Aspire dashboard should be included in the container app environment.
    /// Default is true.
    /// </summary>
    internal bool EnableDashboard { get; set; } = true;

    /// <summary>
    /// Gets or sets a value indicating whether Application Insights telemetry should be enabled in the app service environment.
    /// </summary>
    internal bool EnableApplicationInsights { get; set; }

    /// <summary>
    /// Gets the location for the Application Insights resource. If <c>null</c>, the resource group location is used.
    /// </summary>
    internal string? ApplicationInsightsLocation { get; set; }

    /// <summary>
    /// Parameter resource for the Application Insights location.
    /// </summary>
    internal ParameterResource? ApplicationInsightsLocationParameter { get; set; }

    /// <summary>
    /// Application Insights resource.
    /// </summary>
    internal AzureApplicationInsightsResource? ApplicationInsightsResource { get; set; }

    /// <summary>
<<<<<<< HEAD
    /// Azure cloud name for the App Service Environment.
    /// </summary>
    internal AzureCloudName AzureCloudName { get; set; } = AzureCloudName.AzurePublic;

    /// <summary>
    /// Gets a value indicating the DNS Suffix of Azure cloud.
    /// </summary>
    internal string AzureAppServiceDnsSuffix
    {
        get
        {
            return s_azureCloudDomains.TryGetValue(AzureCloudName, out var domain) ? domain : "azurewebsites.net";
        }
    }

    private static readonly Dictionary<AzureCloudName, string> s_azureCloudDomains = new()
    {
        { AzureCloudName.AzurePublic, "azurewebsites.net" },
        { AzureCloudName.AzureUSGovernment, "azurewebsites.us" },
        { AzureCloudName.AzureChina, "chinacloudsites.cn" },
        { AzureCloudName.AzureGermany, "azurewebsites.de" }
    };
    /// <summary>
=======
    /// Enables or disables automatic scaling for the App Service Plan.
    /// </summary>
    internal bool EnableAutomaticScaling { get; set; }

    /// <summary>
>>>>>>> 7d9911f2
    /// Gets the name of the App Service Plan.
    /// </summary>
    public BicepOutputReference NameOutputReference => new("name", this);

    /// <summary>
    /// Gets the URI of the App Service Environment dashboard.
    /// </summary>
    public BicepOutputReference DashboardUriReference => new("AZURE_APP_SERVICE_DASHBOARD_URI", this);

    /// <summary>
    /// Gets the Application Insights Instrumentation Key.
    /// </summary>
    public BicepOutputReference AzureAppInsightsInstrumentationKeyReference =>
        new("AZURE_APPLICATION_INSIGHTS_INSTRUMENTATIONKEY", this);

    /// <summary>
    /// Gets the Application Insights Connection String.
    /// </summary>
    public BicepOutputReference AzureAppInsightsConnectionStringReference =>
        new("AZURE_APPLICATION_INSIGHTS_CONNECTION_STRING", this);

    internal static BicepValue<string> GetWebSiteSuffixBicep() =>
        BicepFunction.GetUniqueString(BicepFunction.GetResourceGroup().Id);

    ReferenceExpression IAzureContainerRegistry.ManagedIdentityId =>
        ReferenceExpression.Create($"{ContainerRegistryManagedIdentityId}");

    ReferenceExpression IContainerRegistry.Name =>
        ReferenceExpression.Create($"{ContainerRegistryName}");

    ReferenceExpression IContainerRegistry.Endpoint =>
        ReferenceExpression.Create($"{ContainerRegistryUrl}");

    ReferenceExpression IComputeEnvironmentResource.GetHostAddressExpression(EndpointReference endpointReference)
    {
        var resource = endpointReference.Resource;
        return ReferenceExpression.Create($"{resource.Name.ToLowerInvariant()}-{WebSiteSuffix}.azurewebsites.net");
    }

    /// <inheritdoc/>
    public override ProvisionableResource AddAsExistingResource(AzureResourceInfrastructure infra)
    {
        var bicepIdentifier = this.GetBicepIdentifier();
        var resources = infra.GetProvisionableResources();

        // Check if an AppServicePlan with the same identifier already exists
        var existingPlan = resources.OfType<AppServicePlan>().SingleOrDefault(plan => plan.BicepIdentifier == bicepIdentifier);

        if (existingPlan is not null)
        {
            return existingPlan;
        }

        // Create and add new resource if it doesn't exist
        var plan = AppServicePlan.FromExisting(bicepIdentifier);

        if (!TryApplyExistingResourceAnnotation(
            this,
            infra,
            plan))
        {
            plan.Name = NameOutputReference.AsProvisioningParameter(infra);
        }

        infra.Add(plan);
        return plan;
    }
}<|MERGE_RESOLUTION|>--- conflicted
+++ resolved
@@ -189,7 +189,6 @@
     internal AzureApplicationInsightsResource? ApplicationInsightsResource { get; set; }
 
     /// <summary>
-<<<<<<< HEAD
     /// Azure cloud name for the App Service Environment.
     /// </summary>
     internal AzureCloudName AzureCloudName { get; set; } = AzureCloudName.AzurePublic;
@@ -213,13 +212,11 @@
         { AzureCloudName.AzureGermany, "azurewebsites.de" }
     };
     /// <summary>
-=======
     /// Enables or disables automatic scaling for the App Service Plan.
     /// </summary>
     internal bool EnableAutomaticScaling { get; set; }
 
     /// <summary>
->>>>>>> 7d9911f2
     /// Gets the name of the App Service Plan.
     /// </summary>
     public BicepOutputReference NameOutputReference => new("name", this);
