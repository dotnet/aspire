// Licensed to the .NET Foundation under one or more agreements.
// The .NET Foundation licenses this file to you under the MIT license.

using Aspire.Hosting.ApplicationModel;
using Azure.Provisioning;
using Azure.Provisioning.AppService;
using Azure.Provisioning.Expressions;
using Azure.Provisioning.Primitives;

namespace Aspire.Hosting.Azure;

/// <summary>
/// Represents an Azure App Service Environment resource.
/// </summary>
/// <param name="name">The name of the Azure App Service Environment.</param>
/// <param name="configureInfrastructure">The callback to configure the Azure infrastructure for this resource.</param>
public class AzureAppServiceEnvironmentResource(string name, Action<AzureResourceInfrastructure> configureInfrastructure) :
    AzureProvisioningResource(name, configureInfrastructure),
#pragma warning disable ASPIRECOMPUTE001 // Type is for evaluation purposes only and is subject to change or removal in future updates. Suppress this diagnostic to proceed.
    IAzureComputeEnvironmentResource,
    IAzureContainerRegistry
#pragma warning restore ASPIRECOMPUTE001 // Type is for evaluation purposes only and is subject to change or removal in future updates. Suppress this diagnostic to proceed.
{
    // We don't want these to be public if we end up with an app service
    // per compute resource.
    internal BicepOutputReference PlanIdOutputReference => new("planId", this);
    internal BicepOutputReference ContainerRegistryUrl => new("AZURE_CONTAINER_REGISTRY_ENDPOINT", this);
    internal BicepOutputReference ContainerRegistryName => new("AZURE_CONTAINER_REGISTRY_NAME", this);
    internal BicepOutputReference ContainerRegistryManagedIdentityId => new("AZURE_CONTAINER_REGISTRY_MANAGED_IDENTITY_ID", this);
    internal BicepOutputReference ContainerRegistryClientId => new("AZURE_CONTAINER_REGISTRY_MANAGED_IDENTITY_CLIENT_ID", this);
    internal BicepOutputReference WebsiteContributorManagedIdentityId => new("AZURE_WEBSITE_CONTRIBUTOR_MANAGED_IDENTITY_ID", this);
    internal BicepOutputReference WebsiteContributorManagedIdentityPrincipalId => new("AZURE_WEBSITE_CONTRIBUTOR_MANAGED_IDENTITY_PRINCIPAL_ID", this);

    /// <summary>
<<<<<<< HEAD
    /// Gets or sets a value indicating whether the Aspire dashboard should be included in the app service environment.
=======
    /// Gets the suffix added to each web app created in this App Service Environment.
    /// </summary>
    private BicepOutputReference WebSiteSuffix => new("webSiteSuffix", this);

    /// <summary>
    /// Gets or sets a value indicating whether the Aspire dashboard should be included in the container app environment.
>>>>>>> fb43e581
    /// Default is true.
    /// </summary>
    internal bool EnableDashboard { get; set; } = true;

    /// <summary>
    /// Gets or sets a value indicating whether Application Insights telemetry should be enabled in the app service environment.
    /// </summary>
    internal bool EnableApplicationInsights { get; set; }

    /// <summary>
    /// Gets the location for the Application Insights resource. If <c>null</c>, the resource group location is used.
    /// </summary>
    /// <remarks>
    /// This property is mutually exclusive with <see cref="ApplicationInsightsLocationParameter"/>.
    /// </remarks>
    public string? ApplicationInsightsLocation { get; internal set; }

    /// <summary>
    /// Parameter resource for the Application Insights location.
    /// </summary>
    public ParameterResource? ApplicationInsightsLocationParameter { get; internal set; }

    /// <summary>
    /// Gets the name of the App Service Plan.
    /// </summary>
    public BicepOutputReference NameOutputReference => new("name", this);

    /// <summary>
    /// Gets the URI of the App Service Environment dashboard.
    /// </summary>
    public BicepOutputReference DashboardUriReference => new("AZURE_APP_SERVICE_DASHBOARD_URI", this);

    internal static BicepValue<string> GetWebSiteSuffixBicep() =>
        BicepFunction.GetUniqueString(BicepFunction.GetResourceGroup().Id);

    ReferenceExpression IAzureContainerRegistry.ManagedIdentityId => 
        ReferenceExpression.Create($"{ContainerRegistryManagedIdentityId}");

    ReferenceExpression IContainerRegistry.Name => 
        ReferenceExpression.Create($"{ContainerRegistryName}");

    ReferenceExpression IContainerRegistry.Endpoint => 
        ReferenceExpression.Create($"{ContainerRegistryUrl}");

    ReferenceExpression IComputeEnvironmentResource.GetHostAddressExpression(EndpointReference endpointReference)
    {
        var resource = endpointReference.Resource;
        return ReferenceExpression.Create($"{resource.Name.ToLowerInvariant()}-{WebSiteSuffix}.azurewebsites.net");
    }

    /// <inheritdoc/>
    public override ProvisionableResource AddAsExistingResource(AzureResourceInfrastructure infra)
    {
        var bicepIdentifier = this.GetBicepIdentifier();
        var resources = infra.GetProvisionableResources();
        
        // Check if an AppServicePlan with the same identifier already exists
        var existingPlan = resources.OfType<AppServicePlan>().SingleOrDefault(plan => plan.BicepIdentifier == bicepIdentifier);
        
        if (existingPlan is not null)
        {
            return existingPlan;
        }
        
        // Create and add new resource if it doesn't exist
        var plan = AppServicePlan.FromExisting(bicepIdentifier);

        if (!TryApplyExistingResourceAnnotation(
            this,
            infra,
            plan))
        {
            plan.Name = NameOutputReference.AsProvisioningParameter(infra);
        }

        infra.Add(plan);
        return plan;
    }
}<|MERGE_RESOLUTION|>--- conflicted
+++ resolved
@@ -32,16 +32,12 @@
     internal BicepOutputReference WebsiteContributorManagedIdentityPrincipalId => new("AZURE_WEBSITE_CONTRIBUTOR_MANAGED_IDENTITY_PRINCIPAL_ID", this);
 
     /// <summary>
-<<<<<<< HEAD
-    /// Gets or sets a value indicating whether the Aspire dashboard should be included in the app service environment.
-=======
     /// Gets the suffix added to each web app created in this App Service Environment.
     /// </summary>
     private BicepOutputReference WebSiteSuffix => new("webSiteSuffix", this);
 
     /// <summary>
     /// Gets or sets a value indicating whether the Aspire dashboard should be included in the container app environment.
->>>>>>> fb43e581
     /// Default is true.
     /// </summary>
     internal bool EnableDashboard { get; set; } = true;
