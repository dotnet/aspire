// Licensed to the .NET Foundation under one or more agreements.
// The .NET Foundation licenses this file to you under the MIT license.

#pragma warning disable ASPIREPIPELINES001
#pragma warning disable ASPIREAZURE001
#pragma warning disable ASPIREPIPELINES003

using Aspire.Hosting.ApplicationModel;
using Aspire.Hosting.Azure.Provisioning.Internal;
using Aspire.Hosting.Pipelines;
<<<<<<< HEAD
using Aspire.Hosting.Publishing;
=======
>>>>>>> bc0cd5d5
using Azure.Core;
using Microsoft.Extensions.DependencyInjection;
using Microsoft.Extensions.Logging;
using Microsoft.Extensions.Options;

namespace Aspire.Hosting.Azure;

/// <summary>
/// Represents an Azure App Service Web Site resource.
/// </summary>
public class AzureAppServiceWebSiteResource : AzureProvisioningResource
{
    /// <summary>
    /// Initializes a new instance of the <see cref="AzureAppServiceWebSiteResource"/> class.
    /// </summary>
    /// <param name="name">The name of the resource in the Aspire application model.</param>
    /// <param name="configureInfrastructure">Callback to configure the Azure resources.</param>
    /// <param name="targetResource">The target resource that this Azure Web Site is being created for.</param>
    public AzureAppServiceWebSiteResource(string name, Action<AzureResourceInfrastructure> configureInfrastructure, IResource targetResource)
        : base(name, configureInfrastructure)
    {
        TargetResource = targetResource;

        // Add pipeline step annotation for deploy
        Annotations.Add(new PipelineStepAnnotation((factoryContext) =>
        {
            // Get the deployment target annotation
            var deploymentTargetAnnotation = targetResource.GetDeploymentTargetAnnotation();
            if (deploymentTargetAnnotation is null)
            {
                return [];
            }

            var steps = new List<PipelineStep>();

            var websiteExistsCheckStep = new PipelineStep
            {
                Name = $"check-{targetResource.Name}-exists",
                Action = async ctx =>
                {
                    var computerEnv = (AzureAppServiceEnvironmentResource)deploymentTargetAnnotation.ComputeEnvironment!;
                    var isSlotDeployment = computerEnv.DeploymentSlot is not null || computerEnv.DeploymentSlotParameter is not null;
                    if (!isSlotDeployment)
                    {
                        return;
                    }

                    var websiteName = await GetAppServiceWebsiteNameAsync(ctx).ConfigureAwait(false);
                    var exists = await CheckWebSiteExistsAsync(websiteName, ctx).ConfigureAwait(false);
                    
                    if (!exists)
                    {
                        ctx.ReportingStep.Log(LogLevel.Information, $"Website {websiteName} does not exist. Adding annotation to refresh provisionable resource", false);
                        targetResource.Annotations.Add(new AzureAppServiceWebsiteRefreshProvisionableResourceAnnotation());
                    }
                },
                Tags = ["check-website-exists"],
                DependsOnSteps = new List<string> { "create-provisioning-context" },
            };

            steps.Add(websiteExistsCheckStep);

            var updateProvisionableResourceStep = new PipelineStep
            {
                Name = $"update-{targetResource.Name}-provisionable-resource",
                Action = async ctx =>
                {
                    var computerEnv = (AzureAppServiceEnvironmentResource)deploymentTargetAnnotation.ComputeEnvironment!;

                    if (!targetResource.TryGetLastAnnotation<AzureAppServiceWebsiteRefreshProvisionableResourceAnnotation>(out _))
                    {
                        return;
                    } 

                    if (computerEnv.TryGetLastAnnotation<AzureAppServiceEnvironmentContextAnnotation>(out var environmentContextAnnotation))
                    {
                        var context = environmentContextAnnotation.EnvironmentContext.GetAppServiceContext(targetResource);
                        var provisioningOptions = ctx.Services.GetRequiredService<IOptions<AzureProvisioningOptions>>();
                        var provisioningResource = new AzureAppServiceWebSiteResource(targetResource.Name + "-website", context.BuildWebSite, targetResource)
                        {
                            ProvisioningBuildOptions = provisioningOptions.Value.ProvisioningBuildOptions
                        };

                        deploymentTargetAnnotation.DeploymentTarget = provisioningResource;

                        ctx.ReportingStep.Log(LogLevel.Information, $"Updated provisionable resource to deploy website and deployment slot", false);
                    }
                    else
                    {
                        ctx.ReportingStep.Log(LogLevel.Warning, $"No environment context annotation on the environment resource", false);
                    }
                },
                Tags = ["update-website-provisionable-resource"],
                DependsOnSteps = new List<string> { "create-provisioning-context" },
            };

            steps.Add(updateProvisionableResourceStep);

            var websiteExistsCheckStep = new PipelineStep
            {
                Name = $"check-{targetResource.Name}-exists",
                Action = async ctx =>
                {
                    var computerEnv = (AzureAppServiceEnvironmentResource)deploymentTargetAnnotation.ComputeEnvironment!;

                    if (computerEnv.DeploymentSlot is null && computerEnv.DeploymentSlotParameter is null)
                    {
                        ctx.ReportingStep.Log(LogLevel.Information, $"No deployment slot configured, skipping website existence check", false);
                        return;
                    }

                    ctx.ReportingStep.Log(LogLevel.Information, $"Running website exists check", false);
                    var websiteName = await GetWebsiteNameAsync(computerEnv, ctx).ConfigureAwait(false);
                    var exists = await CheckWebSiteExistsAsync(websiteName, ctx).ConfigureAwait(false);
                    ctx.ReportingStep.Log(LogLevel.Information, $"website exists : {exists}", false);

                    if (!exists)
                    {
                        targetResource.Annotations.Add(new AzureAppServiceWebsiteDoesNotExistAnnotation());
                    }
                },
                Tags = ["check-website-exists"],
                DependsOnSteps = new List<string> { "create-provisioning-context" },
            };

            steps.Add(websiteExistsCheckStep);

            var websiteGetHostNameStep = new PipelineStep
            {
                Name = $"fetch-{targetResource.Name}-hostname",
                Action = async ctx =>
                {
                    var computerEnv = (AzureAppServiceEnvironmentResource)deploymentTargetAnnotation.ComputeEnvironment!;

                    if (!computerEnv.TryGetLastAnnotation<AzureAppServiceEnvironmentContextAnnotation>(out var environmentContextAnnotation))
                    {
                        ctx.ReportingStep.Log(LogLevel.Information, $"No environment context annotation found on the target resource", false);
                        return;
                    }

                    var context = environmentContextAnnotation.EnvironmentContext.GetAppServiceContext(targetResource);
                    var websiteName = await GetWebsiteNameAsync(computerEnv, ctx).ConfigureAwait(false);

                    string deploymentSlotValue = string.Empty;
                    string websiteSlotName = string.Empty;

                    if (computerEnv.DeploymentSlotParameter is not null || computerEnv.DeploymentSlot is not null)
                    {
                        deploymentSlotValue = computerEnv.DeploymentSlotParameter != null
                            ? await computerEnv.DeploymentSlotParameter.GetValueAsync(ctx.CancellationToken).ConfigureAwait(false) ?? string.Empty
                            : computerEnv.DeploymentSlot!;

                        websiteSlotName = $"{websiteName}-{deploymentSlotValue.ToLowerInvariant()}";
                        if (websiteSlotName.Length > 60)
                        {
                            websiteSlotName = websiteSlotName.Substring(0, 60);
                        }
                    }

                    if (computerEnv.EnableRegionalDnlHostName is not true)
                    {
                        ctx.ReportingStep.Log(LogLevel.Information, $"Regional DNL host name not enabled, skipping ARM call to fetch website host name", false);
                        context.SetWebsiteHostName($"{websiteName}.azurewebsites.net", string.IsNullOrWhiteSpace(websiteSlotName) ? null : $"{websiteSlotName}.azurewebsites.net");
                        return;
                    }

                    ctx.ReportingStep.Log(LogLevel.Information, $"Fetching host name for {websiteName} {websiteSlotName}", false);

                    var hostName = await GetDnlHostNameAsync(websiteName, "Site", ctx).ConfigureAwait(false);
                    string? slotHostName = null;

                    if (!string.IsNullOrWhiteSpace(deploymentSlotValue))
                    {
                        slotHostName = await GetDnlHostNameAsync(websiteSlotName, "Slot", ctx).ConfigureAwait(false);
                    }

                    if (hostName is not null)
                    {
                        context.SetWebsiteHostName(hostName, slotHostName);
                    }
                },
                Tags = ["fetch-website-hostname"],
                DependsOnSteps = new List<string> { "create-provisioning-context" },
            };

            steps.Add(websiteGetHostNameStep);
            
            var updateProvisionableResourceStep = new PipelineStep
            {
                Name = $"update-{targetResource.Name}",
                Action = async ctx =>
                {
                    var computerEnv = (AzureAppServiceEnvironmentResource)deploymentTargetAnnotation.ComputeEnvironment!;
                    if (!targetResource.TryGetLastAnnotation<AzureAppServiceWebsiteDoesNotExistAnnotation>(out _))
                    {
                        return;
                    }

                    if (computerEnv.TryGetLastAnnotation<AzureAppServiceEnvironmentContextAnnotation>(out var environmentContextAnnotation))
                    {
                        var context = environmentContextAnnotation.EnvironmentContext.GetAppServiceContext(targetResource);
                        var provisioningOptions = ctx.Services.GetRequiredService<IOptions<AzureProvisioningOptions>>();
                        var provisioningResource = new AzureAppServiceWebSiteResource(targetResource.Name + "-website", context.BuildWebSite, targetResource)
                        {
                            ProvisioningBuildOptions = provisioningOptions.Value.ProvisioningBuildOptions
                        };

                        deploymentTargetAnnotation.DeploymentTarget = provisioningResource;

                        ctx.ReportingStep.Log(LogLevel.Information, $"Updated provisionable resource to deploy website and deployment slot", false);
                    }
                    else
                    {
                        ctx.ReportingStep.Log(LogLevel.Warning, $"No environment context annotation on the environment resource", false);
                    }
                },
                Tags = ["update-website-provisionable-resource"],
                DependsOnSteps = new List<string> { "create-provisioning-context" },
            };

            steps.Add(updateProvisionableResourceStep);

            if (!targetResource.TryGetEndpoints(out var endpoints))
            {
                endpoints = [];
            }

            var printResourceSummary = new PipelineStep
            {
                Name = $"print-{targetResource.Name}-summary",
                Description = $"Prints the deployment summary and URL for {targetResource.Name}.",
                Action = async ctx =>
                {
                    var computerEnv = (AzureAppServiceEnvironmentResource)deploymentTargetAnnotation.ComputeEnvironment!;
                    string? deploymentSlot = null;

<<<<<<< HEAD
                    var websiteName = await GetWebsiteNameAsync(computerEnv, ctx).ConfigureAwait(false);
                    var endpoint = $"https://{websiteName}.azurewebsites.net";
=======
                    if (computerEnv.DeploymentSlot is not null || computerEnv.DeploymentSlotParameter is not null)
                    {
                        deploymentSlot = computerEnv.DeploymentSlotParameter is null ?
                           computerEnv.DeploymentSlot :
                           await computerEnv.DeploymentSlotParameter.GetValueAsync(ctx.CancellationToken).ConfigureAwait(false);
                    }

                    var hostName = await GetAppServiceWebsiteNameAsync(ctx, deploymentSlot).ConfigureAwait(false);
                    var endpoint = $"https://{hostName}.azurewebsites.net";
>>>>>>> bc0cd5d5
                    ctx.ReportingStep.Log(LogLevel.Information, $"Successfully deployed **{targetResource.Name}** to [{endpoint}]({endpoint})", enableMarkdown: true);
                },
                Tags = ["print-summary"],
                RequiredBySteps = [WellKnownPipelineSteps.Deploy]
            };

            var deployStep = new PipelineStep
            {
                Name = $"deploy-{targetResource.Name}",
                Description = $"Aggregation step for deploying {targetResource.Name} to Azure App Service.",
                Action = _ => Task.CompletedTask,
                Tags = [WellKnownPipelineTags.DeployCompute]
            };

            deployStep.DependsOn(printResourceSummary);

            steps.Add(deployStep);
            steps.Add(printResourceSummary);

            return steps;
        }));

        // Add pipeline configuration annotation to wire up dependencies
        Annotations.Add(new PipelineConfigurationAnnotation((context) =>
        {
            var provisionSteps = context.GetSteps(this, WellKnownPipelineTags.ProvisionInfrastructure);

            // The app deployment should depend on push steps from the target resource
            var pushSteps = context.GetSteps(targetResource, WellKnownPipelineTags.PushContainerImage);
            provisionSteps.DependsOn(pushSteps);

            // Ensure website existence check and resource update steps run before provision
            var checkWebsiteExistsSteps = context.GetSteps(this, "check-website-exists");
            var updateWebsiteResourceSteps = context.GetSteps(this, "update-website-provisionable-resource");
            updateWebsiteResourceSteps.DependsOn(checkWebsiteExistsSteps);
            provisionSteps.DependsOn(updateWebsiteResourceSteps);

<<<<<<< HEAD
            var fetchHostNameSteps = context.GetSteps(this, "fetch-website-hostname");
            provisionSteps.DependsOn(fetchHostNameSteps);

=======
>>>>>>> bc0cd5d5
            // Ensure summary step runs after provision
            context.GetSteps(this, "print-summary").DependsOn(provisionSteps);
        }));
    }

    /// <summary>
    /// Gets the target resource that this Azure Web Site is being created for.
    /// </summary>
    public IResource TargetResource { get; }

    /// <summary>
<<<<<<< HEAD
    /// Fetch the App Service hostname for a given resource.
    /// </summary>
    /// <param name="websiteName"></param>
    /// <param name="context"></param>
    /// <returns></returns>
    /// <exception cref="InvalidOperationException"></exception>
    private static async Task<bool> CheckWebSiteExistsAsync(string websiteName, PipelineStepContext context)
    {
        context.ReportingStep.Log(LogLevel.Information, $"Check if website {websiteName} exists", false);
        var armContext = await GetArmContextAsync(context).ConfigureAwait(false);

        // Prepare ARM endpoint and request
        var url = $"{AzureManagementEndpoint}/subscriptions/{armContext.SubscriptionId}/resourceGroups/{armContext.ResourceGroupName}/providers/Microsoft.Web/sites/{websiteName}?api-version=2025-03-01";

        using var request = new HttpRequestMessage(HttpMethod.Get, url);
        request.Headers.Authorization = new System.Net.Http.Headers.AuthenticationHeaderValue("Bearer", armContext.AccessToken);

        using var response = await armContext.HttpClient.SendAsync(request, context.CancellationToken).ConfigureAwait(false);

        return response.StatusCode == System.Net.HttpStatusCode.OK;
    }

    /// <summary>
    /// Fetch the App Service hostname for a given resource.
    /// </summary>
    /// <param name="websiteName"></param>
    /// <param name="resourceType"></param>
    /// <param name="context"></param>
    /// <returns></returns>
    /// <exception cref="InvalidOperationException"></exception>
    public static async Task<string?> GetDnlHostNameAsync(string websiteName, string resourceType, PipelineStepContext context)
    {
        context.ReportingStep.Log(LogLevel.Information, $"Checking availability of site name: {websiteName}", false);
        var armContext = await GetArmContextAsync(context).ConfigureAwait(false);

        // Prepare ARM endpoint and request
        var url = $"{AzureManagementEndpoint}/subscriptions/{armContext.SubscriptionId}/providers/Microsoft.Web/locations/{armContext.Location}/CheckNameAvailability?api-version=2025-03-01";
        var requestBody = new
        {
            name = websiteName,
            type = resourceType,
            autoGeneratedDomainNameLabelScope = "TenantReuse"
        };

        using var request = new HttpRequestMessage(HttpMethod.Post, url)
        {
            Content = new StringContent(System.Text.Json.JsonSerializer.Serialize(requestBody), System.Text.Encoding.UTF8, "application/json")
        };
        request.Headers.Authorization = new System.Net.Http.Headers.AuthenticationHeaderValue("Bearer", armContext.AccessToken);

        using var response = await armContext.HttpClient.SendAsync(request, context.CancellationToken).ConfigureAwait(false);
        response.EnsureSuccessStatusCode();

        using var responseStream = await response.Content.ReadAsStreamAsync(context.CancellationToken).ConfigureAwait(false);
        using var doc = await System.Text.Json.JsonDocument.ParseAsync(responseStream, cancellationToken: context.CancellationToken).ConfigureAwait(false);

        var root = doc.RootElement;
        var hostName = root.GetProperty("hostName").GetString();

        return hostName;
    }

    private sealed record ArmContext(
    HttpClient HttpClient,
    string SubscriptionId,
    string ResourceGroupName,
    string Location,
    string AccessToken);

    private static async Task<ArmContext> GetArmContextAsync(PipelineStepContext context)
    {
        var httpClientFactory = context.Services.GetService<IHttpClientFactory>();
=======
    /// Checks if an Azure App Service website exists.
    /// </summary>
    /// <param name="websiteName">The name of the website to check.</param>
    /// <param name="context">The pipeline step context.</param>
    /// <returns>A task that represents the asynchronous operation. The task result contains <c>true</c> if the website exists; otherwise, <c>false</c>.</returns>
    /// <exception cref="InvalidOperationException">Thrown when required services or configuration are not available.</exception>
    private static async Task<bool> CheckWebSiteExistsAsync(string websiteName, PipelineStepContext context)
    {
        // Get required services
        var httpClientFactory = context.Services.GetService<IHttpClientFactory>();

>>>>>>> bc0cd5d5
        if (httpClientFactory is null)
        {
            throw new InvalidOperationException("IHttpClientFactory is not registered in the service provider.");
        }

        var tokenCredentialProvider = context.Services.GetRequiredService<ITokenCredentialProvider>();

<<<<<<< HEAD
=======
        // Find the AzureEnvironmentResource from the application model
>>>>>>> bc0cd5d5
        var azureEnvironment = context.Model.Resources.OfType<AzureEnvironmentResource>().FirstOrDefault();
        if (azureEnvironment == null)
        {
            throw new InvalidOperationException("AzureEnvironmentResource must be present in the application model.");
        }

        var provisioningContext = await azureEnvironment.ProvisioningContextTask.Task.ConfigureAwait(false);
        var subscriptionId = provisioningContext.Subscription.Id.SubscriptionId?.ToString()
            ?? throw new InvalidOperationException("SubscriptionId is required.");
        var resourceGroupName = provisioningContext.ResourceGroup.Name
            ?? throw new InvalidOperationException("ResourceGroup name is required.");
<<<<<<< HEAD
        var location = provisioningContext.Location.Name
            ?? throw new InvalidOperationException("Location is required.");

=======

        context.ReportingStep.Log(LogLevel.Information, $"Check if website {websiteName} exists", false);
        // Prepare ARM endpoint and request
        var url = $"{AzureManagementEndpoint}/subscriptions/{subscriptionId}/resourceGroups/{resourceGroupName}/providers/Microsoft.Web/sites/{websiteName}?api-version=2025-03-01";

        // Get access token for ARM
>>>>>>> bc0cd5d5
        var tokenRequest = new TokenRequestContext([AzureManagementScope]);
        var token = await tokenCredentialProvider.TokenCredential
            .GetTokenAsync(tokenRequest, context.CancellationToken)
            .ConfigureAwait(false);

        var httpClient = httpClientFactory.CreateClient();
<<<<<<< HEAD

        return new ArmContext(httpClient, subscriptionId, resourceGroupName, location, token.Token);
    }

    private async Task<string> GetWebsiteNameAsync(AzureAppServiceEnvironmentResource computerEnv, PipelineStepContext context)
    {
        var websiteSuffix = await computerEnv.WebSiteSuffix.GetValueAsync(context.CancellationToken).ConfigureAwait(false);

        var hostName = $"{TargetResource.Name.ToLowerInvariant()}-{websiteSuffix}";
        if (hostName.Length > 60)
        {
            hostName = hostName.Substring(0, 60);
        }

        return hostName;
    }

    private const string AzureManagementScope = "https://management.azure.com/.default";
    private const string AzureManagementEndpoint = "https://management.azure.com";
=======
        using var request = new HttpRequestMessage(HttpMethod.Get, url);
        request.Headers.Authorization = new System.Net.Http.Headers.AuthenticationHeaderValue("Bearer", token.Token);

        using var response = await httpClient.SendAsync(request, context.CancellationToken).ConfigureAwait(false);

        return response.StatusCode == System.Net.HttpStatusCode.OK;
    }

    /// <summary>
    /// Gets the Azure App Service website name, optionally including the deployment slot suffix.
    /// </summary>
    /// <param name="context">The pipeline step context.</param>
    /// <param name="deploymentSlot">The optional deployment slot name to append to the website name.</param>
    /// <returns>A task that represents the asynchronous operation. The task result contains the website name.</returns>
    private async Task<string> GetAppServiceWebsiteNameAsync(PipelineStepContext context, string? deploymentSlot = null)
    {
        var computerEnv = (AzureAppServiceEnvironmentResource)TargetResource.GetDeploymentTargetAnnotation()!.ComputeEnvironment!;
        var websiteSuffix = await computerEnv.WebSiteSuffix.GetValueAsync(context.CancellationToken).ConfigureAwait(false);
        var websiteName = $"{TargetResource.Name.ToLowerInvariant()}-{websiteSuffix}";

        if (!string.IsNullOrWhiteSpace(deploymentSlot))
        {
            websiteName += $"-{deploymentSlot}";
        }

        if (websiteName.Length > 60)
        {
            websiteName = websiteName.Substring(0, 60);
        }
        return websiteName;
    }

    private const string AzureManagementScope = "https://management.azure.com/.default";
    private const string AzureManagementEndpoint = "https://management.azure.com/";
>>>>>>> bc0cd5d5
}<|MERGE_RESOLUTION|>--- conflicted
+++ resolved
@@ -8,10 +8,6 @@
 using Aspire.Hosting.ApplicationModel;
 using Aspire.Hosting.Azure.Provisioning.Internal;
 using Aspire.Hosting.Pipelines;
-<<<<<<< HEAD
-using Aspire.Hosting.Publishing;
-=======
->>>>>>> bc0cd5d5
 using Azure.Core;
 using Microsoft.Extensions.DependencyInjection;
 using Microsoft.Extensions.Logging;
@@ -110,130 +106,6 @@
 
             steps.Add(updateProvisionableResourceStep);
 
-            var websiteExistsCheckStep = new PipelineStep
-            {
-                Name = $"check-{targetResource.Name}-exists",
-                Action = async ctx =>
-                {
-                    var computerEnv = (AzureAppServiceEnvironmentResource)deploymentTargetAnnotation.ComputeEnvironment!;
-
-                    if (computerEnv.DeploymentSlot is null && computerEnv.DeploymentSlotParameter is null)
-                    {
-                        ctx.ReportingStep.Log(LogLevel.Information, $"No deployment slot configured, skipping website existence check", false);
-                        return;
-                    }
-
-                    ctx.ReportingStep.Log(LogLevel.Information, $"Running website exists check", false);
-                    var websiteName = await GetWebsiteNameAsync(computerEnv, ctx).ConfigureAwait(false);
-                    var exists = await CheckWebSiteExistsAsync(websiteName, ctx).ConfigureAwait(false);
-                    ctx.ReportingStep.Log(LogLevel.Information, $"website exists : {exists}", false);
-
-                    if (!exists)
-                    {
-                        targetResource.Annotations.Add(new AzureAppServiceWebsiteDoesNotExistAnnotation());
-                    }
-                },
-                Tags = ["check-website-exists"],
-                DependsOnSteps = new List<string> { "create-provisioning-context" },
-            };
-
-            steps.Add(websiteExistsCheckStep);
-
-            var websiteGetHostNameStep = new PipelineStep
-            {
-                Name = $"fetch-{targetResource.Name}-hostname",
-                Action = async ctx =>
-                {
-                    var computerEnv = (AzureAppServiceEnvironmentResource)deploymentTargetAnnotation.ComputeEnvironment!;
-
-                    if (!computerEnv.TryGetLastAnnotation<AzureAppServiceEnvironmentContextAnnotation>(out var environmentContextAnnotation))
-                    {
-                        ctx.ReportingStep.Log(LogLevel.Information, $"No environment context annotation found on the target resource", false);
-                        return;
-                    }
-
-                    var context = environmentContextAnnotation.EnvironmentContext.GetAppServiceContext(targetResource);
-                    var websiteName = await GetWebsiteNameAsync(computerEnv, ctx).ConfigureAwait(false);
-
-                    string deploymentSlotValue = string.Empty;
-                    string websiteSlotName = string.Empty;
-
-                    if (computerEnv.DeploymentSlotParameter is not null || computerEnv.DeploymentSlot is not null)
-                    {
-                        deploymentSlotValue = computerEnv.DeploymentSlotParameter != null
-                            ? await computerEnv.DeploymentSlotParameter.GetValueAsync(ctx.CancellationToken).ConfigureAwait(false) ?? string.Empty
-                            : computerEnv.DeploymentSlot!;
-
-                        websiteSlotName = $"{websiteName}-{deploymentSlotValue.ToLowerInvariant()}";
-                        if (websiteSlotName.Length > 60)
-                        {
-                            websiteSlotName = websiteSlotName.Substring(0, 60);
-                        }
-                    }
-
-                    if (computerEnv.EnableRegionalDnlHostName is not true)
-                    {
-                        ctx.ReportingStep.Log(LogLevel.Information, $"Regional DNL host name not enabled, skipping ARM call to fetch website host name", false);
-                        context.SetWebsiteHostName($"{websiteName}.azurewebsites.net", string.IsNullOrWhiteSpace(websiteSlotName) ? null : $"{websiteSlotName}.azurewebsites.net");
-                        return;
-                    }
-
-                    ctx.ReportingStep.Log(LogLevel.Information, $"Fetching host name for {websiteName} {websiteSlotName}", false);
-
-                    var hostName = await GetDnlHostNameAsync(websiteName, "Site", ctx).ConfigureAwait(false);
-                    string? slotHostName = null;
-
-                    if (!string.IsNullOrWhiteSpace(deploymentSlotValue))
-                    {
-                        slotHostName = await GetDnlHostNameAsync(websiteSlotName, "Slot", ctx).ConfigureAwait(false);
-                    }
-
-                    if (hostName is not null)
-                    {
-                        context.SetWebsiteHostName(hostName, slotHostName);
-                    }
-                },
-                Tags = ["fetch-website-hostname"],
-                DependsOnSteps = new List<string> { "create-provisioning-context" },
-            };
-
-            steps.Add(websiteGetHostNameStep);
-            
-            var updateProvisionableResourceStep = new PipelineStep
-            {
-                Name = $"update-{targetResource.Name}",
-                Action = async ctx =>
-                {
-                    var computerEnv = (AzureAppServiceEnvironmentResource)deploymentTargetAnnotation.ComputeEnvironment!;
-                    if (!targetResource.TryGetLastAnnotation<AzureAppServiceWebsiteDoesNotExistAnnotation>(out _))
-                    {
-                        return;
-                    }
-
-                    if (computerEnv.TryGetLastAnnotation<AzureAppServiceEnvironmentContextAnnotation>(out var environmentContextAnnotation))
-                    {
-                        var context = environmentContextAnnotation.EnvironmentContext.GetAppServiceContext(targetResource);
-                        var provisioningOptions = ctx.Services.GetRequiredService<IOptions<AzureProvisioningOptions>>();
-                        var provisioningResource = new AzureAppServiceWebSiteResource(targetResource.Name + "-website", context.BuildWebSite, targetResource)
-                        {
-                            ProvisioningBuildOptions = provisioningOptions.Value.ProvisioningBuildOptions
-                        };
-
-                        deploymentTargetAnnotation.DeploymentTarget = provisioningResource;
-
-                        ctx.ReportingStep.Log(LogLevel.Information, $"Updated provisionable resource to deploy website and deployment slot", false);
-                    }
-                    else
-                    {
-                        ctx.ReportingStep.Log(LogLevel.Warning, $"No environment context annotation on the environment resource", false);
-                    }
-                },
-                Tags = ["update-website-provisionable-resource"],
-                DependsOnSteps = new List<string> { "create-provisioning-context" },
-            };
-
-            steps.Add(updateProvisionableResourceStep);
-
             if (!targetResource.TryGetEndpoints(out var endpoints))
             {
                 endpoints = [];
@@ -248,10 +120,6 @@
                     var computerEnv = (AzureAppServiceEnvironmentResource)deploymentTargetAnnotation.ComputeEnvironment!;
                     string? deploymentSlot = null;
 
-<<<<<<< HEAD
-                    var websiteName = await GetWebsiteNameAsync(computerEnv, ctx).ConfigureAwait(false);
-                    var endpoint = $"https://{websiteName}.azurewebsites.net";
-=======
                     if (computerEnv.DeploymentSlot is not null || computerEnv.DeploymentSlotParameter is not null)
                     {
                         deploymentSlot = computerEnv.DeploymentSlotParameter is null ?
@@ -261,7 +129,6 @@
 
                     var hostName = await GetAppServiceWebsiteNameAsync(ctx, deploymentSlot).ConfigureAwait(false);
                     var endpoint = $"https://{hostName}.azurewebsites.net";
->>>>>>> bc0cd5d5
                     ctx.ReportingStep.Log(LogLevel.Information, $"Successfully deployed **{targetResource.Name}** to [{endpoint}]({endpoint})", enableMarkdown: true);
                 },
                 Tags = ["print-summary"],
@@ -299,12 +166,6 @@
             updateWebsiteResourceSteps.DependsOn(checkWebsiteExistsSteps);
             provisionSteps.DependsOn(updateWebsiteResourceSteps);
 
-<<<<<<< HEAD
-            var fetchHostNameSteps = context.GetSteps(this, "fetch-website-hostname");
-            provisionSteps.DependsOn(fetchHostNameSteps);
-
-=======
->>>>>>> bc0cd5d5
             // Ensure summary step runs after provision
             context.GetSteps(this, "print-summary").DependsOn(provisionSteps);
         }));
@@ -316,80 +177,6 @@
     public IResource TargetResource { get; }
 
     /// <summary>
-<<<<<<< HEAD
-    /// Fetch the App Service hostname for a given resource.
-    /// </summary>
-    /// <param name="websiteName"></param>
-    /// <param name="context"></param>
-    /// <returns></returns>
-    /// <exception cref="InvalidOperationException"></exception>
-    private static async Task<bool> CheckWebSiteExistsAsync(string websiteName, PipelineStepContext context)
-    {
-        context.ReportingStep.Log(LogLevel.Information, $"Check if website {websiteName} exists", false);
-        var armContext = await GetArmContextAsync(context).ConfigureAwait(false);
-
-        // Prepare ARM endpoint and request
-        var url = $"{AzureManagementEndpoint}/subscriptions/{armContext.SubscriptionId}/resourceGroups/{armContext.ResourceGroupName}/providers/Microsoft.Web/sites/{websiteName}?api-version=2025-03-01";
-
-        using var request = new HttpRequestMessage(HttpMethod.Get, url);
-        request.Headers.Authorization = new System.Net.Http.Headers.AuthenticationHeaderValue("Bearer", armContext.AccessToken);
-
-        using var response = await armContext.HttpClient.SendAsync(request, context.CancellationToken).ConfigureAwait(false);
-
-        return response.StatusCode == System.Net.HttpStatusCode.OK;
-    }
-
-    /// <summary>
-    /// Fetch the App Service hostname for a given resource.
-    /// </summary>
-    /// <param name="websiteName"></param>
-    /// <param name="resourceType"></param>
-    /// <param name="context"></param>
-    /// <returns></returns>
-    /// <exception cref="InvalidOperationException"></exception>
-    public static async Task<string?> GetDnlHostNameAsync(string websiteName, string resourceType, PipelineStepContext context)
-    {
-        context.ReportingStep.Log(LogLevel.Information, $"Checking availability of site name: {websiteName}", false);
-        var armContext = await GetArmContextAsync(context).ConfigureAwait(false);
-
-        // Prepare ARM endpoint and request
-        var url = $"{AzureManagementEndpoint}/subscriptions/{armContext.SubscriptionId}/providers/Microsoft.Web/locations/{armContext.Location}/CheckNameAvailability?api-version=2025-03-01";
-        var requestBody = new
-        {
-            name = websiteName,
-            type = resourceType,
-            autoGeneratedDomainNameLabelScope = "TenantReuse"
-        };
-
-        using var request = new HttpRequestMessage(HttpMethod.Post, url)
-        {
-            Content = new StringContent(System.Text.Json.JsonSerializer.Serialize(requestBody), System.Text.Encoding.UTF8, "application/json")
-        };
-        request.Headers.Authorization = new System.Net.Http.Headers.AuthenticationHeaderValue("Bearer", armContext.AccessToken);
-
-        using var response = await armContext.HttpClient.SendAsync(request, context.CancellationToken).ConfigureAwait(false);
-        response.EnsureSuccessStatusCode();
-
-        using var responseStream = await response.Content.ReadAsStreamAsync(context.CancellationToken).ConfigureAwait(false);
-        using var doc = await System.Text.Json.JsonDocument.ParseAsync(responseStream, cancellationToken: context.CancellationToken).ConfigureAwait(false);
-
-        var root = doc.RootElement;
-        var hostName = root.GetProperty("hostName").GetString();
-
-        return hostName;
-    }
-
-    private sealed record ArmContext(
-    HttpClient HttpClient,
-    string SubscriptionId,
-    string ResourceGroupName,
-    string Location,
-    string AccessToken);
-
-    private static async Task<ArmContext> GetArmContextAsync(PipelineStepContext context)
-    {
-        var httpClientFactory = context.Services.GetService<IHttpClientFactory>();
-=======
     /// Checks if an Azure App Service website exists.
     /// </summary>
     /// <param name="websiteName">The name of the website to check.</param>
@@ -401,7 +188,6 @@
         // Get required services
         var httpClientFactory = context.Services.GetService<IHttpClientFactory>();
 
->>>>>>> bc0cd5d5
         if (httpClientFactory is null)
         {
             throw new InvalidOperationException("IHttpClientFactory is not registered in the service provider.");
@@ -409,10 +195,7 @@
 
         var tokenCredentialProvider = context.Services.GetRequiredService<ITokenCredentialProvider>();
 
-<<<<<<< HEAD
-=======
         // Find the AzureEnvironmentResource from the application model
->>>>>>> bc0cd5d5
         var azureEnvironment = context.Model.Resources.OfType<AzureEnvironmentResource>().FirstOrDefault();
         if (azureEnvironment == null)
         {
@@ -424,45 +207,18 @@
             ?? throw new InvalidOperationException("SubscriptionId is required.");
         var resourceGroupName = provisioningContext.ResourceGroup.Name
             ?? throw new InvalidOperationException("ResourceGroup name is required.");
-<<<<<<< HEAD
-        var location = provisioningContext.Location.Name
-            ?? throw new InvalidOperationException("Location is required.");
-
-=======
 
         context.ReportingStep.Log(LogLevel.Information, $"Check if website {websiteName} exists", false);
         // Prepare ARM endpoint and request
         var url = $"{AzureManagementEndpoint}/subscriptions/{subscriptionId}/resourceGroups/{resourceGroupName}/providers/Microsoft.Web/sites/{websiteName}?api-version=2025-03-01";
 
         // Get access token for ARM
->>>>>>> bc0cd5d5
         var tokenRequest = new TokenRequestContext([AzureManagementScope]);
         var token = await tokenCredentialProvider.TokenCredential
             .GetTokenAsync(tokenRequest, context.CancellationToken)
             .ConfigureAwait(false);
 
         var httpClient = httpClientFactory.CreateClient();
-<<<<<<< HEAD
-
-        return new ArmContext(httpClient, subscriptionId, resourceGroupName, location, token.Token);
-    }
-
-    private async Task<string> GetWebsiteNameAsync(AzureAppServiceEnvironmentResource computerEnv, PipelineStepContext context)
-    {
-        var websiteSuffix = await computerEnv.WebSiteSuffix.GetValueAsync(context.CancellationToken).ConfigureAwait(false);
-
-        var hostName = $"{TargetResource.Name.ToLowerInvariant()}-{websiteSuffix}";
-        if (hostName.Length > 60)
-        {
-            hostName = hostName.Substring(0, 60);
-        }
-
-        return hostName;
-    }
-
-    private const string AzureManagementScope = "https://management.azure.com/.default";
-    private const string AzureManagementEndpoint = "https://management.azure.com";
-=======
         using var request = new HttpRequestMessage(HttpMethod.Get, url);
         request.Headers.Authorization = new System.Net.Http.Headers.AuthenticationHeaderValue("Bearer", token.Token);
 
@@ -497,5 +253,4 @@
 
     private const string AzureManagementScope = "https://management.azure.com/.default";
     private const string AzureManagementEndpoint = "https://management.azure.com/";
->>>>>>> bc0cd5d5
 }