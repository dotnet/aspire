// Licensed to the .NET Foundation under one or more agreements.
// The .NET Foundation licenses this file to you under the MIT license.

#pragma warning disable ASPIREPIPELINES001
#pragma warning disable ASPIREAZURE001
#pragma warning disable ASPIREPIPELINES003

using Aspire.Hosting.ApplicationModel;
using Aspire.Hosting.Azure.Provisioning.Internal;
using Aspire.Hosting.Pipelines;
<<<<<<< HEAD
using Aspire.Hosting.Publishing;
using Azure.Core;
using Microsoft.Extensions.DependencyInjection;
=======
>>>>>>> f312c58e
using Microsoft.Extensions.Logging;
using Microsoft.Extensions.Options;

namespace Aspire.Hosting.Azure;

/// <summary>
/// Represents an Azure App Service Web Site resource.
/// </summary>
public class AzureAppServiceWebSiteResource : AzureProvisioningResource
{
    /// <summary>
    /// Initializes a new instance of the <see cref="AzureAppServiceWebSiteResource"/> class.
    /// </summary>
    /// <param name="name">The name of the resource in the Aspire application model.</param>
    /// <param name="configureInfrastructure">Callback to configure the Azure resources.</param>
    /// <param name="targetResource">The target resource that this Azure Web Site is being created for.</param>
    public AzureAppServiceWebSiteResource(string name, Action<AzureResourceInfrastructure> configureInfrastructure, IResource targetResource)
        : base(name, configureInfrastructure)
    {
        TargetResource = targetResource;

        // Add pipeline step annotation for deploy
        Annotations.Add(new PipelineStepAnnotation((factoryContext) =>
        {
            // Get the deployment target annotation
            var deploymentTargetAnnotation = targetResource.GetDeploymentTargetAnnotation();
            if (deploymentTargetAnnotation is null)
            {
                return [];
            }

            var steps = new List<PipelineStep>();

<<<<<<< HEAD
            if (targetResource.RequiresImageBuildAndPush())
            {
                // Create push step for this deployment target
                var pushStep = new PipelineStep
                {
                    Name = $"push-{targetResource.Name}",
                    Description = $"Pushes the container image for {targetResource.Name} to Azure Container Registry.",
                    Action = async ctx =>
                    {
                        var containerImageBuilder = ctx.Services.GetRequiredService<IResourceContainerImageManager>();

                        await AzureEnvironmentResourceHelpers.PushImageToRegistryAsync(
                            registry,
                            targetResource,
                            ctx,
                            containerImageBuilder).ConfigureAwait(false);
                    },
                    Tags = [WellKnownPipelineTags.PushContainerImage]
                };

                steps.Add(pushStep);
            }

            var websiteExistsCheckStep = new PipelineStep
            {
                Name = $"check-{targetResource.Name}-exists",
                Action = async ctx =>
                {
                    var computerEnv = (AzureAppServiceEnvironmentResource)deploymentTargetAnnotation.ComputeEnvironment!;
                    var isSlotDeployment = computerEnv.DeploymentSlot is not null || computerEnv.DeploymentSlotParameter is not null;
                    if (!isSlotDeployment)
                    {
                        return;
                    }

                    var websiteName = await GetAppServiceWebsiteNameAsync(ctx).ConfigureAwait(false);
                    var exists = await CheckWebSiteExistsAsync(websiteName, ctx).ConfigureAwait(false);
                    
                    if (!exists)
                    {
                        ctx.ReportingStep.Log(LogLevel.Information, $"Website {websiteName} does not exist. Adding annotation to refresh provisionable resource", false);
                        targetResource.Annotations.Add(new AzureAppServiceWebsiteRefreshProvisionableResourceAnnotation());
                    }
                },
                Tags = ["check-website-exists"],
                DependsOnSteps = new List<string> { "create-provisioning-context" },
            };

            steps.Add(websiteExistsCheckStep);

            var updateProvisionableResourceStep = new PipelineStep
            {
                Name = $"update-{targetResource.Name}-provisionable-resource",
                Action = async ctx =>
                {
                    var computerEnv = (AzureAppServiceEnvironmentResource)deploymentTargetAnnotation.ComputeEnvironment!;

                    if (!targetResource.TryGetLastAnnotation<AzureAppServiceWebsiteRefreshProvisionableResourceAnnotation>(out _))
                    {
                        return;
                    } 

                    if (computerEnv.TryGetLastAnnotation<AzureAppServiceEnvironmentContextAnnotation>(out var environmentContextAnnotation))
                    {
                        var context = environmentContextAnnotation.EnvironmentContext.GetAppServiceContext(targetResource);
                        var provisioningOptions = ctx.Services.GetRequiredService<IOptions<AzureProvisioningOptions>>();
                        var provisioningResource = new AzureAppServiceWebSiteResource(targetResource.Name + "-website", context.BuildWebSite, targetResource)
                        {
                            ProvisioningBuildOptions = provisioningOptions.Value.ProvisioningBuildOptions
                        };

                        deploymentTargetAnnotation.DeploymentTarget = provisioningResource;

                        ctx.ReportingStep.Log(LogLevel.Information, $"Updated provisionable resource to deploy website and deployment slot", false);
                    }
                    else
                    {
                        ctx.ReportingStep.Log(LogLevel.Warning, $"No environment context annotation on the environment resource", false);
                    }
                },
                Tags = ["update-website-provisionable-resource"],
                DependsOnSteps = new List<string> { "create-provisioning-context" },
            };

            steps.Add(updateProvisionableResourceStep);

=======
>>>>>>> f312c58e
            if (!targetResource.TryGetEndpoints(out var endpoints))
            {
                endpoints = [];
            }

            var printResourceSummary = new PipelineStep
            {
                Name = $"print-{targetResource.Name}-summary",
                Description = $"Prints the deployment summary and URL for {targetResource.Name}.",
                Action = async ctx =>
                {
                    var computerEnv = (AzureAppServiceEnvironmentResource)deploymentTargetAnnotation.ComputeEnvironment!;

                    var hostName = await GetAppServiceWebsiteNameAsync(ctx).ConfigureAwait(false);
                    var endpoint = $"https://{hostName}.azurewebsites.net";
                    ctx.ReportingStep.Log(LogLevel.Information, $"Successfully deployed **{targetResource.Name}** to [{endpoint}]({endpoint})", enableMarkdown: true);
                },
                Tags = ["print-summary"],
                RequiredBySteps = [WellKnownPipelineSteps.Deploy]
            };

            var deployStep = new PipelineStep
            {
                Name = $"deploy-{targetResource.Name}",
                Description = $"Aggregation step for deploying {targetResource.Name} to Azure App Service.",
                Action = _ => Task.CompletedTask,
                Tags = [WellKnownPipelineTags.DeployCompute]
            };

            deployStep.DependsOn(printResourceSummary);

            steps.Add(deployStep);
            steps.Add(printResourceSummary);

            return steps;
        }));

        // Add pipeline configuration annotation to wire up dependencies
        Annotations.Add(new PipelineConfigurationAnnotation((context) =>
        {
            var provisionSteps = context.GetSteps(this, WellKnownPipelineTags.ProvisionInfrastructure);

            // The app deployment should depend on push steps from the target resource
            var pushSteps = context.GetSteps(targetResource, WellKnownPipelineTags.PushContainerImage);
            provisionSteps.DependsOn(pushSteps);

            // Ensure website existence check and resource update steps run before provision
            var checkWebsiteExistsSteps = context.GetSteps(this, "check-website-exists");
            var updateWebsiteResourceSteps = context.GetSteps(this, "update-website-provisionable-resource");
            updateWebsiteResourceSteps.DependsOn(checkWebsiteExistsSteps);
            provisionSteps.DependsOn(updateWebsiteResourceSteps);

            // Ensure summary step runs after provision
            context.GetSteps(this, "print-summary").DependsOn(provisionSteps);
        }));
    }

    /// <summary>
    /// Gets the target resource that this Azure Web Site is being created for.
    /// </summary>
    public IResource TargetResource { get; }

    /// <summary>
    /// Fetch the App Service hostname for a given resource.
    /// </summary>
    /// <param name="websiteName"></param>
    /// <param name="context"></param>
    /// <returns></returns>
    /// <exception cref="InvalidOperationException"></exception>
    private static async Task<bool> CheckWebSiteExistsAsync(string websiteName, PipelineStepContext context)
    {
        // Get required services
        var httpClientFactory = context.Services.GetService<IHttpClientFactory>();

        if (httpClientFactory is null)
        {
            throw new InvalidOperationException("IHttpClientFactory is not registered in the service provider.");
        }

        var tokenCredentialProvider = context.Services.GetRequiredService<ITokenCredentialProvider>();

        // Find the AzureEnvironmentResource from the application model
        var azureEnvironment = context.Model.Resources.OfType<AzureEnvironmentResource>().FirstOrDefault();
        if (azureEnvironment == null)
        {
            throw new InvalidOperationException("AzureEnvironmentResource must be present in the application model.");
        }

        var provisioningContext = await azureEnvironment.ProvisioningContextTask.Task.ConfigureAwait(false);
        var subscriptionId = provisioningContext.Subscription.Id.SubscriptionId?.ToString()
            ?? throw new InvalidOperationException("SubscriptionId is required.");
        var resourceGroupName = provisioningContext.ResourceGroup.Name
            ?? throw new InvalidOperationException("ResourceGroup name is required.");

        context.ReportingStep.Log(LogLevel.Information, $"Check if website {websiteName} exists", false);
        // Prepare ARM endpoint and request
        var url = $"{AzureManagementEndpoint}/subscriptions/{subscriptionId}/resourceGroups/{resourceGroupName}/providers/Microsoft.Web/sites/{websiteName}?api-version=2025-03-01";

        // Get access token for ARM
        var tokenRequest = new TokenRequestContext([AzureManagementScope]);
        var token = await tokenCredentialProvider.TokenCredential
            .GetTokenAsync(tokenRequest, context.CancellationToken)
            .ConfigureAwait(false);

        var httpClient = httpClientFactory.CreateClient();
        using var request = new HttpRequestMessage(HttpMethod.Get, url);
        request.Headers.Authorization = new System.Net.Http.Headers.AuthenticationHeaderValue("Bearer", token.Token);

        using var response = await httpClient.SendAsync(request, context.CancellationToken).ConfigureAwait(false);

        return response.StatusCode == System.Net.HttpStatusCode.OK;
    }

    private async Task<string> GetAppServiceWebsiteNameAsync(PipelineStepContext context)
    {
        var computerEnv = (AzureAppServiceEnvironmentResource)TargetResource.GetDeploymentTargetAnnotation()!.ComputeEnvironment!;
        var websiteSuffix = await computerEnv.WebSiteSuffix.GetValueAsync(context.CancellationToken).ConfigureAwait(false);
        var websiteName = $"{TargetResource.Name.ToLowerInvariant()}-{websiteSuffix}";
        if (websiteName.Length > 60)
        {
            websiteName = websiteName.Substring(0, 60);
        }
        return websiteName;
    }

    private const string AzureManagementScope = "https://management.azure.com/.default";
    private const string AzureManagementEndpoint = "https://management.azure.com/";
}<|MERGE_RESOLUTION|>--- conflicted
+++ resolved
@@ -8,12 +8,6 @@
 using Aspire.Hosting.ApplicationModel;
 using Aspire.Hosting.Azure.Provisioning.Internal;
 using Aspire.Hosting.Pipelines;
-<<<<<<< HEAD
-using Aspire.Hosting.Publishing;
-using Azure.Core;
-using Microsoft.Extensions.DependencyInjection;
-=======
->>>>>>> f312c58e
 using Microsoft.Extensions.Logging;
 using Microsoft.Extensions.Options;
 
@@ -47,30 +41,6 @@
 
             var steps = new List<PipelineStep>();
 
-<<<<<<< HEAD
-            if (targetResource.RequiresImageBuildAndPush())
-            {
-                // Create push step for this deployment target
-                var pushStep = new PipelineStep
-                {
-                    Name = $"push-{targetResource.Name}",
-                    Description = $"Pushes the container image for {targetResource.Name} to Azure Container Registry.",
-                    Action = async ctx =>
-                    {
-                        var containerImageBuilder = ctx.Services.GetRequiredService<IResourceContainerImageManager>();
-
-                        await AzureEnvironmentResourceHelpers.PushImageToRegistryAsync(
-                            registry,
-                            targetResource,
-                            ctx,
-                            containerImageBuilder).ConfigureAwait(false);
-                    },
-                    Tags = [WellKnownPipelineTags.PushContainerImage]
-                };
-
-                steps.Add(pushStep);
-            }
-
             var websiteExistsCheckStep = new PipelineStep
             {
                 Name = $"check-{targetResource.Name}-exists",
@@ -134,8 +104,6 @@
 
             steps.Add(updateProvisionableResourceStep);
 
-=======
->>>>>>> f312c58e
             if (!targetResource.TryGetEndpoints(out var endpoints))
             {
                 endpoints = [];
