// Licensed to the .NET Foundation under one or more agreements.
// The .NET Foundation licenses this file to you under the MIT license.

using Aspire.Hosting.ApplicationModel;
using Aspire.Hosting.Azure;
using Aspire.Hosting.Azure.AppService;
using Aspire.Hosting.Lifecycle;
using Azure.Core;
using Azure.Provisioning;
using Azure.Provisioning.ApplicationInsights;
using Azure.Provisioning.AppService;
using Azure.Provisioning.ContainerRegistry;
using Azure.Provisioning.Expressions;
using Azure.Provisioning.OperationalInsights;
using Azure.Provisioning.Roles;
using Microsoft.Extensions.DependencyInjection;

namespace Aspire.Hosting;

/// <summary>
/// Extensions for adding Azure App Service Environment resources to a distributed application builder.
/// </summary>
public static partial class AzureAppServiceEnvironmentExtensions
{
    internal static IDistributedApplicationBuilder AddAzureAppServiceInfrastructureCore(this IDistributedApplicationBuilder builder)
    {
        // ensure AzureProvisioning is added first so the AzureResourcePreparer lifecycle hook runs before AzureAppServiceInfrastructure
        builder.AddAzureProvisioning();

        builder.Services.Configure<AzureProvisioningOptions>(options => options.SupportsTargetedRoleAssignments = true);

        builder.Services.TryAddEventingSubscriber<AzureAppServiceInfrastructure>();

        return builder;
    }

    /// <summary>
    /// Adds a azure app service environment resource to the distributed application builder.
    /// </summary>
    /// <param name="builder">The distributed application builder.</param>
    /// <param name="name">The name of the resource.</param>
    /// <returns><see cref="IResourceBuilder{T}"/></returns>
    public static IResourceBuilder<AzureAppServiceEnvironmentResource> AddAzureAppServiceEnvironment(this IDistributedApplicationBuilder builder, string name)
    {
        builder.AddAzureAppServiceInfrastructureCore();

        // Create the default container registry resource before creating the environment
        var registryName = $"{name}-acr";
        var defaultRegistry = CreateDefaultAzureContainerRegistry(builder, registryName);

        var resource = new AzureAppServiceEnvironmentResource(name, static infra =>
        {
            var prefix = infra.AspireResource.Name;
            var resource = (AzureAppServiceEnvironmentResource)infra.AspireResource;

            // This tells azd to avoid creating infrastructure
            var userPrincipalId = new ProvisioningParameter(AzureBicepResource.KnownParameters.UserPrincipalId, typeof(string)) { Value = new BicepValue<string>(string.Empty) };
            infra.Add(userPrincipalId);

            var tags = new ProvisioningParameter("tags", typeof(object))
            {
                Value = new BicepDictionary<string>()
            };

            infra.Add(tags);

            var identity = new UserAssignedIdentity(Infrastructure.NormalizeBicepIdentifier($"{prefix}-mi"))
            {
                Tags = tags
            };

            infra.Add(identity);

            AzureProvisioningResource? registry = null;
            if (resource.TryGetLastAnnotation<ContainerRegistryReferenceAnnotation>(out var registryReferenceAnnotation) &&
                registryReferenceAnnotation.Registry is AzureProvisioningResource explicitRegistry)
            {
                registry = explicitRegistry;
            }
            else if (resource.DefaultContainerRegistry is not null)
            {
                registry = resource.DefaultContainerRegistry;
            }

            if (registry is null)
            {
                throw new InvalidOperationException($"No container registry associated with environment '{resource.Name}'. This should have been added automatically.");
            }

            var containerRegistry = (ContainerRegistryService)registry.AddAsExistingResource(infra);
            infra.Add(containerRegistry);

            var pullRa = containerRegistry.CreateRoleAssignment(ContainerRegistryBuiltInRole.AcrPull, identity);

            // There's a bug in the CDK, see https://github.com/Azure/azure-sdk-for-net/issues/47265
            pullRa.Name = BicepFunction.CreateGuid(containerRegistry.Id, identity.Id, pullRa.RoleDefinitionId);
            infra.Add(pullRa);

            var plan = new AppServicePlan(Infrastructure.NormalizeBicepIdentifier($"{prefix}-asplan"))
            {
                Sku = new AppServiceSkuDescription
                {
                    Name = "P0V3",
                    Tier = "Premium"
                },
                Kind = "Linux",
                IsReserved = true,
                // Enable perSiteScaling so each app service can scale independently
                IsPerSiteScaling = true
            };

            infra.Add(plan);

            infra.Add(new ProvisioningOutput("name", typeof(string))
            {
                Value = plan.Name.ToBicepExpression()
            });

            infra.Add(new ProvisioningOutput("planId", typeof(string))
            {
                Value = plan.Id.ToBicepExpression()
            });

            infra.Add(new ProvisioningOutput("webSiteSuffix", typeof(string))
            {
                Value = AzureAppServiceEnvironmentResource.GetWebSiteSuffixBicep()
            });

            infra.Add(new ProvisioningOutput("AZURE_CONTAINER_REGISTRY_NAME", typeof(string))
            {
                Value = containerRegistry.Name.ToBicepExpression()
            });

            // AZD looks for this output to find the container registry endpoint
            infra.Add(new ProvisioningOutput("AZURE_CONTAINER_REGISTRY_ENDPOINT", typeof(string))
            {
                Value = containerRegistry.LoginServer.ToBicepExpression()
            });

            infra.Add(new ProvisioningOutput("AZURE_CONTAINER_REGISTRY_MANAGED_IDENTITY_ID", typeof(string))
            {
                Value = identity.Id.ToBicepExpression()
            });

            infra.Add(new ProvisioningOutput("AZURE_CONTAINER_REGISTRY_MANAGED_IDENTITY_CLIENT_ID", typeof(string))
            {
                Value = identity.ClientId.ToBicepExpression()
            });

            if (resource.EnableDashboard)
            {
                // Add aspire dashboard website
                var website = AzureAppServiceEnvironmentUtility.AddDashboard(infra, identity, plan.Id);

                infra.Add(new ProvisioningOutput("AZURE_APP_SERVICE_DASHBOARD_URI", typeof(string))
                {
                    Value = BicepFunction.Interpolate($"https://{AzureAppServiceEnvironmentUtility.GetDashboardHostName(prefix)}.azurewebsites.net")
                });
            }

            if (resource.EnableApplicationInsights)
            {
                ApplicationInsightsComponent? applicationInsights = null;

                if (resource.ApplicationInsightsResource is not null)
                {
                    applicationInsights = (ApplicationInsightsComponent)resource.ApplicationInsightsResource.AddAsExistingResource(infra);
                }
                else
                {
                    // Create Log Analytics workspace
                    var logAnalyticsWorkspace = new OperationalInsightsWorkspace(prefix + "_law")
                    {
                        Sku = new OperationalInsightsWorkspaceSku()
                        {
                            Name = OperationalInsightsWorkspaceSkuName.PerGB2018
                        }
                    };

                    infra.Add(logAnalyticsWorkspace);

                    // Create Application Insights resource linked to the Log Analytics workspace
                    applicationInsights = new ApplicationInsightsComponent(prefix + "_ai")
                    {
                        ApplicationType = ApplicationInsightsApplicationType.Web,
                        Kind = "web",
                        WorkspaceResourceId = logAnalyticsWorkspace.Id,
                        IngestionMode = ComponentIngestionMode.LogAnalytics
                    };

                    if (resource.ApplicationInsightsLocation is not null)
                    {
                        var applicationInsightsLocation = new AzureLocation(resource.ApplicationInsightsLocation);
                        applicationInsights.Location = applicationInsightsLocation;
                    }
                    else if (resource.ApplicationInsightsLocationParameter is not null)
                    {
                        var applicationInsightsLocationParameter = resource.ApplicationInsightsLocationParameter.AsProvisioningParameter(infra);
                        applicationInsights.Location = applicationInsightsLocationParameter;
                    }
                }

                infra.Add(applicationInsights);

                infra.Add(new ProvisioningOutput("AZURE_APPLICATION_INSIGHTS_INSTRUMENTATIONKEY", typeof(string))
                {
                    Value = applicationInsights.InstrumentationKey.ToBicepExpression()
                });

                infra.Add(new ProvisioningOutput("AZURE_APPLICATION_INSIGHTS_CONNECTION_STRING", typeof(string))
                {
                    Value = applicationInsights.ConnectionString.ToBicepExpression()
                });
            }
        })
        {
            DefaultContainerRegistry = defaultRegistry
        };

        // Create the resource builder first, then attach the registry to avoid recreating builders
        var appServiceEnvBuilder = builder.ExecutionContext.IsPublishMode
            ? builder.AddResource(resource)
            : builder.CreateResourceBuilder(resource);

        return appServiceEnvBuilder;
    }

    /// <summary>
    /// Configures whether the Aspire dashboard should be included in the Azure App Service environment.
    /// </summary>
    /// <param name="builder">The <see cref="IResourceBuilder{AzureAppServiceEnvironmentResource}"/> to configure.</param>
    /// <param name="enable">Whether to include the Aspire dashboard. Default is true.</param>
    /// <returns>A reference to the <see cref="IResourceBuilder{T}"/> for chaining additional configuration."/></returns>
    public static IResourceBuilder<AzureAppServiceEnvironmentResource> WithDashboard(this IResourceBuilder<AzureAppServiceEnvironmentResource> builder, bool enable = true)
    {
        builder.Resource.EnableDashboard = enable;
        return builder;
    }

    /// <summary>
    /// Configures whether Azure Application Insights should be enabled for the Azure App Service.
    /// </summary>
    /// <param name="builder">The AzureAppServiceEnvironmentResource to configure.</param>
    /// <returns><see cref="IResourceBuilder{T}"/></returns>
    public static IResourceBuilder<AzureAppServiceEnvironmentResource> WithAzureApplicationInsights(this IResourceBuilder<AzureAppServiceEnvironmentResource> builder)
    {
        ArgumentNullException.ThrowIfNull(builder);
        builder.Resource.EnableApplicationInsights = true;
        return builder;
    }

    /// <summary>
    /// Configures whether Azure Application Insights should be enabled for the Azure App Service.
    /// </summary>
    /// <param name="builder">The AzureAppServiceEnvironmentResource to configure.</param>
    /// <param name="applicationInsightsLocation">The location for Application Insights.</param>
    /// <returns><see cref="IResourceBuilder{T}"/></returns>
    public static IResourceBuilder<AzureAppServiceEnvironmentResource> WithAzureApplicationInsights(this IResourceBuilder<AzureAppServiceEnvironmentResource> builder, string applicationInsightsLocation)
    {
        builder.WithAzureApplicationInsights();
        builder.Resource.ApplicationInsightsLocation = applicationInsightsLocation;
        return builder;
    }

    /// <summary>
    /// Configures whether Azure Application Insights should be enabled for the Azure App Service.
    /// </summary>
    /// <param name="builder">The AzureAppServiceEnvironmentResource to configure.</param>
    /// <param name="applicationInsightsLocation">The location parameter for Application Insights.</param>
    /// <returns><see cref="IResourceBuilder{T}"/></returns>
    public static IResourceBuilder<AzureAppServiceEnvironmentResource> WithAzureApplicationInsights(this IResourceBuilder<AzureAppServiceEnvironmentResource> builder, IResourceBuilder<ParameterResource> applicationInsightsLocation)
    {
        builder.WithAzureApplicationInsights();
        builder.Resource.ApplicationInsightsLocationParameter = applicationInsightsLocation.Resource;
        return builder;
    }

    /// <summary>
    /// Configures whether Azure Application Insights should be enabled for the Azure App Service.
    /// </summary>
    /// <param name="builder">The AzureAppServiceEnvironmentResource builder to configure.</param>
    /// <param name="applicationInsightsBuilder">The Application Insights resource builder.</param>
    /// <returns><see cref="IResourceBuilder{T}"/></returns>
    public static IResourceBuilder<AzureAppServiceEnvironmentResource> WithAzureApplicationInsights(this IResourceBuilder<AzureAppServiceEnvironmentResource> builder, IResourceBuilder<AzureApplicationInsightsResource> applicationInsightsBuilder)
    {
        builder.WithAzureApplicationInsights();
        builder.Resource.ApplicationInsightsResource = applicationInsightsBuilder.Resource;
        return builder;
    }

    /// <summary>
    /// Configures the slot to which the Azure App Services should be deployed.
    /// </summary>
    /// <param name="builder">The AzureAppServiceEnvironmentResource to configure.</param>
    /// <param name="deploymentSlot">The deployment slot parameter for all App Services in the App Service Environment.</param>
    /// <returns><see cref="IResourceBuilder{T}"/></returns>
<<<<<<< HEAD

    public static IResourceBuilder<AzureAppServiceEnvironmentResource> WithDeploymentSlot(this IResourceBuilder<AzureAppServiceEnvironmentResource> builder, IResourceBuilder<ParameterResource> deploymentSlot)
    {
        ArgumentNullException.ThrowIfNull(builder);
        ArgumentNullException.ThrowIfNull(deploymentSlot);

        builder.Resource.DeploymentSlotParameter = deploymentSlot.Resource;
        return builder;
    }

    /// <summary>
    /// Configures the slot to which the Azure App Services should be deployed.
    /// </summary>
    /// <param name="builder">The AzureAppServiceEnvironmentResource to configure.</param>
    /// <param name="deploymentSlot">The deployment slot for all App Services in the App Service Environment.</param>
    /// <returns><see cref="IResourceBuilder{T}"/></returns>
    public static IResourceBuilder<AzureAppServiceEnvironmentResource> WithDeploymentSlot(this IResourceBuilder<AzureAppServiceEnvironmentResource> builder, string deploymentSlot)
    {
        ArgumentNullException.ThrowIfNull(builder);
        ArgumentException.ThrowIfNullOrWhiteSpace(deploymentSlot);

        builder.Resource.DeploymentSlot = deploymentSlot;
        return builder;
    }

    /// <summary>
    /// Configures the slot to which the Azure App Services should be deployed.
    /// </summary>
    /// <param name="builder">The AzureAppServiceEnvironmentResource to configure.</param>
    /// <param name="enable">The regional DNL host name for all App Services in the App Service Environment.</param>
    /// <returns><see cref="IResourceBuilder{T}"/></returns>
    public static IResourceBuilder<AzureAppServiceEnvironmentResource> WithRegionalDNLHostName(this IResourceBuilder<AzureAppServiceEnvironmentResource> builder, bool enable)
    {
        ArgumentNullException.ThrowIfNull(builder);

        builder.Resource.EnableRegionalDnlHostName = enable;
=======
    public static IResourceBuilder<AzureAppServiceEnvironmentResource> WithDeploymentSlot(this IResourceBuilder<AzureAppServiceEnvironmentResource> builder, IResourceBuilder<ParameterResource> deploymentSlot)
    {
        ArgumentNullException.ThrowIfNull(builder);
        ArgumentNullException.ThrowIfNull(deploymentSlot);

        builder.Resource.DeploymentSlotParameter = deploymentSlot.Resource;
>>>>>>> bc0cd5d5
        return builder;
    }

    /// <summary>
    /// Configures the slot to which the Azure App Services should be deployed.
    /// </summary>
    /// <param name="builder">The AzureAppServiceEnvironmentResource to configure.</param>
    /// <param name="deploymentSlot">The deployment slot for all App Services in the App Service Environment.</param>
    /// <returns><see cref="IResourceBuilder{T}"/></returns>
    public static IResourceBuilder<AzureAppServiceEnvironmentResource> WithDeploymentSlot(this IResourceBuilder<AzureAppServiceEnvironmentResource> builder, string deploymentSlot)
    {
        ArgumentNullException.ThrowIfNull(builder);
        ArgumentException.ThrowIfNullOrWhiteSpace(deploymentSlot);

        builder.Resource.DeploymentSlot = deploymentSlot;
        return builder;
    }

    private static AzureContainerRegistryResource CreateDefaultAzureContainerRegistry(IDistributedApplicationBuilder builder, string name)
    {
        var configureInfrastructure = (AzureResourceInfrastructure infrastructure) =>
        {
            var registry = AzureProvisioningResource.CreateExistingOrNewProvisionableResource(infrastructure,
                (identifier, resourceName) =>
                {
                    var resource = ContainerRegistryService.FromExisting(identifier);
                    resource.Name = resourceName;
                    return resource;
                },
                (infra) => new ContainerRegistryService(infra.AspireResource.GetBicepIdentifier())
                {
                    Sku = new ContainerRegistrySku { Name = ContainerRegistrySkuName.Basic },
                    Tags = { { "aspire-resource-name", infra.AspireResource.Name } }
                });

            infrastructure.Add(registry);
            infrastructure.Add(new ProvisioningOutput("name", typeof(string)) { Value = registry.Name });
            infrastructure.Add(new ProvisioningOutput("loginServer", typeof(string)) { Value = registry.LoginServer });
        };

        var resource = new AzureContainerRegistryResource(name, configureInfrastructure);
        if (builder.ExecutionContext.IsPublishMode)
        {
            builder.AddResource(resource);
        }
        return resource;
    }
}<|MERGE_RESOLUTION|>--- conflicted
+++ resolved
@@ -294,8 +294,6 @@
     /// <param name="builder">The AzureAppServiceEnvironmentResource to configure.</param>
     /// <param name="deploymentSlot">The deployment slot parameter for all App Services in the App Service Environment.</param>
     /// <returns><see cref="IResourceBuilder{T}"/></returns>
-<<<<<<< HEAD
-
     public static IResourceBuilder<AzureAppServiceEnvironmentResource> WithDeploymentSlot(this IResourceBuilder<AzureAppServiceEnvironmentResource> builder, IResourceBuilder<ParameterResource> deploymentSlot)
     {
         ArgumentNullException.ThrowIfNull(builder);
@@ -331,29 +329,6 @@
         ArgumentNullException.ThrowIfNull(builder);
 
         builder.Resource.EnableRegionalDnlHostName = enable;
-=======
-    public static IResourceBuilder<AzureAppServiceEnvironmentResource> WithDeploymentSlot(this IResourceBuilder<AzureAppServiceEnvironmentResource> builder, IResourceBuilder<ParameterResource> deploymentSlot)
-    {
-        ArgumentNullException.ThrowIfNull(builder);
-        ArgumentNullException.ThrowIfNull(deploymentSlot);
-
-        builder.Resource.DeploymentSlotParameter = deploymentSlot.Resource;
->>>>>>> bc0cd5d5
-        return builder;
-    }
-
-    /// <summary>
-    /// Configures the slot to which the Azure App Services should be deployed.
-    /// </summary>
-    /// <param name="builder">The AzureAppServiceEnvironmentResource to configure.</param>
-    /// <param name="deploymentSlot">The deployment slot for all App Services in the App Service Environment.</param>
-    /// <returns><see cref="IResourceBuilder{T}"/></returns>
-    public static IResourceBuilder<AzureAppServiceEnvironmentResource> WithDeploymentSlot(this IResourceBuilder<AzureAppServiceEnvironmentResource> builder, string deploymentSlot)
-    {
-        ArgumentNullException.ThrowIfNull(builder);
-        ArgumentException.ThrowIfNullOrWhiteSpace(deploymentSlot);
-
-        builder.Resource.DeploymentSlot = deploymentSlot;
         return builder;
     }
 
