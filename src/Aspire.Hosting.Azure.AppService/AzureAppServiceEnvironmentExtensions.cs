--- conflicted
+++ resolved
@@ -295,7 +295,6 @@
     }
 
     /// <summary>
-<<<<<<< HEAD
     /// Configures the slot to which the Azure App Services should be deployed.
     /// </summary>
     /// <param name="builder">The AzureAppServiceEnvironmentResource to configure.</param>
@@ -313,38 +312,6 @@
     }
 
     /// <summary>
-    /// Configures the slot to which the Azure App Services should be deployed.
-    /// </summary>
-    /// <param name="builder">The AzureAppServiceEnvironmentResource to configure.</param>
-    /// <param name="deploymentSlot">The deployment slot parameter for the App Service Environment.</param>
-    /// <returns><see cref="IResourceBuilder{T}"/></returns>
-    public static IResourceBuilder<AzureAppServiceEnvironmentResource> WithDeploymentSlot(this IResourceBuilder<AzureAppServiceEnvironmentResource> builder, IResourceBuilder<ParameterResource>? deploymentSlot)
-    {
-        ArgumentNullException.ThrowIfNull(builder);
-
-        if (deploymentSlot is not null)
-        {
-            builder.Resource.DeploymentSlotParameter = deploymentSlot.Resource;
-        }
-        return builder;
-    }
-
-    internal static bool IsDeploymentSlotConfigured(this AzureAppServiceEnvironmentResource resource, AzureResourceInfrastructure infra)
-    {
-        resource.IsDeploymentSlot = false;
-        if (resource.DeploymentSlotParameter is not null)
-        {
-            resource.DeploymentSlot = resource.DeploymentSlotParameter.AsProvisioningParameter(infra).Value.ToString();
-
-            resource.IsDeploymentSlot = !resource.DeploymentSlot.Equals("production", StringComparison.OrdinalIgnoreCase);
-        }
-        else if (resource.DeploymentSlot is not null)
-        {
-            resource.IsDeploymentSlot = !resource.DeploymentSlot.Equals("production", StringComparison.OrdinalIgnoreCase);
-        }
-        return resource.IsDeploymentSlot;
-    }
-=======
     /// Configures whether automatic scaling should be enabled for the app services in Azure App Service environment.
     /// </summary>
     /// <param name="builder">The <see cref="IResourceBuilder{AzureAppServiceEnvironmentResource}"/> to configure.</param>
@@ -354,5 +321,37 @@
         builder.Resource.EnableAutomaticScaling = true;
         return builder;
     }
->>>>>>> 04b98f14
+
+    /// <summary>
+    /// Configures the slot to which the Azure App Services should be deployed.
+    /// </summary>
+    /// <param name="builder">The AzureAppServiceEnvironmentResource to configure.</param>
+    /// <param name="deploymentSlot">The deployment slot parameter for the App Service Environment.</param>
+    /// <returns><see cref="IResourceBuilder{T}"/></returns>
+    public static IResourceBuilder<AzureAppServiceEnvironmentResource> WithDeploymentSlot(this IResourceBuilder<AzureAppServiceEnvironmentResource> builder, IResourceBuilder<ParameterResource>? deploymentSlot)
+    {
+        ArgumentNullException.ThrowIfNull(builder);
+
+        if (deploymentSlot is not null)
+        {
+            builder.Resource.DeploymentSlotParameter = deploymentSlot.Resource;
+        }
+        return builder;
+    }
+
+    internal static bool IsDeploymentSlotConfigured(this AzureAppServiceEnvironmentResource resource, AzureResourceInfrastructure infra)
+    {
+        resource.IsDeploymentSlot = false;
+        if (resource.DeploymentSlotParameter is not null)
+        {
+            resource.DeploymentSlot = resource.DeploymentSlotParameter.AsProvisioningParameter(infra).Value.ToString();
+
+            resource.IsDeploymentSlot = !resource.DeploymentSlot.Equals("production", StringComparison.OrdinalIgnoreCase);
+        }
+        else if (resource.DeploymentSlot is not null)
+        {
+            resource.IsDeploymentSlot = !resource.DeploymentSlot.Equals("production", StringComparison.OrdinalIgnoreCase);
+        }
+        return resource.IsDeploymentSlot;
+    }
 }