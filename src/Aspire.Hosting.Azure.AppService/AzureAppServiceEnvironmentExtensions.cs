--- conflicted
+++ resolved
@@ -233,7 +233,49 @@
     }
 
     /// <summary>
-<<<<<<< HEAD
+    /// Configures whether Azure Application Insights should be enabled for the Azure App Service.
+    /// </summary>
+    /// <param name="builder">The AzureAppServiceEnvironmentResource to configure.</param>
+    /// <param name="applicationInsightsLocation">The location for Application Insights.</param>
+    /// <returns><see cref="IResourceBuilder{T}"/></returns>
+    public static IResourceBuilder<AzureAppServiceEnvironmentResource> WithAzureApplicationInsights(this IResourceBuilder<AzureAppServiceEnvironmentResource> builder, string? applicationInsightsLocation = null)
+    {
+        ArgumentNullException.ThrowIfNull(builder);
+
+        builder.Resource.EnableApplicationInsights = true;
+        builder.Resource.ApplicationInsightsLocation = applicationInsightsLocation;
+        return builder;
+    }
+
+    /// <summary>
+    /// Configures whether Azure Application Insights should be enabled for the Azure App Service.
+    /// </summary>
+    /// <param name="builder">The AzureAppServiceEnvironmentResource to configure.</param>
+    /// <param name="applicationInsightsLocation">The location parameter for Application Insights.</param>
+    /// <returns><see cref="IResourceBuilder{T}"/></returns>
+    public static IResourceBuilder<AzureAppServiceEnvironmentResource> WithAzureApplicationInsights(this IResourceBuilder<AzureAppServiceEnvironmentResource> builder, IResourceBuilder<ParameterResource> applicationInsightsLocation)
+    {
+        ArgumentNullException.ThrowIfNull(builder);
+        builder.Resource.EnableApplicationInsights = true;
+        builder.Resource.ApplicationInsightsLocationParameter = applicationInsightsLocation.Resource;
+        return builder;
+    }
+
+    /// <summary>
+    /// Configures whether Azure Application Insights should be enabled for the Azure App Service.
+    /// </summary>
+    /// <param name="builder">The AzureAppServiceEnvironmentResource builder to configure.</param>
+    /// <param name="applicationInsightsBuilder">The Application Insights resource builder.</param>
+    /// <returns><see cref="IResourceBuilder{T}"/></returns>
+    public static IResourceBuilder<AzureAppServiceEnvironmentResource> WithAzureApplicationInsights(this IResourceBuilder<AzureAppServiceEnvironmentResource> builder, IResourceBuilder<AzureApplicationInsightsResource> applicationInsightsBuilder)
+    {
+        ArgumentNullException.ThrowIfNull(builder);
+        builder.Resource.EnableApplicationInsights = true;
+        builder.Resource.ApplicationInsightsResource = applicationInsightsBuilder.Resource;
+        return builder;
+    }
+
+    /// <summary>
     /// Configures whether automatic scaling should be enabled for the app services in Azure App Service environment.
     /// </summary>
     /// <param name="builder">The <see cref="IResourceBuilder{AzureAppServiceEnvironmentResource}"/> to configure.</param>
@@ -241,47 +283,6 @@
     public static IResourceBuilder<AzureAppServiceEnvironmentResource> WithAutomaticScaling(this IResourceBuilder<AzureAppServiceEnvironmentResource> builder)
     {
         builder.Resource.EnableAutomaticScaling = true;
-=======
-    /// Configures whether Azure Application Insights should be enabled for the Azure App Service.
-    /// </summary>
-    /// <param name="builder">The AzureAppServiceEnvironmentResource to configure.</param>
-    /// <param name="applicationInsightsLocation">The location for Application Insights.</param>
-    /// <returns><see cref="IResourceBuilder{T}"/></returns>
-    public static IResourceBuilder<AzureAppServiceEnvironmentResource> WithAzureApplicationInsights(this IResourceBuilder<AzureAppServiceEnvironmentResource> builder, string? applicationInsightsLocation = null)
-    {
-        ArgumentNullException.ThrowIfNull(builder);
-
-        builder.Resource.EnableApplicationInsights = true;
-        builder.Resource.ApplicationInsightsLocation = applicationInsightsLocation;
-        return builder;
-    }
-
-    /// <summary>
-    /// Configures whether Azure Application Insights should be enabled for the Azure App Service.
-    /// </summary>
-    /// <param name="builder">The AzureAppServiceEnvironmentResource to configure.</param>
-    /// <param name="applicationInsightsLocation">The location parameter for Application Insights.</param>
-    /// <returns><see cref="IResourceBuilder{T}"/></returns>
-    public static IResourceBuilder<AzureAppServiceEnvironmentResource> WithAzureApplicationInsights(this IResourceBuilder<AzureAppServiceEnvironmentResource> builder, IResourceBuilder<ParameterResource> applicationInsightsLocation)
-    {
-        ArgumentNullException.ThrowIfNull(builder);
-        builder.Resource.EnableApplicationInsights = true;
-        builder.Resource.ApplicationInsightsLocationParameter = applicationInsightsLocation.Resource;
-        return builder;
-    }
-
-    /// <summary>
-    /// Configures whether Azure Application Insights should be enabled for the Azure App Service.
-    /// </summary>
-    /// <param name="builder">The AzureAppServiceEnvironmentResource builder to configure.</param>
-    /// <param name="applicationInsightsBuilder">The Application Insights resource builder.</param>
-    /// <returns><see cref="IResourceBuilder{T}"/></returns>
-    public static IResourceBuilder<AzureAppServiceEnvironmentResource> WithAzureApplicationInsights(this IResourceBuilder<AzureAppServiceEnvironmentResource> builder, IResourceBuilder<AzureApplicationInsightsResource> applicationInsightsBuilder)
-    {
-        ArgumentNullException.ThrowIfNull(builder);
-        builder.Resource.EnableApplicationInsights = true;
-        builder.Resource.ApplicationInsightsResource = applicationInsightsBuilder.Resource;
->>>>>>> 9ff11a51
         return builder;
     }
 }