// Licensed to the .NET Foundation under one or more agreements.
// The .NET Foundation licenses this file to you under the MIT license.

using Aspire.Hosting.ApplicationModel;
using Aspire.Hosting.Lifecycle;
using Microsoft.Extensions.Logging;
using Microsoft.Extensions.Options;

namespace Aspire.Hosting.Azure.AppService;

internal sealed class AzureAppServiceInfrastructure(
    ILogger<AzureAppServiceInfrastructure> logger,
    IOptions<AzureProvisioningOptions> provisioningOptions,
    DistributedApplicationExecutionContext executionContext) :
    IDistributedApplicationLifecycleHook
{
    public async Task BeforeStartAsync(DistributedApplicationModel appModel, CancellationToken cancellationToken = default)
    {
        if (!executionContext.IsPublishMode)
        {
            return;
        }

        var appServiceEnvironments = appModel.Resources.OfType<AzureAppServiceEnvironmentResource>().ToArray();

        if (appServiceEnvironments.Length == 0)
        {
            EnsureNoPublishAsAzureAppServiceWebsiteAnnotations(appModel);
            return;
        }

        foreach (var appServiceEnvironment in appServiceEnvironments)
        {
<<<<<<< HEAD
            if (resource.IsExcludedFromPublish())
            {
                continue;
            }
=======
            var appServiceEnvironmentContext = new AzureAppServiceEnvironmentContext(
                logger,
                executionContext,
                appServiceEnvironment);
>>>>>>> cb9d231f

            foreach (var resource in appModel.GetComputeResources())
            {
                // Support project resources and containers with Dockerfile
                if (resource is not ProjectResource && !(resource.IsContainer() && resource.TryGetAnnotationsOfType<DockerfileBuildAnnotation>(out _)))
                {
                    continue;
                }

                var website = await appServiceEnvironmentContext.CreateAppServiceAsync(resource, provisioningOptions.Value, cancellationToken).ConfigureAwait(false);

#pragma warning disable ASPIRECOMPUTE001 // Type is for evaluation purposes only and is subject to change or removal in future updates. Suppress this diagnostic to proceed.
                resource.Annotations.Add(new DeploymentTargetAnnotation(website)
                {
                    ContainerRegistry = appServiceEnvironment,
                    ComputeEnvironment = appServiceEnvironment
                });
#pragma warning restore ASPIRECOMPUTE001 // Type is for evaluation purposes only and is subject to change or removal in future updates.
            }
        }
    }

    private static void EnsureNoPublishAsAzureAppServiceWebsiteAnnotations(DistributedApplicationModel appModel)
    {
        foreach (var r in appModel.GetComputeResources())
        {
            if (r.HasAnnotationOfType<AzureAppServiceWebsiteCustomizationAnnotation>())
            {
                throw new InvalidOperationException($"Resource '{r.Name}' is configured to publish as an Azure AppService Website, but there are no '{nameof(AzureAppServiceEnvironmentResource)}' resources. Ensure you have added one by calling '{nameof(AzureAppServiceEnvironmentExtensions.AddAzureAppServiceEnvironment)}'.");
            }
        }
    }
}<|MERGE_RESOLUTION|>--- conflicted
+++ resolved
@@ -31,17 +31,10 @@
 
         foreach (var appServiceEnvironment in appServiceEnvironments)
         {
-<<<<<<< HEAD
-            if (resource.IsExcludedFromPublish())
-            {
-                continue;
-            }
-=======
             var appServiceEnvironmentContext = new AzureAppServiceEnvironmentContext(
                 logger,
                 executionContext,
                 appServiceEnvironment);
->>>>>>> cb9d231f
 
             foreach (var resource in appModel.GetComputeResources())
             {
