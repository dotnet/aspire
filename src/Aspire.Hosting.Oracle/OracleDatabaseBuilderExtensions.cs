// Licensed to the .NET Foundation under one or more agreements.
// The .NET Foundation licenses this file to you under the MIT license.

using Aspire.Hosting.ApplicationModel;
using Aspire.Hosting.Utils;
using Microsoft.Extensions.DependencyInjection;

namespace Aspire.Hosting;

/// <summary>
/// Provides extension methods for adding Oracle Database resources to an <see cref="IDistributedApplicationBuilder"/>.
/// </summary>
public static class OracleDatabaseBuilderExtensions
{
    private const string PasswordEnvVarName = "ORACLE_PWD";

    /// <summary>
    /// Adds a Oracle Server resource to the application model. A container is used for local development.
    /// </summary>
    /// <remarks>
    /// This version of the package defaults to the <inheritdoc cref="OracleContainerImageTags.Tag"/> tag of the <inheritdoc cref="OracleContainerImageTags.Registry"/>/<inheritdoc cref="OracleContainerImageTags.Image"/> container image.
    /// </remarks>
    /// <param name="builder">The <see cref="IDistributedApplicationBuilder"/>.</param>
    /// <param name="name">The name of the resource. This name will be used as the connection string name when referenced in a dependency.</param>
    /// <param name="password">The parameter used to provide the administrator password for the Oracle Server resource. If <see langword="null"/> a random password will be generated.</param>
    /// <param name="port">The host port for Oracle Server.</param>
    /// <returns>A reference to the <see cref="IResourceBuilder{T}"/>.</returns>
    public static IResourceBuilder<OracleDatabaseServerResource> AddOracle(this IDistributedApplicationBuilder builder, [ResourceName] string name, IResourceBuilder<ParameterResource>? password = null, int? port = null)
    {
        ArgumentNullException.ThrowIfNull(builder);
        ArgumentException.ThrowIfNullOrEmpty(name);

        var passwordParameter = password?.Resource ?? ParameterResourceBuilderExtensions.CreateDefaultPasswordParameter(builder, $"{name}-password");

        var oracleDatabaseServer = new OracleDatabaseServerResource(name, passwordParameter);

        string? connectionString = null;

        builder.Eventing.Subscribe<ConnectionStringAvailableEvent>(oracleDatabaseServer, async (@event, ct) =>
        {
            connectionString = await oracleDatabaseServer.ConnectionStringExpression.GetValueAsync(ct).ConfigureAwait(false);

            if (connectionString == null)
            {
                throw new DistributedApplicationException($"ConnectionStringAvailableEvent was published for the '{oracleDatabaseServer.Name}' resource but the connection string was null.");
            }
        });

        var healthCheckKey = $"{name}_check";
        builder.Services.AddHealthChecks()
            .AddOracle(sp => connectionString ?? throw new InvalidOperationException("Connection string is unavailable"), name: healthCheckKey);

        return builder.AddResource(oracleDatabaseServer)
                      .WithEndpoint(port: port, targetPort: 1521, name: OracleDatabaseServerResource.PrimaryEndpointName)
                      .WithImage(OracleContainerImageTags.Image, OracleContainerImageTags.Tag)
                      .WithImageRegistry(OracleContainerImageTags.Registry)
                      .WithEnvironment(context =>
                      {
                          context.EnvironmentVariables[PasswordEnvVarName] = oracleDatabaseServer.PasswordParameter;
                      })
                      .WithHealthCheck(healthCheckKey);
    }

    /// <summary>
    /// Adds a Oracle Database database to the application model.
    /// </summary>
    /// <param name="builder">The Oracle Database server resource builder.</param>
    /// <param name="name">The name of the resource. This name will be used as the connection string name when referenced in a dependency.</param>
    /// <param name="databaseName">The name of the database. If not provided, this defaults to the same value as <paramref name="name"/>.</param>
    /// <returns>A reference to the <see cref="IResourceBuilder{T}"/>.</returns>
    public static IResourceBuilder<OracleDatabaseResource> AddDatabase(this IResourceBuilder<OracleDatabaseServerResource> builder, [ResourceName] string name, string? databaseName = null)
    {
        ArgumentNullException.ThrowIfNull(builder);
        ArgumentException.ThrowIfNullOrEmpty(name);

        // Use the resource name as the database name if it's not provided
        databaseName ??= name;

        builder.Resource.AddDatabase(name, databaseName);
        var oracleDatabase = new OracleDatabaseResource(name, databaseName, builder.Resource);
        return builder.ApplicationBuilder.AddResource(oracleDatabase);
    }

    /// <summary>
    /// Adds a named volume for the data folder to a Oracle Database server container resource.
    /// </summary>
    /// <param name="builder">The resource builder.</param>
    /// <param name="name">The name of the volume. Defaults to an auto-generated name based on the application and resource names.</param>
    /// <returns>The <see cref="IResourceBuilder{T}"/>.</returns>
    public static IResourceBuilder<OracleDatabaseServerResource> WithDataVolume(this IResourceBuilder<OracleDatabaseServerResource> builder, string? name = null)
<<<<<<< HEAD
    {
        ArgumentNullException.ThrowIfNull(builder);

        return builder.WithVolume(name ?? VolumeNameGenerator.CreateVolumeName(builder, "data"), "/opt/oracle/oradata",
            false);
    }
=======
        => builder.WithVolume(name ?? VolumeNameGenerator.Generate(builder, "data"), "/opt/oracle/oradata", false);
>>>>>>> 5a2470ff

    /// <summary>
    /// Adds a bind mount for the data folder to a Oracle Database server container resource.
    /// </summary>
    /// <param name="builder">The resource builder.</param>
    /// <param name="source">The source directory on the host to mount into the container.</param>
    /// <returns>The <see cref="IResourceBuilder{T}"/>.</returns>
    public static IResourceBuilder<OracleDatabaseServerResource> WithDataBindMount(this IResourceBuilder<OracleDatabaseServerResource> builder, string source)
    {
        ArgumentNullException.ThrowIfNull(builder);
        ArgumentException.ThrowIfNullOrEmpty(source);

        return builder.WithBindMount(source, "/opt/oracle/oradata", false);
    }

    /// <summary>
    /// Adds a bind mount for the init folder to a Oracle Database server container resource.
    /// </summary>
    /// <param name="builder">The resource builder.</param>
    /// <param name="source">The source directory on the host to mount into the container.</param>
    /// <returns>The <see cref="IResourceBuilder{T}"/>.</returns>
    public static IResourceBuilder<OracleDatabaseServerResource> WithInitBindMount(this IResourceBuilder<OracleDatabaseServerResource> builder, string source)
    {
        ArgumentNullException.ThrowIfNull(builder);
        ArgumentException.ThrowIfNullOrEmpty(source);

        return builder.WithBindMount(source, "/opt/oracle/scripts/startup", false);
    }

    /// <summary>
    /// Adds a bind mount for the database setup folder to a Oracle Database server container resource.
    /// </summary>
    /// <param name="builder">The resource builder.</param>
    /// <param name="source">The source directory on the host to mount into the container.</param>
    /// <returns>The <see cref="IResourceBuilder{T}"/>.</returns>
    public static IResourceBuilder<OracleDatabaseServerResource> WithDbSetupBindMount(this IResourceBuilder<OracleDatabaseServerResource> builder, string source)
    {
        ArgumentNullException.ThrowIfNull(builder);
        ArgumentException.ThrowIfNullOrEmpty(source);

        return builder.WithBindMount(source, "/opt/oracle/scripts/setup", false);
    }
}<|MERGE_RESOLUTION|>--- conflicted
+++ resolved
@@ -88,16 +88,11 @@
     /// <param name="name">The name of the volume. Defaults to an auto-generated name based on the application and resource names.</param>
     /// <returns>The <see cref="IResourceBuilder{T}"/>.</returns>
     public static IResourceBuilder<OracleDatabaseServerResource> WithDataVolume(this IResourceBuilder<OracleDatabaseServerResource> builder, string? name = null)
-<<<<<<< HEAD
     {
         ArgumentNullException.ThrowIfNull(builder);
 
-        return builder.WithVolume(name ?? VolumeNameGenerator.CreateVolumeName(builder, "data"), "/opt/oracle/oradata",
-            false);
+        return builder.WithVolume(name ?? VolumeNameGenerator.Generate(builder, "data"), "/opt/oracle/oradata", false);
     }
-=======
-        => builder.WithVolume(name ?? VolumeNameGenerator.Generate(builder, "data"), "/opt/oracle/oradata", false);
->>>>>>> 5a2470ff
 
     /// <summary>
     /// Adds a bind mount for the data folder to a Oracle Database server container resource.
