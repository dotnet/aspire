--- conflicted
+++ resolved
@@ -61,13 +61,10 @@
         builder.AddAzureProvisioner<AzureSqlServerResource, SqlServerProvisioner>();
         builder.AddResourceEnumerator(resourceGroup => resourceGroup.GetSqlServers(), resource => resource.Data.Tags);
 
-<<<<<<< HEAD
         builder.AddAzureProvisioner<AzureAISearchResource, AISearchProvisioner>();
         builder.AddResourceEnumerator(resourceGroup => resourceGroup.GetSearchServices(), resource => resource.Data.Tags);
-=======
         builder.AddAzureProvisioner<AzureApplicationInsightsResource, AzureApplicationInsightsProvisioner>();
         builder.AddResourceEnumerator(resourceGroup => resourceGroup.GetApplicationInsightsComponents(), resource => resource.Data.Tags);
->>>>>>> 73b9e0be
 
         return builder;
     }
