--- conflicted
+++ resolved
@@ -20,11 +20,7 @@
     /// Adds a Garnet container to the application model.
     /// </summary>
     /// <remarks>
-<<<<<<< HEAD
-=======
     /// This version of the package defaults to the <inheritdoc cref="GarnetContainerImageTags.Tag"/> tag of the <inheritdoc cref="GarnetContainerImageTags.Registry"/>/<inheritdoc cref="GarnetContainerImageTags.Image"/> container image.
-    /// </remarks>
->>>>>>> 13bcaa03
     /// <example>
     /// Use in application host
     /// <code lang="csharp">
