--- conflicted
+++ resolved
@@ -37,7 +37,6 @@
     /// <summary>
     /// Gets the connection string expression for the Garnet server.
     /// </summary>
-<<<<<<< HEAD
     public ReferenceExpression ConnectionStringExpression
     {
         get
@@ -54,7 +53,7 @@
     private ReferenceExpression BuildConnectionString()
     {
         var builder = new ReferenceExpressionBuilder();
-        builder.Append($"{PrimaryEndpoint.Property(EndpointProperty.Host)}:{PrimaryEndpoint.Property(EndpointProperty.Port)}");
+        builder.Append($"{PrimaryEndpoint.Property(EndpointProperty.HostAndPort)}");
 
         if (PasswordParameter is not null)
         {
@@ -66,8 +65,4 @@
 
     private static string ThrowIfNull([NotNull] string? argument, [CallerArgumentExpression(nameof(argument))] string? paramName = null)
         => argument ?? throw new ArgumentNullException(paramName);
-=======
-    public ReferenceExpression ConnectionStringExpression =>
-        ReferenceExpression.Create($"{PrimaryEndpoint.Property(EndpointProperty.HostAndPort)}");
->>>>>>> f7355a6c
 }