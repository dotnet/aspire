// Licensed to the .NET Foundation under one or more agreements.
// The .NET Foundation licenses this file to you under the MIT license.

namespace Aspire.Hosting.ApplicationModel;

/// <summary>
/// A resource that represents a Garnet resource independent of the hosting model.
/// </summary>
/// <param name="name">The name of the resource.</param>
public class GarnetResource(string name) : ContainerResource(name), IResourceWithConnectionString
{
    internal const string PrimaryEndpointName = "tcp";

    private EndpointReference? _primaryEndpoint;

    /// <summary>
    /// Gets the primary endpoint for the Garnet server.
    /// </summary>
    public EndpointReference PrimaryEndpoint => _primaryEndpoint ??= new(this, PrimaryEndpointName);

    /// <summary>
    /// Gets the connection string expression for the Garnet server.
    /// </summary>
    public ReferenceExpression ConnectionStringExpression =>
<<<<<<< HEAD
        ReferenceExpression.Create(
            $"{PrimaryEndpoint.Property(EndpointProperty.Host)}:{PrimaryEndpoint.Property(EndpointProperty.Port)}");
=======
        ReferenceExpression.Create($"{PrimaryEndpoint.Property(EndpointProperty.HostAndPort)}");

    private static string ThrowIfNull([NotNull] string? argument, [CallerArgumentExpression(nameof(argument))] string? paramName = null)
        => argument ?? throw new ArgumentNullException(paramName);
>>>>>>> a1136f86
}<|MERGE_RESOLUTION|>--- conflicted
+++ resolved
@@ -22,13 +22,5 @@
     /// Gets the connection string expression for the Garnet server.
     /// </summary>
     public ReferenceExpression ConnectionStringExpression =>
-<<<<<<< HEAD
-        ReferenceExpression.Create(
-            $"{PrimaryEndpoint.Property(EndpointProperty.Host)}:{PrimaryEndpoint.Property(EndpointProperty.Port)}");
-=======
         ReferenceExpression.Create($"{PrimaryEndpoint.Property(EndpointProperty.HostAndPort)}");
-
-    private static string ThrowIfNull([NotNull] string? argument, [CallerArgumentExpression(nameof(argument))] string? paramName = null)
-        => argument ?? throw new ArgumentNullException(paramName);
->>>>>>> a1136f86
 }