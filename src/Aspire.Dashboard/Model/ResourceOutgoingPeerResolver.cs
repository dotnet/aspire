--- conflicted
+++ resolved
@@ -33,11 +33,12 @@
             {
                 if (changeType == ResourceViewModelChangeType.Upsert)
                 {
-                    _resourceNameMapping[resource.Name] = resource;
+                    _resourceByName[resource.Name] = resource;
                 }
                 else if (changeType == ResourceViewModelChangeType.Delete)
                 {
-                    _resourceNameMapping.TryRemove(resource.Name, out _);
+                    var removed = _resourceByName.TryRemove(resource.Name, out _);
+                    Debug.Assert(removed, "Cannot remove unknown resource.");
                 }
 
                 await RaisePeerChangesAsync().ConfigureAwait(false);
@@ -45,24 +46,6 @@
         });
     }
 
-<<<<<<< HEAD
-=======
-    private async Task OnResourceListChanged(ResourceChangeType changeType, ResourceViewModel resourceViewModel)
-    {
-        if (changeType == ResourceChangeType.Upsert)
-        {
-            _resourceByName[resourceViewModel.Name] = resourceViewModel;
-        }
-        else if (changeType == ResourceChangeType.Delete)
-        {
-            var removed = _resourceByName.TryRemove(resourceViewModel.Name, out _);
-            Debug.Assert(removed, "Cannot remove unknown resource.");
-        }
-
-        await RaisePeerChangesAsync().ConfigureAwait(false);
-    }
-
->>>>>>> 51912ed9
     public bool TryResolvePeerName(KeyValuePair<string, string>[] attributes, [NotNullWhen(true)] out string? name)
     {
         var address = OtlpHelpers.GetValue(attributes, OtlpSpan.PeerServiceAttributeKey);
