// Licensed to the .NET Foundation under one or more agreements.
// The .NET Foundation licenses this file to you under the MIT license.

using Aspire.Dashboard.Model.Otlp;
using Aspire.Dashboard.Otlp.Model;
using Aspire.Dashboard.Otlp.Storage;

namespace Aspire.Dashboard.Model;

public class StructuredLogsViewModel
{
    private readonly TelemetryRepository _telemetryRepository;
    private readonly List<FieldTelemetryFilter> _filters = new();

    private PagedResult<OtlpLogEntry>? _logs;
    private ResourceKey? _resourceKey;
    private string _filterText = string.Empty;
    private int _logsStartIndex;
    private int _logsCount;
    private LogLevel? _logLevel;

    public StructuredLogsViewModel(TelemetryRepository telemetryRepository)
    {
        _telemetryRepository = telemetryRepository;
    }

    public ResourceKey? ResourceKey { get => _resourceKey; set => SetValue(ref _resourceKey, value); }
    public string FilterText { get => _filterText; set => SetValue(ref _filterText, value); }
    public IReadOnlyList<FieldTelemetryFilter> Filters => _filters;

    public void ClearFilters()
    {
        _filters.Clear();
        _logs = null;
    }

    public void AddFilter(FieldTelemetryFilter filter)
    {
        // Don't add duplicate filters.
        foreach (var existingFilter in _filters)
        {
            if (existingFilter.Equals(filter))
            {
                return;
            }
        }

        _filters.Add(filter);
        _logs = null;
    }

    public bool RemoveFilter(FieldTelemetryFilter filter)
    {
        if (_filters.Remove(filter))
        {
            _logs = null;
            return true;
        }
        return false;
    }

    public int StartIndex { get => _logsStartIndex; set => SetValue(ref _logsStartIndex, value); }
    public int Count { get => _logsCount; set => SetValue(ref _logsCount, value); }
    public LogLevel? LogLevel { get => _logLevel; set => SetValue(ref _logLevel, value); }

    private void SetValue<T>(ref T field, T value)
    {
        if (EqualityComparer<T>.Default.Equals(field, value))
        {
            return;
        }

        field = value;
        _logs = null;
    }

    public PagedResult<OtlpLogEntry> GetLogs()
    {
        var logs = _logs;
        if (logs == null)
        {
<<<<<<< HEAD
            var filters = GetFilters();
=======
            var filters = Filters.Cast<TelemetryFilter>().ToList();
            if (!string.IsNullOrWhiteSpace(FilterText))
            {
                filters.Add(new FieldTelemetryFilter { Field = nameof(OtlpLogEntry.Message), Condition = FilterCondition.Contains, Value = FilterText });
            }
            // If the log level is set and it is not the bottom level, which has no effect, then add a filter.
            if (_logLevel != null && _logLevel != Microsoft.Extensions.Logging.LogLevel.Trace)
            {
                filters.Add(new FieldTelemetryFilter { Field = nameof(OtlpLogEntry.Severity), Condition = FilterCondition.GreaterThanOrEqual, Value = _logLevel.Value.ToString() });
            }
>>>>>>> 95fb7952

            logs = _telemetryRepository.GetLogs(new GetLogsContext
            {
                ResourceKey = ResourceKey,
                StartIndex = StartIndex,
                Count = Count,
                Filters = filters
            });
        }

        return logs;
    }

    public List<TelemetryFilter> GetFilters()
    {
        var filters = Filters.ToList();
        if (!string.IsNullOrWhiteSpace(FilterText))
        {
            filters.Add(new TelemetryFilter { Field = nameof(OtlpLogEntry.Message), Condition = FilterCondition.Contains, Value = FilterText });
        }
        // If the log level is set and it is not the bottom level, which has no effect, then add a filter.
        if (_logLevel != null && _logLevel != Microsoft.Extensions.Logging.LogLevel.Trace)
        {
            filters.Add(new TelemetryFilter { Field = nameof(OtlpLogEntry.Severity), Condition = FilterCondition.GreaterThanOrEqual, Value = _logLevel.Value.ToString() });
        }

        return filters;
    }

    public void ClearData()
    {
        _logs = null;
    }
}<|MERGE_RESOLUTION|>--- conflicted
+++ resolved
@@ -79,10 +79,7 @@
         var logs = _logs;
         if (logs == null)
         {
-<<<<<<< HEAD
             var filters = GetFilters();
-=======
-            var filters = Filters.Cast<TelemetryFilter>().ToList();
             if (!string.IsNullOrWhiteSpace(FilterText))
             {
                 filters.Add(new FieldTelemetryFilter { Field = nameof(OtlpLogEntry.Message), Condition = FilterCondition.Contains, Value = FilterText });
@@ -92,7 +89,6 @@
             {
                 filters.Add(new FieldTelemetryFilter { Field = nameof(OtlpLogEntry.Severity), Condition = FilterCondition.GreaterThanOrEqual, Value = _logLevel.Value.ToString() });
             }
->>>>>>> 95fb7952
 
             logs = _telemetryRepository.GetLogs(new GetLogsContext
             {
@@ -108,15 +104,15 @@
 
     public List<TelemetryFilter> GetFilters()
     {
-        var filters = Filters.ToList();
+        var filters = Filters.Cast<TelemetryFilter>().ToList();;
         if (!string.IsNullOrWhiteSpace(FilterText))
         {
-            filters.Add(new TelemetryFilter { Field = nameof(OtlpLogEntry.Message), Condition = FilterCondition.Contains, Value = FilterText });
+            filters.Add(new FieldTelemetryFilter { Field = nameof(OtlpLogEntry.Message), Condition = FilterCondition.Contains, Value = FilterText });
         }
         // If the log level is set and it is not the bottom level, which has no effect, then add a filter.
         if (_logLevel != null && _logLevel != Microsoft.Extensions.Logging.LogLevel.Trace)
         {
-            filters.Add(new TelemetryFilter { Field = nameof(OtlpLogEntry.Severity), Condition = FilterCondition.GreaterThanOrEqual, Value = _logLevel.Value.ToString() });
+            filters.Add(new FieldTelemetryFilter { Field = nameof(OtlpLogEntry.Severity), Condition = FilterCondition.GreaterThanOrEqual, Value = _logLevel.Value.ToString() });
         }
 
         return filters;
