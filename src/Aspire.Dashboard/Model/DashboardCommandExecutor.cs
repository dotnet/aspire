--- conflicted
+++ resolved
@@ -18,9 +18,6 @@
     IStringLocalizer<Dashboard.Resources.Resources> loc,
     NavigationManager navigationManager)
 {
-<<<<<<< HEAD
-    public async Task ExecuteAsync(ResourceViewModel resource, CommandViewModel command, Func<ResourceViewModel, string> getResourceName, IEnumerable<ResourceViewModel> resources)
-=======
     private readonly HashSet<(string ResourceName, string CommandName)> _executingCommands = [];
     private readonly object _lock = new object();
 
@@ -32,8 +29,7 @@
         }
     }
 
-    public async Task ExecuteAsync(ResourceViewModel resource, CommandViewModel command, Func<ResourceViewModel, string> getResourceName)
->>>>>>> 30e686c4
+    public async Task ExecuteAsync(ResourceViewModel resource, CommandViewModel command, Func<ResourceViewModel, string> getResourceName, IEnumerable<ResourceViewModel> resources)
     {
         var executingCommandKey = (resource.Name, command.Name);
         lock (_lock)
