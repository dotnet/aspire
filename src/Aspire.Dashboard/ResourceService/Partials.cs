// Licensed to the .NET Foundation under one or more agreements.
// The .NET Foundation licenses this file to you under the MIT license.

using System.Collections.Immutable;
using System.Runtime.CompilerServices;
using Aspire.Dashboard.Model;
using Aspire.Hosting.Dashboard;
using FluentUIIconVariant = Microsoft.FluentUI.AspNetCore.Components.IconVariant;
using CommandsResources = Aspire.Dashboard.Resources.Commands;

namespace Aspire.ResourceService.Proto.V1;

partial class Resource
{
    /// <summary>
    /// Converts this gRPC message object to a view model for use in the dashboard UI.
    /// </summary>
    public ResourceViewModel ToViewModel(BrowserTimeProvider timeProvider, IKnownPropertyLookup knownPropertyLookup)
    {
        try
        {
            return new()
            {
                Name = ValidateNotNull(Name),
                ResourceType = ValidateNotNull(ResourceType),
                DisplayName = ValidateNotNull(DisplayName),
                Uid = ValidateNotNull(Uid),
                CreationTimeStamp = ValidateNotNull(CreatedAt).ToDateTime(),
                StartTimeStamp = StartedAt?.ToDateTime(),
                StopTimeStamp = StoppedAt?.ToDateTime(),
                Properties = Properties.ToImmutableDictionary(
                    keyComparer: StringComparers.ResourcePropertyName,
                    keySelector: property => ValidateNotNull(property.Name),
                    elementSelector: property =>
                    {
                        var (priority, knownProperty) = knownPropertyLookup.FindProperty(ResourceType, property.Name);

                        return new ResourcePropertyViewModel(
                            name: ValidateNotNull(property.Name),
                            value: ValidateNotNull(property.Value),
                            isValueSensitive: property.IsSensitive,
                            knownProperty: knownProperty,
                            priority: priority,
                            timeProvider: timeProvider);
                    }),
                Environment = GetEnvironment(),
                Urls = GetUrls(),
                Volumes = GetVolumes(),
                Relationships = GetRelationships(),
                State = HasState ? State : null,
                KnownState = HasState ? Enum.TryParse(State, out KnownResourceState knownState) ? knownState : null : null,
                StateStyle = HasStateStyle ? StateStyle : null,
                Commands = GetCommands(),
                HealthReports = HealthReports.Select(ToHealthReportViewModel).OrderBy(vm => vm.Name).ToImmutableArray(),
            };
        }
        catch (Exception ex)
        {
            throw new InvalidOperationException($@"Error converting resource ""{Name}"" to {nameof(ResourceViewModel)}.", ex);
        }

        HealthReportViewModel ToHealthReportViewModel(HealthReport healthReport)
        {
            return new HealthReportViewModel(healthReport.Key, healthReport.HasStatus ? MapHealthStatus(healthReport.Status) : null, healthReport.Description, healthReport.Exception);
        }

        Microsoft.Extensions.Diagnostics.HealthChecks.HealthStatus MapHealthStatus(HealthStatus healthStatus)
        {
            return healthStatus switch
            {
                HealthStatus.Healthy => Microsoft.Extensions.Diagnostics.HealthChecks.HealthStatus.Healthy,
                HealthStatus.Degraded => Microsoft.Extensions.Diagnostics.HealthChecks.HealthStatus.Degraded,
                HealthStatus.Unhealthy => Microsoft.Extensions.Diagnostics.HealthChecks.HealthStatus.Unhealthy,
                _ => throw new InvalidOperationException("Unknown health status: " + healthStatus),
            };
        }

        ImmutableArray<EnvironmentVariableViewModel> GetEnvironment()
        {
            return Environment
                .Select(e => new EnvironmentVariableViewModel(e.Name, e.Value, e.IsFromSpec))
                .ToImmutableArray();
        }

        ImmutableArray<RelationshipViewModel> GetRelationships()
        {
            return Relationships
                .Select(r => new RelationshipViewModel(r.ResourceName, r.Type))
                .ToImmutableArray();
        }

        ImmutableArray<UrlViewModel> GetUrls()
        {
            // Filter out bad urls
            return (from u in Urls
                    let parsedUri = Uri.TryCreate(u.FullUrl, UriKind.Absolute, out var uri) ? uri : null
                    where parsedUri != null
<<<<<<< HEAD
                    select new UrlViewModel(u.Name, parsedUri, u.IsInternal,new UrlDisplayPropertiesViewModel(u.DisplayProperties.DisplayName, u.DisplayProperties.SortOrder)))
=======
                    select new UrlViewModel(u.Name, parsedUri, u.IsInternal, u.IsInactive))
>>>>>>> 12fd0e82
                    .ToImmutableArray();
        }

        ImmutableArray<VolumeViewModel> GetVolumes()
        {
            return Volumes
                .Select((v, i) => new VolumeViewModel(i, v.Source, v.Target, v.MountType, v.IsReadOnly))
                .ToImmutableArray();
        }

        ImmutableArray<CommandViewModel> GetCommands()
        {
            return Commands
                .Select(c =>
                {
                    var (displayName, displayDescription) = GetDisplayNameAndDescription(c.Name, c.DisplayName, c.DisplayDescription);
                    return new CommandViewModel(c.Name, MapState(c.State), displayName, displayDescription, c.ConfirmationMessage, c.Parameter, c.IsHighlighted, c.IconName, MapIconVariant(c.IconVariant));
                })
                .ToImmutableArray();

            // Use custom localizations for built-in lifecycle commands
            static (string DisplayName, string DisplayDescription) GetDisplayNameAndDescription(string commandName, string displayName, string description)
            {
                return commandName switch
                {
                    KnownResourceCommands.StartCommand => (CommandsResources.StartCommandDisplayName, CommandsResources.StartCommandDisplayDescription),
                    KnownResourceCommands.StopCommand => (CommandsResources.StopCommandDisplayName, CommandsResources.StopCommandDisplayDescription),
                    KnownResourceCommands.RestartCommand => (CommandsResources.RestartCommandDisplayName, CommandsResources.RestartCommandDisplayDescription),
                    _ => (displayName, description)
                };
            }

            static CommandViewModelState MapState(ResourceCommandState state)
            {
                return state switch
                {
                    ResourceCommandState.Enabled => CommandViewModelState.Enabled,
                    ResourceCommandState.Disabled => CommandViewModelState.Disabled,
                    ResourceCommandState.Hidden => CommandViewModelState.Hidden,
                    _ => throw new InvalidOperationException("Unknown state: " + state),
                };
            }

            static FluentUIIconVariant MapIconVariant(IconVariant iconVariant)
            {
                return iconVariant switch
                {
                    IconVariant.Regular => FluentUIIconVariant.Regular,
                    IconVariant.Filled => FluentUIIconVariant.Filled,
                    _ => throw new InvalidOperationException("Unknown icon variant: " + iconVariant),
                };
            }
        }

        T ValidateNotNull<T>(T value, [CallerArgumentExpression(nameof(value))] string? expression = null) where T : class
        {
            if (value is null)
            {
                throw new InvalidOperationException($"Message field '{expression}' on resource with name '{Name}' cannot be null.");
            }

            return value;
        }
    }
}

partial class ResourceCommandResponse
{
    public ResourceCommandResponseViewModel ToViewModel()
    {
        return new ResourceCommandResponseViewModel()
        {
            ErrorMessage = ErrorMessage,
            Kind = (Dashboard.Model.ResourceCommandResponseKind)Kind
        };
    }
}<|MERGE_RESOLUTION|>--- conflicted
+++ resolved
@@ -95,11 +95,7 @@
             return (from u in Urls
                     let parsedUri = Uri.TryCreate(u.FullUrl, UriKind.Absolute, out var uri) ? uri : null
                     where parsedUri != null
-<<<<<<< HEAD
-                    select new UrlViewModel(u.Name, parsedUri, u.IsInternal,new UrlDisplayPropertiesViewModel(u.DisplayProperties.DisplayName, u.DisplayProperties.SortOrder)))
-=======
-                    select new UrlViewModel(u.Name, parsedUri, u.IsInternal, u.IsInactive))
->>>>>>> 12fd0e82
+                    select new UrlViewModel(u.Name, parsedUri, u.IsInternal, u.IsInactive, new UrlDisplayPropertiesViewModel(u.DisplayProperties.DisplayName, u.DisplayProperties.SortOrder)))
                     .ToImmutableArray();
         }
 
