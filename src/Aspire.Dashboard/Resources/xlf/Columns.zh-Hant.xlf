﻿<?xml version="1.0" encoding="utf-8"?>
<xliff xmlns="urn:oasis:names:tc:xliff:document:1.2" xmlns:xsi="http://www.w3.org/2001/XMLSchema-instance" version="1.2" xsi:schemaLocation="urn:oasis:names:tc:xliff:document:1.2 xliff-core-1.2-transitional.xsd">
  <file datatype="xml" source-language="en" target-language="zh-Hant" original="../Columns.resx">
    <body>
      <trans-unit id="EndpointsColumnDisplayNone">
        <source>None</source>
        <target state="new">None</target>
        <note />
      </trans-unit>
      <trans-unit id="EndpointsColumnDisplayPlaceholder">
        <source>Starting...</source>
        <target state="new">Starting...</target>
        <note />
      </trans-unit>
      <trans-unit id="ResourceNameDisplayContainerIdText">
        <source>Container ID: {0}</source>
        <target state="new">Container ID: {0}</target>
        <note>{0} is an alphanumeric id</note>
      </trans-unit>
      <trans-unit id="ResourceNameDisplayCopyContainerIdText">
        <source>Copy container ID to clipboard</source>
        <target state="new">Copy container ID to clipboard</target>
        <note />
      </trans-unit>
      <trans-unit id="ResourceNameDisplayProcessIdText">
        <source>Process ID: {0}</source>
        <target state="new">Process ID: {0}</target>
        <note>{0} is a numeric id</note>
      </trans-unit>
      <trans-unit id="SourceColumnDisplayContainerArgsTitle">
        <source>Container args</source>
        <target state="new">Container args</target>
        <note />
      </trans-unit>
      <trans-unit id="SourceColumnDisplayContainerCommand">
        <source>Command: {0}</source>
        <target state="new">Command: {0}</target>
        <note />
      </trans-unit>
      <trans-unit id="SourceColumnDisplayContainerCommandTitle">
        <source>Container command</source>
        <target state="new">Container command</target>
        <note />
      </trans-unit>
      <trans-unit id="SourceColumnDisplayPort">
        <source>Port: {0}</source>
        <target state="new">Port: {0}</target>
        <note>{0} is a port number</note>
      </trans-unit>
      <trans-unit id="SourceColumnDisplayPorts">
        <source>Ports: {0}</source>
        <target state="new">Ports: {0}</target>
        <note>{0} is a list of ports</note>
      </trans-unit>
      <trans-unit id="SourceColumnDisplayWorkingDirectory">
        <source>Working directory: {0}</source>
        <target state="new">Working directory: {0}</target>
        <note>{0} is a path</note>
      </trans-unit>
<<<<<<< HEAD
      <trans-unit id="StateColumnResourceExited">
        <source>Resource exited</source>
        <target state="new">Resource exited</target>
        <note />
      </trans-unit>
      <trans-unit id="StateColumnResourceExitedUnexpectedly">
        <source>Resource exited unexpectedly with exit code {0}</source>
        <target state="new">Resource exited unexpectedly with exit code {0}</target>
        <note>{0} is a number</note>
=======
      <trans-unit id="SourceColumnSourceCopyContainerToClipboard">
        <source>Copy image name and tag to clipboard</source>
        <target state="new">Copy image name and tag to clipboard</target>
        <note />
      </trans-unit>
      <trans-unit id="SourceColumnSourceCopyFullPathToClipboard">
        <source>Copy file path to clipboard</source>
        <target state="new">Copy file path to clipboard</target>
        <note />
>>>>>>> 4e334a51
      </trans-unit>
      <trans-unit id="UnreadLogErrorsBadgeErrorLog">
        <source>{0} error log</source>
        <target state="new">{0} error log</target>
        <note>{0} is 1</note>
      </trans-unit>
      <trans-unit id="UnreadLogErrorsBadgeErrorLogs">
        <source>{0} error logs</source>
        <target state="new">{0} error logs</target>
        <note>{0} is a number</note>
      </trans-unit>
    </body>
  </file>
</xliff><|MERGE_RESOLUTION|>--- conflicted
+++ resolved
@@ -57,17 +57,6 @@
         <target state="new">Working directory: {0}</target>
         <note>{0} is a path</note>
       </trans-unit>
-<<<<<<< HEAD
-      <trans-unit id="StateColumnResourceExited">
-        <source>Resource exited</source>
-        <target state="new">Resource exited</target>
-        <note />
-      </trans-unit>
-      <trans-unit id="StateColumnResourceExitedUnexpectedly">
-        <source>Resource exited unexpectedly with exit code {0}</source>
-        <target state="new">Resource exited unexpectedly with exit code {0}</target>
-        <note>{0} is a number</note>
-=======
       <trans-unit id="SourceColumnSourceCopyContainerToClipboard">
         <source>Copy image name and tag to clipboard</source>
         <target state="new">Copy image name and tag to clipboard</target>
@@ -77,7 +66,6 @@
         <source>Copy file path to clipboard</source>
         <target state="new">Copy file path to clipboard</target>
         <note />
->>>>>>> 4e334a51
       </trans-unit>
       <trans-unit id="UnreadLogErrorsBadgeErrorLog">
         <source>{0} error log</source>
