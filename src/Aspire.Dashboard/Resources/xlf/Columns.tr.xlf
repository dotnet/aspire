--- conflicted
+++ resolved
@@ -17,19 +17,11 @@
         <target state="translated">Başlatılıyor...</target>
         <note />
       </trans-unit>
-<<<<<<< HEAD
-=======
-      <trans-unit id="LogMessageColumnExceptionDetailsTitle">
-        <source>Exception details</source>
-        <target state="translated">Özel durum ayrıntıları</target>
-        <note />
-      </trans-unit>
       <trans-unit id="PersistentContainerIconTooltip">
         <source>This container is persistent and won't be stopped when the app host is shut down.</source>
         <target state="new">This container is persistent and won't be stopped when the app host is shut down.</target>
         <note />
       </trans-unit>
->>>>>>> bde594ee
       <trans-unit id="ResourceNameDisplayContainerIdText">
         <source>Container ID: {0}</source>
         <target state="translated">Kapsayıcı Kimliği: {0}</target>
