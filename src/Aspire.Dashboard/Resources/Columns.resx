<?xml version="1.0" encoding="utf-8"?>
<root>
  <!-- 
    Microsoft ResX Schema 
    
    Version 2.0
    
    The primary goals of this format is to allow a simple XML format 
    that is mostly human readable. The generation and parsing of the 
    various data types are done through the TypeConverter classes 
    associated with the data types.
    
    Example:
    
    ... ado.net/XML headers & schema ...
    <resheader name="resmimetype">text/microsoft-resx</resheader>
    <resheader name="version">2.0</resheader>
    <resheader name="reader">System.Resources.ResXResourceReader, System.Windows.Forms, ...</resheader>
    <resheader name="writer">System.Resources.ResXResourceWriter, System.Windows.Forms, ...</resheader>
    <data name="Name1"><value>this is my long string</value><comment>this is a comment</comment></data>
    <data name="Color1" type="System.Drawing.Color, System.Drawing">Blue</data>
    <data name="Bitmap1" mimetype="application/x-microsoft.net.object.binary.base64">
        <value>[base64 mime encoded serialized .NET Framework object]</value>
    </data>
    <data name="Icon1" type="System.Drawing.Icon, System.Drawing" mimetype="application/x-microsoft.net.object.bytearray.base64">
        <value>[base64 mime encoded string representing a byte array form of the .NET Framework object]</value>
        <comment>This is a comment</comment>
    </data>
                
    There are any number of "resheader" rows that contain simple 
    name/value pairs.
    
    Each data row contains a name, and value. The row also contains a 
    type or mimetype. Type corresponds to a .NET class that support 
    text/value conversion through the TypeConverter architecture. 
    Classes that don't support this are serialized and stored with the 
    mimetype set.
    
    The mimetype is used for serialized objects, and tells the 
    ResXResourceReader how to depersist the object. This is currently not 
    extensible. For a given mimetype the value must be set accordingly:
    
    Note - application/x-microsoft.net.object.binary.base64 is the format 
    that the ResXResourceWriter will generate, however the reader can 
    read any of the formats listed below.
    
    mimetype: application/x-microsoft.net.object.binary.base64
    value   : The object must be serialized with 
            : System.Runtime.Serialization.Formatters.Binary.BinaryFormatter
            : and then encoded with base64 encoding.
    
    mimetype: application/x-microsoft.net.object.soap.base64
    value   : The object must be serialized with 
            : System.Runtime.Serialization.Formatters.Soap.SoapFormatter
            : and then encoded with base64 encoding.

    mimetype: application/x-microsoft.net.object.bytearray.base64
    value   : The object must be serialized into a byte array 
            : using a System.ComponentModel.TypeConverter
            : and then encoded with base64 encoding.
    -->
  <xsd:schema id="root" xmlns="" xmlns:xsd="http://www.w3.org/2001/XMLSchema" xmlns:msdata="urn:schemas-microsoft-com:xml-msdata">
    <xsd:import namespace="http://www.w3.org/XML/1998/namespace" />
    <xsd:element name="root" msdata:IsDataSet="true">
      <xsd:complexType>
        <xsd:choice maxOccurs="unbounded">
          <xsd:element name="metadata">
            <xsd:complexType>
              <xsd:sequence>
                <xsd:element name="value" type="xsd:string" minOccurs="0" />
              </xsd:sequence>
              <xsd:attribute name="name" use="required" type="xsd:string" />
              <xsd:attribute name="type" type="xsd:string" />
              <xsd:attribute name="mimetype" type="xsd:string" />
              <xsd:attribute ref="xml:space" />
            </xsd:complexType>
          </xsd:element>
          <xsd:element name="assembly">
            <xsd:complexType>
              <xsd:attribute name="alias" type="xsd:string" />
              <xsd:attribute name="name" type="xsd:string" />
            </xsd:complexType>
          </xsd:element>
          <xsd:element name="data">
            <xsd:complexType>
              <xsd:sequence>
                <xsd:element name="value" type="xsd:string" minOccurs="0" msdata:Ordinal="1" />
                <xsd:element name="comment" type="xsd:string" minOccurs="0" msdata:Ordinal="2" />
              </xsd:sequence>
              <xsd:attribute name="name" type="xsd:string" use="required" msdata:Ordinal="1" />
              <xsd:attribute name="type" type="xsd:string" msdata:Ordinal="3" />
              <xsd:attribute name="mimetype" type="xsd:string" msdata:Ordinal="4" />
              <xsd:attribute ref="xml:space" />
            </xsd:complexType>
          </xsd:element>
          <xsd:element name="resheader">
            <xsd:complexType>
              <xsd:sequence>
                <xsd:element name="value" type="xsd:string" minOccurs="0" msdata:Ordinal="1" />
              </xsd:sequence>
              <xsd:attribute name="name" type="xsd:string" use="required" />
            </xsd:complexType>
          </xsd:element>
        </xsd:choice>
      </xsd:complexType>
    </xsd:element>
  </xsd:schema>
  <resheader name="resmimetype">
    <value>text/microsoft-resx</value>
  </resheader>
  <resheader name="version">
    <value>2.0</value>
  </resheader>
  <resheader name="reader">
    <value>System.Resources.ResXResourceReader, System.Windows.Forms, Version=4.0.0.0, Culture=neutral, PublicKeyToken=b77a5c561934e089</value>
  </resheader>
  <resheader name="writer">
    <value>System.Resources.ResXResourceWriter, System.Windows.Forms, Version=4.0.0.0, Culture=neutral, PublicKeyToken=b77a5c561934e089</value>
  </resheader>
  <data name="EndpointsColumnDisplayNone" xml:space="preserve">
    <value>None</value>
  </data>
  <data name="EndpointsColumnDisplayPlaceholder" xml:space="preserve">
    <value>Starting...</value>
  </data>
  <data name="ResourceNameDisplayProcessIdText" xml:space="preserve">
    <value>Process ID: {0}</value>
    <comment>{0} is a numeric id</comment>
  </data>
  <data name="ResourceNameDisplayCopyContainerIdText" xml:space="preserve">
    <value>Copy container ID to clipboard</value>
  </data>
  <data name="ResourceNameDisplayContainerIdText" xml:space="preserve">
    <value>Container ID: {0}</value>
    <comment>{0} is an alphanumeric id</comment>
  </data>
  <data name="SourceColumnDisplayWorkingDirectory" xml:space="preserve">
    <value>Working directory: {0}</value>
    <comment>{0} is a path</comment>
  </data>
  <data name="SourceColumnDisplayPort" xml:space="preserve">
    <value>Port: {0}</value>
    <comment>{0} is a port number</comment>
  </data>
  <data name="SourceColumnDisplayPorts" xml:space="preserve">
    <value>Ports: {0}</value>
    <comment>{0} is a list of ports</comment>
  </data>
  <data name="SourceColumnDisplayContainerCommandTitle" xml:space="preserve">
    <value>Container command</value>
  </data>
  <data name="SourceColumnDisplayContainerArgsTitle" xml:space="preserve">
    <value>Container args</value>
  </data>
  <data name="SourceColumnDisplayContainerCommand" xml:space="preserve">
    <value>Command: {0}</value>
  </data>
  <data name="SourceColumnSourceCopyFullPathToClipboard" xml:space="preserve">
    <value>Copy file path to clipboard</value>
  </data>
  <data name="SourceColumnSourceCopyContainerToClipboard" xml:space="preserve">
    <value>Copy image name and tag to clipboard</value>
  </data>
  <data name="StateColumnResourceExitedUnexpectedly" xml:space="preserve">
    <value>{0} exited unexpectedly with exit code {1}</value>
    <comment>{0} is a resource type, {1} is a number</comment>
  </data>
  <data name="StateColumnResourceExited" xml:space="preserve">
    <value>{0} is no longer running</value>
    <comment>{0} is a resource type</comment>
  </data>
  <data name="SourceColumnDisplayCopyCommandToClipboard" xml:space="preserve">
    <value>Copy full command to clipboard</value>
  </data>
  <data name="UnreadLogErrorsBadgeOneErrorLog" xml:space="preserve">
    <value>1 error log</value>
  </data>
  <data name="UnreadLogErrorsBadgeErrorLogs" xml:space="preserve">
    <value>{0} error logs</value>
    <comment>{0} is a number</comment>
  </data>
  <data name="UnknownStateLabel" xml:space="preserve">
    <value>Unknown</value>
    <comment>This term is displayed in the "state" column of a grid, and reflects the case where we don't know what state a given resource is in.</comment>
  </data>
  <data name="EndpointsColumnDisplayOverflowTitle" xml:space="preserve">
    <value>Endpoints</value>
  </data>
<<<<<<< HEAD
  <data name="RunningAndUnhealthyResourceStateToolTip" xml:space="preserve">
    <value>Resource is running but not in a healthy state. Click for details.</value>
    <comment>Tool tip text explaining that the resource is running but not yet ready to receive requests.</comment>
=======
  <data name="PersistentContainerIconTooltip" xml:space="preserve">
    <value>This container is persistent and won't be stopped when the app host is shut down.</value>
>>>>>>> bde594ee
  </data>
</root><|MERGE_RESOLUTION|>--- conflicted
+++ resolved
@@ -186,13 +186,11 @@
   <data name="EndpointsColumnDisplayOverflowTitle" xml:space="preserve">
     <value>Endpoints</value>
   </data>
-<<<<<<< HEAD
   <data name="RunningAndUnhealthyResourceStateToolTip" xml:space="preserve">
     <value>Resource is running but not in a healthy state. Click for details.</value>
     <comment>Tool tip text explaining that the resource is running but not yet ready to receive requests.</comment>
-=======
+  </data>
   <data name="PersistentContainerIconTooltip" xml:space="preserve">
     <value>This container is persistent and won't be stopped when the app host is shut down.</value>
->>>>>>> bde594ee
   </data>
 </root>