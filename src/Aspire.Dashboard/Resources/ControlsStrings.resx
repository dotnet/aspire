--- conflicted
+++ resolved
@@ -422,7 +422,12 @@
   <data name="ResourceDetailsBackReferences" xml:space="preserve">
     <value>Back references</value>
   </data>
-<<<<<<< HEAD
+  <data name="VolumePathColumnHeader" xml:space="preserve">
+    <value>Path</value>
+  </data>
+  <data name="VolumeMountTypeColumnHeader" xml:space="preserve">
+    <value>Mount type</value>
+  </data>
   <data name="ClearAllResources" xml:space="preserve">
     <value>Remove all</value>
   </data>
@@ -431,12 +436,5 @@
   </data>
   <data name="ClearPendingSelectedResource" xml:space="preserve">
     <value>Remove for resource</value>
-=======
-  <data name="VolumePathColumnHeader" xml:space="preserve">
-    <value>Path</value>
-  </data>
-  <data name="VolumeMountTypeColumnHeader" xml:space="preserve">
-    <value>Mount type</value>
->>>>>>> 89e329c9
   </data>
 </root>