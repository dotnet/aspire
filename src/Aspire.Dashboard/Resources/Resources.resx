--- conflicted
+++ resolved
@@ -158,13 +158,8 @@
   <data name="ResourcesSourceColumnHeader" xml:space="preserve">
     <value>Source</value>
   </data>
-<<<<<<< HEAD
   <data name="ResourcesUrlsColumnHeader" xml:space="preserve">
     <value>URLs</value>
-=======
-  <data name="ResourcesEndpointsColumnHeader" xml:space="preserve">
-    <value>Endpoints</value>
->>>>>>> c8315db2
   </data>
   <data name="ResourcesEnvironmentColumnHeader" xml:space="preserve">
     <value>Environment</value>
