--- conflicted
+++ resolved
@@ -25,12 +25,8 @@
     {
         Attributes = attributes;
         var name = Attributes.ConcatProperties();
-<<<<<<< HEAD
-        Name = name != null && name.Length > 0 ? name : NoDimensions;
-=======
         Name = name != null && name.Length > 0 ? name : "no-dimensions";
         _values = new(capacity);
->>>>>>> 3057c049
     }
 
     /// <summary>
