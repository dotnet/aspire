 fluent-toolbar fluent-switch,
fluent-toolbar p {
    margin-inline-end: 15px;
}

fluent-toolbar[orientation=horizontal] {
    width: 100%;
}

/* Hide any web components that haven't been */
:not(:defined),
.before-upgrade {
    visibility: hidden;
}

.col-long-content {
    overflow: hidden;
    text-overflow: ellipsis;
    white-space: nowrap;
    height: 100%;
}

.trace-tag-icon {
    margin-right: 3px;
}

:root {
    --log-critical: #F8ECEB;
    --log-error: #F8ECEB;
    --log-warning: #FBF3DD;

    --info: #717171 !important;
    --warning: #E85E36 !important;
    --success: #108310 !important;

    --badge-fill-error: var(--error);
    --badge-fill-warning: var(--warning);
    --badge-color-error: var(--foreground-on-accent-rest);
    --foreground-subtext-rest: #5D5D5D;
    --foreground-subtext-hover: #6C6C6C;

    --error-ui-foreground-color: #131313;
    --error-ui-accent-foreground-color: #1d00d0;
    --reconnection-ui-bg: rgb(255, 255, 255);
    --error-counter-badge-foreground-color: var(--neutral-fill-rest);
}

[data-theme="dark"] {
    --log-critical: #493634;
    --log-error: #493634;
    --log-warning: #3F3A2B;
    --error: #E10B11 !important;
    --foreground-subtext-rest: #8D8D8D;
    --foreground-subtext-hover: #A1A1A1;

    --error-ui-foreground-color: #000000;
    --error-ui-accent-foreground-color: #512bd4;
    --reconnection-ui-bg: #D6D6D6;
    --error-counter-badge-foreground-color: #ffffff;
}

 #components-reconnect-modal :is(h5, p) {
     color: var(--error-ui-foreground-color);
 }

 #components-reconnect-modal a {
     color: var(--error-ui-accent-foreground-color);
 }

 #components-reconnect-modal {
     background-color: var(--reconnection-ui-bg) !important;
 }

.datagrid-overflow-area,
.parent-details-container {
    /*
        Height of the browser - static height for other content
        TODO: Is there a better way to do this?
    */
    height: 100%;
    min-width: 100%;
    overflow: auto;
}

fluent-data-grid .empty-content-cell {
    height: 100px;
}

.custom-body-content {
    margin-right: 10px;
}

/* The fluent dialog's default fill color is too dark in our current dark theme.
   Setting it to the floating layer allows it to stand out more and doesn't impact light theme. */
fluent-dialog::part(control) {
    background: var(--neutral-layer-floating);
}

fluent-dialog fluent-toolbar {
    background-color: var(--neutral-layer-floating);
}

/* Changing the dialog's fill color means stealth buttons on the dialog have the wrong background,
   so change it to match */
fluent-dialog fluent-button[appearance=stealth]:not(:hover)::part(control),
fluent-dialog fluent-button[appearance=lightweight]:not(:hover)::part(control),
fluent-dialog fluent-anchor[appearance=stealth]:not(:hover)::part(control),
fluent-dialog fluent-anchor[appearance=lightweight]:not(:hover)::part(control) {
    background: var(--neutral-layer-floating);
}

/* But changing the stealth button's background in dialogs means the stealth buttons used as headers for grid cells
   now have the wrong background. So change that back */
fluent-dialog fluent-data-grid-cell[cell-type=columnheader] fluent-button[appearance=stealth]:not(:hover)::part(control) {
    background: var(--fill-layer);
}

.content-layout-with-toolbar {
    height: 100%;
    width: 100%;
    display: grid;
    grid-template-rows: auto 1fr;
    grid-template-areas:
        "toolbar"
        "main";
}

.content-layout-with-toolbar > fluent-toolbar {
    grid-area: toolbar;
}

.content-layout-with-toolbar > .datagrid-overflow-area,
.content-layout-with-toolbar > .parent-details-container {
    grid-area: main;
}

.span-id {
    color: var(--foreground-subtext-rest);
    padding-left: 0.5rem;
    font-size: 12px;
}

fluent-data-grid-row {
    align-items: center;
}

fluent-data-grid-cell .long-inner-content {
    width: inherit;
    overflow: hidden;
    text-overflow: ellipsis;
}

.parent-details-container {
    display: grid;
    grid-template-rows: 1fr;
    gap: calc(var(--design-unit) * 2px);
}

.version {
    text-align: end;
    font-size: small;
}

.ellipsis-overflow {
    overflow: hidden;
    text-overflow: ellipsis;
    white-space: nowrap;
}

.fluent-popover-header,
.fluent-popover-body {
    color: var(--neutral-foreground-rest);
}

.subtext {
    color: var(--foreground-subtext-rest);
}

.selected-row .subtext {
    color: var(--neutral-foreground-rest);
}

.validation-message {
    color: var(--error);
}

.page-header {
    padding: calc(var(--design-unit) * 1px) calc(var(--design-unit) * 2px);
}

.selected-row,
.selected-row fluent-button[appearance=lightweight]:not(:hover)::part(control),
.selected-row fluent-anchor[appearance=lightweight]:not(:hover)::part(control) {
    background-color: var(--neutral-fill-secondary-rest); /* Same color as the menu hover */
}

.selected-row fluent-button[appearance=lightweight]:hover::part(control),
.selected-row fluent-anchor[appearance=lightweight]:hover::part(control){
    background-color: var(--neutral-fill-stealth-rest); /* Essentially inverts the hover compared to an unselected row */
}

.severity-icon {
    vertical-align: text-bottom;
    margin-right: 3px;
}

<<<<<<< HEAD
 .visually-hidden {
     top: 0;
     left: -2px;
     width: 1px;
     height: 1px;
     position: absolute;
     overflow: hidden;
 }
=======
.align-text-bottom {
    vertical-align: text-bottom;
}
>>>>>>> b69f1940

split-panels::part(handle) {
    display: none;
}

div.error-counter-badge {
    padding: 3px 3px;
    color: var(--error-counter-badge-foreground-color) !important; /* color is applied directly to div style, so !important to override since we can't use a more specific selector */
}

.layout >.header > .header-gutters {
    margin: 0 1.5rem 0 0;
}

layout > .header {
    font-size: var(--type-ramp-base-font-size);
}

.flex-filler {
    flex-grow: 1;
}

fluent-switch.table-switch::part(label) {
     width: 160px;
}<|MERGE_RESOLUTION|>--- conflicted
+++ resolved
@@ -204,7 +204,10 @@
     margin-right: 3px;
 }
 
-<<<<<<< HEAD
+.align-text-bottom {
+    vertical-align: text-bottom;
+}
+
  .visually-hidden {
      top: 0;
      left: -2px;
@@ -213,11 +216,6 @@
      position: absolute;
      overflow: hidden;
  }
-=======
-.align-text-bottom {
-    vertical-align: text-bottom;
-}
->>>>>>> b69f1940
 
 split-panels::part(handle) {
     display: none;
