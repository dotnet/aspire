--- conflicted
+++ resolved
@@ -735,13 +735,12 @@
     padding: 0 calc((10 + (var(--design-unit) * 2 * var(--density))) * 1px);
 }
 
-<<<<<<< HEAD
+.language-select {
+    margin-bottom: 2px;
+    min-width: 240px;
+}
+
 .resources-filter-popup {
     max-height: 400px;
     overflow-y: auto;
-=======
-.language-select {
-    margin-bottom: 2px;
-    min-width: 240px;
->>>>>>> 4b5f2a31
 }