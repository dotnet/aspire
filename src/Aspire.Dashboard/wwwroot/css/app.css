--- conflicted
+++ resolved
@@ -441,10 +441,6 @@
     padding: calc(((var(--design-unit) * 0.5) - var(--stroke-width)) * 1px) calc((var(--design-unit) - var(--stroke-width)) * 1px);
 }
 
-<<<<<<< HEAD
-.resource-select-application-label {
-    color: var(--accent-foreground-rest);
-=======
 .mobile-toolbar {
     width: 100%;
     height: max(5vh, 30px);
@@ -459,5 +455,8 @@
 .page-content-container {
     height: 100%;
     overflow: auto;
->>>>>>> 602932b8
+}
+
+.resource-select-application-label {
+    color: var(--accent-foreground-rest);
 }