--- conflicted
+++ resolved
@@ -59,8 +59,6 @@
     --error-ui-accent-foreground-color: #512bd4;
     --reconnection-ui-bg: #D6D6D6;
     --error-counter-badge-foreground-color: #ffffff;
-<<<<<<< HEAD
-=======
 
     /* overrides of default fluentui-blazor styling */
     --error: #E10B11 !important;
@@ -71,7 +69,6 @@
 
 [data-theme="light"] {
     color-scheme: light;
->>>>>>> f53b7555
 }
 
  #components-reconnect-modal :is(h5, p) {
