 fluent-toolbar fluent-switch,
fluent-toolbar p {
    margin-inline-end: 15px;
}

fluent-toolbar[orientation=horizontal] {
    width: 100%;
}

/* Hide any web components that haven't been */
:not(:defined),
.before-upgrade {
    visibility: hidden;
}

.col-long-content {
    overflow: hidden;
    text-overflow: ellipsis;
    white-space: nowrap;
    height: 100%;
}

.trace-tag-icon {
    margin-right: 3px;
}

:root {
    --log-critical: #F8ECEB;
    --log-error: #F8ECEB;
    --log-warning: #FBF3DD;
    --badge-fill-error: var(--error);
    --badge-fill-warning: var(--warning);
    --badge-color-error: var(--foreground-on-accent-rest);
    --foreground-subtext-rest: #5D5D5D;
    --foreground-subtext-hover: #6C6C6C;

    --error-ui-foreground-color: #131313;
    --error-ui-accent-foreground-color: #1d00d0;
    --reconnection-ui-bg: rgb(255, 255, 255);
    --error-counter-badge-foreground-color: var(--neutral-fill-rest);

    /* overrides of default fluentui-blazor styling */
    --disabled-opacity: 0.7 !important;
}

[data-theme="dark"] {
    --log-critical: #493634;
    --log-error: #493634;
    --log-warning: #3F3A2B;
    --foreground-subtext-rest: #8D8D8D;
    --foreground-subtext-hover: #A1A1A1;

    --error-ui-foreground-color: #000000;
    --error-ui-accent-foreground-color: #512bd4;
    --reconnection-ui-bg: #D6D6D6;
    --error-counter-badge-foreground-color: #ffffff;

<<<<<<< HEAD
    /* overrides of default fluentui-blazor styling */
    --error: #E10B11 !important;
    --disabled-opacity: 0.85 !important;
=======
    color-scheme: dark;
}

[data-theme="light"] {
    color-scheme: light;
>>>>>>> 64d174bf
}

 #components-reconnect-modal :is(h5, p) {
     color: var(--error-ui-foreground-color);
 }

 #components-reconnect-modal a {
     color: var(--error-ui-accent-foreground-color);
 }

 #components-reconnect-modal {
     background-color: var(--reconnection-ui-bg) !important;
 }

.datagrid-overflow-area,
.parent-details-container {
    /*
        Height of the browser - static height for other content
        TODO: Is there a better way to do this?
    */
    height: 100%;
    min-width: 100%;
    overflow: auto;
}

fluent-data-grid .empty-content-cell {
    height: 100px;
}

.custom-body-content {
    margin-right: 10px;
}

/* The fluent dialog's default fill color is too dark in our current dark theme.
   Setting it to the floating layer allows it to stand out more and doesn't impact light theme. */
fluent-dialog::part(control) {
    background: var(--neutral-layer-floating);
}

fluent-dialog fluent-toolbar {
    background-color: var(--neutral-layer-floating);
}

/* Changing the dialog's fill color means stealth buttons on the dialog have the wrong background,
   so change it to match */
fluent-dialog fluent-button[appearance=stealth]:not(:hover)::part(control),
fluent-dialog fluent-button[appearance=lightweight]:not(:hover)::part(control),
fluent-dialog fluent-anchor[appearance=stealth]:not(:hover)::part(control),
fluent-dialog fluent-anchor[appearance=lightweight]:not(:hover)::part(control) {
    background: var(--neutral-layer-floating);
}

/* But changing the stealth button's background in dialogs means the stealth buttons used as headers for grid cells
   now have the wrong background. So change that back */
fluent-dialog fluent-data-grid-cell[cell-type=columnheader] fluent-button[appearance=stealth]:not(:hover)::part(control) {
    background: var(--fill-layer);
}

.content-layout-with-toolbar {
    height: 100%;
    width: 100%;
    display: grid;
    grid-template-rows: auto 1fr;
    grid-template-areas:
        "toolbar"
        "main";
}

.content-layout-with-toolbar > fluent-toolbar {
    grid-area: toolbar;
}

.content-layout-with-toolbar > .datagrid-overflow-area,
.content-layout-with-toolbar > .parent-details-container {
    grid-area: main;
}

.span-id {
    color: var(--foreground-subtext-rest);
    padding-left: 0.5rem;
    font-size: 12px;
}

fluent-data-grid-row {
    align-items: center;
}

fluent-data-grid-cell .long-inner-content {
    width: inherit;
    overflow: hidden;
    text-overflow: ellipsis;
}

.parent-details-container {
    display: grid;
    grid-template-rows: 1fr;
    gap: calc(var(--design-unit) * 2px);
}

.version {
    text-align: end;
    font-size: small;
}

.ellipsis-overflow {
    overflow: hidden;
    text-overflow: ellipsis;
    white-space: nowrap;
}

.fluent-popover-header,
.fluent-popover-body {
    color: var(--neutral-foreground-rest);
}

.subtext {
    color: var(--foreground-subtext-rest);
}

.selected-row .subtext {
    color: var(--neutral-foreground-rest);
}

.validation-message {
    color: var(--error);
}

.page-header {
    padding: calc(var(--design-unit) * 1px) calc(var(--design-unit) * 2px);
}

.selected-row,
.selected-row fluent-button[appearance=lightweight]:not(:hover)::part(control),
.selected-row fluent-anchor[appearance=lightweight]:not(:hover)::part(control) {
    background-color: var(--neutral-fill-secondary-rest); /* Same color as the menu hover */
}

.selected-row fluent-button[appearance=lightweight]:hover::part(control),
.selected-row fluent-anchor[appearance=lightweight]:hover::part(control){
    background-color: var(--neutral-fill-stealth-rest); /* Essentially inverts the hover compared to an unselected row */
}

.severity-icon {
    vertical-align: text-bottom;
    margin-right: 3px;
}

.align-text-bottom {
    vertical-align: text-bottom;
}

split-panels::part(handle) {
    display: none;
}

div.error-counter-badge {
    padding: 3px 3px;
    color: var(--error-counter-badge-foreground-color) !important; /* color is applied directly to div style, so !important to override since we can't use a more specific selector */
}

.layout >.header > .header-gutters {
    margin: 0 1.5rem 0 0;
}

layout > .header {
    font-size: var(--type-ramp-base-font-size);
}

.flex-filler {
    flex-grow: 1;
}<|MERGE_RESOLUTION|>--- conflicted
+++ resolved
@@ -55,17 +55,15 @@
     --reconnection-ui-bg: #D6D6D6;
     --error-counter-badge-foreground-color: #ffffff;
 
-<<<<<<< HEAD
     /* overrides of default fluentui-blazor styling */
     --error: #E10B11 !important;
     --disabled-opacity: 0.85 !important;
-=======
+
     color-scheme: dark;
 }
 
 [data-theme="light"] {
     color-scheme: light;
->>>>>>> 64d174bf
 }
 
  #components-reconnect-modal :is(h5, p) {
