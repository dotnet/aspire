--- conflicted
+++ resolved
@@ -110,7 +110,6 @@
         builder.Services.AddLocalization();
 
         _app = builder.Build();
-<<<<<<< HEAD
 
         // this needs to be explicitly enumerated for each supported language
         // our language list comes from https://github.com/dotnet/arcade/blob/89008f339a79931cc49c739e9dbc1a27c608b379/src/Microsoft.DotNet.XliffTasks/build/Microsoft.DotNet.XliffTasks.props#L22
@@ -123,8 +122,6 @@
             .AddSupportedCultures(supportedLanguages)
             .AddSupportedUICultures(supportedLanguages));
 
-=======
->>>>>>> 1c7e051c
         var logger = _app.Logger;
 
         if (GetType().Assembly.GetCustomAttribute<AssemblyInformationalVersionAttribute>()?.InformationalVersion is string informationalVersion)
