// Licensed to the .NET Foundation under one or more agreements.
// The .NET Foundation licenses this file to you under the MIT license.

using System.Diagnostics;
using System.Diagnostics.CodeAnalysis;
using System.Globalization;
using System.Net;
using System.Reflection;
using System.Security.Claims;
using Aspire.Dashboard.Authentication;
using Aspire.Dashboard.Authentication.OpenIdConnect;
using Aspire.Dashboard.Authentication.OtlpApiKey;
using Aspire.Dashboard.Authentication.OtlpConnection;
using Aspire.Dashboard.Components;
using Aspire.Dashboard.Configuration;
using Aspire.Dashboard.Model;
using Aspire.Dashboard.Otlp;
using Aspire.Dashboard.Otlp.Grpc;
using Aspire.Dashboard.Otlp.Http;
using Aspire.Dashboard.Otlp.Storage;
using Aspire.Hosting;
using Microsoft.AspNetCore.Authentication.Certificate;
using Microsoft.AspNetCore.Authentication.Cookies;
using Microsoft.AspNetCore.Authentication.OpenIdConnect;
using Microsoft.AspNetCore.Authorization;
using Microsoft.AspNetCore.HttpsPolicy;
using Microsoft.AspNetCore.Server.Kestrel;
using Microsoft.AspNetCore.Server.Kestrel.Core;
using Microsoft.AspNetCore.Server.Kestrel.Https;
using Microsoft.Extensions.DependencyInjection.Extensions;
using Microsoft.Extensions.Options;
using Microsoft.FluentUI.AspNetCore.Components;
using Microsoft.IdentityModel.Protocols.OpenIdConnect;

namespace Aspire.Dashboard;

public sealed class DashboardWebApplication : IAsyncDisposable
{
    private const string DashboardAuthCookieName = ".Aspire.Dashboard.Auth";
    private const string DashboardAntiForgeryCookieName = ".Aspire.Dashboard.Antiforgery";

    private readonly WebApplication _app;
    private readonly ILogger<DashboardWebApplication> _logger;
    private readonly IOptionsMonitor<DashboardOptions> _dashboardOptionsMonitor;
    private readonly IReadOnlyList<string> _validationFailures;
    private Func<EndpointInfo>? _frontendEndPointAccessor;
    private Func<EndpointInfo>? _otlpServiceGrpcEndPointAccessor;
    private Func<EndpointInfo>? _otlpServiceHttpEndPointAccessor;

    public Func<EndpointInfo> FrontendEndPointAccessor
    {
        get => _frontendEndPointAccessor ?? throw new InvalidOperationException("WebApplication not started yet.");
    }

    public Func<EndpointInfo> OtlpServiceGrpcEndPointAccessor
    {
        get => _otlpServiceGrpcEndPointAccessor ?? throw new InvalidOperationException("WebApplication not started yet.");
    }

    public Func<EndpointInfo> OtlpServiceHttpEndPointAccessor
    {
        get => _otlpServiceHttpEndPointAccessor ?? throw new InvalidOperationException("WebApplication not started yet.");
    }

    public IOptionsMonitor<DashboardOptions> DashboardOptionsMonitor => _dashboardOptionsMonitor;

    public IReadOnlyList<string> ValidationFailures => _validationFailures;

    /// <summary>
    /// Create a new instance of the <see cref="DashboardWebApplication"/> class.
    /// </summary>
    /// <param name="preConfigureBuilder">Configuration for the internal app builder *before* normal dashboard configuration is done. This is for unit testing.</param>
    /// <param name="postConfigureBuilder">Configuration for the internal app builder *after* normal dashboard configuration is done. This is for unit testing.</param>
    /// <param name="options">Environment configuration for the internal app builder. This is for unit testing</param>
    public DashboardWebApplication(
        Action<WebApplicationBuilder>? preConfigureBuilder = null,
        Action<WebApplicationBuilder>? postConfigureBuilder = null,
        WebApplicationOptions? options = null)
    {
        var builder = options is not null ? WebApplication.CreateBuilder(options) : WebApplication.CreateBuilder();

        preConfigureBuilder?.Invoke(builder);

#if !DEBUG
        builder.Logging.AddFilter("Default", LogLevel.Information);
        builder.Logging.AddFilter("Microsoft.AspNetCore", LogLevel.Warning);
        builder.Logging.AddFilter("Microsoft.Hosting.Lifetime", LogLevel.None);
        builder.Logging.AddFilter("Microsoft.AspNetCore.Server.Kestrel", LogLevel.Error);
#endif

        // Allow for a user specified JSON config file on disk. Throw an error if the specified file doesn't exist.
        if (builder.Configuration[DashboardConfigNames.DashboardConfigFilePathName.ConfigKey] is { Length: > 0 } configFilePath)
        {
            builder.Configuration.AddJsonFile(configFilePath, optional: false, reloadOnChange: true);
        }

        var dashboardConfigSection = builder.Configuration.GetSection("Dashboard");
        builder.Services.AddOptions<DashboardOptions>()
            .Bind(dashboardConfigSection)
            .ValidateOnStart();
        builder.Services.AddSingleton<IPostConfigureOptions<DashboardOptions>, PostConfigureDashboardOptions>();
        builder.Services.AddSingleton<IValidateOptions<DashboardOptions>, ValidateDashboardOptions>();

        if (!TryGetDashboardOptions(builder, dashboardConfigSection, out var dashboardOptions, out var failureMessages))
        {
            // The options have validation failures. Write them out to the user and return a non-zero exit code.
            // We don't want to start the app, but we need to build the app to access the logger to log the errors.
            _app = builder.Build();
            _dashboardOptionsMonitor = _app.Services.GetRequiredService<IOptionsMonitor<DashboardOptions>>();
            _validationFailures = failureMessages.ToList();
            _logger = GetLogger();
            WriteVersion(_logger);
            WriteValidationFailures(_logger, _validationFailures);
            return;
        }
        else
        {
            _validationFailures = Array.Empty<string>();
        }

        ConfigureKestrelEndpoints(builder, dashboardOptions);

        var browserHttpsPort = dashboardOptions.Frontend.GetEndpointUris().FirstOrDefault(IsHttpsOrNull)?.Port;
        var isAllHttps = browserHttpsPort is not null && IsHttpsOrNull(dashboardOptions.Otlp.GetGrpcEndpointUri()) && IsHttpsOrNull(dashboardOptions.Otlp.GetHttpEndpointUri());
        if (isAllHttps)
        {
            // Explicitly configure the HTTPS redirect port as we're possibly listening on multiple HTTPS addresses
            // if the dashboard OTLP URL is configured to use HTTPS too
            builder.Services.Configure<HttpsRedirectionOptions>(options => options.HttpsPort = browserHttpsPort);
        }

        ConfigureAuthentication(builder, dashboardOptions);

        // Add services to the container.
        builder.Services.AddRazorComponents().AddInteractiveServerComponents();
        builder.Services.AddCascadingAuthenticationState();
        builder.Services.AddResponseCompression(options =>
        {
            options.EnableForHttps = true;
            // Limit to compressing static text assets to mitigate user supplied data being compressed over HTTPS
            // See https://learn.microsoft.com/aspnet/core/performance/response-compression#compression-with-https for more information
            options.MimeTypes = ["text/javascript", "application/javascript", "text/css", "image/svg+xml"];
        });

        // Data from the server.
        builder.Services.AddScoped<IDashboardClient, DashboardClient>();

        // OTLP services.
        builder.Services.AddGrpc();
        builder.Services.AddSingleton<TelemetryRepository>();
        builder.Services.AddTransient<StructuredLogsViewModel>();

        builder.Services.AddTransient<OtlpLogsService>();
        builder.Services.AddTransient<OtlpTraceService>();
        builder.Services.AddTransient<OtlpMetricsService>();

        builder.Services.AddTransient<TracesViewModel>();
        builder.Services.TryAddEnumerable(ServiceDescriptor.Scoped<IOutgoingPeerResolver, ResourceOutgoingPeerResolver>());
        builder.Services.TryAddEnumerable(ServiceDescriptor.Scoped<IOutgoingPeerResolver, BrowserLinkOutgoingPeerResolver>());

        builder.Services.AddFluentUIComponents();

        builder.Services.AddScoped<ThemeManager>();
        // ShortcutManager is scoped because we want shortcuts to apply one browser window.
        builder.Services.AddScoped<ShortcutManager>();
        builder.Services.AddSingleton<IInstrumentUnitResolver, DefaultInstrumentUnitResolver>();

        // Time zone is set by the browser.
        builder.Services.AddScoped<BrowserTimeProvider>();

        builder.Services.AddLocalization();

<<<<<<< HEAD
        postConfigureBuilder?.Invoke(builder);
=======
        builder.Services.AddAntiforgery(options =>
        {
            options.Cookie.Name = DashboardAntiForgeryCookieName;
        });
>>>>>>> 6521a859

        _app = builder.Build();

        _dashboardOptionsMonitor = _app.Services.GetRequiredService<IOptionsMonitor<DashboardOptions>>();

        _logger = GetLogger();

        // this needs to be explicitly enumerated for each supported language
        // our language list comes from https://github.com/dotnet/arcade/blob/89008f339a79931cc49c739e9dbc1a27c608b379/src/Microsoft.DotNet.XliffTasks/build/Microsoft.DotNet.XliffTasks.props#L22
        var supportedLanguages = new[]
        {
            "en", "cs", "de", "es", "fr", "it", "ja", "ko", "pl", "pt-BR", "ru", "tr", "zh-Hans", "zh-Hant"
        };

        _app.UseRequestLocalization(new RequestLocalizationOptions()
            .AddSupportedCultures(supportedLanguages)
            .AddSupportedUICultures(supportedLanguages));

        WriteVersion(_logger);

        _app.Lifetime.ApplicationStarted.Register(() =>
        {
            if (_frontendEndPointAccessor != null)
            {
                var url = _frontendEndPointAccessor().Address;
                _logger.LogInformation("Now listening on: {DashboardUri}", url);

                var options = _app.Services.GetRequiredService<IOptionsMonitor<DashboardOptions>>().CurrentValue;
                if (options.Frontend.AuthMode == FrontendAuthMode.BrowserToken)
                {
                    LoggingHelpers.WriteDashboardUrl(_logger, url, options.Frontend.BrowserToken);
                }
            }

            if (_otlpServiceGrpcEndPointAccessor != null)
            {
                // This isn't used by dotnet watch but still useful to have for debugging
                _logger.LogInformation("OTLP/gRPC listening on: {OtlpEndpointUri}", _otlpServiceGrpcEndPointAccessor().Address);
            }
            if (_otlpServiceHttpEndPointAccessor != null)
            {
                // This isn't used by dotnet watch but still useful to have for debugging
                _logger.LogInformation("OTLP/HTTP listening on: {OtlpEndpointUri}", _otlpServiceHttpEndPointAccessor().Address);
            }

            if (_dashboardOptionsMonitor.CurrentValue.Otlp.AuthMode == OtlpAuthMode.Unsecured)
            {
                _logger.LogWarning("OTLP server is unsecured. Untrusted apps can send telemetry to the dashboard. For more information, visit https://go.microsoft.com/fwlink/?linkid=2267030");
            }
        });

        // Redirect browser directly to /structuredlogs address if the dashboard is running without a resource service.
        // This is done to avoid immediately navigating in the Blazor app.
        _app.Use(async (context, next) =>
        {
            if (context.Request.Path.Equals(TargetLocationInterceptor.ResourcesPath, StringComparisons.UrlPath))
            {
                var client = context.RequestServices.GetRequiredService<IDashboardClient>();
                if (!client.IsEnabled)
                {
                    context.Response.Redirect(TargetLocationInterceptor.StructuredLogsPath);
                    return;
                }
            }

            await next(context).ConfigureAwait(false);
        });

        _app.UseMiddleware<ValidateTokenMiddleware>();

        // Configure the HTTP request pipeline.
        if (!_app.Environment.IsDevelopment())
        {
            _app.UseExceptionHandler("/error");
            if (isAllHttps)
            {
                _app.UseHsts();
            }
        }

        _app.UseResponseCompression();

        _app.UseStatusCodePagesWithReExecute("/error/{0}");

        if (isAllHttps)
        {
            _app.UseHttpsRedirection();
        }

        _app.UseStaticFiles(new StaticFileOptions()
        {
            OnPrepareResponse = context =>
            {
                // If Cache-Control isn't already set to something, set it to 'no-cache' so that the
                // ETag and Last-Modified headers will be respected by the browser.
                // This may be able to be removed if https://github.com/dotnet/aspnetcore/issues/44153
                // is fixed to make this the default
                if (context.Context.Response.Headers.CacheControl.Count == 0)
                {
                    context.Context.Response.Headers.CacheControl = "no-cache";
                }
            }
        });

        _app.UseAuthorization();

        _app.UseMiddleware<BrowserSecurityHeadersMiddleware>();
        _app.UseAntiforgery();

        _app.MapRazorComponents<App>().AddInteractiveServerRenderMode();

        // OTLP HTTP services.
        var httpEndpoint = dashboardOptions.Otlp.GetHttpEndpointUri();
        if (httpEndpoint != null)
        {
            _app.MapHttpOtlpApi();
        }

        // OTLP gRPC services.
        _app.MapGrpcService<OtlpGrpcMetricsService>();
        _app.MapGrpcService<OtlpGrpcTraceService>();
        _app.MapGrpcService<OtlpGrpcLogsService>();

        if (dashboardOptions.Frontend.AuthMode == FrontendAuthMode.BrowserToken)
        {
            _app.MapPost("/api/validatetoken", async (string token, HttpContext httpContext, IOptionsMonitor<DashboardOptions> dashboardOptions) =>
            {
                return await ValidateTokenMiddleware.TryAuthenticateAsync(token, httpContext, dashboardOptions).ConfigureAwait(false);
            });

#if DEBUG
            // Available in local debug for testing.
            _app.MapGet("/api/signout", async (HttpContext httpContext) =>
            {
                await Microsoft.AspNetCore.Authentication.AuthenticationHttpContextExtensions.SignOutAsync(
                    httpContext,
                    CookieAuthenticationDefaults.AuthenticationScheme).ConfigureAwait(false);
                httpContext.Response.Redirect("/");
            });
#endif
        }
        else if (dashboardOptions.Frontend.AuthMode == FrontendAuthMode.OpenIdConnect)
        {
            _app.MapPost("/authentication/logout", () => TypedResults.SignOut(authenticationSchemes: [CookieAuthenticationDefaults.AuthenticationScheme, OpenIdConnectDefaults.AuthenticationScheme]));
        }
    }

    private ILogger<DashboardWebApplication> GetLogger()
    {
        return _app.Services.GetRequiredService<ILoggerFactory>().CreateLogger<DashboardWebApplication>();
    }

    private static void WriteValidationFailures(ILogger<DashboardWebApplication> logger, IReadOnlyList<string> validationFailures)
    {
        logger.LogError("Failed to start the dashboard due to {Count} configuration error(s).", validationFailures.Count);
        foreach (var message in validationFailures)
        {
            logger.LogError("{ErrorMessage}", message);
        }
    }

    private static void WriteVersion(ILogger<DashboardWebApplication> logger)
    {
        if (typeof(DashboardWebApplication).Assembly.GetCustomAttribute<AssemblyInformationalVersionAttribute>()?.InformationalVersion is string informationalVersion)
        {
            // Write version at info level so it's written to the console by default. Help us debug user issues.
            // Display version and commit like 8.0.0-preview.2.23619.3+17dd83f67c6822954ec9a918ef2d048a78ad4697
            logger.LogInformation("Aspire version: {Version}", informationalVersion);
        }
    }

    /// <summary>
    /// Load <see cref="DashboardOptions"/> from configuration without using DI. This performs
    /// the same steps as getting the options from DI but without the need for a service provider.
    /// </summary>
    private static bool TryGetDashboardOptions(WebApplicationBuilder builder, IConfigurationSection dashboardConfigSection, [NotNullWhen(true)] out DashboardOptions? dashboardOptions, [NotNullWhen(false)] out IEnumerable<string>? failureMessages)
    {
        dashboardOptions = new DashboardOptions();
        dashboardConfigSection.Bind(dashboardOptions);
        new PostConfigureDashboardOptions(builder.Configuration).PostConfigure(name: string.Empty, dashboardOptions);
        var result = new ValidateDashboardOptions().Validate(name: string.Empty, dashboardOptions);
        if (result.Failed)
        {
            failureMessages = result.Failures;
            return false;
        }
        else
        {
            failureMessages = null;
            return true;
        }
    }

    // Kestrel endpoints are loaded from configuration. This is done so that advanced configuration of endpoints is
    // possible from the caller. e.g., using environment variables to configure each endpoint's TLS certificate.
    private void ConfigureKestrelEndpoints(WebApplicationBuilder builder, DashboardOptions dashboardOptions)
    {
        // A single endpoint is configured if URLs are the same and the port isn't dynamic.
        var frontendUris = dashboardOptions.Frontend.GetEndpointUris();
        var otlpGrpcUri = dashboardOptions.Otlp.GetGrpcEndpointUri();
        var otlpHttpUri = dashboardOptions.Otlp.GetHttpEndpointUri();
        var hasSingleEndpoint = frontendUris.Count == 1 && IsSameOrNull(frontendUris[0], otlpGrpcUri) && IsSameOrNull(frontendUris[0], otlpHttpUri);

        var initialValues = new Dictionary<string, string?>();
        var browserEndpointNames = new List<string>(capacity: frontendUris.Count);

        if (!hasSingleEndpoint)
        {
            // Translate high-level config settings such as DOTNET_DASHBOARD_OTLP_ENDPOINT_URL and ASPNETCORE_URLS
            // to Kestrel's schema for loading endpoints from configuration.
            if (otlpGrpcUri != null)
            {
                AddEndpointConfiguration(initialValues, "OtlpGrpc", otlpGrpcUri.OriginalString, HttpProtocols.Http2, requiredClientCertificate: dashboardOptions.Otlp.AuthMode == OtlpAuthMode.ClientCertificate);
            }
            if (otlpHttpUri != null)
            {
                AddEndpointConfiguration(initialValues, "OtlpHttp", otlpHttpUri.OriginalString, HttpProtocols.Http1AndHttp2, requiredClientCertificate: dashboardOptions.Otlp.AuthMode == OtlpAuthMode.ClientCertificate);
            }

            if (frontendUris.Count == 1)
            {
                browserEndpointNames.Add("Browser");
                AddEndpointConfiguration(initialValues, "Browser", frontendUris[0].OriginalString);
            }
            else
            {
                for (var i = 0; i < frontendUris.Count; i++)
                {
                    var name = $"Browser{i}";
                    browserEndpointNames.Add(name);
                    AddEndpointConfiguration(initialValues, name, frontendUris[i].OriginalString);
                }
            }
        }
        else
        {
            // At least one gRPC endpoint must be present.
            var url = otlpGrpcUri?.OriginalString ?? otlpHttpUri?.OriginalString;
            AddEndpointConfiguration(initialValues, "OtlpGrpc", url!, HttpProtocols.Http1AndHttp2, requiredClientCertificate: dashboardOptions.Otlp.AuthMode == OtlpAuthMode.ClientCertificate);
        }

        static void AddEndpointConfiguration(Dictionary<string, string?> values, string endpointName, string url, HttpProtocols? protocols = null, bool requiredClientCertificate = false)
        {
            values[$"Kestrel:Endpoints:{endpointName}:Url"] = url;

            if (protocols != null)
            {
                values[$"Kestrel:Endpoints:{endpointName}:Protocols"] = protocols.ToString();
            }

            if (requiredClientCertificate && IsHttpsOrNull(new Uri(url)))
            {
                values[$"Kestrel:Endpoints:{endpointName}:ClientCertificateMode"] = ClientCertificateMode.RequireCertificate.ToString();
            }
        }

        builder.Configuration.AddInMemoryCollection(initialValues);

        // Use ConfigurationLoader to augment the endpoints that Kestrel created from configuration
        // with extra settings. e.g., UseOtlpConnection for the OTLP endpoint.
        builder.WebHost.ConfigureKestrel((context, serverOptions) =>
        {
            var logger = serverOptions.ApplicationServices.GetRequiredService<ILogger<DashboardWebApplication>>();

            var kestrelSection = context.Configuration.GetSection("Kestrel");
            var configurationLoader = serverOptions.Configure(kestrelSection);

            foreach (var browserEndpointName in browserEndpointNames)
            {
                configurationLoader.Endpoint(browserEndpointName, endpointConfiguration =>
                {
                    // Only the last endpoint is accessible. Tests should only need one but
                    // this will need to be improved if that changes.
                    _frontendEndPointAccessor ??= CreateEndPointAccessor(endpointConfiguration);
                });
            }

            configurationLoader.Endpoint("OtlpGrpc", endpointConfiguration =>
            {
                _otlpServiceGrpcEndPointAccessor ??= CreateEndPointAccessor(endpointConfiguration);
                if (hasSingleEndpoint)
                {
                    logger.LogDebug("Browser and OTLP accessible on a single endpoint.");

                    if (!endpointConfiguration.IsHttps)
                    {
                        logger.LogWarning(
                            "The dashboard is configured with a shared endpoint for browser access and the OTLP service. " +
                            "The endpoint doesn't use TLS so browser access is only possible via a TLS terminating proxy.");
                    }

                    _frontendEndPointAccessor = _otlpServiceGrpcEndPointAccessor;
                }

                endpointConfiguration.ListenOptions.UseOtlpConnection();

                if (endpointConfiguration.HttpsOptions.ClientCertificateMode == ClientCertificateMode.RequireCertificate)
                {
                    // Allow invalid certificates when creating the connection. Certificate validation is done in the auth middleware.
                    endpointConfiguration.HttpsOptions.ClientCertificateValidation = (certificate, chain, sslPolicyErrors) =>
                    {
                        return true;
                    };
                }
            });

            configurationLoader.Endpoint("OtlpHttp", endpointConfiguration =>
            {
                _otlpServiceHttpEndPointAccessor ??= CreateEndPointAccessor(endpointConfiguration);
                if (hasSingleEndpoint)
                {
                    logger.LogDebug("Browser and OTLP accessible on a single endpoint.");

                    if (!endpointConfiguration.IsHttps)
                    {
                        logger.LogWarning(
                            "The dashboard is configured with a shared endpoint for browser access and the OTLP service. " +
                            "The endpoint doesn't use TLS so browser access is only possible via a TLS terminating proxy.");
                    }

                    _frontendEndPointAccessor = _otlpServiceGrpcEndPointAccessor;
                }

                endpointConfiguration.ListenOptions.UseOtlpConnection();

                if (endpointConfiguration.HttpsOptions.ClientCertificateMode == ClientCertificateMode.RequireCertificate)
                {
                    // Allow invalid certificates when creating the connection. Certificate validation is done in the auth middleware.
                    endpointConfiguration.HttpsOptions.ClientCertificateValidation = (certificate, chain, sslPolicyErrors) => { return true; };
                }
            });
        });

        static Func<EndpointInfo> CreateEndPointAccessor(EndpointConfiguration endpointConfiguration)
        {
            // We want to provide a way for someone to get the IP address of an endpoint.
            // However, if a dynamic port is used, the port is not known until the server is started.
            // Instead of returning the ListenOption's endpoint directly, we provide a func that returns the endpoint.
            // The endpoint on ListenOptions is updated after binding, so accessing it via the func after the server
            // has started returns the resolved port.
            var address = BindingAddress.Parse(endpointConfiguration.ConfigSection["Url"]!);
            return () =>
            {
                var endpoint = endpointConfiguration.ListenOptions.IPEndPoint!;
                var resolvedAddress = address.Scheme.ToLowerInvariant() + Uri.SchemeDelimiter + address.Host.ToLowerInvariant() + ":" + endpoint.Port.ToString(CultureInfo.InvariantCulture);
                return new EndpointInfo(resolvedAddress, endpoint, endpointConfiguration.IsHttps);
            };
        }
    }

    private static bool IsSameOrNull(Uri frontendUri, Uri? otlpUrl)
    {
        return otlpUrl == null || (frontendUri == otlpUrl && otlpUrl.Port != 0);
    }

    private static void ConfigureAuthentication(WebApplicationBuilder builder, DashboardOptions dashboardOptions)
    {
        var authentication = builder.Services
            .AddAuthentication(CookieAuthenticationDefaults.AuthenticationScheme)
            .AddScheme<OtlpCompositeAuthenticationHandlerOptions, OtlpCompositeAuthenticationHandler>(OtlpCompositeAuthenticationDefaults.AuthenticationScheme, o => { })
            .AddScheme<OtlpApiKeyAuthenticationHandlerOptions, OtlpApiKeyAuthenticationHandler>(OtlpApiKeyAuthenticationDefaults.AuthenticationScheme, o => { })
            .AddScheme<OtlpConnectionAuthenticationHandlerOptions, OtlpConnectionAuthenticationHandler>(OtlpConnectionAuthenticationDefaults.AuthenticationScheme, o => { })
            .AddCertificate(options =>
            {
                // Bind options to configuration so they can be overridden by environment variables.
                builder.Configuration.Bind("Dashboard:Otlp:CertificateAuthOptions", options);

                options.Events = new CertificateAuthenticationEvents
                {
                    OnCertificateValidated = context =>
                    {
                        var claims = new[]
                        {
                            new Claim(ClaimTypes.NameIdentifier,
                                context.ClientCertificate.Subject,
                                ClaimValueTypes.String, context.Options.ClaimsIssuer),
                            new Claim(ClaimTypes.Name,
                                context.ClientCertificate.Subject,
                                ClaimValueTypes.String, context.Options.ClaimsIssuer)
                        };

                        context.Principal = new ClaimsPrincipal(new ClaimsIdentity(claims, context.Scheme.Name));
                        context.Success();

                        return Task.CompletedTask;
                    }
                };
            });

        switch (dashboardOptions.Frontend.AuthMode)
        {
            case FrontendAuthMode.OpenIdConnect:
                authentication.AddPolicyScheme(FrontendAuthenticationDefaults.AuthenticationScheme, displayName: FrontendAuthenticationDefaults.AuthenticationScheme, o =>
                {
                    // The frontend authentication scheme just redirects to OpenIdConnect and Cookie schemes, as appropriate.
                    o.ForwardDefault = CookieAuthenticationDefaults.AuthenticationScheme;
                    o.ForwardChallenge = OpenIdConnectDefaults.AuthenticationScheme;
                });

                authentication.AddCookie(options =>
                {
                    options.Cookie.Name = DashboardAuthCookieName;
                });

                authentication.AddOpenIdConnect(options =>
                {
                    // Use authorization code flow so clients don't see access tokens.
                    options.ResponseType = OpenIdConnectResponseType.Code;

                    options.SignInScheme = CookieAuthenticationDefaults.AuthenticationScheme;

                    // Scopes "openid" and "profile" are added by default, but need to be re-added
                    // in case configuration exists for Authentication:Schemes:OpenIdConnect:Scope.
                    if (!options.Scope.Contains(OpenIdConnectScope.OpenId))
                    {
                        options.Scope.Add(OpenIdConnectScope.OpenId);
                    }

                    if (!options.Scope.Contains("profile"))
                    {
                        options.Scope.Add("profile");
                    }

                    // Redirect to resources upon sign-in.
                    options.CallbackPath = TargetLocationInterceptor.ResourcesPath;

                    // Avoid "message.State is null or empty" due to use of CallbackPath above.
                    options.SkipUnrecognizedRequests = true;
                });
                break;
            case FrontendAuthMode.BrowserToken:
                authentication.AddPolicyScheme(FrontendAuthenticationDefaults.AuthenticationScheme, displayName: FrontendAuthenticationDefaults.AuthenticationScheme, o =>
                {
                    o.ForwardDefault = CookieAuthenticationDefaults.AuthenticationScheme;
                });

                authentication.AddCookie(options =>
                {
                    options.LoginPath = "/login";
                    options.ReturnUrlParameter = "returnUrl";
                    options.ExpireTimeSpan = TimeSpan.FromDays(3);
                    options.Events.OnSigningIn = context =>
                    {
                        // Add claim when signing in with cookies from browser token.
                        // Authorization requires this claim. This prevents an identity from another auth scheme from being allow.
                        var claimsIdentity = (ClaimsIdentity)context.Principal!.Identity!;
                        claimsIdentity.AddClaim(new Claim(FrontendAuthorizationDefaults.BrowserTokenClaimName, bool.TrueString));
                        return Task.CompletedTask;
                    };
                    options.Cookie.Name = DashboardAuthCookieName;
                });
                break;
        }

        builder.Services.AddAuthorization(options =>
        {
            options.AddPolicy(
                name: OtlpAuthorization.PolicyName,
                policy: new AuthorizationPolicyBuilder(OtlpCompositeAuthenticationDefaults.AuthenticationScheme)
                    .RequireClaim(OtlpAuthorization.OtlpClaimName)
                    .Build());

            switch (dashboardOptions.Frontend.AuthMode)
            {
                case FrontendAuthMode.OpenIdConnect:
                    options.AddPolicy(
                        name: FrontendAuthorizationDefaults.PolicyName,
                        policy: new AuthorizationPolicyBuilder(FrontendAuthenticationDefaults.AuthenticationScheme)
                            .RequireOpenIdClaims(options: dashboardOptions.Frontend.OpenIdConnect)
                            .Build());
                    break;
                case FrontendAuthMode.BrowserToken:
                    options.AddPolicy(
                        name: FrontendAuthorizationDefaults.PolicyName,
                        policy: new AuthorizationPolicyBuilder(FrontendAuthenticationDefaults.AuthenticationScheme)
                            .RequireClaim(FrontendAuthorizationDefaults.BrowserTokenClaimName)
                            .Build());
                    break;
                case FrontendAuthMode.Unsecured:
                    options.AddPolicy(
                        name: FrontendAuthorizationDefaults.PolicyName,
                        policy: new AuthorizationPolicyBuilder()
                            .RequireAssertion(_ =>
                            {
                                // Frontend is unsecured so our policy doesn't require anything.
                                return true;
                            })
                            .Build());
                    break;
                default:
                    throw new NotSupportedException($"Unexpected {nameof(FrontendAuthMode)} enum member: {dashboardOptions.Frontend.AuthMode}");
            }
        });
    }

    public int Run()
    {
        if (_validationFailures.Count > 0)
        {
            return -1;
        }

        _app.Run();
        return 0;
    }

    public Task StartAsync(CancellationToken cancellationToken = default)
    {
        Debug.Assert(_validationFailures.Count == 0);
        return _app.StartAsync(cancellationToken);
    }

    public Task StopAsync(CancellationToken cancellationToken = default)
    {
        Debug.Assert(_validationFailures.Count == 0);
        return _app.StopAsync(cancellationToken);
    }

    public ValueTask DisposeAsync()
    {
        return _app.DisposeAsync();
    }

    private static bool IsHttpsOrNull(Uri? uri) => uri == null || string.Equals(uri.Scheme, "https", StringComparison.Ordinal);

    public static class FrontendAuthenticationDefaults
    {
        public const string AuthenticationScheme = "Frontend";
    }
}

public record EndpointInfo(string Address, IPEndPoint EndPoint, bool isHttps);

public static class FrontendAuthorizationDefaults
{
    public const string PolicyName = "Frontend";
    public const string BrowserTokenClaimName = "BrowserTokenClaim";
}<|MERGE_RESOLUTION|>--- conflicted
+++ resolved
@@ -170,14 +170,12 @@
 
         builder.Services.AddLocalization();
 
-<<<<<<< HEAD
-        postConfigureBuilder?.Invoke(builder);
-=======
         builder.Services.AddAntiforgery(options =>
         {
             options.Cookie.Name = DashboardAntiForgeryCookieName;
         });
->>>>>>> 6521a859
+
+        postConfigureBuilder?.Invoke(builder);
 
         _app = builder.Build();
 
