// Licensed to the .NET Foundation under one or more agreements.
// The .NET Foundation licenses this file to you under the MIT license.

using System.Diagnostics;
using System.Diagnostics.CodeAnalysis;
using System.Globalization;
using System.Net;
using System.Reflection;
using System.Security.Claims;
using Aspire.Dashboard.Authentication;
using Aspire.Dashboard.Authentication.OpenIdConnect;
using Aspire.Dashboard.Authentication.OtlpApiKey;
using Aspire.Dashboard.Authentication.OtlpConnection;
using Aspire.Dashboard.Components;
using Aspire.Dashboard.Configuration;
using Aspire.Dashboard.Model;
using Aspire.Dashboard.Otlp;
using Aspire.Dashboard.Otlp.Grpc;
using Aspire.Dashboard.Otlp.Http;
using Aspire.Dashboard.Otlp.Storage;
using Aspire.Hosting;
using Microsoft.AspNetCore.Authentication.Certificate;
using Microsoft.AspNetCore.Authentication.Cookies;
using Microsoft.AspNetCore.Authentication.OpenIdConnect;
using Microsoft.AspNetCore.Authorization;
using Microsoft.AspNetCore.HttpsPolicy;
using Microsoft.AspNetCore.Server.Kestrel;
using Microsoft.AspNetCore.Server.Kestrel.Core;
using Microsoft.AspNetCore.Server.Kestrel.Https;
using Microsoft.Extensions.DependencyInjection.Extensions;
using Microsoft.Extensions.Options;
using Microsoft.FluentUI.AspNetCore.Components;
using Microsoft.IdentityModel.Protocols.OpenIdConnect;

namespace Aspire.Dashboard;

public sealed class DashboardWebApplication : IAsyncDisposable
{
<<<<<<< HEAD
    internal const string DashboardOtlpUrlDefaultValue = "http://localhost:18889";
    internal const string DashboardUrlDefaultValue = "http://localhost:18888";

    private const string DashboardAuthCookieName = ".Aspire.Dashboard.Auth";
    private const string DashboardAntiForgeryCookieName = ".Aspire.Dashboard.Antiforgery";

=======
>>>>>>> 7c73b81b
    private readonly WebApplication _app;
    private readonly ILogger<DashboardWebApplication> _logger;
    private readonly IOptionsMonitor<DashboardOptions> _dashboardOptionsMonitor;
    private readonly IReadOnlyList<string> _validationFailures;
    private Func<EndpointInfo>? _frontendEndPointAccessor;
    private Func<EndpointInfo>? _otlpServiceGrpcEndPointAccessor;
    private Func<EndpointInfo>? _otlpServiceHttpEndPointAccessor;

    public Func<EndpointInfo> FrontendEndPointAccessor
    {
        get => _frontendEndPointAccessor ?? throw new InvalidOperationException("WebApplication not started yet.");
    }

    public Func<EndpointInfo> OtlpServiceGrpcEndPointAccessor
    {
        get => _otlpServiceGrpcEndPointAccessor ?? throw new InvalidOperationException("WebApplication not started yet.");
    }

    public Func<EndpointInfo> OtlpServiceHttpEndPointAccessor
    {
        get => _otlpServiceHttpEndPointAccessor ?? throw new InvalidOperationException("WebApplication not started yet.");
    }

    public IOptionsMonitor<DashboardOptions> DashboardOptionsMonitor => _dashboardOptionsMonitor;

    public IReadOnlyList<string> ValidationFailures => _validationFailures;

    /// <summary>
    /// Create a new instance of the <see cref="DashboardWebApplication"/> class.
    /// </summary>
    /// <param name="configureBuilder">Configuration the internal app builder. This is for unit testing.</param>
    public DashboardWebApplication(Action<WebApplicationBuilder>? configureBuilder = null)
    {
        var builder = WebApplication.CreateBuilder();

        configureBuilder?.Invoke(builder);

#if !DEBUG
        builder.Logging.AddFilter("Default", LogLevel.Information);
        builder.Logging.AddFilter("Microsoft.AspNetCore", LogLevel.Warning);
        builder.Logging.AddFilter("Microsoft.Hosting.Lifetime", LogLevel.None);
        builder.Logging.AddFilter("Microsoft.AspNetCore.Server.Kestrel", LogLevel.Error);
#endif

        // Allow for a user specified JSON config file on disk. Throw an error if the specified file doesn't exist.
        if (builder.Configuration[DashboardConfigNames.DashboardConfigFilePathName.ConfigKey] is { Length: > 0 } configFilePath)
        {
            builder.Configuration.AddJsonFile(configFilePath, optional: false, reloadOnChange: true);
        }

        var dashboardConfigSection = builder.Configuration.GetSection("Dashboard");
        builder.Services.AddOptions<DashboardOptions>()
            .Bind(dashboardConfigSection)
            .ValidateOnStart();
        builder.Services.AddSingleton<IPostConfigureOptions<DashboardOptions>, PostConfigureDashboardOptions>();
        builder.Services.AddSingleton<IValidateOptions<DashboardOptions>, ValidateDashboardOptions>();

        if (!TryGetDashboardOptions(builder, dashboardConfigSection, out var dashboardOptions, out var failureMessages))
        {
            // The options have validation failures. Write them out to the user and return a non-zero exit code.
            // We don't want to start the app, but we need to build the app to access the logger to log the errors.
            _app = builder.Build();
            _dashboardOptionsMonitor = _app.Services.GetRequiredService<IOptionsMonitor<DashboardOptions>>();
            _validationFailures = failureMessages.ToList();
            _logger = GetLogger();
            WriteVersion(_logger);
            WriteValidationFailures(_logger, _validationFailures);
            return;
        }
        else
        {
            _validationFailures = Array.Empty<string>();
        }

        ConfigureKestrelEndpoints(builder, dashboardOptions);

        var browserHttpsPort = dashboardOptions.Frontend.GetEndpointUris().FirstOrDefault(IsHttpsOrNull)?.Port;
        var isAllHttps = browserHttpsPort is not null && IsHttpsOrNull(dashboardOptions.Otlp.GetGrpcEndpointUri()) && IsHttpsOrNull(dashboardOptions.Otlp.GetHttpEndpointUri());
        if (isAllHttps)
        {
            // Explicitly configure the HTTPS redirect port as we're possibly listening on multiple HTTPS addresses
            // if the dashboard OTLP URL is configured to use HTTPS too
            builder.Services.Configure<HttpsRedirectionOptions>(options => options.HttpsPort = browserHttpsPort);
        }

        ConfigureAuthentication(builder, dashboardOptions);

        // Add services to the container.
        builder.Services.AddRazorComponents().AddInteractiveServerComponents();
        builder.Services.AddCascadingAuthenticationState();
        builder.Services.AddResponseCompression(options =>
        {
            options.EnableForHttps = true;
            // Limit to compressing static text assets to mitigate user supplied data being compressed over HTTPS
            // See https://learn.microsoft.com/aspnet/core/performance/response-compression#compression-with-https for more information
            options.MimeTypes = ["text/javascript", "application/javascript", "text/css", "image/svg+xml"];
        });

        // Data from the server.
        builder.Services.AddScoped<IDashboardClient, DashboardClient>();

        // OTLP services.
        builder.Services.AddGrpc();
        builder.Services.AddSingleton<TelemetryRepository>();
        builder.Services.AddTransient<StructuredLogsViewModel>();

        builder.Services.AddTransient<OtlpLogsService>();
        builder.Services.AddTransient<OtlpTraceService>();
        builder.Services.AddTransient<OtlpMetricsService>();

        builder.Services.AddTransient<TracesViewModel>();
        builder.Services.TryAddEnumerable(ServiceDescriptor.Scoped<IOutgoingPeerResolver, ResourceOutgoingPeerResolver>());
        builder.Services.TryAddEnumerable(ServiceDescriptor.Scoped<IOutgoingPeerResolver, BrowserLinkOutgoingPeerResolver>());

        builder.Services.AddFluentUIComponents();

        builder.Services.AddScoped<ThemeManager>();
        // ShortcutManager is scoped because we want shortcuts to apply one browser window.
        builder.Services.AddScoped<ShortcutManager>();
        builder.Services.AddSingleton<IInstrumentUnitResolver, DefaultInstrumentUnitResolver>();

        // Time zone is set by the browser.
        builder.Services.AddScoped<BrowserTimeProvider>();

        builder.Services.AddLocalization();

        builder.Services.AddAntiforgery(options =>
        {
            options.Cookie.Name = DashboardAntiForgeryCookieName;
        });

        _app = builder.Build();

        _dashboardOptionsMonitor = _app.Services.GetRequiredService<IOptionsMonitor<DashboardOptions>>();

        _logger = GetLogger();

        // this needs to be explicitly enumerated for each supported language
        // our language list comes from https://github.com/dotnet/arcade/blob/89008f339a79931cc49c739e9dbc1a27c608b379/src/Microsoft.DotNet.XliffTasks/build/Microsoft.DotNet.XliffTasks.props#L22
        var supportedLanguages = new[]
        {
            "en", "cs", "de", "es", "fr", "it", "ja", "ko", "pl", "pt-BR", "ru", "tr", "zh-Hans", "zh-Hant"
        };

        _app.UseRequestLocalization(new RequestLocalizationOptions()
            .AddSupportedCultures(supportedLanguages)
            .AddSupportedUICultures(supportedLanguages));

        WriteVersion(_logger);

        _app.Lifetime.ApplicationStarted.Register(() =>
        {
            if (_frontendEndPointAccessor != null)
            {
                var url = _frontendEndPointAccessor().Address;
                _logger.LogInformation("Now listening on: {DashboardUri}", url);

                var options = _app.Services.GetRequiredService<IOptionsMonitor<DashboardOptions>>().CurrentValue;
                if (options.Frontend.AuthMode == FrontendAuthMode.BrowserToken)
                {
                    LoggingHelpers.WriteDashboardUrl(_logger, url, options.Frontend.BrowserToken);
                }
            }

            if (_otlpServiceGrpcEndPointAccessor != null)
            {
                // This isn't used by dotnet watch but still useful to have for debugging
                _logger.LogInformation("OTLP/gRPC listening on: {OtlpEndpointUri}", _otlpServiceGrpcEndPointAccessor().Address);
            }
            if (_otlpServiceHttpEndPointAccessor != null)
            {
                // This isn't used by dotnet watch but still useful to have for debugging
                _logger.LogInformation("OTLP/HTTP listening on: {OtlpEndpointUri}", _otlpServiceHttpEndPointAccessor().Address);
            }

            if (_dashboardOptionsMonitor.CurrentValue.Otlp.AuthMode == OtlpAuthMode.Unsecured)
            {
                _logger.LogWarning("OTLP server is unsecured. Untrusted apps can send telemetry to the dashboard. For more information, visit https://go.microsoft.com/fwlink/?linkid=2267030");
            }
        });

        // Redirect browser directly to /structuredlogs address if the dashboard is running without a resource service.
        // This is done to avoid immediately navigating in the Blazor app.
        _app.Use(async (context, next) =>
        {
            if (context.Request.Path.Equals(TargetLocationInterceptor.ResourcesPath, StringComparisons.UrlPath))
            {
                var client = context.RequestServices.GetRequiredService<IDashboardClient>();
                if (!client.IsEnabled)
                {
                    context.Response.Redirect(TargetLocationInterceptor.StructuredLogsPath);
                    return;
                }
            }

            await next(context).ConfigureAwait(false);
        });

        _app.UseMiddleware<ValidateTokenMiddleware>();

        // Configure the HTTP request pipeline.
        if (!_app.Environment.IsDevelopment())
        {
            _app.UseExceptionHandler("/error");
            if (isAllHttps)
            {
                _app.UseHsts();
            }
        }

        _app.UseResponseCompression();

        _app.UseStatusCodePagesWithReExecute("/error/{0}");

        if (isAllHttps)
        {
            _app.UseHttpsRedirection();
        }

        _app.UseStaticFiles(new StaticFileOptions()
        {
            OnPrepareResponse = context =>
            {
                // If Cache-Control isn't already set to something, set it to 'no-cache' so that the
                // ETag and Last-Modified headers will be respected by the browser.
                // This may be able to be removed if https://github.com/dotnet/aspnetcore/issues/44153
                // is fixed to make this the default
                if (context.Context.Response.Headers.CacheControl.Count == 0)
                {
                    context.Context.Response.Headers.CacheControl = "no-cache";
                }
            }
        });

        _app.UseAuthorization();

        _app.UseMiddleware<BrowserSecurityHeadersMiddleware>();
        _app.UseAntiforgery();

        _app.MapRazorComponents<App>().AddInteractiveServerRenderMode();

        // OTLP HTTP services.
        var httpEndpoint = dashboardOptions.Otlp.GetHttpEndpointUri();
        if (httpEndpoint != null)
        {
            _app.MapHttpOtlpApi();
        }

        // OTLP gRPC services.
        _app.MapGrpcService<OtlpGrpcMetricsService>();
        _app.MapGrpcService<OtlpGrpcTraceService>();
        _app.MapGrpcService<OtlpGrpcLogsService>();

        if (dashboardOptions.Frontend.AuthMode == FrontendAuthMode.BrowserToken)
        {
            _app.MapPost("/api/validatetoken", async (string token, HttpContext httpContext, IOptionsMonitor<DashboardOptions> dashboardOptions) =>
            {
                return await ValidateTokenMiddleware.TryAuthenticateAsync(token, httpContext, dashboardOptions).ConfigureAwait(false);
            });

#if DEBUG
            // Available in local debug for testing.
            _app.MapGet("/api/signout", async (HttpContext httpContext) =>
            {
                await Microsoft.AspNetCore.Authentication.AuthenticationHttpContextExtensions.SignOutAsync(
                    httpContext,
                    CookieAuthenticationDefaults.AuthenticationScheme).ConfigureAwait(false);
                httpContext.Response.Redirect("/");
            });
#endif
        }
        else if (dashboardOptions.Frontend.AuthMode == FrontendAuthMode.OpenIdConnect)
        {
            _app.MapPost("/authentication/logout", () => TypedResults.SignOut(authenticationSchemes: [CookieAuthenticationDefaults.AuthenticationScheme, OpenIdConnectDefaults.AuthenticationScheme]));
        }
    }

    private ILogger<DashboardWebApplication> GetLogger()
    {
        return _app.Services.GetRequiredService<ILoggerFactory>().CreateLogger<DashboardWebApplication>();
    }

    private static void WriteValidationFailures(ILogger<DashboardWebApplication> logger, IReadOnlyList<string> validationFailures)
    {
        logger.LogError("Failed to start the dashboard due to {Count} configuration error(s).", validationFailures.Count);
        foreach (var message in validationFailures)
        {
            logger.LogError("{ErrorMessage}", message);
        }
    }

    private static void WriteVersion(ILogger<DashboardWebApplication> logger)
    {
        if (typeof(DashboardWebApplication).Assembly.GetCustomAttribute<AssemblyInformationalVersionAttribute>()?.InformationalVersion is string informationalVersion)
        {
            // Write version at info level so it's written to the console by default. Help us debug user issues.
            // Display version and commit like 8.0.0-preview.2.23619.3+17dd83f67c6822954ec9a918ef2d048a78ad4697
            logger.LogInformation("Aspire version: {Version}", informationalVersion);
        }
    }

    /// <summary>
    /// Load <see cref="DashboardOptions"/> from configuration without using DI. This performs
    /// the same steps as getting the options from DI but without the need for a service provider.
    /// </summary>
    private static bool TryGetDashboardOptions(WebApplicationBuilder builder, IConfigurationSection dashboardConfigSection, [NotNullWhen(true)] out DashboardOptions? dashboardOptions, [NotNullWhen(false)] out IEnumerable<string>? failureMessages)
    {
        dashboardOptions = new DashboardOptions();
        dashboardConfigSection.Bind(dashboardOptions);
        new PostConfigureDashboardOptions(builder.Configuration).PostConfigure(name: string.Empty, dashboardOptions);
        var result = new ValidateDashboardOptions().Validate(name: string.Empty, dashboardOptions);
        if (result.Failed)
        {
            failureMessages = result.Failures;
            return false;
        }
        else
        {
            failureMessages = null;
            return true;
        }
    }

    // Kestrel endpoints are loaded from configuration. This is done so that advanced configuration of endpoints is
    // possible from the caller. e.g., using environment variables to configure each endpoint's TLS certificate.
    private void ConfigureKestrelEndpoints(WebApplicationBuilder builder, DashboardOptions dashboardOptions)
    {
        // A single endpoint is configured if URLs are the same and the port isn't dynamic.
        var frontendUris = dashboardOptions.Frontend.GetEndpointUris();
        var otlpGrpcUri = dashboardOptions.Otlp.GetGrpcEndpointUri();
        var otlpHttpUri = dashboardOptions.Otlp.GetHttpEndpointUri();
        var hasSingleEndpoint = frontendUris.Count == 1 && IsSameOrNull(frontendUris[0], otlpGrpcUri) && IsSameOrNull(frontendUris[0], otlpHttpUri);

        var initialValues = new Dictionary<string, string?>();
        var browserEndpointNames = new List<string>(capacity: frontendUris.Count);

        if (!hasSingleEndpoint)
        {
            // Translate high-level config settings such as DOTNET_DASHBOARD_OTLP_ENDPOINT_URL and ASPNETCORE_URLS
            // to Kestrel's schema for loading endpoints from configuration.
            if (otlpGrpcUri != null)
            {
                AddEndpointConfiguration(initialValues, "OtlpGrpc", otlpGrpcUri.OriginalString, HttpProtocols.Http2, requiredClientCertificate: dashboardOptions.Otlp.AuthMode == OtlpAuthMode.ClientCertificate);
            }
            if (otlpHttpUri != null)
            {
                AddEndpointConfiguration(initialValues, "OtlpHttp", otlpHttpUri.OriginalString, HttpProtocols.Http1AndHttp2, requiredClientCertificate: dashboardOptions.Otlp.AuthMode == OtlpAuthMode.ClientCertificate);
            }

            if (frontendUris.Count == 1)
            {
                browserEndpointNames.Add("Browser");
                AddEndpointConfiguration(initialValues, "Browser", frontendUris[0].OriginalString);
            }
            else
            {
                for (var i = 0; i < frontendUris.Count; i++)
                {
                    var name = $"Browser{i}";
                    browserEndpointNames.Add(name);
                    AddEndpointConfiguration(initialValues, name, frontendUris[i].OriginalString);
                }
            }
        }
        else
        {
            // At least one gRPC endpoint must be present.
            var url = otlpGrpcUri?.OriginalString ?? otlpHttpUri?.OriginalString;
            AddEndpointConfiguration(initialValues, "OtlpGrpc", url!, HttpProtocols.Http1AndHttp2, requiredClientCertificate: dashboardOptions.Otlp.AuthMode == OtlpAuthMode.ClientCertificate);
        }

        static void AddEndpointConfiguration(Dictionary<string, string?> values, string endpointName, string url, HttpProtocols? protocols = null, bool requiredClientCertificate = false)
        {
            values[$"Kestrel:Endpoints:{endpointName}:Url"] = url;

            if (protocols != null)
            {
                values[$"Kestrel:Endpoints:{endpointName}:Protocols"] = protocols.ToString();
            }

            if (requiredClientCertificate && IsHttpsOrNull(new Uri(url)))
            {
                values[$"Kestrel:Endpoints:{endpointName}:ClientCertificateMode"] = ClientCertificateMode.RequireCertificate.ToString();
            }
        }

        builder.Configuration.AddInMemoryCollection(initialValues);

        // Use ConfigurationLoader to augment the endpoints that Kestrel created from configuration
        // with extra settings. e.g., UseOtlpConnection for the OTLP endpoint.
        builder.WebHost.ConfigureKestrel((context, serverOptions) =>
        {
            var logger = serverOptions.ApplicationServices.GetRequiredService<ILogger<DashboardWebApplication>>();

            var kestrelSection = context.Configuration.GetSection("Kestrel");
            var configurationLoader = serverOptions.Configure(kestrelSection);

            foreach (var browserEndpointName in browserEndpointNames)
            {
                configurationLoader.Endpoint(browserEndpointName, endpointConfiguration =>
                {
                    // Only the last endpoint is accessible. Tests should only need one but
                    // this will need to be improved if that changes.
                    _frontendEndPointAccessor ??= CreateEndPointAccessor(endpointConfiguration);
                });
            }

            configurationLoader.Endpoint("OtlpGrpc", endpointConfiguration =>
            {
                _otlpServiceGrpcEndPointAccessor ??= CreateEndPointAccessor(endpointConfiguration);
                if (hasSingleEndpoint)
                {
                    logger.LogDebug("Browser and OTLP accessible on a single endpoint.");

                    if (!endpointConfiguration.IsHttps)
                    {
                        logger.LogWarning(
                            "The dashboard is configured with a shared endpoint for browser access and the OTLP service. " +
                            "The endpoint doesn't use TLS so browser access is only possible via a TLS terminating proxy.");
                    }

                    _frontendEndPointAccessor = _otlpServiceGrpcEndPointAccessor;
                }

                endpointConfiguration.ListenOptions.UseOtlpConnection();

                if (endpointConfiguration.HttpsOptions.ClientCertificateMode == ClientCertificateMode.RequireCertificate)
                {
                    // Allow invalid certificates when creating the connection. Certificate validation is done in the auth middleware.
                    endpointConfiguration.HttpsOptions.ClientCertificateValidation = (certificate, chain, sslPolicyErrors) =>
                    {
                        return true;
                    };
                }
            });

            configurationLoader.Endpoint("OtlpHttp", endpointConfiguration =>
            {
                _otlpServiceHttpEndPointAccessor ??= CreateEndPointAccessor(endpointConfiguration);
                if (hasSingleEndpoint)
                {
                    logger.LogDebug("Browser and OTLP accessible on a single endpoint.");

                    if (!endpointConfiguration.IsHttps)
                    {
                        logger.LogWarning(
                            "The dashboard is configured with a shared endpoint for browser access and the OTLP service. " +
                            "The endpoint doesn't use TLS so browser access is only possible via a TLS terminating proxy.");
                    }

                    _frontendEndPointAccessor = _otlpServiceGrpcEndPointAccessor;
                }

                endpointConfiguration.ListenOptions.UseOtlpConnection();

                if (endpointConfiguration.HttpsOptions.ClientCertificateMode == ClientCertificateMode.RequireCertificate)
                {
                    // Allow invalid certificates when creating the connection. Certificate validation is done in the auth middleware.
                    endpointConfiguration.HttpsOptions.ClientCertificateValidation = (certificate, chain, sslPolicyErrors) => { return true; };
                }
            });
        });

        static Func<EndpointInfo> CreateEndPointAccessor(EndpointConfiguration endpointConfiguration)
        {
            // We want to provide a way for someone to get the IP address of an endpoint.
            // However, if a dynamic port is used, the port is not known until the server is started.
            // Instead of returning the ListenOption's endpoint directly, we provide a func that returns the endpoint.
            // The endpoint on ListenOptions is updated after binding, so accessing it via the func after the server
            // has started returns the resolved port.
            var address = BindingAddress.Parse(endpointConfiguration.ConfigSection["Url"]!);
            return () =>
            {
                var endpoint = endpointConfiguration.ListenOptions.IPEndPoint!;
                var resolvedAddress = address.Scheme.ToLowerInvariant() + Uri.SchemeDelimiter + address.Host.ToLowerInvariant() + ":" + endpoint.Port.ToString(CultureInfo.InvariantCulture);
                return new EndpointInfo(resolvedAddress, endpoint, endpointConfiguration.IsHttps);
            };
        }
    }

    private static bool IsSameOrNull(Uri frontendUri, Uri? otlpUrl)
    {
        return otlpUrl == null || (frontendUri == otlpUrl && otlpUrl.Port != 0);
    }

    private static void ConfigureAuthentication(WebApplicationBuilder builder, DashboardOptions dashboardOptions)
    {
        var authentication = builder.Services
            .AddAuthentication(CookieAuthenticationDefaults.AuthenticationScheme)
            .AddScheme<OtlpCompositeAuthenticationHandlerOptions, OtlpCompositeAuthenticationHandler>(OtlpCompositeAuthenticationDefaults.AuthenticationScheme, o => { })
            .AddScheme<OtlpApiKeyAuthenticationHandlerOptions, OtlpApiKeyAuthenticationHandler>(OtlpApiKeyAuthenticationDefaults.AuthenticationScheme, o => { })
            .AddScheme<OtlpConnectionAuthenticationHandlerOptions, OtlpConnectionAuthenticationHandler>(OtlpConnectionAuthenticationDefaults.AuthenticationScheme, o => { })
            .AddCertificate(options =>
            {
                // Bind options to configuration so they can be overridden by environment variables.
                builder.Configuration.Bind("Dashboard:Otlp:CertificateAuthOptions", options);

                options.Events = new CertificateAuthenticationEvents
                {
                    OnCertificateValidated = context =>
                    {
                        var claims = new[]
                        {
                            new Claim(ClaimTypes.NameIdentifier,
                                context.ClientCertificate.Subject,
                                ClaimValueTypes.String, context.Options.ClaimsIssuer),
                            new Claim(ClaimTypes.Name,
                                context.ClientCertificate.Subject,
                                ClaimValueTypes.String, context.Options.ClaimsIssuer)
                        };

                        context.Principal = new ClaimsPrincipal(new ClaimsIdentity(claims, context.Scheme.Name));
                        context.Success();

                        return Task.CompletedTask;
                    }
                };
            });

        switch (dashboardOptions.Frontend.AuthMode)
        {
            case FrontendAuthMode.OpenIdConnect:
                authentication.AddPolicyScheme(FrontendAuthenticationDefaults.AuthenticationScheme, displayName: FrontendAuthenticationDefaults.AuthenticationScheme, o =>
                {
                    // The frontend authentication scheme just redirects to OpenIdConnect and Cookie schemes, as appropriate.
                    o.ForwardDefault = CookieAuthenticationDefaults.AuthenticationScheme;
                    o.ForwardChallenge = OpenIdConnectDefaults.AuthenticationScheme;
                });

                authentication.AddCookie(options =>
                {
                    options.Cookie.Name = DashboardAuthCookieName;
                });

                authentication.AddOpenIdConnect(options =>
                {
                    // Use authorization code flow so clients don't see access tokens.
                    options.ResponseType = OpenIdConnectResponseType.Code;

                    options.SignInScheme = CookieAuthenticationDefaults.AuthenticationScheme;

                    // Scopes "openid" and "profile" are added by default, but need to be re-added
                    // in case configuration exists for Authentication:Schemes:OpenIdConnect:Scope.
                    if (!options.Scope.Contains(OpenIdConnectScope.OpenId))
                    {
                        options.Scope.Add(OpenIdConnectScope.OpenId);
                    }

                    if (!options.Scope.Contains("profile"))
                    {
                        options.Scope.Add("profile");
                    }

                    // Redirect to resources upon sign-in.
                    options.CallbackPath = TargetLocationInterceptor.ResourcesPath;

                    // Avoid "message.State is null or empty" due to use of CallbackPath above.
                    options.SkipUnrecognizedRequests = true;
                });
                break;
            case FrontendAuthMode.BrowserToken:
                authentication.AddPolicyScheme(FrontendAuthenticationDefaults.AuthenticationScheme, displayName: FrontendAuthenticationDefaults.AuthenticationScheme, o =>
                {
                    o.ForwardDefault = CookieAuthenticationDefaults.AuthenticationScheme;
                });

                authentication.AddCookie(options =>
                {
                    options.LoginPath = "/login";
                    options.ReturnUrlParameter = "returnUrl";
                    options.ExpireTimeSpan = TimeSpan.FromDays(3);
                    options.Events.OnSigningIn = context =>
                    {
                        // Add claim when signing in with cookies from browser token.
                        // Authorization requires this claim. This prevents an identity from another auth scheme from being allow.
                        var claimsIdentity = (ClaimsIdentity)context.Principal!.Identity!;
                        claimsIdentity.AddClaim(new Claim(FrontendAuthorizationDefaults.BrowserTokenClaimName, bool.TrueString));
                        return Task.CompletedTask;
                    };
                    options.Cookie.Name = DashboardAuthCookieName;
                });
                break;
        }

        builder.Services.AddAuthorization(options =>
        {
            options.AddPolicy(
                name: OtlpAuthorization.PolicyName,
                policy: new AuthorizationPolicyBuilder(OtlpCompositeAuthenticationDefaults.AuthenticationScheme)
                    .RequireClaim(OtlpAuthorization.OtlpClaimName)
                    .Build());

            switch (dashboardOptions.Frontend.AuthMode)
            {
                case FrontendAuthMode.OpenIdConnect:
                    options.AddPolicy(
                        name: FrontendAuthorizationDefaults.PolicyName,
                        policy: new AuthorizationPolicyBuilder(FrontendAuthenticationDefaults.AuthenticationScheme)
                            .RequireOpenIdClaims(options: dashboardOptions.Frontend.OpenIdConnect)
                            .Build());
                    break;
                case FrontendAuthMode.BrowserToken:
                    options.AddPolicy(
                        name: FrontendAuthorizationDefaults.PolicyName,
                        policy: new AuthorizationPolicyBuilder(FrontendAuthenticationDefaults.AuthenticationScheme)
                            .RequireClaim(FrontendAuthorizationDefaults.BrowserTokenClaimName)
                            .Build());
                    break;
                case FrontendAuthMode.Unsecured:
                    options.AddPolicy(
                        name: FrontendAuthorizationDefaults.PolicyName,
                        policy: new AuthorizationPolicyBuilder()
                            .RequireAssertion(_ =>
                            {
                                // Frontend is unsecured so our policy doesn't require anything.
                                return true;
                            })
                            .Build());
                    break;
                default:
                    throw new NotSupportedException($"Unexpected {nameof(FrontendAuthMode)} enum member: {dashboardOptions.Frontend.AuthMode}");
            }
        });
    }

    public int Run()
    {
        if (_validationFailures.Count > 0)
        {
            return -1;
        }

        _app.Run();
        return 0;
    }

    public Task StartAsync(CancellationToken cancellationToken = default)
    {
        Debug.Assert(_validationFailures.Count == 0);
        return _app.StartAsync(cancellationToken);
    }

    public Task StopAsync(CancellationToken cancellationToken = default)
    {
        Debug.Assert(_validationFailures.Count == 0);
        return _app.StopAsync(cancellationToken);
    }

    public ValueTask DisposeAsync()
    {
        return _app.DisposeAsync();
    }

    private static bool IsHttpsOrNull(Uri? uri) => uri == null || string.Equals(uri.Scheme, "https", StringComparison.Ordinal);

    public static class FrontendAuthenticationDefaults
    {
        public const string AuthenticationScheme = "Frontend";
    }
}

public record EndpointInfo(string Address, IPEndPoint EndPoint, bool isHttps);

public static class FrontendAuthorizationDefaults
{
    public const string PolicyName = "Frontend";
    public const string BrowserTokenClaimName = "BrowserTokenClaim";
}<|MERGE_RESOLUTION|>--- conflicted
+++ resolved
@@ -36,15 +36,9 @@
 
 public sealed class DashboardWebApplication : IAsyncDisposable
 {
-<<<<<<< HEAD
-    internal const string DashboardOtlpUrlDefaultValue = "http://localhost:18889";
-    internal const string DashboardUrlDefaultValue = "http://localhost:18888";
-
     private const string DashboardAuthCookieName = ".Aspire.Dashboard.Auth";
     private const string DashboardAntiForgeryCookieName = ".Aspire.Dashboard.Antiforgery";
 
-=======
->>>>>>> 7c73b81b
     private readonly WebApplication _app;
     private readonly ILogger<DashboardWebApplication> _logger;
     private readonly IOptionsMonitor<DashboardOptions> _dashboardOptionsMonitor;
