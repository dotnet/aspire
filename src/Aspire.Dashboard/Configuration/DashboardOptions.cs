// Licensed to the .NET Foundation under one or more agreements.
// The .NET Foundation licenses this file to you under the MIT license.

using System.Diagnostics;
using System.Diagnostics.CodeAnalysis;
using System.Security.Cryptography.X509Certificates;
using System.Text;
using Aspire.Hosting;

namespace Aspire.Dashboard.Configuration;

public sealed class DashboardOptions
{
    public string? ApplicationName { get; set; }
    public OtlpOptions Otlp { get; set; } = new();
    public FrontendOptions Frontend { get; set; } = new();
    public ResourceServiceClientOptions ResourceServiceClient { get; set; } = new();
    public TelemetryLimitOptions TelemetryLimits { get; set; } = new();
    public DebugSessionOptions DebugSession { get; set; } = new();
    public UIOptions UI { get; set; } = new();
    public AIOptions AI { get; set; } = new();
}

// Don't set values after validating/parsing options.
public sealed class ResourceServiceClientOptions
{
    private Uri? _parsedUrl;
    private byte[]? _apiKeyBytes;

    public string? Url { get; set; }
    public ResourceClientAuthMode? AuthMode { get; set; }
    public ResourceServiceClientCertificateOptions ClientCertificate { get; set; } = new();
    public string? ApiKey { get; set; }

    public Uri? GetUri() => _parsedUrl;

    internal byte[] GetApiKeyBytes() => _apiKeyBytes ?? throw new InvalidOperationException($"{nameof(ApiKey)} is not available.");

    internal bool TryParseOptions([NotNullWhen(false)] out string? errorMessage)
    {
        if (!string.IsNullOrEmpty(Url))
        {
            if (!Uri.TryCreate(Url, UriKind.Absolute, out _parsedUrl))
            {
                errorMessage = $"Failed to parse resource service client endpoint URL '{Url}'.";
                return false;
            }
        }

        _apiKeyBytes = ApiKey != null ? Encoding.UTF8.GetBytes(ApiKey) : null;

        errorMessage = null;
        return true;
    }
}

public sealed class ResourceServiceClientCertificateOptions
{
    public DashboardClientCertificateSource? Source { get; set; }
    public string? FilePath { get; set; }
    public string? Password { get; set; }
    public string? Subject { get; set; }
    public string? Store { get; set; }
    public StoreLocation? Location { get; set; }
}

public sealed class AllowedCertificateRule
{
    public string? Thumbprint { get; set; }
}

// Don't set values after validating/parsing options.
public sealed class OtlpOptions
{
    private BindingAddress? _parsedGrpcEndpointAddress;
    private BindingAddress? _parsedHttpEndpointAddress;
    private byte[]? _primaryApiKeyBytes;
    private byte[]? _secondaryApiKeyBytes;

    public string? PrimaryApiKey { get; set; }
    public string? SecondaryApiKey { get; set; }
    public OtlpAuthMode? AuthMode { get; set; }
    public string? GrpcEndpointUrl { get; set; }

    public string? HttpEndpointUrl { get; set; }

    public List<AllowedCertificateRule> AllowedCertificates { get; set; } = new();

    /// <summary>
    /// Gets or sets a value indicating whether to suppress the unsecured telemetry message in the dashboard UI.
    /// When true, the warning message about unsecured OTLP endpoints will not be displayed.
    /// </summary>
    public bool SuppressUnsecuredTelemetryMessage { get; set; }

    public BindingAddress? GetGrpcEndpointAddress()
    {
        return _parsedGrpcEndpointAddress;
    }

    public BindingAddress? GetHttpEndpointAddress()
    {
        return _parsedHttpEndpointAddress;
    }

    public byte[] GetPrimaryApiKeyBytes()
    {
        Debug.Assert(_primaryApiKeyBytes is not null, "Should have been parsed during validation.");
        return _primaryApiKeyBytes;
    }

    public byte[]? GetSecondaryApiKeyBytes() => _secondaryApiKeyBytes;

    public OtlpCors Cors { get; set; } = new();

    internal bool TryParseOptions([NotNullWhen(false)] out string? errorMessage)
    {
        if (string.IsNullOrEmpty(GrpcEndpointUrl) && string.IsNullOrEmpty(HttpEndpointUrl))
        {
            errorMessage = $"Neither OTLP/gRPC or OTLP/HTTP endpoint URLs are configured. Specify either a {DashboardConfigNames.DashboardOtlpGrpcUrlName.EnvVarName} or {DashboardConfigNames.DashboardOtlpHttpUrlName.EnvVarName} value.";
            return false;
        }

        if (!string.IsNullOrEmpty(GrpcEndpointUrl) && !OptionsHelpers.TryParseBindingAddress(GrpcEndpointUrl, out _parsedGrpcEndpointAddress))
        {
            errorMessage = $"Failed to parse OTLP gRPC endpoint URL '{GrpcEndpointUrl}'.";
            return false;
        }

        if (!string.IsNullOrEmpty(HttpEndpointUrl) && !OptionsHelpers.TryParseBindingAddress(HttpEndpointUrl, out _parsedHttpEndpointAddress))
        {
            errorMessage = $"Failed to parse OTLP HTTP endpoint URL '{HttpEndpointUrl}'.";
            return false;
        }

        if (string.IsNullOrEmpty(HttpEndpointUrl) && !string.IsNullOrEmpty(Cors.AllowedOrigins))
        {
            errorMessage = $"CORS configured without an OTLP HTTP endpoint. Either remove CORS configuration or specify a {DashboardConfigNames.DashboardOtlpHttpUrlName.EnvVarName} value.";
            return false;
        }

        _primaryApiKeyBytes = PrimaryApiKey != null ? Encoding.UTF8.GetBytes(PrimaryApiKey) : null;
        _secondaryApiKeyBytes = SecondaryApiKey != null ? Encoding.UTF8.GetBytes(SecondaryApiKey) : null;

        errorMessage = null;
        return true;
    }
}

public sealed class OtlpCors
{
    public string? AllowedOrigins { get; set; }
    public string? AllowedHeaders { get; set; }

    [MemberNotNullWhen(true, nameof(AllowedOrigins))]
    public bool IsCorsEnabled => !string.IsNullOrEmpty(AllowedOrigins);
}

// Don't set values after validating/parsing options.
public sealed class FrontendOptions
{
    private List<BindingAddress>? _parsedEndpointAddresses;
    private byte[]? _browserTokenBytes;

    public string? EndpointUrls { get; set; }
    public FrontendAuthMode? AuthMode { get; set; }
    public string? BrowserToken { get; set; }

    /// <summary>
    /// Gets and sets an optional limit on the number of console log messages to be retained in the viewer.
    /// </summary>
    /// <remarks>
    /// The viewer will retain at most this number of log messages. When the limit is reached, the oldest messages will be removed.
    /// Defaults to 10,000, which matches the default used in the app host's circular buffer, on the publish side.
    /// </remarks>
    public int MaxConsoleLogCount { get; set; } = 10_000;

    public OpenIdConnectOptions OpenIdConnect { get; set; } = new();

    public byte[]? GetBrowserTokenBytes() => _browserTokenBytes;

    public IReadOnlyList<BindingAddress> GetEndpointAddresses()
    {
        Debug.Assert(_parsedEndpointAddresses is not null, "Should have been parsed during validation.");
        return _parsedEndpointAddresses;
    }

    internal bool TryParseOptions([NotNullWhen(false)] out string? errorMessage)
    {
        if (string.IsNullOrEmpty(EndpointUrls))
        {
            errorMessage = $"One or more frontend endpoint URLs are not configured. Specify an {DashboardConfigNames.DashboardFrontendUrlName.ConfigKey} value.";
            return false;
        }
        else
        {
            var parts = EndpointUrls.Split(';', StringSplitOptions.RemoveEmptyEntries | StringSplitOptions.TrimEntries);
            var addresses = new List<BindingAddress>(parts.Length);
            foreach (var part in parts)
            {
                if (OptionsHelpers.TryParseBindingAddress(part, out var bindingAddress))
                {
                    addresses.Add(bindingAddress);
                }
                else
                {
                    errorMessage = $"Failed to parse frontend endpoint URLs '{EndpointUrls}'.";
                    return false;
                }
            }
            _parsedEndpointAddresses = addresses;
        }

        _browserTokenBytes = BrowserToken != null ? Encoding.UTF8.GetBytes(BrowserToken) : null;

        errorMessage = null;
        return true;
    }
}

public static class OptionsHelpers
{
    public static bool TryParseBindingAddress(string address, [NotNullWhen(true)] out BindingAddress? bindingAddress)
    {
        try
        {
            bindingAddress = BindingAddress.Parse(address);
            return true;
        }
        catch
        {
            bindingAddress = null;
            return false;
        }
    }
}

public sealed class TelemetryLimitOptions
{
    public int MaxLogCount { get; set; } = 10_000;
    public int MaxTraceCount { get; set; } = 10_000;
    public int MaxMetricsCount { get; set; } = 50_000; // Allows for 1 metric point per second for over 12 hours.
    public int MaxAttributeCount { get; set; } = 128;
    public int MaxAttributeLength { get; set; } = int.MaxValue;
    public int MaxSpanEventCount { get; set; } = int.MaxValue;
}

public sealed class UIOptions
{
    public bool? DisableResourceGraph { get; set; }
}

// Don't set values after validating/parsing options.
public sealed class OpenIdConnectOptions
{
    private string[]? _nameClaimTypes;
    private string[]? _usernameClaimTypes;

    public string NameClaimType { get; set; } = "name";
    public string UsernameClaimType { get; set; } = "preferred_username";

    /// <summary>
    /// Gets the optional name of a claim that users authenticated via OpenID Connect are required to have.
    /// If specified, users without this claim will be rejected. If <see cref="RequiredClaimValue"/>
    /// is also specified, then the value of this claim must also match <see cref="RequiredClaimValue"/>.
    /// </summary>
    public string RequiredClaimType { get; set; } = "";

    /// <summary>
    /// Gets the optional value of the <see cref="RequiredClaimType"/> claim for users authenticated via
    /// OpenID Connect. If specified, users not having this value for the corresponding claim type are
    /// rejected.
    /// </summary>
    public string RequiredClaimValue { get; set; } = "";

    /// <summary>
    /// Gets or sets the optional value to configure the ClaimActions of <see cref="Microsoft.AspNetCore.Authentication.OpenIdConnect.OpenIdConnectOptions"/>
    /// </summary>
    public ClaimAction[]? ClaimActions { get; set; }

    public string[] GetNameClaimTypes()
    {
        Debug.Assert(_nameClaimTypes is not null, "Should have been parsed during validation.");
        return _nameClaimTypes;
    }

    public string[] GetUsernameClaimTypes()
    {
        Debug.Assert(_usernameClaimTypes is not null, "Should have been parsed during validation.");
        return _usernameClaimTypes;
    }

    internal bool TryParseOptions([NotNullWhen(false)] out IEnumerable<string>? errorMessages)
    {
        List<string>? messages = null;

        if (string.IsNullOrWhiteSpace(NameClaimType))
        {
            messages ??= [];
            messages.Add("OpenID Connect claim type for name not configured. Specify a Dashboard:Frontend:OpenIdConnect:NameClaimType value.");
        }
        else
        {
            _nameClaimTypes = NameClaimType.Split(",", StringSplitOptions.RemoveEmptyEntries | StringSplitOptions.TrimEntries);
        }

        if (string.IsNullOrWhiteSpace(UsernameClaimType))
        {
            messages ??= [];
            messages.Add("OpenID Connect claim type for username not configured. Specify a Dashboard:Frontend:OpenIdConnect:UsernameClaimType value.");
        }
        else
        {
            _usernameClaimTypes = UsernameClaimType.Split(",", StringSplitOptions.RemoveEmptyEntries | StringSplitOptions.TrimEntries);
        }

        errorMessages = messages;

        return messages is null;
    }
}

<<<<<<< HEAD
public sealed class ClaimAction
{
    public required string ClaimType { get; set; }
    public required string JsonKey { get; set; }
    public string? SubKey { get; set; }
    public bool? IsUnique { get; set; }
    public string? ValueType { get; set; }
=======
public sealed class AIOptions
{
    public bool? Disabled { get; set; }
>>>>>>> 521c0d5a
}

public sealed class DebugSessionOptions
{
    private X509Certificate2? _serverCertificate;

    public int? Port { get; set; }
    public string? Token { get; set; }
    public string? ServerCertificate { get; set; }
    public bool? TelemetryOptOut { get; set; }

    public X509Certificate2? GetServerCertificate() => _serverCertificate;

    internal bool TryParseOptions([NotNullWhen(false)] out string? errorMessage)
    {
        if (!string.IsNullOrEmpty(ServerCertificate))
        {
            byte[] data;
            try
            {
                data = Convert.FromBase64String(ServerCertificate);
            }
            catch (Exception ex)
            {
                errorMessage = $"Error converting server certificate payload from base64 to bytes: {ex.Message}";
                return false;
            }

            try
            {
                _serverCertificate = new X509Certificate2(data);
            }
            catch (Exception ex)
            {
                errorMessage = $"Error reading server certificate as X509Certificate2: {ex.Message}";
                return false;
            }
        }

        errorMessage = null;
        return true;
    }
}<|MERGE_RESOLUTION|>--- conflicted
+++ resolved
@@ -319,7 +319,6 @@
     }
 }
 
-<<<<<<< HEAD
 public sealed class ClaimAction
 {
     public required string ClaimType { get; set; }
@@ -327,11 +326,11 @@
     public string? SubKey { get; set; }
     public bool? IsUnique { get; set; }
     public string? ValueType { get; set; }
-=======
+}
+
 public sealed class AIOptions
 {
     public bool? Disabled { get; set; }
->>>>>>> 521c0d5a
 }
 
 public sealed class DebugSessionOptions
