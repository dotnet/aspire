// Licensed to the .NET Foundation under one or more agreements.
// The .NET Foundation licenses this file to you under the MIT license.

using System.Diagnostics;
using System.Diagnostics.CodeAnalysis;
using System.Security.Cryptography.X509Certificates;
using System.Text;
using Aspire.Hosting;

namespace Aspire.Dashboard.Configuration;

public sealed class DashboardOptions
{
    public string? ApplicationName { get; set; }
    public OtlpOptions Otlp { get; set; } = new();
    public FrontendOptions Frontend { get; set; } = new();
    public ResourceServiceClientOptions ResourceServiceClient { get; set; } = new();
    public TelemetryLimitOptions TelemetryLimits { get; set; } = new();
<<<<<<< HEAD
    public DebugSessionOptions DebugSession { get; set;} = new();
=======
    public DebugSessionOptions DebugSession { get; set; } = new();
>>>>>>> f0424aac
    public UIOptions UI { get; set; } = new();
}

// Don't set values after validating/parsing options.
public sealed class ResourceServiceClientOptions
{
    private Uri? _parsedUrl;
    private byte[]? _apiKeyBytes;

    public string? Url { get; set; }
    public ResourceClientAuthMode? AuthMode { get; set; }
    public ResourceServiceClientCertificateOptions ClientCertificate { get; set; } = new();
    public string? ApiKey { get; set; }

    public Uri? GetUri() => _parsedUrl;

    internal byte[] GetApiKeyBytes() => _apiKeyBytes ?? throw new InvalidOperationException($"{nameof(ApiKey)} is not available.");

    internal bool TryParseOptions([NotNullWhen(false)] out string? errorMessage)
    {
        if (!string.IsNullOrEmpty(Url))
        {
            if (!Uri.TryCreate(Url, UriKind.Absolute, out _parsedUrl))
            {
                errorMessage = $"Failed to parse resource service client endpoint URL '{Url}'.";
                return false;
            }
        }

        _apiKeyBytes = ApiKey != null ? Encoding.UTF8.GetBytes(ApiKey) : null;

        errorMessage = null;
        return true;
    }
}

public sealed class ResourceServiceClientCertificateOptions
{
    public DashboardClientCertificateSource? Source { get; set; }
    public string? FilePath { get; set; }
    public string? Password { get; set; }
    public string? Subject { get; set; }
    public string? Store { get; set; }
    public StoreLocation? Location { get; set; }
}

public sealed class AllowedCertificateRule
{
    public string? Thumbprint { get; set; }
}

// Don't set values after validating/parsing options.
public sealed class OtlpOptions
{
    private BindingAddress? _parsedGrpcEndpointAddress;
    private BindingAddress? _parsedHttpEndpointAddress;
    private byte[]? _primaryApiKeyBytes;
    private byte[]? _secondaryApiKeyBytes;

    public string? PrimaryApiKey { get; set; }
    public string? SecondaryApiKey { get; set; }
    public OtlpAuthMode? AuthMode { get; set; }
    public string? GrpcEndpointUrl { get; set; }

    public string? HttpEndpointUrl { get; set; }

    public List<AllowedCertificateRule> AllowedCertificates { get; set; } = new();

    public BindingAddress? GetGrpcEndpointAddress()
    {
        return _parsedGrpcEndpointAddress;
    }

    public BindingAddress? GetHttpEndpointAddress()
    {
        return _parsedHttpEndpointAddress;
    }

    public byte[] GetPrimaryApiKeyBytes()
    {
        Debug.Assert(_primaryApiKeyBytes is not null, "Should have been parsed during validation.");
        return _primaryApiKeyBytes;
    }

    public byte[]? GetSecondaryApiKeyBytes() => _secondaryApiKeyBytes;

    public OtlpCors Cors { get; set; } = new();

    internal bool TryParseOptions([NotNullWhen(false)] out string? errorMessage)
    {
        if (string.IsNullOrEmpty(GrpcEndpointUrl) && string.IsNullOrEmpty(HttpEndpointUrl))
        {
            errorMessage = $"Neither OTLP/gRPC or OTLP/HTTP endpoint URLs are configured. Specify either a {DashboardConfigNames.DashboardOtlpGrpcUrlName.EnvVarName} or {DashboardConfigNames.DashboardOtlpHttpUrlName.EnvVarName} value.";
            return false;
        }

        if (!string.IsNullOrEmpty(GrpcEndpointUrl) && !OptionsHelpers.TryParseBindingAddress(GrpcEndpointUrl, out _parsedGrpcEndpointAddress))
        {
            errorMessage = $"Failed to parse OTLP gRPC endpoint URL '{GrpcEndpointUrl}'.";
            return false;
        }

        if (!string.IsNullOrEmpty(HttpEndpointUrl) && !OptionsHelpers.TryParseBindingAddress(HttpEndpointUrl, out _parsedHttpEndpointAddress))
        {
            errorMessage = $"Failed to parse OTLP HTTP endpoint URL '{HttpEndpointUrl}'.";
            return false;
        }

        if (string.IsNullOrEmpty(HttpEndpointUrl) && !string.IsNullOrEmpty(Cors.AllowedOrigins))
        {
            errorMessage = $"CORS configured without an OTLP HTTP endpoint. Either remove CORS configuration or specify a {DashboardConfigNames.DashboardOtlpHttpUrlName.EnvVarName} value.";
            return false;
        }

        _primaryApiKeyBytes = PrimaryApiKey != null ? Encoding.UTF8.GetBytes(PrimaryApiKey) : null;
        _secondaryApiKeyBytes = SecondaryApiKey != null ? Encoding.UTF8.GetBytes(SecondaryApiKey) : null;

        errorMessage = null;
        return true;
    }
}

public sealed class OtlpCors
{
    public string? AllowedOrigins { get; set; }
    public string? AllowedHeaders { get; set; }

    [MemberNotNullWhen(true, nameof(AllowedOrigins))]
    public bool IsCorsEnabled => !string.IsNullOrEmpty(AllowedOrigins);
}

// Don't set values after validating/parsing options.
public sealed class FrontendOptions
{
    private List<BindingAddress>? _parsedEndpointAddresses;
    private byte[]? _browserTokenBytes;

    public string? EndpointUrls { get; set; }
    public FrontendAuthMode? AuthMode { get; set; }
    public string? BrowserToken { get; set; }

    /// <summary>
    /// Gets and sets an optional limit on the number of console log messages to be retained in the viewer.
    /// </summary>
    /// <remarks>
    /// The viewer will retain at most this number of log messages. When the limit is reached, the oldest messages will be removed.
    /// Defaults to 10,000, which matches the default used in the app host's circular buffer, on the publish side.
    /// </remarks>
    public int MaxConsoleLogCount { get; set; } = 10_000;

    public OpenIdConnectOptions OpenIdConnect { get; set; } = new();

    public byte[]? GetBrowserTokenBytes() => _browserTokenBytes;

    public IReadOnlyList<BindingAddress> GetEndpointAddresses()
    {
        Debug.Assert(_parsedEndpointAddresses is not null, "Should have been parsed during validation.");
        return _parsedEndpointAddresses;
    }

    internal bool TryParseOptions([NotNullWhen(false)] out string? errorMessage)
    {
        if (string.IsNullOrEmpty(EndpointUrls))
        {
            errorMessage = $"One or more frontend endpoint URLs are not configured. Specify an {DashboardConfigNames.DashboardFrontendUrlName.ConfigKey} value.";
            return false;
        }
        else
        {
            var parts = EndpointUrls.Split(';', StringSplitOptions.RemoveEmptyEntries | StringSplitOptions.TrimEntries);
            var addresses = new List<BindingAddress>(parts.Length);
            foreach (var part in parts)
            {
                if (OptionsHelpers.TryParseBindingAddress(part, out var bindingAddress))
                {
                    addresses.Add(bindingAddress);
                }
                else
                {
                    errorMessage = $"Failed to parse frontend endpoint URLs '{EndpointUrls}'.";
                    return false;
                }
            }
            _parsedEndpointAddresses = addresses;
        }

        _browserTokenBytes = BrowserToken != null ? Encoding.UTF8.GetBytes(BrowserToken) : null;

        errorMessage = null;
        return true;
    }
}

public static class OptionsHelpers
{
    public static bool TryParseBindingAddress(string address, [NotNullWhen(true)] out BindingAddress? bindingAddress)
    {
        try
        {
            bindingAddress = BindingAddress.Parse(address);
            return true;
        }
        catch
        {
            bindingAddress = null;
            return false;
        }
    }
}

public sealed class TelemetryLimitOptions
{
    public int MaxLogCount { get; set; } = 10_000;
    public int MaxTraceCount { get; set; } = 10_000;
    public int MaxMetricsCount { get; set; } = 50_000; // Allows for 1 metric point per second for over 12 hours.
    public int MaxAttributeCount { get; set; } = 128;
    public int MaxAttributeLength { get; set; } = int.MaxValue;
    public int MaxSpanEventCount { get; set; } = int.MaxValue;
}

public sealed class UIOptions
{
    public bool? DisableResourceGraph { get; set; }
}

// Don't set values after validating/parsing options.
public sealed class OpenIdConnectOptions
{
    private string[]? _nameClaimTypes;
    private string[]? _usernameClaimTypes;

    public string NameClaimType { get; set; } = "name";
    public string UsernameClaimType { get; set; } = "preferred_username";

    /// <summary>
    /// Gets the optional name of a claim that users authenticated via OpenID Connect are required to have.
    /// If specified, users without this claim will be rejected. If <see cref="RequiredClaimValue"/>
    /// is also specified, then the value of this claim must also match <see cref="RequiredClaimValue"/>.
    /// </summary>
    public string RequiredClaimType { get; set; } = "";

    /// <summary>
    /// Gets the optional value of the <see cref="RequiredClaimType"/> claim for users authenticated via
    /// OpenID Connect. If specified, users not having this value for the corresponding claim type are
    /// rejected.
    /// </summary>
    public string RequiredClaimValue { get; set; } = "";

    public string[] GetNameClaimTypes()
    {
        Debug.Assert(_nameClaimTypes is not null, "Should have been parsed during validation.");
        return _nameClaimTypes;
    }

    public string[] GetUsernameClaimTypes()
    {
        Debug.Assert(_usernameClaimTypes is not null, "Should have been parsed during validation.");
        return _usernameClaimTypes;
    }

    internal bool TryParseOptions([NotNullWhen(false)] out IEnumerable<string>? errorMessages)
    {
        List<string>? messages = null;

        if (string.IsNullOrWhiteSpace(NameClaimType))
        {
            messages ??= [];
            messages.Add("OpenID Connect claim type for name not configured. Specify a Dashboard:Frontend:OpenIdConnect:NameClaimType value.");
        }
        else
        {
            _nameClaimTypes = NameClaimType.Split(",", StringSplitOptions.RemoveEmptyEntries | StringSplitOptions.TrimEntries);
        }

        if (string.IsNullOrWhiteSpace(UsernameClaimType))
        {
            messages ??= [];
            messages.Add("OpenID Connect claim type for username not configured. Specify a Dashboard:Frontend:OpenIdConnect:UsernameClaimType value.");
        }
        else
        {
            _usernameClaimTypes = UsernameClaimType.Split(",", StringSplitOptions.RemoveEmptyEntries | StringSplitOptions.TrimEntries);
        }

        errorMessages = messages;

        return messages is null;
    }
}

public sealed class DebugSessionOptions
{
    private X509Certificate2? _serverCertificate;

<<<<<<< HEAD
    public string? Address { get; set; }
=======
    public int? Port { get; set; }
>>>>>>> f0424aac
    public string? Token { get; set; }
    public string? ServerCertificate { get; set; }
    public bool? TelemetryOptOut { get; set; }

    public X509Certificate2? GetServerCertificate() => _serverCertificate;

    internal bool TryParseOptions([NotNullWhen(false)] out string? errorMessage)
    {
        if (!string.IsNullOrEmpty(ServerCertificate))
        {
            byte[] data;
            try
            {
                data = Convert.FromBase64String(ServerCertificate);
            }
            catch (Exception ex)
            {
                errorMessage = $"Error converting server certificate payload from base64 to bytes: {ex.Message}";
                return false;
            }

            try
            {
                _serverCertificate = new X509Certificate2(data);
            }
            catch (Exception ex)
            {
                errorMessage = $"Error reading server certificate as X509Certificate2: {ex.Message}";
                return false;
            }
        }

        errorMessage = null;
        return true;
    }
}<|MERGE_RESOLUTION|>--- conflicted
+++ resolved
@@ -16,11 +16,7 @@
     public FrontendOptions Frontend { get; set; } = new();
     public ResourceServiceClientOptions ResourceServiceClient { get; set; } = new();
     public TelemetryLimitOptions TelemetryLimits { get; set; } = new();
-<<<<<<< HEAD
-    public DebugSessionOptions DebugSession { get; set;} = new();
-=======
     public DebugSessionOptions DebugSession { get; set; } = new();
->>>>>>> f0424aac
     public UIOptions UI { get; set; } = new();
 }
 
@@ -315,11 +311,7 @@
 {
     private X509Certificate2? _serverCertificate;
 
-<<<<<<< HEAD
-    public string? Address { get; set; }
-=======
     public int? Port { get; set; }
->>>>>>> f0424aac
     public string? Token { get; set; }
     public string? ServerCertificate { get; set; }
     public bool? TelemetryOptOut { get; set; }
