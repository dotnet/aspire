# .NET Aspire Dashboard

<<<<<<< HEAD
## Configuration

The dashboard is configured with the following keys:
=======
Configuration is obtained through `IConfiguration`, so it can be provided in several ways, such as via environment variables.
>>>>>>> cf09d43d

## Endpoints

<<<<<<< HEAD
Configuration is obtained through `IConfiguration` so can be provided in several ways, such as via environment variables.

## Auth

The dashboard also supports authentication for its various network endpoints.

To opt-out of authentication, set the following environment variables to `1`:

- `DOTNET_RESOURCE_SERVICE_DISABLE_AUTH`
- `DOTNET_DASHBOARD_WEB_DISABLE_AUTH`
- `DOTNET_DASHBOARD_OTLP_DISABLE_AUTH`

These variables are set when running the dashboard during local development.

To configure auth, the above variables must be undefined or `0`. Additional configuration is required per connection.

### Resource Service

The resource service can be configured to require certificates with the following configuration values:

- `ResourceServiceClient:ClientCertificate:Source` which has one of the following values:
  - `File` to load the cert from a file path, configured with:
    - `ResourceServiceClient:ClientCertificate:FilePath` (required, string)
    - `ResourceServiceClient:ClientCertificate:Password` (optional, string)
  - `KeyStore` to load the cert from a key store, configured with:
    - `ResourceServiceClient:ClientCertificate:Subject` (required, string)
    - `ResourceServiceClient:ClientCertificate:KeyStore:Name` (optional, [`StoreName`](https://learn.microsoft.com/dotnet/api/system.security.cryptography.x509certificates.storename), defaults to `My`)
    - `ResourceServiceClient:ClientCertificate:KeyStore:Location` (optional, [`StoreLocation`](https://learn.microsoft.com/dotnet/api/system.security.cryptography.x509certificates.storelocation), defaults to `CurrentUser`)

Additional `SslClientAuthenticationOptions` may be configured via configuration in the `ResourceServiceClient:Ssl` key.
=======
The dashboard has two kinds of endpoints: a browser endpoint for viewing the dashboard UI and an OTLP endpoint that hosts an OTLP service and receives telemetry.

- `ASPNETCORE_URLS` specifies one or more HTTP endpoints through which the dashboard web application is served. Defaults to http://localhost:18888.
- `DOTNET_DASHBOARD_OTLP_ENDPOINT_URL` specifies the OTLP endpoint. Defaults to http://localhost:18889.

Endpoints are given names in Kestrel (`Browser` and `Otlp`) and can be configured using [Kestrel endpoint configuration](https://learn.microsoft.com/aspnet/core/fundamentals/servers/kestrel/endpoints#configure-endpoints-in-appsettingsjson).

For example, the default certificate used by HTTPS endpoints can be configured using the `ASPNETCORE_Kestrel__Certificates__Default__Path` and `ASPNETCORE_Kestrel__Certificates__Default__Password` environment variables. Alternatively, the certificate can be configured for individual endpoints, such as `ASPNETCORE_Kestrel__Endpoints__Browser__Path`, etc.

### OTLP endpoint authentication

The OTLP endpoint can be secured with [client certificate](https://learn.microsoft.com/aspnet/core/security/authentication/certauth) or API key authentication.

- `DOTNET_DASHBOARD_OTLP_AUTH_MODE` specifies the authentication mode on the OTLP endpoint. Possible values are `Certificate`, `ApiKey`, `None`. This configuration is required.
- `DOTNET_DASHBOARD_OTLP_API_KEY` specifies the API key for the OTLP endpoint when API key authentication is enabled. This configuration is required for API key authentication.

## Resources

- `DOTNET_RESOURCE_SERVICE_ENDPOINT_URL` specifies the gRPC endpoint to which the dashboard connects for its data. There's no default. If this variable is unspecified, the dashboard shows OTEL data but no resource list or console logs.

## Telemetry Limits

Telemetry is stored in-memory. To avoid excessive memory usage, the dashboard has limits on the count and size of stored telemetry. When a count limit is reached, new telemetry is added, and the oldest telemetry is removed. When a size limit is reached, data is truncated to the limit.

- `DOTNET_DASHBOARD_OTEL_LOG_COUNT_LIMIT` specifies the maximum number of log entries. Defaults to 10,000.
- `DOTNET_DASHBOARD_OTEL_TRACE_COUNT_LIMIT` specifies the maximum number of traces. Defaults to 10,000.
- `DOTNET_DASHBOARD_OTEL_METRIC_COUNT_LIMIT` specifies the maximum number of metric data points. Defaults to 50,000.
- `DOTNET_DASHBOARD_OTEL_ATTRIBUTE_COUNT_LIMIT` specifies the maximum number of attributes on telemetry. Defaults to 128.
- `DOTNET_DASHBOARD_OTEL_ATTRIBUTE_LENGTH_LIMIT` specifies the maximum length of attributes. Defaults to unlimited.
- `DOTNET_DASHBOARD_OTEL_SPAN_EVENT_COUNT_LIMIT` specifies the maximum number of events on span attributes. Defaults to unlimited.

## Other

- `DOTNET_DASHBOARD_APPLICATION_NAME` specifies the application name to be displayed in the UI. This applies only when no resource service URL is specified. When a resource service exists, the service specifies the application name.
>>>>>>> cf09d43d
<|MERGE_RESOLUTION|>--- conflicted
+++ resolved
@@ -1,47 +1,9 @@
 # .NET Aspire Dashboard
 
-<<<<<<< HEAD
 ## Configuration
 
-The dashboard is configured with the following keys:
-=======
 Configuration is obtained through `IConfiguration`, so it can be provided in several ways, such as via environment variables.
->>>>>>> cf09d43d
 
-## Endpoints
-
-<<<<<<< HEAD
-Configuration is obtained through `IConfiguration` so can be provided in several ways, such as via environment variables.
-
-## Auth
-
-The dashboard also supports authentication for its various network endpoints.
-
-To opt-out of authentication, set the following environment variables to `1`:
-
-- `DOTNET_RESOURCE_SERVICE_DISABLE_AUTH`
-- `DOTNET_DASHBOARD_WEB_DISABLE_AUTH`
-- `DOTNET_DASHBOARD_OTLP_DISABLE_AUTH`
-
-These variables are set when running the dashboard during local development.
-
-To configure auth, the above variables must be undefined or `0`. Additional configuration is required per connection.
-
-### Resource Service
-
-The resource service can be configured to require certificates with the following configuration values:
-
-- `ResourceServiceClient:ClientCertificate:Source` which has one of the following values:
-  - `File` to load the cert from a file path, configured with:
-    - `ResourceServiceClient:ClientCertificate:FilePath` (required, string)
-    - `ResourceServiceClient:ClientCertificate:Password` (optional, string)
-  - `KeyStore` to load the cert from a key store, configured with:
-    - `ResourceServiceClient:ClientCertificate:Subject` (required, string)
-    - `ResourceServiceClient:ClientCertificate:KeyStore:Name` (optional, [`StoreName`](https://learn.microsoft.com/dotnet/api/system.security.cryptography.x509certificates.storename), defaults to `My`)
-    - `ResourceServiceClient:ClientCertificate:KeyStore:Location` (optional, [`StoreLocation`](https://learn.microsoft.com/dotnet/api/system.security.cryptography.x509certificates.storelocation), defaults to `CurrentUser`)
-
-Additional `SslClientAuthenticationOptions` may be configured via configuration in the `ResourceServiceClient:Ssl` key.
-=======
 The dashboard has two kinds of endpoints: a browser endpoint for viewing the dashboard UI and an OTLP endpoint that hosts an OTLP service and receives telemetry.
 
 - `ASPNETCORE_URLS` specifies one or more HTTP endpoints through which the dashboard web application is served. Defaults to http://localhost:18888.
@@ -62,6 +24,19 @@
 
 - `DOTNET_RESOURCE_SERVICE_ENDPOINT_URL` specifies the gRPC endpoint to which the dashboard connects for its data. There's no default. If this variable is unspecified, the dashboard shows OTEL data but no resource list or console logs.
 
+The resource service can be configured to require certificates with the following configuration values:
+
+- `ResourceServiceClient:ClientCertificate:Source` which has one of the following values:
+  - `File` to load the cert from a file path, configured with:
+    - `ResourceServiceClient:ClientCertificate:FilePath` (required, string)
+    - `ResourceServiceClient:ClientCertificate:Password` (optional, string)
+  - `KeyStore` to load the cert from a key store, configured with:
+    - `ResourceServiceClient:ClientCertificate:Subject` (required, string)
+    - `ResourceServiceClient:ClientCertificate:KeyStore:Name` (optional, [`StoreName`](https://learn.microsoft.com/dotnet/api/system.security.cryptography.x509certificates.storename), defaults to `My`)
+    - `ResourceServiceClient:ClientCertificate:KeyStore:Location` (optional, [`StoreLocation`](https://learn.microsoft.com/dotnet/api/system.security.cryptography.x509certificates.storelocation), defaults to `CurrentUser`)
+
+Additional `SslClientAuthenticationOptions` may be configured via configuration in the `ResourceServiceClient:Ssl` key.
+
 ## Telemetry Limits
 
 Telemetry is stored in-memory. To avoid excessive memory usage, the dashboard has limits on the count and size of stored telemetry. When a count limit is reached, new telemetry is added, and the oldest telemetry is removed. When a size limit is reached, data is truncated to the limit.
@@ -75,5 +50,4 @@
 
 ## Other
 
-- `DOTNET_DASHBOARD_APPLICATION_NAME` specifies the application name to be displayed in the UI. This applies only when no resource service URL is specified. When a resource service exists, the service specifies the application name.
->>>>>>> cf09d43d
+- `DOTNET_DASHBOARD_APPLICATION_NAME` specifies the application name to be displayed in the UI. This applies only when no resource service URL is specified. When a resource service exists, the service specifies the application name.