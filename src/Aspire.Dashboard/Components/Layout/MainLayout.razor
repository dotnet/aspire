--- conflicted
+++ resolved
@@ -4,50 +4,26 @@
 @inherits LayoutComponentBase
 
 <div>
-<<<<<<< HEAD
-    <FluentDesignSystemProvider BaseLayerLuminance="@_baseLayerLuminance">
-        <FluentLayout>
-            <FluentHeader Style="margin-bottom:0px">@dashboardViewModelService.ApplicationName Dashboard</FluentHeader>
-            <FluentStack Orientation="Orientation.Horizontal" Width="100%">
-                <div class="nav-menu-container">
-                    <FluentNavMenu Width="250" Collapsible="true" role="menu">
-                        <FluentNavLink Icon="@(new Icons.Regular.Size24.AppGeneric())" Href="/" Match="NavLinkMatch.All" role="menuitem">Projects</FluentNavLink>
-                        <FluentNavLink Icon="@(new Icons.Regular.Size24.BinFull())" Href="/Containers" role="menuitem">Containers</FluentNavLink>
-                        <FluentNavLink Icon="@(new Icons.Regular.Size24.AppGeneric())" Href="/Executables" role="menuitem">Executables</FluentNavLink>
-                        <FluentNavGroup Title="Logs" Icon="@(new Icons.Regular.Size24.SlideText())" Expanded="true" Gap="10px 0;" role="menuitem menu">
-                            <FluentNavLink Icon="@(new Icons.Regular.Size24.SlideText())" Href="/ProjectLogs" role="menuitem">Project</FluentNavLink>
-                            <FluentNavLink Icon="@(new Icons.Regular.Size24.SlideText())" Href="/ContainerLogs" role="menuitem">Container</FluentNavLink>
-                            <FluentNavLink Icon="@(new Icons.Regular.Size24.SlideText())" Href="/ExecutableLogs" role="menuitem">Executable</FluentNavLink>
-                            <FluentNavLink Icon="@(new Icons.Regular.Size24.SlideTextSparkle())" Href="/StructuredLogs" role="menuitem">Structured</FluentNavLink>
-                        </FluentNavGroup>
-                        <FluentNavLink Icon="@(new Icons.Regular.Size24.GanttChart())" Href="/Traces" role="menuitem">Traces</FluentNavLink>
-                    </FluentNavMenu>
-                </div>
-                <FluentBodyContent Class="custom-body-content">
-                    @Body
-                </FluentBodyContent>
-=======
     <FluentLayout>
         <FluentHeader Style="margin-bottom:0px">@dashboardViewModelService.ApplicationName Dashboard</FluentHeader>
         <FluentStack Orientation="Orientation.Horizontal" Width="100%">
             <div class="nav-menu-container">
-                <FluentNavMenu Width="250" Collapsible="true">
-                    <FluentNavLink Icon="@(new Icons.Regular.Size24.AppGeneric())" Href="/" Match="NavLinkMatch.All">Projects</FluentNavLink>
-                    <FluentNavLink Icon="@(new Icons.Regular.Size24.BinFull())" Href="/Containers">Containers</FluentNavLink>
-                    <FluentNavLink Icon="@(new Icons.Regular.Size24.AppGeneric())" Href="/Executables">Executables</FluentNavLink>
-                    <FluentNavGroup Title="Logs" Icon="@(new Icons.Regular.Size24.SlideText())" Expanded="true" Gap="10px 0;">
-                        <FluentNavLink Icon="@(new Icons.Regular.Size24.SlideText())" Href="/ProjectLogs">Project</FluentNavLink>
-                        <FluentNavLink Icon="@(new Icons.Regular.Size24.SlideText())" Href="/ContainerLogs">Container</FluentNavLink>
-                        <FluentNavLink Icon="@(new Icons.Regular.Size24.SlideText())" Href="/ExecutableLogs">Executable</FluentNavLink>
-                        <FluentNavLink Icon="@(new Icons.Regular.Size24.SlideTextSparkle())" Href="/StructuredLogs">Structured</FluentNavLink>
+                <FluentNavMenu Width="250" Collapsible="true" role="menu">
+                    <FluentNavLink Icon="@(new Icons.Regular.Size24.AppGeneric())" Href="/" Match="NavLinkMatch.All" role="menuitem">Projects</FluentNavLink>
+                    <FluentNavLink Icon="@(new Icons.Regular.Size24.BinFull())" Href="/Containers" role="menuitem">Containers</FluentNavLink>
+                    <FluentNavLink Icon="@(new Icons.Regular.Size24.AppGeneric())" Href="/Executables" role="menuitem">Executables</FluentNavLink>
+                    <FluentNavGroup Title="Logs" Icon="@(new Icons.Regular.Size24.SlideText())" Expanded="true" Gap="10px 0;" role="menuitem menu">
+                        <FluentNavLink Icon="@(new Icons.Regular.Size24.SlideText())" Href="/ProjectLogs" role="menuitem">Project</FluentNavLink>
+                        <FluentNavLink Icon="@(new Icons.Regular.Size24.SlideText())" Href="/ContainerLogs" role="menuitem">Container</FluentNavLink>
+                        <FluentNavLink Icon="@(new Icons.Regular.Size24.SlideText())" Href="/ExecutableLogs" role="menuitem">Executable</FluentNavLink>
+                        <FluentNavLink Icon="@(new Icons.Regular.Size24.SlideTextSparkle())" Href="/StructuredLogs" role="menuitem">Structured</FluentNavLink>
                     </FluentNavGroup>
-                    <FluentNavLink Icon="@(new Icons.Regular.Size24.GanttChart())" Href="/Traces">Traces</FluentNavLink>
+                    <FluentNavLink Icon="@(new Icons.Regular.Size24.GanttChart())" Href="/Traces" role="menuitem">Traces</FluentNavLink>
                 </FluentNavMenu>
             </div>
             <FluentBodyContent Class="custom-body-content">
                 @Body
             </FluentBodyContent>
->>>>>>> a82e08fc
 
         </FluentStack>
     </FluentLayout>
