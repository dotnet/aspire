﻿@using Aspire.Dashboard.Components.Dialogs
@using Aspire.Dashboard.Components.CustomIcons;
@using Aspire.Dashboard.Model
@using Aspire.Dashboard.Resources
@using Microsoft.AspNetCore.Http
@inherits LayoutComponentBase

<div class="layout">
    <FluentHeader>
        <div class="header-title">
            <FluentAnchor IconStart="@(new AspireIcons.Size32.Logo())" Appearance="Appearance.Stealth" Href="/" Class="logo">
<<<<<<< HEAD
                @string.Format(Loc[Layout.MainLayoutDashboardName], DashboardClient.ApplicationName)
=======
                @string.Format(Loc[nameof(Layout.MainLayoutDashboardName)], ResourceService.ApplicationName)
>>>>>>> 51912ed9
            </FluentAnchor>
        </div>
        <div class="header-right">
            <FluentAnchor Appearance="Appearance.Stealth" IconEnd="@(new AspireIcons.Size24.GitHub())"
                          Href="https://aka.ms/dotnet/aspire/repo" Target="_blank" Rel="noreferrer noopener"
                          Title="@Loc[nameof(Layout.MainLayoutAspireRepoLink)]" aria-label="@Loc[nameof(Layout.MainLayoutAspireRepoLink)]" />
            <FluentAnchor Appearance="Appearance.Stealth" IconEnd="@(new Icons.Regular.Size24.QuestionCircle())"
                          Href="https://aka.ms/dotnet/aspire/dashboard" Target="_blank" Rel="noreferrer noopener"
                          Title="@Loc[nameof(Layout.MainLayoutAspireDashboardHelpLink)]" aria-label="@Loc[nameof(Layout.MainLayoutAspireDashboardHelpLink)]" />
            <FluentButton Appearance="Appearance.Stealth" OnClick="LaunchSettings" IconEnd="@(new Icons.Regular.Size24.Settings())"
                          Title="@Loc[nameof(Layout.MainLayoutLaunchSettings)]" aria-label="@Loc[nameof(Layout.MainLayoutLaunchSettings)]" />
        </div>
    </FluentHeader>
    <NavMenu />
    <FluentBodyContent Class="custom-body-content">
        @Body
    </FluentBodyContent>

    <FluentDialogProvider />
    <FluentTooltipProvider />
    <div id="blazor-error-ui">
        @Loc[nameof(Layout.MainLayoutUnhandledErrorMessage)]
        <a href="" class="reload">@Loc[nameof(Layout.MainLayoutUnhandledErrorReload)]</a>
        <a class="dismiss">🗙</a>
    </div>
</div><|MERGE_RESOLUTION|>--- conflicted
+++ resolved
@@ -9,11 +9,7 @@
     <FluentHeader>
         <div class="header-title">
             <FluentAnchor IconStart="@(new AspireIcons.Size32.Logo())" Appearance="Appearance.Stealth" Href="/" Class="logo">
-<<<<<<< HEAD
-                @string.Format(Loc[Layout.MainLayoutDashboardName], DashboardClient.ApplicationName)
-=======
-                @string.Format(Loc[nameof(Layout.MainLayoutDashboardName)], ResourceService.ApplicationName)
->>>>>>> 51912ed9
+                @string.Format(Loc[nameof(Layout.MainLayoutDashboardName)], DashboardClient.ApplicationName)
             </FluentAnchor>
         </div>
         <div class="header-right">
