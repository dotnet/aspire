--- conflicted
+++ resolved
@@ -190,12 +190,7 @@
         _themeChangedSubscription?.Dispose();
         _locationChangingRegistration?.Dispose();
         ShortcutManager.RemoveGlobalKeydownListener(this);
-
-<<<<<<< HEAD
-    public async ValueTask DisposeAsync()
-    {
-=======
->>>>>>> fcadd635
+        
         try
         {
             await JS.InvokeVoidAsync("window.unregisterGlobalKeydownListener", _keyboardHandlers);
