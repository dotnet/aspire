--- conflicted
+++ resolved
@@ -216,21 +216,17 @@
             await _openPageDialog.CloseAsync();
         }
 
-<<<<<<< HEAD
-        if (ViewportInformation.IsDesktop)
-        {
-            _openPageDialog = await DialogService.ShowPanelAsync<SettingsDialog>(parameters).ConfigureAwait(true);
-        }
-        else
-        {
-            _openPageDialog = await DialogService.ShowDialogAsync<SettingsDialog>(parameters).ConfigureAwait(true);
-        }
-=======
         // Ensure the currently set theme is immediately available to display in settings dialog.
         await ThemeManager.EnsureEffectiveThemeAsync();
 
-        _openPageDialog = await DialogService.ShowPanelAsync<SettingsDialog>(parameters).ConfigureAwait(true);
->>>>>>> 72fe8bd0
+        if (ViewportInformation.IsDesktop)
+        {
+            _openPageDialog = await DialogService.ShowPanelAsync<SettingsDialog>(parameters).ConfigureAwait(true);
+        }
+        else
+        {
+            _openPageDialog = await DialogService.ShowDialogAsync<SettingsDialog>(parameters).ConfigureAwait(true);
+        }
     }
 
     public IReadOnlySet<AspireKeyboardShortcut> SubscribedShortcuts { get; } = new HashSet<AspireKeyboardShortcut>
