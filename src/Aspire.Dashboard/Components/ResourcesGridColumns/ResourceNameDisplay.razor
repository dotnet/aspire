﻿@using Aspire.Dashboard.Model
@using Aspire.Dashboard.Resources
@inject IStringLocalizer<Columns> Loc

<FluentStack Orientation="Orientation.Horizontal" VerticalAlignment="VerticalAlignment.Center">
    <span><FluentHighlighter HighlightedText="@FilterText" Text="@FormatName(Resource)" /></span>
<<<<<<< HEAD
    @if (Resource is ProjectViewModel projectViewModel)
    {
        var title = string.Format(Loc[Columns.ResourceNameDisplayProcessIdText], projectViewModel.ProcessId);
        <span class="subtext" title="@title" aria-label="@title">@projectViewModel.ProcessId</span>
    }
    else if (Resource is ContainerViewModel containerViewModel)
=======
    @if (Resource is ContainerViewModel containerViewModel)
>>>>>>> 2b695181
    {
        <div class="subtext">
            <GridValue Value="@containerViewModel.ContainerId"
                       MaxDisplayLength="8"
                       EnableHighlighting="false"
                       PreCopyToolTip="@Loc[Columns.ResourceNameDisplayCopyContainerIdText]"
                       ToolTip="@string.Format(Loc[Columns.ResourceNameDisplayContainerIdText], containerViewModel.ContainerId)"/>
        </div>
    }
    else if (Resource is ExecutableViewModel executableViewModel)
    {
<<<<<<< HEAD
        var title = string.Format(Loc[Columns.ResourceNameDisplayProcessIdText], executableViewModel.ProcessId);
=======
        // NOTE projects are also executables, so this will handle both
        var title = $"Process ID: {executableViewModel.ProcessId}";
>>>>>>> 2b695181
        <span class="subtext" title="@title" aria-label="@title">@executableViewModel.ProcessId</span>
    }
</FluentStack>

@code {
    [Parameter, EditorRequired]
    public required ResourceViewModel Resource { get; set; }

    [Parameter, EditorRequired]
    public required Func<ResourceViewModel, string> FormatName { get; set; }

    [Parameter, EditorRequired]
    public required string FilterText { get; set; }
}<|MERGE_RESOLUTION|>--- conflicted
+++ resolved
@@ -4,16 +4,7 @@
 
 <FluentStack Orientation="Orientation.Horizontal" VerticalAlignment="VerticalAlignment.Center">
     <span><FluentHighlighter HighlightedText="@FilterText" Text="@FormatName(Resource)" /></span>
-<<<<<<< HEAD
-    @if (Resource is ProjectViewModel projectViewModel)
-    {
-        var title = string.Format(Loc[Columns.ResourceNameDisplayProcessIdText], projectViewModel.ProcessId);
-        <span class="subtext" title="@title" aria-label="@title">@projectViewModel.ProcessId</span>
-    }
-    else if (Resource is ContainerViewModel containerViewModel)
-=======
     @if (Resource is ContainerViewModel containerViewModel)
->>>>>>> 2b695181
     {
         <div class="subtext">
             <GridValue Value="@containerViewModel.ContainerId"
@@ -25,12 +16,8 @@
     }
     else if (Resource is ExecutableViewModel executableViewModel)
     {
-<<<<<<< HEAD
+        // NOTE projects are also executables, so this will handle both
         var title = string.Format(Loc[Columns.ResourceNameDisplayProcessIdText], executableViewModel.ProcessId);
-=======
-        // NOTE projects are also executables, so this will handle both
-        var title = $"Process ID: {executableViewModel.ProcessId}";
->>>>>>> 2b695181
         <span class="subtext" title="@title" aria-label="@title">@executableViewModel.ProcessId</span>
     }
 </FluentStack>
