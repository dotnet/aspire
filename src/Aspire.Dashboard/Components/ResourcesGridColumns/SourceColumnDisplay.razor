﻿@using Aspire.Dashboard.Model
@using Aspire.Dashboard.Extensions
@using Aspire.Dashboard.Resources
@inject IStringLocalizer<Columns> Loc

@if (Resource is ProjectViewModel projectViewModel)
{
    // NOTE projects are also executables, so we have to check for projects first
    <span title="@projectViewModel.ProjectPath" aria-label="@projectViewModel.ProjectPath">@Path.GetFileName(projectViewModel.ProjectPath)</span>
}
else if (Resource is ExecutableViewModel executableViewModel)
{
    var arguments = string.Join(" ", executableViewModel.Arguments ?? []);
    var fullCommandLine = $"{executableViewModel.ExecutablePath} {arguments}";

    <div class="ellipsis-overflow" title="@fullCommandLine" aria-label="@fullCommandLine">@Path.GetFileName(executableViewModel.ExecutablePath) <span class="subtext">@arguments</span></div>
    <div class="ellipsis-overflow" title="@executableViewModel.WorkingDirectory" aria-label="@executableViewModel.WorkingDirectory">@string.Format(Loc[Columns.SourceColumnDisplayWorkingDirectory], executableViewModel.WorkingDirectory?.TrimMiddle(35))</div>
}
else if (Resource is ContainerViewModel containerViewModel)
{
    var ports = string.Join("; ", containerViewModel.Ports);
    <FluentStack Orientation="Orientation.Horizontal">
        <span title="@containerViewModel.Image"><FluentHighlighter HighlightedText="@FilterText" Text="@containerViewModel.Image" /></span>
        @if (containerViewModel.Ports.Length > 0)
        {
<<<<<<< HEAD
            var title = string.Format(
                Loc[containerViewModel.Ports.Count == 1
                    ? Columns.SourceColumnDisplayPort
                    : Columns.SourceColumnDisplayPorts],
                ports);
=======
            var title = $"Port{(containerViewModel.Ports.Length > 1 ? "s" : string.Empty)}: {ports}";
>>>>>>> 2b695181
            <span class="subtext" title="@title" aria-label="@title">@ports</span>
        }
    </FluentStack>
    <FluentStack Orientation="Orientation.Horizontal">
        @if (containerViewModel.Command is not null)
        {
            <div class="ellipsis-overflow" title="@Loc[Columns.SourceColumnDisplayContainerCommandTitle]" aria-label="@Loc[Columns.SourceColumnDisplayContainerCommandTitle]">@Loc[Columns.SourceColumnDisplayContainerCommand, containerViewModel.Command]</div>
        }
        @if (containerViewModel.Args is not null)
        {
            var args = string.Join(" ", containerViewModel.Args);
            <div class="ellipsis-overflow" title="@Loc[Columns.SourceColumnDisplayContainerArgsTitle]" aria-label="@Loc[Columns.SourceColumnDisplayContainerArgsTitle]">@args</div>
        }
    </FluentStack>
}

@code {
    [Parameter, EditorRequired]
    public required ResourceViewModel Resource { get; set; }

    [Parameter, EditorRequired]
    public required string FilterText { get; set; }
}<|MERGE_RESOLUTION|>--- conflicted
+++ resolved
@@ -23,15 +23,11 @@
         <span title="@containerViewModel.Image"><FluentHighlighter HighlightedText="@FilterText" Text="@containerViewModel.Image" /></span>
         @if (containerViewModel.Ports.Length > 0)
         {
-<<<<<<< HEAD
             var title = string.Format(
                 Loc[containerViewModel.Ports.Count == 1
                     ? Columns.SourceColumnDisplayPort
                     : Columns.SourceColumnDisplayPorts],
                 ports);
-=======
-            var title = $"Port{(containerViewModel.Ports.Length > 1 ? "s" : string.Empty)}: {ports}";
->>>>>>> 2b695181
             <span class="subtext" title="@title" aria-label="@title">@ports</span>
         }
     </FluentStack>
