--- conflicted
+++ resolved
@@ -10,13 +10,8 @@
                ValueToCopy="@projectPath"
                EnableHighlighting="true"
                HighlightText="@FilterText"
-<<<<<<< HEAD
-               PreCopyToolTip="@Loc[Columns.SourceColumnSourceCopyFullPathToClipboard]"
+               PreCopyToolTip="@Loc[nameof(Columns.SourceColumnSourceCopyFullPathToClipboard)]"
                ToolTip="@projectPath" />
-=======
-               PreCopyToolTip="@Loc[nameof(Columns.SourceColumnSourceCopyFullPathToClipboard)]"
-               ToolTip="@projectViewModel.ProjectPath" />
->>>>>>> 51912ed9
 }
 else if (Resource.TryGetExecutablePath(out var executablePath) && Resource.TryGetWorkingDirectory(out var workingDirectory))
 {
@@ -28,23 +23,14 @@
                ValueToCopy="@fullCommandLine"
                EnableHighlighting="true"
                HighlightText="@FilterText"
-<<<<<<< HEAD
-               PreCopyToolTip="@Loc[Columns.SourceColumnSourceCopyFullPathToClipboard]"
+               PreCopyToolTip="@Loc[nameof(Columns.SourceColumnSourceCopyFullPathToClipboard)]"
                ToolTip="@executablePath">
-=======
-               PreCopyToolTip="@Loc[nameof(Columns.SourceColumnSourceCopyFullPathToClipboard)]"
-               ToolTip="@executableViewModel.ExecutablePath">
->>>>>>> 51912ed9
         <ContentAfterValue>
             <span class="subtext">@argumentsString</span>
         </ContentAfterValue>
     </GridValue>
 
-<<<<<<< HEAD
-    <div class="ellipsis-overflow" title="@workingDirectory" aria-label="@workingDirectory">@string.Format(Loc[Columns.SourceColumnDisplayWorkingDirectory], workingDirectory?.TrimMiddle(35))</div>
-=======
-    <div class="ellipsis-overflow" title="@executableViewModel.WorkingDirectory" aria-label="@executableViewModel.WorkingDirectory">@string.Format(Loc[nameof(Columns.SourceColumnDisplayWorkingDirectory)], executableViewModel.WorkingDirectory?.TrimMiddle(35))</div>
->>>>>>> 51912ed9
+    <div class="ellipsis-overflow" title="@workingDirectory" aria-label="@workingDirectory">@string.Format(Loc[nameof(Columns.SourceColumnDisplayWorkingDirectory)], workingDirectory?.TrimMiddle(35))</div>
 }
 else if (Resource.TryGetContainerImage(out var containerImage) && Resource.TryGetContainerPorts(out var ports))
 {
@@ -52,26 +38,15 @@
     <GridValue Value="@containerImage"
                EnableHighlighting="true"
                HighlightText="@FilterText"
-<<<<<<< HEAD
-               PreCopyToolTip="@Loc[Columns.SourceColumnSourceCopyContainerToClipboard]"
+               PreCopyToolTip="@Loc[nameof(Columns.SourceColumnSourceCopyContainerToClipboard)]"
                ToolTip="@containerImage">
-=======
-               PreCopyToolTip="@Loc[nameof(Columns.SourceColumnSourceCopyContainerToClipboard)]"
-               ToolTip="@containerViewModel.Image">
->>>>>>> 51912ed9
         <ContentAfterValue>
            @if (ports.Length > 0)
            {
                var title = string.Format(
-<<<<<<< HEAD
                    Loc[ports.Length == 1
-                       ? Columns.SourceColumnDisplayPort
-                       : Columns.SourceColumnDisplayPorts],
-=======
-                   Loc[containerViewModel.Ports.Length == 1
                        ? nameof(Columns.SourceColumnDisplayPort)
                        : nameof(Columns.SourceColumnDisplayPorts)],
->>>>>>> 51912ed9
                    ports);
                    <span class="subtext" aria-label="@title">@title</span>
            }
@@ -80,21 +55,12 @@
     <FluentStack Orientation="Orientation.Horizontal">
         @if (Resource.TryGetContainerCommand(out var command))
         {
-<<<<<<< HEAD
-            <div class="ellipsis-overflow" title="@Loc[Columns.SourceColumnDisplayContainerCommandTitle]">@Loc[Columns.SourceColumnDisplayContainerCommand, command]</div>
-=======
-            <div class="ellipsis-overflow" title="@Loc[nameof(Columns.SourceColumnDisplayContainerCommandTitle)]">@Loc[nameof(Columns.SourceColumnDisplayContainerCommand), containerViewModel.Command]</div>
->>>>>>> 51912ed9
+            <div class="ellipsis-overflow" title="@Loc[nameof(Columns.SourceColumnDisplayContainerCommandTitle)]">@Loc[nameof(Columns.SourceColumnDisplayContainerCommand), command]</div>
         }
         @if (Resource.TryGetContainerArgs(out var args))
         {
-<<<<<<< HEAD
             var argsString = string.Join(" ", args);
-            <div class="ellipsis-overflow" title="@Loc[Columns.SourceColumnDisplayContainerArgsTitle]">@argsString</div>
-=======
-            var args = string.Join(" ", containerViewModel.Args);
-            <div class="ellipsis-overflow" title="@Loc[nameof(Columns.SourceColumnDisplayContainerArgsTitle)]">@args</div>
->>>>>>> 51912ed9
+            <div class="ellipsis-overflow" title="@Loc[nameof(Columns.SourceColumnDisplayContainerArgsTitle)]">@argsString</div>
         }
     </FluentStack>
 }
