--- conflicted
+++ resolved
@@ -4,36 +4,9 @@
 @inject IStringLocalizer<Columns> Loc
 @inject IStringLocalizer<Resources> ResourcesLoc
 
-<<<<<<< HEAD
-@if (ContentAfterValue is not null)
-{
-    <GridValue Value="@Value"
-               ValueToCopy="@ValueToCopy"
-               ValueToVisualize="@ValueToCopy"
-               ValueDescription="@ResourcesLoc[nameof(Resources.ResourcesSourceColumnHeader)]"
-               EnableHighlighting="true"
-               HighlightText="@FilterText"
-               PreCopyToolTip="@Loc[nameof(Columns.SourceColumnDisplayCopyCommandToClipboard)]"
-               ToolTip="@Tooltip">
-        <ContentAfterValue>
-            <span class="subtext">@ContentAfterValue</span>
-        </ContentAfterValue>
-    </GridValue>
-}
-else
-{
-    <GridValue Value="@Value"
-               ValueToCopy="@ValueToCopy"
-               ValueToVisualize="@ValueToCopy"
-               ValueDescription="@ResourcesLoc[nameof(Resources.ResourcesSourceColumnHeader)]"
-               EnableHighlighting="true"
-               HighlightText="@FilterText"
-               PreCopyToolTip="@Loc[nameof(Columns.SourceColumnSourceCopyFullPathToClipboard)]"
-               ToolTip="@Tooltip" />
-}
-=======
-<GridValue Value="@Value"
+<GridValue  Value="@Value"
             ValueToCopy="@ValueToCopy"
+            ValueToVisualize="@ValueToCopy"
             ValueDescription="@ResourcesLoc[nameof(Resources.ResourcesSourceColumnHeader)]"
             EnableHighlighting="true"
             HighlightText="@FilterText"
@@ -46,7 +19,6 @@
         }
     </ContentAfterValue>
 </GridValue>
->>>>>>> 4e7e0de0
 
 @code {
     [Parameter, EditorRequired]
