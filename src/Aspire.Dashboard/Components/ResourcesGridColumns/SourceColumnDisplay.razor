--- conflicted
+++ resolved
@@ -4,17 +4,6 @@
 @inject IStringLocalizer<Columns> Loc
 @inject IStringLocalizer<Resources> ResourcesLoc
 
-<<<<<<< HEAD
-<GridValue  Value="@Value"
-            ValueToCopy="@ValueToCopy"
-            ValueToVisualize="@ValueToCopy"
-            ValueDescription="@ResourcesLoc[nameof(Resources.ResourcesSourceColumnHeader)]"
-            EnableHighlighting="true"
-            HighlightText="@FilterText"
-            PreCopyToolTip="@Loc[nameof(Columns.SourceColumnDisplayCopyCommandToClipboard)]"
-            ToolTip="@Tooltip"
-            StopClickPropagation="true">
-=======
 <GridValue Value="@Value"
            ValueToCopy="@ValueToCopy"
            ValueToVisualize="@ValueToCopy"
@@ -24,7 +13,6 @@
            PreCopyToolTip="@Loc[nameof(Columns.SourceColumnDisplayCopyCommandToClipboard)]"
            ToolTip="@Tooltip"
            StopClickPropagation="true">
->>>>>>> ae019434
     <ContentAfterValue>
         @if (ContentAfterValue is not null)
         {
