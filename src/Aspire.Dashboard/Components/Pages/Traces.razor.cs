--- conflicted
+++ resolved
@@ -61,23 +61,19 @@
     public required ILogger<Traces> Logger { get; init; }
 
     [Inject]
-<<<<<<< HEAD
     public required NavigationManager NavigationManager { get; set; }
 
     [Inject]
     public required ProtectedSessionStorage SessionStorage { get; set; }
-=======
+
+    [Inject]
     public required ProtectedSessionStorage SessionStorage { get; init; }
-
-    [Inject]
-    public required NavigationManager NavigationManager { get; init; }
 
     [Inject]
     public required DimensionManager DimensionManager { get; set; }
 
     [CascadingParameter]
     public required ViewportInformation ViewportInformation { get; set; }
->>>>>>> 602932b8
 
     private string GetNameTooltip(OtlpTrace trace)
     {
