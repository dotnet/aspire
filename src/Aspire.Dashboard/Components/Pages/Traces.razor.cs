--- conflicted
+++ resolved
@@ -111,12 +111,10 @@
 
     protected override async Task OnParametersSetAsync()
     {
-<<<<<<< HEAD
         await this.InitializeViewModelAsync();
-=======
+
         _selectedApplication = _applicationViewModels.GetApplication(Logger, ApplicationName, _allApplication);
         TracesViewModel.ApplicationKey = _selectedApplication.Id?.GetApplicationKey();
->>>>>>> f38b6cba
         UpdateSubscription();
     }
 
@@ -139,17 +137,10 @@
         var selectedApplicationKey = _selectedApplication.Id?.GetApplicationKey();
 
         // Subscribe to updates.
-<<<<<<< HEAD
-        if (_tracesSubscription is null || _tracesSubscription.ApplicationId != PageViewModel.SelectedApplication.Id?.InstanceId)
-        {
-            _tracesSubscription?.Dispose();
-            _tracesSubscription = TelemetryRepository.OnNewTraces(PageViewModel.SelectedApplication.Id?.InstanceId, SubscriptionType.Read, async () =>
-=======
         if (_tracesSubscription is null || _tracesSubscription.ApplicationKey != selectedApplicationKey)
         {
             _tracesSubscription?.Dispose();
             _tracesSubscription = TelemetryRepository.OnNewTraces(selectedApplicationKey, SubscriptionType.Read, async () =>
->>>>>>> f38b6cba
             {
                 TracesViewModel.ClearData();
                 await InvokeAsync(StateHasChanged);
