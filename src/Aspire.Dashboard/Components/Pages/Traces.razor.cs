// Licensed to the .NET Foundation under one or more agreements.
// The .NET Foundation licenses this file to you under the MIT license.

using System.Globalization;
using Aspire.Dashboard.Model;
using Aspire.Dashboard.Model.Otlp;
using Aspire.Dashboard.Otlp.Model;
using Aspire.Dashboard.Otlp.Storage;
using Aspire.Dashboard.Resources;
using Microsoft.AspNetCore.Components;
using Microsoft.FluentUI.AspNetCore.Components;
using Microsoft.JSInterop;

namespace Aspire.Dashboard.Components.Pages;

public partial class Traces
{
    private SelectViewModel<ResourceTypeDetails> _allApplication = null!;

    private TotalItemsFooter _totalItemsFooter = default!;
    private List<OtlpApplication> _applications = default!;
    private List<SelectViewModel<ResourceTypeDetails>> _applicationViewModels = default!;
    private SelectViewModel<ResourceTypeDetails> _selectedApplication = null!;
    private Subscription? _applicationsSubscription;
    private Subscription? _tracesSubscription;
    private bool _applicationChanged;
    private CancellationTokenSource? _filterCts;
    private string _filter = string.Empty;

    [Parameter]
    public string? ResourceName { get; set; }

    [Inject]
    public required TelemetryRepository TelemetryRepository { get; set; }

    [Inject]
    public required TracesViewModel TracesViewModel { get; set; }

    [Inject]
    public required IDialogService DialogService { get; set; }

    private string GetTooltip(IGrouping<OtlpApplication, OtlpSpan> applicationSpans)
    {
        var count = applicationSpans.Count();
        var errorCount = applicationSpans.Count(s => s.Status == OtlpSpanStatusCode.Error);

        var tooltip = string.Format(CultureInfo.InvariantCulture, Loc[nameof(Dashboard.Resources.Traces.TracesResourceSpans)], GetResourceName(applicationSpans.Key));
        tooltip += Environment.NewLine + string.Format(CultureInfo.InvariantCulture, Loc[nameof(Dashboard.Resources.Traces.TracesTotalTraces)], count);
        if (errorCount > 0)
        {
            tooltip += Environment.NewLine + string.Format(CultureInfo.InvariantCulture, Loc[nameof(Dashboard.Resources.Traces.TracesTotalErroredTraces)], errorCount);
        }

        return tooltip;
    }

    private ValueTask<GridItemsProviderResult<OtlpTrace>> GetData(GridItemsProviderRequest<OtlpTrace> request)
    {
        TracesViewModel.StartIndex = request.StartIndex;
        TracesViewModel.Count = request.Count;

        var traces = TracesViewModel.GetTraces();

        // Updating the total item count as a field doesn't work because it isn't updated with the grid.
        // The workaround is to put the count inside a control and explicitly update and refresh the control.
        _totalItemsFooter.SetTotalItemCount(traces.TotalItemCount);

        return ValueTask.FromResult(GridItemsProviderResult.From(traces.Items, traces.TotalItemCount));
    }

    protected override Task OnInitializedAsync()
    {
        _allApplication = new SelectViewModel<ResourceTypeDetails> { Id = null, Name = $"({ControlsStringsLoc[nameof(ControlsStrings.All)]})" };
        _selectedApplication = _allApplication;

        UpdateApplications();
        _applicationsSubscription = TelemetryRepository.OnNewApplications(() => InvokeAsync(() =>
        {
            UpdateApplications();
            StateHasChanged();
        }));

        return Task.CompletedTask;
    }

    protected override void OnParametersSet()
    {
<<<<<<< HEAD
        _selectedApplication = _applicationViewModels.SingleOrDefault(e => string.Equals(ResourceName, e.Name, StringComparisons.ResourceName)) ?? _allApplication;
        TracesViewModel.ApplicationServiceId = _selectedApplication.Id;
=======
        _selectedApplication = _applicationViewModels.SingleOrDefault(e => e.Id?.Type is OtlpApplicationType.Singleton or OtlpApplicationType.Replica && e.Id?.InstanceId == ApplicationInstanceId) ?? _allApplication;
        TracesViewModel.ApplicationServiceId = _selectedApplication.Id?.InstanceId;
>>>>>>> c8faa9ad
        UpdateSubscription();
    }

    private void UpdateApplications()
    {
        _applications = TelemetryRepository.GetApplications();
        _applicationViewModels = SelectViewModelFactory.CreateApplicationsSelectViewModel(_applications);
        _applicationViewModels.Insert(0, _allApplication);
        UpdateSubscription();
    }

    private Task HandleSelectedApplicationChangedAsync()
    {
<<<<<<< HEAD
        NavigationManager.NavigateTo($"/Traces/{_selectedApplication.Name}");
=======
        NavigationManager.NavigateTo($"/Traces/{_selectedApplication.Id?.InstanceId}");
>>>>>>> c8faa9ad
        _applicationChanged = true;

        return Task.CompletedTask;
    }

    private void UpdateSubscription()
    {
        // Subscribe to updates.
        if (_tracesSubscription is null || _tracesSubscription.ApplicationId != _selectedApplication.Id?.InstanceId)
        {
            _tracesSubscription?.Dispose();
            _tracesSubscription = TelemetryRepository.OnNewTraces(_selectedApplication.Id?.InstanceId, SubscriptionType.Read, async () =>
            {
                TracesViewModel.ClearData();
                await InvokeAsync(StateHasChanged);
            });
        }
    }

    private void HandleFilter(ChangeEventArgs args)
    {
        if (args.Value is string newFilter)
        {
            _filter = newFilter;
            _filterCts?.Cancel();

            // Debouncing logic. Apply the filter after a delay.
            var cts = _filterCts = new CancellationTokenSource();
            _ = Task.Run(async () =>
            {
                await Task.Delay(400, cts.Token);
                TracesViewModel.FilterText = newFilter;
                await InvokeAsync(StateHasChanged);
            });
        }
    }

    private void HandleClear()
    {
        _filterCts?.Cancel();
        TracesViewModel.FilterText = string.Empty;
        StateHasChanged();
    }

    private string GetResourceName(OtlpApplication app) => OtlpApplication.GetResourceName(app, _applications);

    protected override async Task OnAfterRenderAsync(bool firstRender)
    {
        if (_applicationChanged)
        {
            await JS.InvokeVoidAsync("resetContinuousScrollPosition");
            _applicationChanged = false;
        }
        await JS.InvokeVoidAsync("initializeContinuousScroll");
    }

    public void Dispose()
    {
        _applicationsSubscription?.Dispose();
        _tracesSubscription?.Dispose();
    }
}<|MERGE_RESOLUTION|>--- conflicted
+++ resolved
@@ -85,13 +85,8 @@
 
     protected override void OnParametersSet()
     {
-<<<<<<< HEAD
         _selectedApplication = _applicationViewModels.SingleOrDefault(e => string.Equals(ResourceName, e.Name, StringComparisons.ResourceName)) ?? _allApplication;
-        TracesViewModel.ApplicationServiceId = _selectedApplication.Id;
-=======
-        _selectedApplication = _applicationViewModels.SingleOrDefault(e => e.Id?.Type is OtlpApplicationType.Singleton or OtlpApplicationType.Replica && e.Id?.InstanceId == ApplicationInstanceId) ?? _allApplication;
         TracesViewModel.ApplicationServiceId = _selectedApplication.Id?.InstanceId;
->>>>>>> c8faa9ad
         UpdateSubscription();
     }
 
@@ -105,11 +100,7 @@
 
     private Task HandleSelectedApplicationChangedAsync()
     {
-<<<<<<< HEAD
         NavigationManager.NavigateTo($"/Traces/{_selectedApplication.Name}");
-=======
-        NavigationManager.NavigateTo($"/Traces/{_selectedApplication.Id?.InstanceId}");
->>>>>>> c8faa9ad
         _applicationChanged = true;
 
         return Task.CompletedTask;
