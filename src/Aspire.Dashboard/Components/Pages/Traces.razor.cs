--- conflicted
+++ resolved
@@ -46,7 +46,9 @@
     public required BrowserTimeProvider TimeProvider { get; set; }
 
     [Inject]
-<<<<<<< HEAD
+    public required ILogger<Traces> Logger { get; init; }
+
+    [Inject]
     public required ProtectedSessionStorage SessionStorage { get; init; }
 
     [Inject]
@@ -57,9 +59,6 @@
 
     [CascadingParameter]
     public required ViewportInformation ViewportInformation { get; set; }
-=======
-    public required ILogger<Traces> Logger { get; init; }
->>>>>>> a90d143a
 
     private string GetNameTooltip(OtlpTrace trace)
     {
