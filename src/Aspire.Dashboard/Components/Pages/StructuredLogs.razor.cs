// Licensed to the .NET Foundation under one or more agreements.
// The .NET Foundation licenses this file to you under the MIT license.

using Aspire.Dashboard.Components.Dialogs;
using Aspire.Dashboard.Extensions;
using Aspire.Dashboard.Model;
using Aspire.Dashboard.Model.Otlp;
using Aspire.Dashboard.Otlp.Model;
using Aspire.Dashboard.Otlp.Storage;
using Microsoft.AspNetCore.Components;
using Microsoft.AspNetCore.Components.Server.ProtectedBrowserStorage;
using Microsoft.FluentUI.AspNetCore.Components;
using Microsoft.JSInterop;

namespace Aspire.Dashboard.Components.Pages;

public partial class StructuredLogs : IPageWithSessionAndUrlState<StructuredLogs.StructuredLogsPageViewModel, StructuredLogs.StructuredLogsPageState>
{
    private SelectViewModel<ResourceTypeDetails> _allApplication = default!;

    private TotalItemsFooter _totalItemsFooter = default!;
    private List<OtlpApplication> _applications = default!;
    private List<SelectViewModel<ResourceTypeDetails>> _applicationViewModels = default!;
    private List<SelectViewModel<LogLevel?>> _logLevels = default!;
<<<<<<< HEAD
=======
    private SelectViewModel<ResourceTypeDetails> _selectedApplication = default!;
    private SelectViewModel<LogLevel?> _selectedLogLevel = default!;
>>>>>>> c8faa9ad
    private Subscription? _applicationsSubscription;
    private Subscription? _logsSubscription;
    private bool _applicationChanged;
    private CancellationTokenSource? _filterCts;

    public string BasePath => "StructuredLogs";
    public string SessionStorageKey => "StructuredLogs_PageState";
    public StructuredLogsPageViewModel PageViewModel { get; set; } = null!;

    [Parameter]
    public string? ResourceName { get; set; }

    [Inject]
    public required TelemetryRepository TelemetryRepository { get; set; }

    [Inject]
    public required StructuredLogsViewModel ViewModel { get; set; }

    [Inject]
    public required IDialogService DialogService { get; set; }

    [Inject]
    public required ProtectedSessionStorage SessionStorage { get; set; }

    [Inject]
    public required NavigationManager NavigationManager { get; set; }

    [Parameter]
    [SupplyParameterFromQuery]
    public string? TraceId { get; set; }

    [Parameter]
    [SupplyParameterFromQuery]
    public string? SpanId { get; set; }

    [Parameter]
    [SupplyParameterFromQuery(Name = "level")]
    public string? LogLevelText { get; set; }

    [Parameter]
    [SupplyParameterFromQuery(Name = "filters")]
    public string? SerializedLogFilters { get; set; }

    public IEnumerable<LogEntryPropertyViewModel>? SelectedLogEntryProperties { get; set; }
    private OtlpLogEntry? _selectedLogEntry;

    private ValueTask<GridItemsProviderResult<OtlpLogEntry>> GetData(GridItemsProviderRequest<OtlpLogEntry> request)
    {
        ViewModel.StartIndex = request.StartIndex;
        ViewModel.Count = request.Count;

        var logs = ViewModel.GetLogs();

        // Updating the total item count as a field doesn't work because it isn't updated with the grid.
        // The workaround is to put the count inside a control and explicitly update and refresh the control.
        _totalItemsFooter.SetTotalItemCount(logs.TotalItemCount);

        TelemetryRepository.MarkViewedErrorLogs(ViewModel.ApplicationServiceId);

        return ValueTask.FromResult(GridItemsProviderResult.From(logs.Items, logs.TotalItemCount));
    }

    protected override Task OnInitializedAsync()
    {
        if (!string.IsNullOrEmpty(TraceId))
        {
            ViewModel.AddFilter(new LogFilter { Field = "TraceId", Condition = FilterCondition.Equals, Value = TraceId });
        }
        if (!string.IsNullOrEmpty(SpanId))
        {
            ViewModel.AddFilter(new LogFilter { Field = "SpanId", Condition = FilterCondition.Equals, Value = SpanId  });
        }

        _allApplication = new()
        {
            Id = null,
            Name = Loc[nameof(Dashboard.Resources.StructuredLogs.StructuredLogsAllApplications)]
        };

        _selectedApplication = _allApplication;

        _logLevels = new List<SelectViewModel<LogLevel?>>
        {
            new SelectViewModel<LogLevel?> { Id = null, Name = $"({Loc[nameof(Dashboard.Resources.StructuredLogs.StructuredLogsAllTypes)]})" },
            new SelectViewModel<LogLevel?> { Id = LogLevel.Trace, Name = "Trace" },
            new SelectViewModel<LogLevel?> { Id = LogLevel.Debug, Name = "Debug" },
            new SelectViewModel<LogLevel?> { Id = LogLevel.Information, Name = "Information" },
            new SelectViewModel<LogLevel?> { Id = LogLevel.Warning, Name = "Warning" },
            new SelectViewModel<LogLevel?> { Id = LogLevel.Error, Name = "Error" },
            new SelectViewModel<LogLevel?> { Id = LogLevel.Critical, Name = "Critical" },
        };

        PageViewModel = new StructuredLogsPageViewModel { SelectedLogLevel = _logLevels[0] };

        UpdateApplications();
        _applicationsSubscription = TelemetryRepository.OnNewApplications(() => InvokeAsync(() =>
        {
            UpdateApplications();
            StateHasChanged();
        }));

        return Task.CompletedTask;
    }

    protected override async Task OnParametersSetAsync()
    {
<<<<<<< HEAD
        await this.InitializeViewModelAsync();
=======
        _selectedApplication = _applicationViewModels.SingleOrDefault(e => e.Id?.Type is OtlpApplicationType.Singleton or OtlpApplicationType.Replica && e.Id.InstanceId == ApplicationInstanceId) ?? _allApplication;
        ViewModel.ApplicationServiceId = _selectedApplication.Id?.InstanceId;

        if (LogLevelText != null && Enum.TryParse<LogLevel>(LogLevelText, ignoreCase: true, out var logLevel))
        {
            _selectedLogLevel = _logLevels.SingleOrDefault(e => e.Id == logLevel) ?? _logLevels[0];
        }
        else
        {
            _selectedLogLevel = _logLevels[0];
        }
        ViewModel.LogLevel = _selectedLogLevel.Id;

>>>>>>> c8faa9ad
        UpdateSubscription();
    }

    private void UpdateApplications()
    {
        _applications = TelemetryRepository.GetApplications();
        _applicationViewModels = SelectViewModelFactory.CreateApplicationsSelectViewModel(_applications);
        _applicationViewModels.Insert(0, _allApplication);
    }

    private Task HandleSelectedApplicationChangedAsync()
    {
<<<<<<< HEAD
=======
        NavigateTo(_selectedApplication.Id?.InstanceId, _selectedLogLevel.Id);
>>>>>>> c8faa9ad
        _applicationChanged = true;

        return this.AfterViewModelChangedAsync();
    }

    private Task HandleSelectedLogLevelChangedAsync()
    {
<<<<<<< HEAD
=======
        NavigateTo(_selectedApplication.Id?.InstanceId, _selectedLogLevel.Id);
>>>>>>> c8faa9ad
        _applicationChanged = true;

        return this.AfterViewModelChangedAsync();
    }

    private void UpdateSubscription()
    {
        // Subscribe to updates.
<<<<<<< HEAD
        if (_logsSubscription is null || _logsSubscription.ApplicationId != PageViewModel.SelectedApplication.Id)
        {
            _logsSubscription?.Dispose();
            _logsSubscription = TelemetryRepository.OnNewLogs(PageViewModel.SelectedApplication.Id, SubscriptionType.Read, async () =>
=======
        if (_logsSubscription is null || _logsSubscription.ApplicationId != _selectedApplication.Id?.InstanceId)
        {
            _logsSubscription?.Dispose();
            _logsSubscription = TelemetryRepository.OnNewLogs(_selectedApplication.Id?.InstanceId, SubscriptionType.Read, async () =>
>>>>>>> c8faa9ad
            {
                ViewModel.ClearData();
                await InvokeAsync(StateHasChanged);
            });
        }
    }

    private void OnShowProperties(OtlpLogEntry entry)
    {
        if (_selectedLogEntry == entry)
        {
            ClearSelectedLogEntry();
        }
        else
        {
            _selectedLogEntry = entry;
            SelectedLogEntryProperties = entry.AllProperties()
                                              .Select(kvp => new LogEntryPropertyViewModel { Name = kvp.Key, Value = kvp.Value })
                                              .ToList();
        }
    }

    private void ClearSelectedLogEntry()
    {
        _selectedLogEntry = null;
        SelectedLogEntryProperties = null;
    }

    private async Task OpenFilterAsync(LogFilter? entry)
    {
<<<<<<< HEAD
        var logPropertyKeys = TelemetryRepository.GetLogPropertyKeys(PageViewModel.SelectedApplication.Id);
=======
        var logPropertyKeys = TelemetryRepository.GetLogPropertyKeys(_selectedApplication.Id?.InstanceId);
>>>>>>> c8faa9ad

        var title = entry is not null ? Loc[nameof(Dashboard.Resources.StructuredLogs.StructuredLogsEditFilter)] : Loc[nameof(Dashboard.Resources.StructuredLogs.StructuredLogsAddFilter)];
        var parameters = new DialogParameters
        {
            OnDialogResult = DialogService.CreateDialogCallback(this, HandleFilterDialog),
            Title = title,
            Alignment = HorizontalAlignment.Right,
            PrimaryAction = null,
            SecondaryAction = null,
        };
        var data = new FilterDialogViewModel
        {
            Filter = entry,
            LogPropertyKeys = logPropertyKeys
        };
        await DialogService.ShowPanelAsync<FilterDialog>(data, parameters);
    }

    private Task HandleFilterDialog(DialogResult result)
    {
        if (result.Data is FilterDialogResult filterResult && filterResult.Filter is LogFilter filter)
        {
            if (filterResult.Delete)
            {
                ViewModel.RemoveFilter(filter);
            }
            else if (filterResult.Add)
            {
                ViewModel.AddFilter(filter);
            }
        }

        return this.AfterViewModelChangedAsync();
    }

    private void HandleFilter(ChangeEventArgs args)
    {
        if (args.Value is string newFilter)
        {
            PageViewModel.Filter = newFilter;
            _filterCts?.Cancel();

            // Debouncing logic. Apply the filter after a delay.
            var cts = _filterCts = new CancellationTokenSource();
            _ = Task.Run(async () =>
            {
                await Task.Delay(400, cts.Token);
                ViewModel.FilterText = newFilter;
                await InvokeAsync(StateHasChanged);
            });
        }
    }

    private void HandleClear()
    {
        _filterCts?.Cancel();
        ViewModel.FilterText = string.Empty;
        StateHasChanged();
    }

    private string GetResourceName(OtlpApplication app) => OtlpApplication.GetResourceName(app, _applications);

    private string GetRowClass(OtlpLogEntry entry)
    {
        if (entry == _selectedLogEntry)
        {
            return "selected-row";
        }
        else
        {
            return $"log-row-{entry.Severity.ToString().ToLowerInvariant()}";
        }
    }

    protected override async Task OnAfterRenderAsync(bool firstRender)
    {
        if (_applicationChanged)
        {
            await JS.InvokeVoidAsync("resetContinuousScrollPosition");
            _applicationChanged = false;
        }
        if (firstRender)
        {
            await JS.InvokeVoidAsync("initializeContinuousScroll");
        }
    }

    public void Dispose()
    {
        _applicationsSubscription?.Dispose();
        _logsSubscription?.Dispose();
        _filterCts?.Dispose();
    }

    public UrlState GetUrlFromSerializableViewModel(StructuredLogsPageState serializable)
    {
        var path = serializable.SelectedApplication is not null ? $"/StructuredLogs/{serializable.SelectedApplication}" : "/StructuredLogs";
        var queryParameters = new Dictionary<string, string?>();

        if (serializable.LogLevelText is not null)
        {
            queryParameters.Add("level", serializable.LogLevelText);
        }

        if (serializable.Filters.Count > 0)
        {
            queryParameters.Add("filters", LogFilterSerialization.SerializeLogFiltersToString(serializable.Filters));
        }

        return new UrlState(path, queryParameters);
    }

    public StructuredLogsPageState ConvertViewModelToSerializable()
    {
        return new StructuredLogsPageState
        {
            Filter = PageViewModel.Filter,
            LogLevelText = PageViewModel.SelectedLogLevel.Id?.ToString().ToLowerInvariant(),
            SelectedApplication = PageViewModel.SelectedApplication.Id is not null ? PageViewModel.SelectedApplication.Name : null,
            Filters = ViewModel.Filters
        };
    }

    public void UpdateViewModelFromQuery(StructuredLogsPageViewModel viewModel)
    {
        PageViewModel.SelectedApplication = _applicationViewModels.SingleOrDefault(e => string.Equals(ResourceName, e.Name, StringComparisons.ResourceName)) ?? s_allApplication;
        ViewModel.ApplicationServiceId = PageViewModel.SelectedApplication.Id;

        if (LogLevelText is not null && Enum.TryParse<LogLevel>(LogLevelText, ignoreCase: true, out var logLevel))
        {
            PageViewModel.SelectedLogLevel = _logLevels.SingleOrDefault(e => e.Id == logLevel) ?? _logLevels[0];
        }
        else
        {
            PageViewModel.SelectedLogLevel = _logLevels[0];
        }

        ViewModel.LogLevel = PageViewModel.SelectedLogLevel.Id;

        if (SerializedLogFilters is not null)
        {
            var filters = LogFilterSerialization.DeserializeLogFiltersFromString(SerializedLogFilters);

            if (filters.Count > 0)
            {
                ViewModel.ClearFilters();
                ViewModel.AddFilters(filters);
            }
        }

        _ = Task.Run(async () =>
        {
            await InvokeAsync(StateHasChanged);
        });
    }

    public class StructuredLogsPageViewModel
    {
        public string Filter { get; set; } = string.Empty;
        public SelectViewModel<string> SelectedApplication { get; set; } = s_allApplication;
        public SelectViewModel<LogLevel?> SelectedLogLevel { get; set; } = default!;
    }

    public class StructuredLogsPageState
    {
        public required string Filter { get; set; }
        public string? SelectedApplication { get; set; }
        public string? LogLevelText { get; set; }
        public required IReadOnlyCollection<LogFilter> Filters { get; set; }
    }
}<|MERGE_RESOLUTION|>--- conflicted
+++ resolved
@@ -22,11 +22,6 @@
     private List<OtlpApplication> _applications = default!;
     private List<SelectViewModel<ResourceTypeDetails>> _applicationViewModels = default!;
     private List<SelectViewModel<LogLevel?>> _logLevels = default!;
-<<<<<<< HEAD
-=======
-    private SelectViewModel<ResourceTypeDetails> _selectedApplication = default!;
-    private SelectViewModel<LogLevel?> _selectedLogLevel = default!;
->>>>>>> c8faa9ad
     private Subscription? _applicationsSubscription;
     private Subscription? _logsSubscription;
     private bool _applicationChanged;
@@ -133,23 +128,7 @@
 
     protected override async Task OnParametersSetAsync()
     {
-<<<<<<< HEAD
         await this.InitializeViewModelAsync();
-=======
-        _selectedApplication = _applicationViewModels.SingleOrDefault(e => e.Id?.Type is OtlpApplicationType.Singleton or OtlpApplicationType.Replica && e.Id.InstanceId == ApplicationInstanceId) ?? _allApplication;
-        ViewModel.ApplicationServiceId = _selectedApplication.Id?.InstanceId;
-
-        if (LogLevelText != null && Enum.TryParse<LogLevel>(LogLevelText, ignoreCase: true, out var logLevel))
-        {
-            _selectedLogLevel = _logLevels.SingleOrDefault(e => e.Id == logLevel) ?? _logLevels[0];
-        }
-        else
-        {
-            _selectedLogLevel = _logLevels[0];
-        }
-        ViewModel.LogLevel = _selectedLogLevel.Id;
-
->>>>>>> c8faa9ad
         UpdateSubscription();
     }
 
@@ -162,10 +141,6 @@
 
     private Task HandleSelectedApplicationChangedAsync()
     {
-<<<<<<< HEAD
-=======
-        NavigateTo(_selectedApplication.Id?.InstanceId, _selectedLogLevel.Id);
->>>>>>> c8faa9ad
         _applicationChanged = true;
 
         return this.AfterViewModelChangedAsync();
@@ -173,10 +148,6 @@
 
     private Task HandleSelectedLogLevelChangedAsync()
     {
-<<<<<<< HEAD
-=======
-        NavigateTo(_selectedApplication.Id?.InstanceId, _selectedLogLevel.Id);
->>>>>>> c8faa9ad
         _applicationChanged = true;
 
         return this.AfterViewModelChangedAsync();
@@ -185,17 +156,10 @@
     private void UpdateSubscription()
     {
         // Subscribe to updates.
-<<<<<<< HEAD
         if (_logsSubscription is null || _logsSubscription.ApplicationId != PageViewModel.SelectedApplication.Id)
         {
             _logsSubscription?.Dispose();
             _logsSubscription = TelemetryRepository.OnNewLogs(PageViewModel.SelectedApplication.Id, SubscriptionType.Read, async () =>
-=======
-        if (_logsSubscription is null || _logsSubscription.ApplicationId != _selectedApplication.Id?.InstanceId)
-        {
-            _logsSubscription?.Dispose();
-            _logsSubscription = TelemetryRepository.OnNewLogs(_selectedApplication.Id?.InstanceId, SubscriptionType.Read, async () =>
->>>>>>> c8faa9ad
             {
                 ViewModel.ClearData();
                 await InvokeAsync(StateHasChanged);
@@ -226,11 +190,7 @@
 
     private async Task OpenFilterAsync(LogFilter? entry)
     {
-<<<<<<< HEAD
         var logPropertyKeys = TelemetryRepository.GetLogPropertyKeys(PageViewModel.SelectedApplication.Id);
-=======
-        var logPropertyKeys = TelemetryRepository.GetLogPropertyKeys(_selectedApplication.Id?.InstanceId);
->>>>>>> c8faa9ad
 
         var title = entry is not null ? Loc[nameof(Dashboard.Resources.StructuredLogs.StructuredLogsEditFilter)] : Loc[nameof(Dashboard.Resources.StructuredLogs.StructuredLogsAddFilter)];
         var parameters = new DialogParameters
