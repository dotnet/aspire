// Licensed to the .NET Foundation under one or more agreements.
// The .NET Foundation licenses this file to you under the MIT license.

using Aspire.Dashboard.Components.Dialogs;
using Aspire.Dashboard.Components.Layout;
using Aspire.Dashboard.Components.Resize;
using Aspire.Dashboard.Extensions;
using Aspire.Dashboard.Model;
using Aspire.Dashboard.Model.Otlp;
using Aspire.Dashboard.Otlp.Model;
using Aspire.Dashboard.Otlp.Storage;
using Aspire.Dashboard.Utils;
using Microsoft.AspNetCore.Components;
using Microsoft.AspNetCore.Components.Server.ProtectedBrowserStorage;
using Microsoft.FluentUI.AspNetCore.Components;
using Microsoft.JSInterop;

namespace Aspire.Dashboard.Components.Pages;

public partial class StructuredLogs : IPageWithSessionAndUrlState<StructuredLogs.StructuredLogsPageViewModel, StructuredLogs.StructuredLogsPageState>
{
    private SelectViewModel<ResourceTypeDetails> _allApplication = default!;

    private TotalItemsFooter _totalItemsFooter = default!;
    private List<OtlpApplication> _applications = default!;
    private List<SelectViewModel<ResourceTypeDetails>> _applicationViewModels = default!;
    private List<SelectViewModel<LogLevel?>> _logLevels = default!;
    private Subscription? _applicationsSubscription;
    private Subscription? _logsSubscription;
    private bool _applicationChanged;
    private CancellationTokenSource? _filterCts;
    private string? _elementIdBeforeDetailsViewOpened;
    private AspirePageContentLayout? _contentLayout;
    private string _filter = string.Empty;

    public string BasePath => DashboardUrls.StructuredLogsBasePath;
    public string SessionStorageKey => "StructuredLogs_PageState";
    public StructuredLogsPageViewModel PageViewModel { get; set; } = null!;

    [Parameter]
    public string? ApplicationName { get; set; }

    [Inject]
    public required TelemetryRepository TelemetryRepository { get; set; }

    [Inject]
    public required StructuredLogsViewModel ViewModel { get; set; }

    [Inject]
    public required IDialogService DialogService { get; set; }

    [Inject]
    public required ProtectedSessionStorage SessionStorage { get; set; }

    [Inject]
    public required NavigationManager NavigationManager { get; set; }

    [Inject]
    public required BrowserTimeProvider TimeProvider { get; set; }

    [Inject]
    public required ILogger<Traces> Logger { get; init; }

    [Inject]
    public required DimensionManager DimensionManager { get; set; }

    [CascadingParameter]
    public required ViewportInformation ViewportInformation { get; set; }

    [Parameter]
    [SupplyParameterFromQuery]
    public string? TraceId { get; set; }

    [Parameter]
    [SupplyParameterFromQuery]
    public string? SpanId { get; set; }

    [Parameter]
    [SupplyParameterFromQuery(Name = "logLevel")]
    public string? LogLevelText { get; set; }

    [Parameter]
    [SupplyParameterFromQuery(Name = "filters")]
    public string? SerializedLogFilters { get; set; }

    public StructureLogsDetailsViewModel? SelectedLogEntry { get; set; }

    private ValueTask<GridItemsProviderResult<OtlpLogEntry>> GetData(GridItemsProviderRequest<OtlpLogEntry> request)
    {
        ViewModel.StartIndex = request.StartIndex;
        ViewModel.Count = request.Count;

        var logs = ViewModel.GetLogs();

        // Updating the total item count as a field doesn't work because it isn't updated with the grid.
        // The workaround is to put the count inside a control and explicitly update and refresh the control.
        _totalItemsFooter.SetTotalItemCount(logs.TotalItemCount);

        TelemetryRepository.MarkViewedErrorLogs(ViewModel.ApplicationKey);

        return ValueTask.FromResult(GridItemsProviderResult.From(logs.Items, logs.TotalItemCount));
    }

    protected override Task OnInitializedAsync()
    {
        if (!string.IsNullOrEmpty(TraceId))
        {
            ViewModel.AddFilter(new LogFilter
            {
                Field = "TraceId", Condition = FilterCondition.Equals, Value = TraceId
            });
        }
        if (!string.IsNullOrEmpty(SpanId))
        {
            ViewModel.AddFilter(new LogFilter
            {
                Field = "SpanId", Condition = FilterCondition.Equals, Value = SpanId
            });
        }

        _allApplication = new()
        {
            Id = null,
            Name = Loc[nameof(Dashboard.Resources.ControlsStrings.All)]
        };

        _logLevels = new List<SelectViewModel<LogLevel?>>
        {
            new SelectViewModel<LogLevel?> { Id = null, Name = $"({Loc[nameof(Dashboard.Resources.ControlsStrings.All)]})" },
            new SelectViewModel<LogLevel?> { Id = LogLevel.Trace, Name = "Trace" },
            new SelectViewModel<LogLevel?> { Id = LogLevel.Debug, Name = "Debug" },
            new SelectViewModel<LogLevel?> { Id = LogLevel.Information, Name = "Information" },
            new SelectViewModel<LogLevel?> { Id = LogLevel.Warning, Name = "Warning" },
            new SelectViewModel<LogLevel?> { Id = LogLevel.Error, Name = "Error" },
            new SelectViewModel<LogLevel?> { Id = LogLevel.Critical, Name = "Critical" },
        };

        PageViewModel = new StructuredLogsPageViewModel
        {
            SelectedLogLevel = _logLevels[0],
            SelectedApplication = _allApplication
        };

        UpdateApplications();
        _applicationsSubscription = TelemetryRepository.OnNewApplications(() => InvokeAsync(() =>
        {
            UpdateApplications();
            StateHasChanged();
        }));

        return Task.CompletedTask;
    }

    protected override async Task OnParametersSetAsync()
    {
        await this.InitializeViewModelAsync();
        UpdateSubscription();
    }

    private void UpdateApplications()
    {
        _applications = TelemetryRepository.GetApplications();
        _applicationViewModels = ApplicationsSelectHelpers.CreateApplications(_applications);
        _applicationViewModels.Insert(0, _allApplication);
    }

    private Task HandleSelectedApplicationChangedAsync()
    {
        _applicationChanged = true;

        return this.AfterViewModelChangedAsync(_contentLayout, isChangeInToolbar: true);
    }

    private async Task HandleSelectedLogLevelChangedAsync()
    {
        _applicationChanged = true;

        await ClearSelectedLogEntryAsync();
        await this.AfterViewModelChangedAsync(_contentLayout, isChangeInToolbar: true);
    }

    private void UpdateSubscription()
    {
        // Subscribe to updates.
        if (_logsSubscription is null || _logsSubscription.ApplicationKey != PageViewModel.SelectedApplication.Id?.GetApplicationKey())
        {
            _logsSubscription?.Dispose();
            _logsSubscription = TelemetryRepository.OnNewLogs(PageViewModel.SelectedApplication.Id?.GetApplicationKey(), SubscriptionType.Read, async () =>
            {
                ViewModel.ClearData();
                await InvokeAsync(StateHasChanged);
            });
        }
    }

    private async Task OnShowPropertiesAsync(OtlpLogEntry entry, string buttonId)
    {
        _elementIdBeforeDetailsViewOpened = buttonId;

        if (SelectedLogEntry?.LogEntry == entry)
        {
            await ClearSelectedLogEntryAsync();
        }
        else
        {
            var logEntryViewModel = new StructureLogsDetailsViewModel
            {
                LogEntry = entry
            };

            SelectedLogEntry = logEntryViewModel;
        }
    }

    private async Task ClearSelectedLogEntryAsync(bool causedByUserAction = false)
    {
        SelectedLogEntry = null;

        if (_elementIdBeforeDetailsViewOpened is not null && causedByUserAction)
        {
            await JS.InvokeVoidAsync("focusElement", _elementIdBeforeDetailsViewOpened);
        }

        _elementIdBeforeDetailsViewOpened = null;
    }

    private async Task OpenFilterAsync(LogFilter? entry)
    {
<<<<<<< HEAD
        if (_contentLayout is not null)
        {
            await _contentLayout.CloseMobileToolbarAsync();
        }

        var logPropertyKeys = TelemetryRepository.GetLogPropertyKeys(PageViewModel.SelectedApplication.Id?.InstanceId);
=======
        var logPropertyKeys = TelemetryRepository.GetLogPropertyKeys(PageViewModel.SelectedApplication.Id?.GetApplicationKey());
>>>>>>> 56c73c69

        var title = entry is not null ? Loc[nameof(Dashboard.Resources.StructuredLogs.StructuredLogsEditFilter)] : Loc[nameof(Dashboard.Resources.StructuredLogs.StructuredLogsAddFilter)];
        var parameters = new DialogParameters
        {
            OnDialogResult = DialogService.CreateDialogCallback(this, HandleFilterDialog),
            Title = title,
            Alignment = HorizontalAlignment.Right,
            PrimaryAction = null,
            SecondaryAction = null,
        };
        var data = new FilterDialogViewModel
        {
            Filter = entry, LogPropertyKeys = logPropertyKeys
        };
        await DialogService.ShowPanelAsync<FilterDialog>(data, parameters);
    }

    private async Task HandleFilterDialog(DialogResult result)
    {
        if (result.Data is FilterDialogResult filterResult && filterResult.Filter is LogFilter filter)
        {
            if (filterResult.Delete)
            {
                ViewModel.RemoveFilter(filter);
            }
            else if (filterResult.Add)
            {
                ViewModel.AddFilter(filter);
            }

            await ClearSelectedLogEntryAsync();
        }

        await this.AfterViewModelChangedAsync(_contentLayout, isChangeInToolbar: true);
    }

    private void HandleFilter(ChangeEventArgs args)
    {
        if (args.Value is string newFilter)
        {
            _filterCts?.Cancel();

            // Debouncing logic. Apply the filter after a delay.
            var cts = _filterCts = new CancellationTokenSource();
            _ = Task.Run(async () =>
            {
                await ClearSelectedLogEntryAsync();

                await Task.Delay(400, cts.Token);
                ViewModel.FilterText = newFilter;
                await InvokeAsync(StateHasChanged);
            });
        }
    }

    private async Task HandleAfterFilterBindAsync()
    {
        if (!string.IsNullOrEmpty(_filter))
        {
            return;
        }

        if (_filterCts is not null)
        {
            await _filterCts.CancelAsync();
        }

        ViewModel.FilterText = string.Empty;

        await ClearSelectedLogEntryAsync();
        await InvokeAsync(StateHasChanged);
        await this.AfterViewModelChangedAsync(_contentLayout, true);
    }

    private string GetResourceName(OtlpApplication app) => OtlpApplication.GetResourceName(app, _applications);

    private string GetRowClass(OtlpLogEntry entry)
    {
        if (entry == SelectedLogEntry?.LogEntry)
        {
            return "selected-row";
        }
        else
        {
            return $"log-row-{entry.Severity.ToString().ToLowerInvariant()}";
        }
    }

    protected override async Task OnAfterRenderAsync(bool firstRender)
    {
        if (_applicationChanged)
        {
            await JS.InvokeVoidAsync("resetContinuousScrollPosition");
            _applicationChanged = false;
        }
        if (firstRender)
        {
            await JS.InvokeVoidAsync("initializeContinuousScroll");
            DimensionManager.OnBrowserDimensionsChanged += OnBrowserResize;
        }
    }

    private void OnBrowserResize(object? o, EventArgs args)
    {
        InvokeAsync(async () =>
        {
            await JS.InvokeVoidAsync("resetContinuousScrollPosition");
            await JS.InvokeVoidAsync("initializeContinuousScroll");
        });
    }

    public void Dispose()
    {
        _applicationsSubscription?.Dispose();
        _logsSubscription?.Dispose();
        _filterCts?.Dispose();
        DimensionManager.OnBrowserDimensionsChanged -= OnBrowserResize;
    }

    public string GetUrlFromSerializableViewModel(StructuredLogsPageState serializable)
    {
        var filters = (serializable.Filters.Count > 0) ? LogFilterFormatter.SerializeLogFiltersToString(serializable.Filters) : null;

        var url = DashboardUrls.StructuredLogsUrl(
            resource: serializable.SelectedApplication,
            logLevel: serializable.LogLevelText,
            filters: filters);

        return url;
    }

    public StructuredLogsPageState ConvertViewModelToSerializable()
    {
        return new StructuredLogsPageState
        {
            LogLevelText = PageViewModel.SelectedLogLevel.Id?.ToString().ToLowerInvariant(),
            SelectedApplication = PageViewModel.SelectedApplication.Id is not null ? PageViewModel.SelectedApplication.Name : null,
            Filters = ViewModel.Filters
        };
    }

    public void UpdateViewModelFromQuery(StructuredLogsPageViewModel viewModel)
    {
<<<<<<< HEAD
        viewModel.SelectedApplication = _applicationViewModels.GetApplication(Logger, ApplicationName,  _allApplication);
        ViewModel.ApplicationServiceId = PageViewModel.SelectedApplication.Id?.InstanceId;
=======
        PageViewModel.SelectedApplication = _applicationViewModels.GetApplication(Logger, ApplicationName, _allApplication);
        ViewModel.ApplicationKey = PageViewModel.SelectedApplication.Id?.GetApplicationKey();
>>>>>>> 56c73c69

        if (LogLevelText is not null && Enum.TryParse<LogLevel>(LogLevelText, ignoreCase: true, out var logLevel))
        {
            PageViewModel.SelectedLogLevel = _logLevels.SingleOrDefault(e => e.Id == logLevel) ?? _logLevels[0];
        }
        else
        {
            PageViewModel.SelectedLogLevel = _logLevels[0];
        }

        ViewModel.LogLevel = PageViewModel.SelectedLogLevel.Id;

        if (SerializedLogFilters is not null)
        {
            var filters = LogFilterFormatter.DeserializeLogFiltersFromString(SerializedLogFilters);

            if (filters.Count > 0)
            {
                ViewModel.ClearFilters();
                ViewModel.AddFilters(filters);
            }
        }

        _ = Task.Run(async () =>
        {
            await InvokeAsync(StateHasChanged);
        });
    }

    public class StructuredLogsPageViewModel
    {
        public required SelectViewModel<ResourceTypeDetails> SelectedApplication { get; set; }
        public SelectViewModel<LogLevel?> SelectedLogLevel { get; set; } = default!;
    }

    public class StructuredLogsPageState
    {
        public string? SelectedApplication { get; set; }
        public string? LogLevelText { get; set; }
        public required IReadOnlyCollection<LogFilter> Filters { get; set; }
    }
}<|MERGE_RESOLUTION|>--- conflicted
+++ resolved
@@ -226,16 +226,12 @@
 
     private async Task OpenFilterAsync(LogFilter? entry)
     {
-<<<<<<< HEAD
         if (_contentLayout is not null)
         {
             await _contentLayout.CloseMobileToolbarAsync();
         }
 
-        var logPropertyKeys = TelemetryRepository.GetLogPropertyKeys(PageViewModel.SelectedApplication.Id?.InstanceId);
-=======
         var logPropertyKeys = TelemetryRepository.GetLogPropertyKeys(PageViewModel.SelectedApplication.Id?.GetApplicationKey());
->>>>>>> 56c73c69
 
         var title = entry is not null ? Loc[nameof(Dashboard.Resources.StructuredLogs.StructuredLogsEditFilter)] : Loc[nameof(Dashboard.Resources.StructuredLogs.StructuredLogsAddFilter)];
         var parameters = new DialogParameters
@@ -379,13 +375,8 @@
 
     public void UpdateViewModelFromQuery(StructuredLogsPageViewModel viewModel)
     {
-<<<<<<< HEAD
-        viewModel.SelectedApplication = _applicationViewModels.GetApplication(Logger, ApplicationName,  _allApplication);
-        ViewModel.ApplicationServiceId = PageViewModel.SelectedApplication.Id?.InstanceId;
-=======
-        PageViewModel.SelectedApplication = _applicationViewModels.GetApplication(Logger, ApplicationName, _allApplication);
+        viewModel.SelectedApplication = _applicationViewModels.GetApplication(Logger, ApplicationName, _allApplication);
         ViewModel.ApplicationKey = PageViewModel.SelectedApplication.Id?.GetApplicationKey();
->>>>>>> 56c73c69
 
         if (LogLevelText is not null && Enum.TryParse<LogLevel>(LogLevelText, ignoreCase: true, out var logLevel))
         {
