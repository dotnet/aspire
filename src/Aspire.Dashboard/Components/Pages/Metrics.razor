﻿@page "/metrics"
@page "/metrics/resource/{applicationName}"
@page "/metrics/resource/{applicationName}/meter/{meterName}"
@page "/metrics/resource/{applicationName}/meter/{meterName}/instrument/{instrumentName}"

@using Aspire.Dashboard.Components.Controls.Grid
@using Aspire.Dashboard.Model
@using Aspire.Dashboard.Model.Otlp
@using Aspire.Dashboard.Otlp.Model
@using Aspire.Dashboard.Resources
@using Aspire.Dashboard.Utils
@using Aspire.Dashboard.Components.Controls.Chart
@inject IStringLocalizer<Dashboard.Resources.Metrics> Loc
@inject IStringLocalizer<ControlsStrings> ControlsStringsLoc

<PageTitle><ApplicationName ResourceName="@nameof(Dashboard.Resources.Metrics.MetricsPageTitle)" Loc="@Loc" /></PageTitle>

<div class="page-content-container">
    <AspirePageContentLayout
        AddNewlineOnToolbar="true"
        @ref="_contentLayout"
        HeaderStyle="margin-bottom: calc(var(--design-unit) * 2px);"
        MobileToolbarButtonText="@Loc[nameof(Dashboard.Resources.Metrics.MetricsViewAttributesToolbar)]">
        <PageTitleSection>
            <h1 class="page-header">@Loc[nameof(Dashboard.Resources.Metrics.MetricsHeader)]</h1>
        </PageTitleSection>
        <ToolbarSection>
            <ResourceSelect Resources="_applicationViewModels"
                            AriaLabel="@ControlsStringsLoc[nameof(ControlsStrings.SelectAnApplication)]"
                            @bind-SelectedResource="PageViewModel.SelectedApplication"
                            @bind-SelectedResource:after="HandleSelectedApplicationChangedAsync"
                            CanSelectGrouping="true" />
<<<<<<< HEAD
            @if (!ViewportInformation.IsDesktop)
            {
                <FluentIcon slot="end" Icon="Icons.Regular.Size20.Clock" Style="margin-right:5px;"/>
            }

=======
>>>>>>> de2a719a
            @if (PageViewModel.SelectedDashpage is not null)
            {
            <div slot="end">
                <FluentMenuButton ButtonAppearance="Appearance.Stealth"
                                  Text="@(ControlsStringsLoc[PageViewModel.SelectedViewKind is MetricViewKind.Table ? nameof(ControlsStrings.ChartContainerTableTab) : nameof(ControlsStrings.ChartContainerGraphTab)])"
                                  OnMenuChanged="@HandleDashpageMetricViewKindChangedAsync"
                                  slot="end">
                    <FluentMenuItem Id="@MetricViewKind.Graph.ToString()">@ControlsStringsLoc[nameof(ControlsStrings.ChartContainerGraphTab)]</FluentMenuItem>
                    <FluentMenuItem Id="@MetricViewKind.Table.ToString()">@ControlsStringsLoc[nameof(ControlsStrings.ChartContainerTableTab)]</FluentMenuItem>
                </FluentMenuButton>
            </div>
            }

            @if (!ViewportInformation.IsDesktop)
            {
                <FluentIcon slot="end" Icon="Icons.Regular.Size20.Clock" Style="margin-right:5px;"/>
            }

            <FluentSelect slot="end" TOption="SelectViewModel<TimeSpan>"
                          Items="@_durations"
                          OptionText="@(c => c.Name)"
                          @bind-SelectedOption="PageViewModel.SelectedDuration"
                          @bind-SelectedOption:after="HandleSelectedDurationChangedAsync"
                          AriaLabel="@Loc[nameof(Dashboard.Resources.Metrics.MetricsSelectADuration)]"/>

            @if (!ViewportInformation.IsDesktop && PageViewModel.Instruments?.Count > 0)
            {
                // Show metric selector in the toolbar for mobile, since we don't have enough room to show both
                // panels on a mobile viewport.
                <FluentInputLabel Label="@Loc[Dashboard.Resources.Metrics.MetricsInsturementNameGridNameColumnHeader]" ForId="metric-selector" />
                <TreeMetricSelector
                    PageViewModel="@PageViewModel"
                    HandleSelectedTreeItemChangedAsync="@HandleSelectedTreeItemChangedAsync"/>
            }
        </ToolbarSection>
        <MainSection>
            <div style="width: 100%; height: 100%; overflow: auto;">
                @if (PageViewModel.Instruments?.Count > 0)
                {
                    // Collapsed property only allows us to show Panel1 (which is the metric selector)
                    // but we want to only show Panel2 on mobile. So, hide the bar handle and reduce width to 0
                    // on mobile.
                    <FluentSplitter BarHandle="@ViewportInformation.IsDesktop"
                                    Style="height:100%"
                                    Panel1Size="@(ViewportInformation.IsDesktop ? "2fr" : "0")"
                                    Panel2Size="8fr"
                                    BarSize="@(ViewportInformation.IsDesktop ? 5 : 0)">
                        <Panel1>
                            <TreeMetricSelector
                                PageViewModel="@PageViewModel"
                                HandleSelectedTreeItemChangedAsync="@HandleSelectedTreeItemChangedAsync" />
                        </Panel1>
                        <Panel2>
                            <div>
                                <div class="metrics-content">
                                    @if (PageViewModel.SelectedDashpage is not null && PageViewModel.SelectedApplication.Id is not null)
                                    {
                                        <DashpageCharts Applications="@_applications"
                                                        Instruments="@PageViewModel.Instruments"
                                                        SelectedApplication="@PageViewModel.SelectedApplication"
                                                        SelectedDuration="@PageViewModel.SelectedDuration"
                                                        SelectedDashpage="@PageViewModel.SelectedDashpage"
                                                        SelectedMeter="@PageViewModel.SelectedMeter"
                                                        SelectedViewKind="@PageViewModel.SelectedViewKind"
                                                        OnViewChangedAsync="@OnViewChangedAsync"/>
                                    }
                                    else if (PageViewModel.SelectedApplication.Id?.ReplicaSetName != null && PageViewModel.SelectedMeter != null && PageViewModel.SelectedInstrument != null)
<<<<<<< HEAD
                                    {
                                            // We've got a selected instrument and application, so show the chart
                                            <SingleMetricChartContainer
                                                ApplicationKey="@(PageViewModel.SelectedApplication.Id.GetApplicationKey())"
                                                MeterName="@(PageViewModel.SelectedMeter.MeterName)"
                                                InstrumentName="@(PageViewModel.SelectedInstrument.Name)"
                                                Duration="PageViewModel.SelectedDuration.Id"
                                                ActiveView="@(PageViewModel.SelectedViewKind ?? MetricViewKind.Graph)"
                                                OnViewChangedAsync="@OnViewChangedAsync"
                                                Applications="_applications" />
                                    }
                                    else if (PageViewModel.SelectedMeter != null)
                                    {
=======
                                    {
                                        <SingleMetricChartContainer
                                            ApplicationKey="@(PageViewModel.SelectedApplication.Id.GetApplicationKey())"
                                            MeterName="@(PageViewModel.SelectedMeter.MeterName)"
                                            InstrumentName="@(PageViewModel.SelectedInstrument.Name)"
                                            Duration="PageViewModel.SelectedDuration.Id"
                                            ActiveView="@(PageViewModel.SelectedViewKind ?? MetricViewKind.Graph)"
                                            OnViewChangedAsync="@OnViewChangedAsync"
                                            Applications="_applications" />
                                    }
                                    else if (PageViewModel.SelectedMeter != null)
                                    {
>>>>>>> de2a719a
                                        <h3 class="meter-name-title">@PageViewModel.SelectedMeter.MeterName</h3>
                                        <FluentDataGrid
                                            Style="max-width:1100px;"
                                            Items="@PageViewModel.Instruments.Where(i => i.Parent == PageViewModel.SelectedMeter).OrderBy(i => i.Name).AsQueryable()"
                                            GridTemplateColumns="3fr 5fr"
                                            TGridItem="OtlpInstrumentSummary">
                                            <ChildContent>
                                                <TemplateColumn Title="@Loc[nameof(Dashboard.Resources.Metrics.MetricsInsturementNameGridNameColumnHeader)]">
                                                    <FluentAnchor Href="@DashboardUrls.MetricsUrl(resource: PageViewModel.SelectedApplication.Name, meter: context.Parent.MeterName, instrument: context.Name, duration: DurationMinutes, view: ViewKindName)" Appearance="Appearance.Lightweight">
                                                        @context.Name
                                                    </FluentAnchor>
                                                </TemplateColumn>
                                                <PropertyColumn Title="@Loc[nameof(Dashboard.Resources.Metrics.MetricsInsturementDescriptionGridNameColumnHeader)]" Property="@(c => c.Description)" Class="multiline-text"/>
                                            </ChildContent>
                                        </FluentDataGrid>
                                    }
                                    else
                                    {
                                        @if (ViewportInformation.IsDesktop)
                                        {
                                            <p>@Loc[nameof(Dashboard.Resources.Metrics.MetricsSelectInstrument)]</p>
                                        }
                                        else
                                        {
                                            // class needed to prevent color from being removed from reboot style
                                            <a class="" @onclick="@(async () => await _contentLayout!.OpenMobileToolbarAsync())">
                                                @Loc[nameof(Dashboard.Resources.Metrics.MetricsSelectInstrument)]
                                            </a>
                                        }
                                    }
                                </div>
                            </div>
                        </Panel2>
                    </FluentSplitter>
                }
                else if (PageViewModel.Instruments == null)
                {
                    <div class="empty-content">
                        @if (ViewportInformation.IsDesktop)
                        {
                            <FluentIcon Icon="Icons.Regular.Size24.ChartMultiple"/>@:&nbsp;
                            @Loc[nameof(Dashboard.Resources.Metrics.MetricsSelectAResource)]
                        }
                        else
                        {
                            <FluentIcon Icon="Icons.Regular.Size24.ChartMultiple"/>@:&nbsp;
                            <a class="" @onclick="@(async () => await _contentLayout!.OpenMobileToolbarAsync())">@Loc[nameof(Dashboard.Resources.Metrics.MetricsSelectAResource)]</a>
                        }
                    </div>
                }
                else
                {
                    <div class="empty-content">
                        <FluentIcon Icon="Icons.Regular.Size24.ChartMultiple"/>&nbsp;@Loc[nameof(Dashboard.Resources.Metrics.MetricsNoMetricsForResource)]
                    </div>
                }
            </div>
        </MainSection>
    </AspirePageContentLayout>
</div><|MERGE_RESOLUTION|>--- conflicted
+++ resolved
@@ -30,14 +30,6 @@
                             @bind-SelectedResource="PageViewModel.SelectedApplication"
                             @bind-SelectedResource:after="HandleSelectedApplicationChangedAsync"
                             CanSelectGrouping="true" />
-<<<<<<< HEAD
-            @if (!ViewportInformation.IsDesktop)
-            {
-                <FluentIcon slot="end" Icon="Icons.Regular.Size20.Clock" Style="margin-right:5px;"/>
-            }
-
-=======
->>>>>>> de2a719a
             @if (PageViewModel.SelectedDashpage is not null)
             {
             <div slot="end">
@@ -105,7 +97,6 @@
                                                         OnViewChangedAsync="@OnViewChangedAsync"/>
                                     }
                                     else if (PageViewModel.SelectedApplication.Id?.ReplicaSetName != null && PageViewModel.SelectedMeter != null && PageViewModel.SelectedInstrument != null)
-<<<<<<< HEAD
                                     {
                                             // We've got a selected instrument and application, so show the chart
                                             <SingleMetricChartContainer
@@ -119,20 +110,6 @@
                                     }
                                     else if (PageViewModel.SelectedMeter != null)
                                     {
-=======
-                                    {
-                                        <SingleMetricChartContainer
-                                            ApplicationKey="@(PageViewModel.SelectedApplication.Id.GetApplicationKey())"
-                                            MeterName="@(PageViewModel.SelectedMeter.MeterName)"
-                                            InstrumentName="@(PageViewModel.SelectedInstrument.Name)"
-                                            Duration="PageViewModel.SelectedDuration.Id"
-                                            ActiveView="@(PageViewModel.SelectedViewKind ?? MetricViewKind.Graph)"
-                                            OnViewChangedAsync="@OnViewChangedAsync"
-                                            Applications="_applications" />
-                                    }
-                                    else if (PageViewModel.SelectedMeter != null)
-                                    {
->>>>>>> de2a719a
                                         <h3 class="meter-name-title">@PageViewModel.SelectedMeter.MeterName</h3>
                                         <FluentDataGrid
                                             Style="max-width:1100px;"
