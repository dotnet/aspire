﻿@page "/traces"
@page "/traces/resource/{applicationName}"

@using Aspire.Dashboard.Otlp.Model
@using Aspire.Dashboard.Resources
@using Aspire.Dashboard.Utils
@using System.Globalization
@using Aspire.Dashboard.Components.Controls.Grid
@inject IJSRuntime JS
@inject IStringLocalizer<Dashboard.Resources.Traces> Loc
@inject IStringLocalizer<ControlsStrings> ControlsStringsLoc
@implements IDisposable

<PageTitle><ApplicationName ResourceName="@nameof(Dashboard.Resources.Traces.TracesPageTitle)" Loc="@Loc" /></PageTitle>

<div class="page-content-container">
    <AspirePageContentLayout AddNewlineOnToolbar="true" @ref="@_contentLayout">
        <PageTitleSection>
            <h1 class="page-header">@Loc[nameof(Dashboard.Resources.Traces.TracesHeader)]</h1>
        </PageTitleSection>
        <ToolbarSection>
            <ResourceSelect Resources="_applicationViewModels"
                            AriaLabel="@ControlsStringsLoc[nameof(ControlsStrings.SelectAnApplication)]"
                            @bind-SelectedResource="PageViewModel.SelectedApplication"
                            @bind-SelectedResource:after="HandleSelectedApplicationChanged" />
            <FluentSearch @bind-Value="_filter"
                          @oninput="HandleFilter"
                          @bind-Value:after="HandleAfterFilterBindAsync"
                          Placeholder="@ControlsStringsLoc[nameof(ControlsStrings.FilterPlaceholder)]"
                          title="@Loc[nameof(Dashboard.Resources.Traces.TracesNameFilter)]"
                          slot="end" />
        </ToolbarSection>
        <MainSection>
            <div class="datagrid-overflow-area continuous-scroll-overflow" tabindex="-1">
                <FluentDataGrid ResizeLabel="@AspireFluentDataGridHeaderCell.GetResizeLabel(ControlsStringsLoc)"
                                ResizeType="DataGridResizeType.Exact"
                                Virtualize="true"
                                GenerateHeader="GenerateHeaderOption.Sticky"
                                ItemSize="46"
                                ResizableColumns="true"
                                ItemsProvider="@GetData"
                                TGridItem="OtlpTrace"
                                GridTemplateColumns="2fr 3fr 0.8fr 0.8fr 0.5fr"
                                ShowHover="true"
                                OnRowClick="@(r => r.ExecuteOnDefault(d => NavigationManager.NavigateTo(DashboardUrls.TraceDetailUrl(d.TraceId))))"
                                Class="enable-row-click">
                    <ChildContent>
<<<<<<< HEAD
                        <AspireTemplateColumn Title="@ControlsStringsLoc[nameof(ControlsStrings.TimestampColumnHeader)]" TooltipText="@(context => FormatHelpers.FormatDateTime(TimeProvider, context.FirstSpan.StartTime, MillisecondsDisplay.Full, CultureInfo.CurrentCulture))" Tooltip="true">
                            @FormatHelpers.FormatTimeWithOptionalDate(TimeProvider, context.FirstSpan.StartTime, MillisecondsDisplay.Truncated)
                        </AspireTemplateColumn>
                        <AspireTemplateColumn Title="@ControlsStringsLoc[nameof(ControlsStrings.NameColumnHeader)]" Tooltip="true" TooltipText="@(trace => GetNameTooltip(trace))">
                            <span><FluentHighlighter HighlightedText="@(TracesViewModel.FilterText)" Text="@(context.FullName)" /></span>
=======
                        <TemplateColumn Title="@ControlsStringsLoc[nameof(ControlsStrings.NameColumnHeader)]" Tooltip="true" TooltipText="@(trace => GetNameTooltip(trace))">
                            <span style="padding-left:5px; border-left-width: 5px; border-left-style: solid; border-left-color: @(ColorGenerator.Instance.GetColorHexByKey(GetResourceName((context.RootSpan ?? context.FirstSpan).Source)));">
                                <FluentHighlighter HighlightedText="@(TracesViewModel.FilterText)" Text="@(context.FullName)" />
                            </span>
>>>>>>> 4fc0a770
                            <span class="trace-id">@OtlpHelpers.ToShortenedId(context.TraceId)</span>
                        </AspireTemplateColumn>
                        <AspireTemplateColumn Title="@Loc[nameof(Dashboard.Resources.Traces.TracesSpansColumnHeader)]">
                            <FluentOverflow>
                                <ChildContent>
                                    @foreach (var item in context.Spans.GroupBy(s => s.Source).OrderBy(g => g.Min(s => s.StartTime)))
                                    {
                                        <FluentOverflowItem>
                                            <span class="trace-tag trace-service-tag" title="@(GetSpansTooltip(item))" style="border-left-color: @(ColorGenerator.Instance.GetColorHexByKey(GetResourceName(item.Key)));">
                                                @if (item.Any(s => s.Status == OtlpSpanStatusCode.Error))
                                                {
                                                    <FluentIcon Icon="Icons.Filled.Size12.ErrorCircle" Color="Color.Error" Class="trace-tag-icon" />
                                                }
                                                @GetResourceName(item.Key) (@item.Count())
                                            </span>
                                        </FluentOverflowItem>
                                    }
                                </ChildContent>
                                <MoreButtonTemplate Context="overflow">
                                    <span class="trace-tag">
                                        @($"+{overflow.ItemsOverflow.Count()}")
                                    </span>
                                </MoreButtonTemplate>
                                <OverflowTemplate Context="overflow">
                                    @{
                                        var items = overflow.ItemsOverflow.ToList();
                                    }
                                    <FluentTooltip UseTooltipService="false" Anchor="@overflow.IdMoreButton">
                                        @foreach (var item in items)
                                        {
                                            <div style="margin-top: 8px; margin-bottom: 8px;">
                                                @item.ChildContent
                                            </div>
                                        }
                                    </FluentTooltip>
                                </OverflowTemplate>
                            </FluentOverflow>
<<<<<<< HEAD
                        </AspireTemplateColumn>
                        <AspireTemplateColumn Title="@ControlsStringsLoc[nameof(ControlsStrings.DurationColumnHeader)]">
=======
                        </TemplateColumn>
                        <TemplateColumn Title="@ControlsStringsLoc[nameof(ControlsStrings.TimestampColumnHeader)]" TooltipText="@(context => FormatHelpers.FormatDateTime(TimeProvider, context.FirstSpan.StartTime, MillisecondsDisplay.Full, CultureInfo.CurrentCulture))" Tooltip="true">
                            @FormatHelpers.FormatTimeWithOptionalDate(TimeProvider, context.FirstSpan.StartTime, MillisecondsDisplay.Truncated)
                        </TemplateColumn>
                        <TemplateColumn Title="@ControlsStringsLoc[nameof(ControlsStrings.DurationColumnHeader)]">
>>>>>>> 4fc0a770
                            <div class="duration-container">
                                @if (ViewportInformation.IsDesktop)
                                {
                                    <FluentProgressRing Class="duration-ring"
                                                        Min="0"
                                                        Max="@Convert.ToInt32(TracesViewModel.MaxDuration.TotalMilliseconds)"
                                                        Value="@Convert.ToInt32(context.Duration.TotalMilliseconds)"
                                                        aria-label="@ControlsStringsLoc[nameof(ControlsStrings.DurationColumnHeader)]" />
                                    <span class="trace-duration">
                                        @DurationFormatter.FormatDuration(context.Duration)
                                    </span>
                                }
                                else
                                {
                                    @DurationFormatter.FormatDuration(context.Duration)
                                }
                            </div>
                        </AspireTemplateColumn>

                        <AspireTemplateColumn Title="@ControlsStringsLoc[nameof(ControlsStrings.DetailsColumnHeader)]" Class="no-ellipsis">
                            <FluentAnchor Appearance="Appearance.Lightweight" Href="@DashboardUrls.TraceDetailUrl(context.TraceId)" @onclick:stopPropagation="true">@ControlsStringsLoc[nameof(ControlsStrings.ViewAction)]</FluentAnchor>
                        </AspireTemplateColumn>
                    </ChildContent>
                    <EmptyContent>
                        <FluentIcon Icon="Icons.Regular.Size24.GanttChart" />&nbsp;@Loc[nameof(Dashboard.Resources.Traces.TracesNoTraces)]
                    </EmptyContent>
                </FluentDataGrid>
            </div>
        </MainSection>
        <FooterSection>
            <TotalItemsFooter @ref="_totalItemsFooter" />
        </FooterSection>
    </AspirePageContentLayout>
</div><|MERGE_RESOLUTION|>--- conflicted
+++ resolved
@@ -45,18 +45,10 @@
                                 OnRowClick="@(r => r.ExecuteOnDefault(d => NavigationManager.NavigateTo(DashboardUrls.TraceDetailUrl(d.TraceId))))"
                                 Class="enable-row-click">
                     <ChildContent>
-<<<<<<< HEAD
-                        <AspireTemplateColumn Title="@ControlsStringsLoc[nameof(ControlsStrings.TimestampColumnHeader)]" TooltipText="@(context => FormatHelpers.FormatDateTime(TimeProvider, context.FirstSpan.StartTime, MillisecondsDisplay.Full, CultureInfo.CurrentCulture))" Tooltip="true">
-                            @FormatHelpers.FormatTimeWithOptionalDate(TimeProvider, context.FirstSpan.StartTime, MillisecondsDisplay.Truncated)
-                        </AspireTemplateColumn>
                         <AspireTemplateColumn Title="@ControlsStringsLoc[nameof(ControlsStrings.NameColumnHeader)]" Tooltip="true" TooltipText="@(trace => GetNameTooltip(trace))">
-                            <span><FluentHighlighter HighlightedText="@(TracesViewModel.FilterText)" Text="@(context.FullName)" /></span>
-=======
-                        <TemplateColumn Title="@ControlsStringsLoc[nameof(ControlsStrings.NameColumnHeader)]" Tooltip="true" TooltipText="@(trace => GetNameTooltip(trace))">
                             <span style="padding-left:5px; border-left-width: 5px; border-left-style: solid; border-left-color: @(ColorGenerator.Instance.GetColorHexByKey(GetResourceName((context.RootSpan ?? context.FirstSpan).Source)));">
                                 <FluentHighlighter HighlightedText="@(TracesViewModel.FilterText)" Text="@(context.FullName)" />
                             </span>
->>>>>>> 4fc0a770
                             <span class="trace-id">@OtlpHelpers.ToShortenedId(context.TraceId)</span>
                         </AspireTemplateColumn>
                         <AspireTemplateColumn Title="@Loc[nameof(Dashboard.Resources.Traces.TracesSpansColumnHeader)]">
@@ -94,16 +86,11 @@
                                     </FluentTooltip>
                                 </OverflowTemplate>
                             </FluentOverflow>
-<<<<<<< HEAD
+                        </AspireTemplateColumn>
+                        <AspireTemplateColumn Title="@ControlsStringsLoc[nameof(ControlsStrings.TimestampColumnHeader)]" TooltipText="@(context => FormatHelpers.FormatDateTime(TimeProvider, context.FirstSpan.StartTime, MillisecondsDisplay.Full, CultureInfo.CurrentCulture))" Tooltip="true">
+                            @FormatHelpers.FormatTimeWithOptionalDate(TimeProvider, context.FirstSpan.StartTime, MillisecondsDisplay.Truncated)
                         </AspireTemplateColumn>
                         <AspireTemplateColumn Title="@ControlsStringsLoc[nameof(ControlsStrings.DurationColumnHeader)]">
-=======
-                        </TemplateColumn>
-                        <TemplateColumn Title="@ControlsStringsLoc[nameof(ControlsStrings.TimestampColumnHeader)]" TooltipText="@(context => FormatHelpers.FormatDateTime(TimeProvider, context.FirstSpan.StartTime, MillisecondsDisplay.Full, CultureInfo.CurrentCulture))" Tooltip="true">
-                            @FormatHelpers.FormatTimeWithOptionalDate(TimeProvider, context.FirstSpan.StartTime, MillisecondsDisplay.Truncated)
-                        </TemplateColumn>
-                        <TemplateColumn Title="@ControlsStringsLoc[nameof(ControlsStrings.DurationColumnHeader)]">
->>>>>>> 4fc0a770
                             <div class="duration-container">
                                 @if (ViewportInformation.IsDesktop)
                                 {
