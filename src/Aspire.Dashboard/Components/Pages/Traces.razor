﻿@page "/traces"
@page "/traces/resource/{applicationName}"

@using Aspire.Dashboard.Otlp.Model
@using Aspire.Dashboard.Resources
@using Aspire.Dashboard.Utils
@using System.Globalization
@using Aspire.Dashboard.Components.Controls.Grid
@inject IJSRuntime JS
@inject IStringLocalizer<Dashboard.Resources.Traces> Loc
@inject IStringLocalizer<ControlsStrings> ControlsStringsLoc
@implements IDisposable

<PageTitle><ApplicationName ResourceName="@nameof(Dashboard.Resources.Traces.TracesPageTitle)" Loc="@Loc" /></PageTitle>

<div class="page-content-container">
    <AspirePageContentLayout AddNewlineOnToolbar="true" @ref="@_contentLayout">
        <PageTitleSection>
            <h1 class="page-header">@Loc[nameof(Dashboard.Resources.Traces.TracesHeader)]</h1>
        </PageTitleSection>
        <ToolbarSection>
            <ResourceSelect Resources="_applicationViewModels"
                            AriaLabel="@ControlsStringsLoc[nameof(ControlsStrings.SelectAnApplication)]"
                            @bind-SelectedResource="PageViewModel.SelectedApplication"
                            @bind-SelectedResource:after="HandleSelectedApplicationChanged"
                            CanSelectGrouping="true" />
            <FluentSearch @bind-Value="_filter"
                          @oninput="HandleFilter"
                          @bind-Value:after="HandleAfterFilterBindAsync"
                          Placeholder="@ControlsStringsLoc[nameof(ControlsStrings.FilterPlaceholder)]"
                          title="@Loc[nameof(Dashboard.Resources.Traces.TracesNameFilter)]"
                          slot="end" />
        </ToolbarSection>
        <MainSection>
            <div class="datagrid-overflow-area continuous-scroll-overflow" tabindex="-1">
                <FluentDataGrid ResizeLabel="@AspireFluentDataGridHeaderCell.GetResizeLabel(ControlsStringsLoc)"
                                ResizeType="DataGridResizeType.Discrete"
                                Virtualize="true"
                                GenerateHeader="GenerateHeaderOption.Sticky"
                                ItemSize="46"
                                ResizableColumns="true"
                                ItemsProvider="@GetData"
                                TGridItem="OtlpTrace"
<<<<<<< HEAD
                                GridTemplateColumns="@_manager.GetGridTemplateColumns()"
=======
                                GridTemplateColumns="2fr 3fr 0.8fr 0.8fr 0.5fr"
>>>>>>> 37261ece
                                ShowHover="true"
                                OnRowClick="@(r => r.ExecuteOnDefault(d => NavigationManager.NavigateTo(DashboardUrls.TraceDetailUrl(d.TraceId))))"
                                Class="enable-row-click">
                    <ChildContent>
<<<<<<< HEAD
                        @if (_manager.IsColumnVisible(TimestampColumn))
                        {
                            <TemplateColumn Title="@ControlsStringsLoc[nameof(ControlsStrings.TimestampColumnHeader)]" TooltipText="@(context => FormatHelpers.FormatDateTime(TimeProvider, context.FirstSpan.StartTime, MillisecondsDisplay.Full, CultureInfo.CurrentCulture))" Tooltip="true">
                                @FormatHelpers.FormatTimeWithOptionalDate(TimeProvider, context.FirstSpan.StartTime, MillisecondsDisplay.Truncated)
                            </TemplateColumn>
                        }
                        @if (_manager.IsColumnVisible(NameColumn))
                        {
                            <TemplateColumn Title="@ControlsStringsLoc[nameof(ControlsStrings.NameColumnHeader)]" Tooltip="true" TooltipText="@(trace => GetNameTooltip(trace))">
                                <span><FluentHighlighter HighlightedText="@(TracesViewModel.FilterText)" Text="@(context.FullName)"/></span>
                                <span class="trace-id">@OtlpHelpers.ToShortenedId(context.TraceId)</span>
                            </TemplateColumn>
                        }

                        @if (_manager.IsColumnVisible(SpansColumn))
                        {
                            <TemplateColumn Title="@Loc[nameof(Dashboard.Resources.Traces.TracesSpansColumnHeader)]">
                                <FluentOverflow>
                                    <ChildContent>
                                        @foreach (var item in context.Spans.GroupBy(s => s.Source).OrderBy(g => g.Min(s => s.StartTime)))
=======
                        <AspireTemplateColumn Title="@ControlsStringsLoc[nameof(ControlsStrings.NameColumnHeader)]" Tooltip="true" TooltipText="@(trace => GetNameTooltip(trace))">
                            <span style="padding-left:5px; border-left-width: 5px; border-left-style: solid; border-left-color: @(ColorGenerator.Instance.GetColorHexByKey(GetResourceName((context.RootSpan ?? context.FirstSpan).Source)));">
                                <FluentHighlighter HighlightedText="@(TracesViewModel.FilterText)" Text="@(context.FullName)" />
                            </span>
                            <span class="trace-id">@OtlpHelpers.ToShortenedId(context.TraceId)</span>
                        </AspireTemplateColumn>
                        <AspireTemplateColumn Title="@Loc[nameof(Dashboard.Resources.Traces.TracesSpansColumnHeader)]">
                            <FluentOverflow>
                                <ChildContent>
                                    @foreach (var item in context.Spans.GroupBy(s => s.Source).OrderBy(g => g.Min(s => s.StartTime)))
                                    {
                                        <FluentOverflowItem>
                                            <span class="trace-tag trace-service-tag" title="@(GetSpansTooltip(item))" style="border-left-color: @(ColorGenerator.Instance.GetColorHexByKey(GetResourceName(item.Key)));">
                                                @if (item.Any(s => s.Status == OtlpSpanStatusCode.Error))
                                                {
                                                    <FluentIcon Icon="Icons.Filled.Size12.ErrorCircle" Color="Color.Error" Class="trace-tag-icon" />
                                                }
                                                @GetResourceName(item.Key) (@item.Count())
                                            </span>
                                        </FluentOverflowItem>
                                    }
                                </ChildContent>
                                <MoreButtonTemplate Context="overflow">
                                    <span class="trace-tag">
                                        @($"+{overflow.ItemsOverflow.Count()}")
                                    </span>
                                </MoreButtonTemplate>
                                <OverflowTemplate Context="overflow">
                                    @{
                                        var items = overflow.ItemsOverflow.ToList();
                                    }
                                    <FluentTooltip UseTooltipService="false" Anchor="@overflow.IdMoreButton">
                                        @foreach (var item in items)
>>>>>>> 37261ece
                                        {
                                            <FluentOverflowItem>
                                                <span class="trace-tag trace-service-tag" title="@(GetSpansTooltip(item))" style="border-left-color: @(ColorGenerator.Instance.GetColorHexByKey(GetResourceName(item.Key)));">
                                                    @if (item.Any(s => s.Status == OtlpSpanStatusCode.Error))
                                                    {
                                                        <FluentIcon Icon="Icons.Filled.Size12.ErrorCircle" Color="Color.Error" Class="trace-tag-icon"/>
                                                    }
                                                    @GetResourceName(item.Key) (@item.Count())
                                                </span>
                                            </FluentOverflowItem>
                                        }
                                    </ChildContent>
                                    <MoreButtonTemplate Context="overflow">
                                        <span class="trace-tag">
                                            @($"+{overflow.ItemsOverflow.Count()}")
                                        </span>
                                    </MoreButtonTemplate>
                                    <OverflowTemplate Context="overflow">
                                        @{
                                            var items = overflow.ItemsOverflow.ToList();
                                        }
<<<<<<< HEAD
                                        <FluentTooltip UseTooltipService="false" Anchor="@overflow.IdMoreButton">
                                            @foreach (var item in items)
                                            {
                                                <div style="margin-top: 8px; margin-bottom: 8px;">
                                                    @item.ChildContent
                                                </div>
                                            }
                                        </FluentTooltip>
                                    </OverflowTemplate>
                                </FluentOverflow>
                            </TemplateColumn>
                        }

                        @if (_manager.IsColumnVisible(DurationColumn))
                        {
                            <TemplateColumn Title="@ControlsStringsLoc[nameof(ControlsStrings.DurationColumnHeader)]">
                                <div class="duration-container">
                                    @if (ViewportInformation.IsDesktop)
                                    {
                                        <FluentProgressRing Class="duration-ring"
                                                            Min="0"
                                                            Max="@Convert.ToInt32(TracesViewModel.MaxDuration.TotalMilliseconds)"
                                                            Value="@Convert.ToInt32(context.Duration.TotalMilliseconds)"
                                                            aria-label="@ControlsStringsLoc[nameof(ControlsStrings.DurationColumnHeader)]"/>
                                        <span class="trace-duration">
                                            @DurationFormatter.FormatDuration(context.Duration)
                                        </span>
                                    }
                                    else
                                    {
                                        @DurationFormatter.FormatDuration(context.Duration)
                                    }
                                </div>
                            </TemplateColumn>
                        }

                        @if (_manager.IsColumnVisible(DetailsColumn))
                        {
                            <TemplateColumn Title="@ControlsStringsLoc[nameof(ControlsStrings.DetailsColumnHeader)]" Class="no-ellipsis">
                                <FluentAnchor Appearance="Appearance.Lightweight" Href="@DashboardUrls.TraceDetailUrl(context.TraceId)">@ControlsStringsLoc[nameof(ControlsStrings.ViewAction)]</FluentAnchor>
                            </TemplateColumn>
                        }
=======
                                    </FluentTooltip>
                                </OverflowTemplate>
                            </FluentOverflow>
                        </AspireTemplateColumn>
                        <AspireTemplateColumn Title="@ControlsStringsLoc[nameof(ControlsStrings.TimestampColumnHeader)]" TooltipText="@(context => FormatHelpers.FormatDateTime(TimeProvider, context.FirstSpan.StartTime, MillisecondsDisplay.Full, CultureInfo.CurrentCulture))" Tooltip="true">
                            @FormatHelpers.FormatTimeWithOptionalDate(TimeProvider, context.FirstSpan.StartTime, MillisecondsDisplay.Truncated)
                        </AspireTemplateColumn>
                        <AspireTemplateColumn Title="@ControlsStringsLoc[nameof(ControlsStrings.DurationColumnHeader)]">
                            <div class="duration-container">
                                @if (ViewportInformation.IsDesktop)
                                {
                                    <FluentProgressRing Class="duration-ring"
                                                        Min="0"
                                                        Max="@Convert.ToInt32(TracesViewModel.MaxDuration.TotalMilliseconds)"
                                                        Value="@Convert.ToInt32(context.Duration.TotalMilliseconds)"
                                                        aria-label="@ControlsStringsLoc[nameof(ControlsStrings.DurationColumnHeader)]" />
                                    <span class="trace-duration">
                                        @DurationFormatter.FormatDuration(context.Duration)
                                    </span>
                                }
                                else
                                {
                                    @DurationFormatter.FormatDuration(context.Duration)
                                }
                            </div>
                        </AspireTemplateColumn>

                        <AspireTemplateColumn Title="@ControlsStringsLoc[nameof(ControlsStrings.DetailsColumnHeader)]" Class="no-ellipsis">
                            <FluentAnchor Appearance="Appearance.Lightweight" Href="@DashboardUrls.TraceDetailUrl(context.TraceId)" @onclick:stopPropagation="true">@ControlsStringsLoc[nameof(ControlsStrings.ViewAction)]</FluentAnchor>
                        </AspireTemplateColumn>
>>>>>>> 37261ece
                    </ChildContent>
                    <EmptyContent>
                        <FluentIcon Icon="Icons.Regular.Size24.GanttChart" />&nbsp;@Loc[nameof(Dashboard.Resources.Traces.TracesNoTraces)]
                    </EmptyContent>
                </FluentDataGrid>
            </div>
        </MainSection>
        <FooterSection>
            <TotalItemsFooter @ref="_totalItemsFooter" />
        </FooterSection>
    </AspirePageContentLayout>
</div><|MERGE_RESOLUTION|>--- conflicted
+++ resolved
@@ -41,37 +41,11 @@
                                 ResizableColumns="true"
                                 ItemsProvider="@GetData"
                                 TGridItem="OtlpTrace"
-<<<<<<< HEAD
                                 GridTemplateColumns="@_manager.GetGridTemplateColumns()"
-=======
-                                GridTemplateColumns="2fr 3fr 0.8fr 0.8fr 0.5fr"
->>>>>>> 37261ece
                                 ShowHover="true"
                                 OnRowClick="@(r => r.ExecuteOnDefault(d => NavigationManager.NavigateTo(DashboardUrls.TraceDetailUrl(d.TraceId))))"
                                 Class="enable-row-click">
                     <ChildContent>
-<<<<<<< HEAD
-                        @if (_manager.IsColumnVisible(TimestampColumn))
-                        {
-                            <TemplateColumn Title="@ControlsStringsLoc[nameof(ControlsStrings.TimestampColumnHeader)]" TooltipText="@(context => FormatHelpers.FormatDateTime(TimeProvider, context.FirstSpan.StartTime, MillisecondsDisplay.Full, CultureInfo.CurrentCulture))" Tooltip="true">
-                                @FormatHelpers.FormatTimeWithOptionalDate(TimeProvider, context.FirstSpan.StartTime, MillisecondsDisplay.Truncated)
-                            </TemplateColumn>
-                        }
-                        @if (_manager.IsColumnVisible(NameColumn))
-                        {
-                            <TemplateColumn Title="@ControlsStringsLoc[nameof(ControlsStrings.NameColumnHeader)]" Tooltip="true" TooltipText="@(trace => GetNameTooltip(trace))">
-                                <span><FluentHighlighter HighlightedText="@(TracesViewModel.FilterText)" Text="@(context.FullName)"/></span>
-                                <span class="trace-id">@OtlpHelpers.ToShortenedId(context.TraceId)</span>
-                            </TemplateColumn>
-                        }
-
-                        @if (_manager.IsColumnVisible(SpansColumn))
-                        {
-                            <TemplateColumn Title="@Loc[nameof(Dashboard.Resources.Traces.TracesSpansColumnHeader)]">
-                                <FluentOverflow>
-                                    <ChildContent>
-                                        @foreach (var item in context.Spans.GroupBy(s => s.Source).OrderBy(g => g.Min(s => s.StartTime)))
-=======
                         <AspireTemplateColumn Title="@ControlsStringsLoc[nameof(ControlsStrings.NameColumnHeader)]" Tooltip="true" TooltipText="@(trace => GetNameTooltip(trace))">
                             <span style="padding-left:5px; border-left-width: 5px; border-left-style: solid; border-left-color: @(ColorGenerator.Instance.GetColorHexByKey(GetResourceName((context.RootSpan ?? context.FirstSpan).Source)));">
                                 <FluentHighlighter HighlightedText="@(TracesViewModel.FilterText)" Text="@(context.FullName)" />
@@ -105,72 +79,11 @@
                                     }
                                     <FluentTooltip UseTooltipService="false" Anchor="@overflow.IdMoreButton">
                                         @foreach (var item in items)
->>>>>>> 37261ece
                                         {
-                                            <FluentOverflowItem>
-                                                <span class="trace-tag trace-service-tag" title="@(GetSpansTooltip(item))" style="border-left-color: @(ColorGenerator.Instance.GetColorHexByKey(GetResourceName(item.Key)));">
-                                                    @if (item.Any(s => s.Status == OtlpSpanStatusCode.Error))
-                                                    {
-                                                        <FluentIcon Icon="Icons.Filled.Size12.ErrorCircle" Color="Color.Error" Class="trace-tag-icon"/>
-                                                    }
-                                                    @GetResourceName(item.Key) (@item.Count())
-                                                </span>
-                                            </FluentOverflowItem>
+                                            <div style="margin-top: 8px; margin-bottom: 8px;">
+                                                @item.ChildContent
+                                            </div>
                                         }
-                                    </ChildContent>
-                                    <MoreButtonTemplate Context="overflow">
-                                        <span class="trace-tag">
-                                            @($"+{overflow.ItemsOverflow.Count()}")
-                                        </span>
-                                    </MoreButtonTemplate>
-                                    <OverflowTemplate Context="overflow">
-                                        @{
-                                            var items = overflow.ItemsOverflow.ToList();
-                                        }
-<<<<<<< HEAD
-                                        <FluentTooltip UseTooltipService="false" Anchor="@overflow.IdMoreButton">
-                                            @foreach (var item in items)
-                                            {
-                                                <div style="margin-top: 8px; margin-bottom: 8px;">
-                                                    @item.ChildContent
-                                                </div>
-                                            }
-                                        </FluentTooltip>
-                                    </OverflowTemplate>
-                                </FluentOverflow>
-                            </TemplateColumn>
-                        }
-
-                        @if (_manager.IsColumnVisible(DurationColumn))
-                        {
-                            <TemplateColumn Title="@ControlsStringsLoc[nameof(ControlsStrings.DurationColumnHeader)]">
-                                <div class="duration-container">
-                                    @if (ViewportInformation.IsDesktop)
-                                    {
-                                        <FluentProgressRing Class="duration-ring"
-                                                            Min="0"
-                                                            Max="@Convert.ToInt32(TracesViewModel.MaxDuration.TotalMilliseconds)"
-                                                            Value="@Convert.ToInt32(context.Duration.TotalMilliseconds)"
-                                                            aria-label="@ControlsStringsLoc[nameof(ControlsStrings.DurationColumnHeader)]"/>
-                                        <span class="trace-duration">
-                                            @DurationFormatter.FormatDuration(context.Duration)
-                                        </span>
-                                    }
-                                    else
-                                    {
-                                        @DurationFormatter.FormatDuration(context.Duration)
-                                    }
-                                </div>
-                            </TemplateColumn>
-                        }
-
-                        @if (_manager.IsColumnVisible(DetailsColumn))
-                        {
-                            <TemplateColumn Title="@ControlsStringsLoc[nameof(ControlsStrings.DetailsColumnHeader)]" Class="no-ellipsis">
-                                <FluentAnchor Appearance="Appearance.Lightweight" Href="@DashboardUrls.TraceDetailUrl(context.TraceId)">@ControlsStringsLoc[nameof(ControlsStrings.ViewAction)]</FluentAnchor>
-                            </TemplateColumn>
-                        }
-=======
                                     </FluentTooltip>
                                 </OverflowTemplate>
                             </FluentOverflow>
@@ -201,7 +114,6 @@
                         <AspireTemplateColumn Title="@ControlsStringsLoc[nameof(ControlsStrings.DetailsColumnHeader)]" Class="no-ellipsis">
                             <FluentAnchor Appearance="Appearance.Lightweight" Href="@DashboardUrls.TraceDetailUrl(context.TraceId)" @onclick:stopPropagation="true">@ControlsStringsLoc[nameof(ControlsStrings.ViewAction)]</FluentAnchor>
                         </AspireTemplateColumn>
->>>>>>> 37261ece
                     </ChildContent>
                     <EmptyContent>
                         <FluentIcon Icon="Icons.Regular.Size24.GanttChart" />&nbsp;@Loc[nameof(Dashboard.Resources.Traces.TracesNoTraces)]
