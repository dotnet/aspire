--- conflicted
+++ resolved
@@ -16,26 +16,16 @@
 <div class="logs-layout">
     <h1 class="page-header">@Loc[nameof(Dashboard.Resources.StructuredLogs.StructuredLogsHeader)]</h1>
     <FluentToolbar Orientation="Orientation.Horizontal">
-<<<<<<< HEAD
-        <FluentSelect TOption="SelectViewModel<string>"
-                      Items="@_applicationViewModels"
-                      OptionText="@(c => c.Name)"
-                      @bind-SelectedOption="PageViewModel.SelectedApplication"
-                      @bind-SelectedOption:after="HandleSelectedApplicationChangedAsync"
-                      AriaLabel="@ControlsStringsLoc[nameof(ControlsStrings.SelectAnApplication)]"/>
-        <FluentSearch @bind-Value="PageViewModel.Filter"
-=======
         <FluentSelect Items="@_applicationViewModels"
                       OptionDisabled="@(c => c.Id?.Type is OtlpApplicationType.ReplicaSet)"
-                      @bind-SelectedOption="_selectedApplication"
+                      @bind-SelectedOption="PageViewModel.SelectedApplication"
                       @bind-SelectedOption:after="HandleSelectedApplicationChangedAsync"
                       AriaLabel="@ControlsStringsLoc[nameof(ControlsStrings.SelectAnApplication)]">
             <OptionTemplate>
                 <ResourceSelectOptionTemplate ViewModel="@context" />
             </OptionTemplate>
         </FluentSelect>
-        <FluentSearch @bind-Value="_filter"
->>>>>>> c8faa9ad
+        <FluentSearch @bind-Value="PageViewModel.Filter"
                       @oninput="HandleFilter"
                       @bind-Value:after="HandleClear"
                       Placeholder="@ControlsStringsLoc[nameof(ControlsStrings.FilterPlaceholder)]"
