﻿@page "/traces/detail/{traceId}"

@using Aspire.Dashboard.Model.Otlp
@using Aspire.Dashboard.Otlp.Model
@using System.Globalization
@using Aspire.Dashboard.Resources
@using Aspire.Dashboard.Utils
@inject IStringLocalizer<Dashboard.Resources.TraceDetail> Loc
@inject IStringLocalizer<ControlsStrings> ControlStringsLoc

<PageTitle><ApplicationName ResourceName="@nameof(Dashboard.Resources.TraceDetail.TraceDetailPageTitle)" Loc="@Loc" /></PageTitle>

<div class="page-content-container">
    @if (_trace is { } trace)
    {
        <AspirePageContentLayout
            AddNewlineOnToolbar="true"
            MobileToolbarButtonText="@Loc[nameof(Dashboard.Resources.TraceDetail.TraceDetailMobileToolbarButtonText)]"
            IsSummaryDetailsViewOpen="@(SelectedSpan is not null)">
            <PageTitleSection>
                <div class="page-header">
                    <h1 style="display:inline-block">@GetResourceName(trace.FirstSpan.Source): @trace.FirstSpan.Name</h1>
                    <span class="trace-id">@OtlpHelpers.ToShortenedId(trace.TraceId)</span>
                </div>
            </PageTitleSection>
            <ToolbarSection>
                <div>
                    @Loc[nameof(Dashboard.Resources.TraceDetail.TraceDetailTraceStartHeader)] <strong title="@FormatHelpers.FormatDateTime(TimeProvider, _trace.FirstSpan.StartTime, MillisecondsDisplay.Full)">@FormatHelpers.FormatDateTime(TimeProvider, _trace.FirstSpan.StartTime, MillisecondsDisplay.Truncated)</strong>
                </div>
                <FluentDivider Role="DividerRole.Presentation" Orientation="Orientation.Vertical" />
                <div>
                    @Loc[nameof(Dashboard.Resources.TraceDetail.TraceDetailDurationHeader)] <strong>@DurationFormatter.FormatDuration(trace.Duration)</strong>
                </div>
                <FluentDivider Role="DividerRole.Presentation" Orientation="Orientation.Vertical" />
                <div>
                    @Loc[nameof(Dashboard.Resources.TraceDetail.TraceDetailResourcesHeader)] <strong>@trace.Spans.GroupBy(s => s.Source).Count()</strong>
                </div>
<<<<<<< HEAD
                <FluentDivider Role="DividerRole.Presentation" Orientation="Orientation.Vertical" />
                <div>
                    @Loc[nameof(Dashboard.Resources.TraceDetail.TraceDetailDepthHeader)] <strong>@_maxDepth</strong>
                </div>
                <FluentDivider Role="DividerRole.Presentation" Orientation="Orientation.Vertical" />
                <div>
                    @Loc[nameof(Dashboard.Resources.TraceDetail.TraceDetailTotalSpansHeader)] <strong>@trace.Spans.Count</strong>
                </div>
                <FluentAnchor slot="end" Appearance="Appearance.Lightweight" Href="@DashboardUrls.StructuredLogsUrl(traceId: trace.TraceId)">@ControlStringsLoc[nameof(ControlsStrings.ViewLogsLink)]</FluentAnchor>
            </ToolbarSection>
            <MainSection>
                <SummaryDetailsView
                    ShowDetails="SelectedSpan is not null"
                    OnDismiss="@(() => ClearSelectedSpanAsync(causedByUserAction: true))"
                    ViewKey="TraceDetail"
                    SelectedValue="@SelectedSpan">
                    <DetailsTitleTemplate>
                        @{ var shortedSpanId = OtlpHelpers.ToShortenedId(context!.Span.SpanId); }
                        <div class="pane-details-title" title="@($"{context!.Title} ({shortedSpanId})")">
                            @context!.Title
                            <span class="pane-details-subtext">@shortedSpanId</span>
                        </div>
                    </DetailsTitleTemplate>
                    <Summary>
                        <FluentDataGrid Virtualize="true" GenerateHeader="GenerateHeaderOption.Sticky" Class="trace-view-grid" ResizableColumns="true" ItemsProvider="@GetData" TGridItem="SpanWaterfallViewModel" RowClass="@GetRowClass" GridTemplateColumns="4fr 12fr 85px">
                            <TemplateColumn Title="Name">
                                <div class="col-long-content" title="@context.GetTooltip()" @onclick="() => OnShowPropertiesAsync(context, null)">
                                    @{
                                    var isServerOrConsumer = context.Span.Kind == OtlpSpanKind.Server || context.Span.Kind == OtlpSpanKind.Consumer;
                                    // Indent the span name based on the depth of the span.
                                    var marginLeft = (context.Depth - 1) * 15;
=======
            </DetailsTitleTemplate>
            <Summary>
                <FluentDataGrid Virtualize="true" GenerateHeader="GenerateHeaderOption.Sticky" Class="trace-view-grid" ResizableColumns="true" ItemsProvider="@GetData" TGridItem="SpanWaterfallViewModel" RowClass="@GetRowClass" GridTemplateColumns="4fr 12fr 85px">
                    <TemplateColumn Title="Name">
                        <div class="col-long-content" title="@context.GetTooltip(_applications)" @onclick="() => OnShowPropertiesAsync(context, null)">
                            @{
                                var isServerOrConsumer = context.Span.Kind == OtlpSpanKind.Server || context.Span.Kind == OtlpSpanKind.Consumer;
                                // Indent the span name based on the depth of the span.
                                var marginLeft = (context.Depth - 1) * 15;
>>>>>>> 986c09ed

                                    // We want to have consistent margin for both client and server spans.
                                    string spanNameContainerStyle;
                                    if (!isServerOrConsumer)
                                    {
                                    // Client span has 19px extra content:
                                    // - 5px extra margin-left
                                    // - 5px border
                                    // - 9px padding-left
                                    spanNameContainerStyle = $"margin-left: 5px; border-left-color: {ColorGenerator.Instance.GetColorHexByKey(GetResourceName(context.Span.Source))}; border-left-width: 5px; border-left-style: solid; padding-left: 9px;";
                                    }
                                    else
                                    {
                                    // Span with icon has 19px extra content:
                                    // - 16px icon
                                    // - 3px padding-left
                                    spanNameContainerStyle = string.Empty;
                                    }
                                    }

                                    <span style="margin-left: @(marginLeft)px;">
                                    <span class="span-collapse-symbol" @onclick="() => OnToggleCollapse(context)" @onclick:stopPropagation="true">
                                        @if (context.Children.Count > 0)
                                        {
                                        @(context.IsCollapsed ? '+' : '-')
                                        }
                                    </span>
                                    <span class="span-name-container" style="@spanNameContainerStyle">
                                        @if (isServerOrConsumer)
                                        {
                                        <FluentIcon Class="span-kind-icon"
                                                    Color="Color.Custom"
                                                    CustomColor="@ColorGenerator.Instance.GetColorHexByKey(GetResourceName(context.Span.Source))"
                                                    Value="@GetSpanIcon(context.Span)" />
                                        }

                                        @if (context.IsError)
                                        {
                                        <FluentIcon Icon="Icons.Filled.Size12.ErrorCircle" Color="Color.Error" Class="trace-tag-icon" />
                                        }
                                        @GetResourceName(context.Span.Source)
                                        @if (context.HasUninstrumentedPeer)
                                        {
                                        <span class="uninstrumented-peer">
                                                @{
                                            Icon icon;
                                            if (context.Span.Attributes.HasKey("db.system"))
                                            {
                                            icon = new Icons.Filled.Size16.Database();
                                            }
                                            else if (context.Span.Attributes.HasKey("messaging.system"))
                                            {
                                            icon = new Icons.Filled.Size16.Mail();
                                            }
                                            else
                                            {
                                            // Everything else.
                                            icon = new Icons.Filled.Size16.ArrowCircleRight();
                                            }
                                            }
                                            <FluentIcon
                                                Style="@($"fill: {ColorGenerator.Instance.GetColorHexByKey(context.UninstrumentedPeer)};")"
                                                Value="icon"
                                                Class="uninstrumented-peer-icon" />
                                            @context.UninstrumentedPeer
<<<<<<< HEAD
                                            </span>
                                        }
                                        <span class="span-row-name">@context.GetDisplaySummary()</span>
                                    </span>
=======
                                        </span>
                                    }
                                    <span class="span-row-name">@SpanWaterfallViewModel.GetDisplaySummary(context.Span)</span>
>>>>>>> 986c09ed
                                </span>
                                </div>
                            </TemplateColumn>
                            <TemplateColumn>
                                <HeaderCellItemTemplate>
                                    <div class="ticks">
                                        <div class="tick" style="grid-column: 1;"></div>
                                        <span class="tick-label" style="grid-column: 1;">@DurationFormatter.FormatDuration(TimeSpan.Zero)</span>

                                        <div class="tick" style="grid-column: 2;"></div>
                                        <span class="tick-label" style="grid-column: 2;">@DurationFormatter.FormatDuration(trace.Duration / 4)</span>

                                        <div class="tick" style="grid-column: 3;"></div>
                                        <span class="tick-label" style="grid-column: 3;">@DurationFormatter.FormatDuration(trace.Duration / 4 * 2)</span>

                                        <div class="tick" style="grid-column: 4;"></div>
                                        <span class="tick-label" style="grid-column: 4;">@DurationFormatter.FormatDuration(trace.Duration / 4 * 3)</span>

<<<<<<< HEAD
                                        <span class="tick-label end-tick" style="grid-column: 4;">@DurationFormatter.FormatDuration(trace.Duration)</span>
                                        <div class="tick" style="grid-column: 5;"></div>
=======
                                <span class="tick-label end-tick" style="grid-column: 4;">@DurationFormatter.FormatDuration(trace.Duration)</span>
                                <div class="tick" style="grid-column: 5;"></div>
                            </div>
                        </HeaderCellItemTemplate>
                        <ChildContent>
                            <div class="ticks" @onclick="() => OnShowPropertiesAsync(context, null)">
                                <div class="span-container" style="grid-template-columns: @context.LeftOffset.ToString("F2", CultureInfo.InvariantCulture)% @context.Width.ToString("F2", CultureInfo.InvariantCulture)% min-content;">
                                    <div class="span-bar" style="grid-column: 2; background: @ColorGenerator.Instance.GetColorHexByKey(GetResourceName(context.Span.Source));"></div>
                                    <div class="span-bar-label @(context.LabelIsRight ? "span-bar-label-right" : "span-bar-label-left")">
                                        <span class="span-bar-label-detail">@SpanWaterfallViewModel.GetTitle(context.Span, _applications)</span>
                                        <span>@DurationFormatter.FormatDuration(context.Span.Duration)</span>
>>>>>>> 986c09ed
                                    </div>
                                </HeaderCellItemTemplate>
                                <ChildContent>
                                    <div class="ticks" @onclick="() => OnShowPropertiesAsync(context, null)">
                                        <div class="span-container" style="grid-template-columns: @context.LeftOffset.ToString("F2", CultureInfo.InvariantCulture)% @context.Width.ToString("F2", CultureInfo.InvariantCulture)% min-content;">
                                            <div class="span-bar" style="grid-column: 2; background: @ColorGenerator.Instance.GetColorHexByKey(GetResourceName(context.Span.Source));"></div>
                                            <div class="span-bar-label @(context.LabelIsRight ? "span-bar-label-right" : "span-bar-label-left")">
                                                <span class="span-bar-label-detail">@GetResourceName(context.Span.Source): @context.GetDisplaySummary()</span>
                                                <span>@DurationFormatter.FormatDuration(context.Span.Duration)</span>
                                            </div>
                                        </div>
                                        <div class="tick" style="grid-column: 1;"></div>
                                        <div class="tick" style="grid-column: 2;"></div>
                                        <div class="tick" style="grid-column: 3;"></div>
                                        <div class="tick" style="grid-column: 4;"></div>
                                        <div class="tick" style="grid-column: 5;"></div>
                                    </div>
                                </ChildContent>
                            </TemplateColumn>
                            <TemplateColumn Title="@ControlStringsLoc[nameof(ControlsStrings.DetailsColumnHeader)]" Class="no-ellipsis">
                                @{
                                var id = context.Span.SpanId;
                                }

                                <FluentButton
                                    Id="@id"
                                    Style="margin-left: 7px;"
                                    Title="@ControlStringsLoc[nameof(ControlsStrings.ViewAction)]"
                                    Appearance="Appearance.Lightweight" OnClick="@(() => OnShowPropertiesAsync(context, id))">@ControlStringsLoc[nameof(ControlsStrings.ViewAction)]</FluentButton>
                            </TemplateColumn>
                        </FluentDataGrid>
                    </Summary>
                    <Details>
                        <SpanDetails ViewModel="context" />
                    </Details>
                </SummaryDetailsView>
            </MainSection>
        </AspirePageContentLayout>
    }
    else
    {
        <div class="empty-content">
            <FluentIcon Icon="Icons.Regular.Size24.GanttChart" /> &nbsp; @string.Format(Loc[nameof(Dashboard.Resources.TraceDetail.TraceDetailTraceNotFound)], TraceId)
        </div>
    }
</div><|MERGE_RESOLUTION|>--- conflicted
+++ resolved
@@ -35,7 +35,6 @@
                 <div>
                     @Loc[nameof(Dashboard.Resources.TraceDetail.TraceDetailResourcesHeader)] <strong>@trace.Spans.GroupBy(s => s.Source).Count()</strong>
                 </div>
-<<<<<<< HEAD
                 <FluentDivider Role="DividerRole.Presentation" Orientation="Orientation.Vertical" />
                 <div>
                     @Loc[nameof(Dashboard.Resources.TraceDetail.TraceDetailDepthHeader)] <strong>@_maxDepth</strong>
@@ -62,22 +61,11 @@
                     <Summary>
                         <FluentDataGrid Virtualize="true" GenerateHeader="GenerateHeaderOption.Sticky" Class="trace-view-grid" ResizableColumns="true" ItemsProvider="@GetData" TGridItem="SpanWaterfallViewModel" RowClass="@GetRowClass" GridTemplateColumns="4fr 12fr 85px">
                             <TemplateColumn Title="Name">
-                                <div class="col-long-content" title="@context.GetTooltip()" @onclick="() => OnShowPropertiesAsync(context, null)">
+                                <div class="col-long-content" title="@context.GetTooltip(_applications)" @onclick="() => OnShowPropertiesAsync(context, null)">
                                     @{
                                     var isServerOrConsumer = context.Span.Kind == OtlpSpanKind.Server || context.Span.Kind == OtlpSpanKind.Consumer;
                                     // Indent the span name based on the depth of the span.
                                     var marginLeft = (context.Depth - 1) * 15;
-=======
-            </DetailsTitleTemplate>
-            <Summary>
-                <FluentDataGrid Virtualize="true" GenerateHeader="GenerateHeaderOption.Sticky" Class="trace-view-grid" ResizableColumns="true" ItemsProvider="@GetData" TGridItem="SpanWaterfallViewModel" RowClass="@GetRowClass" GridTemplateColumns="4fr 12fr 85px">
-                    <TemplateColumn Title="Name">
-                        <div class="col-long-content" title="@context.GetTooltip(_applications)" @onclick="() => OnShowPropertiesAsync(context, null)">
-                            @{
-                                var isServerOrConsumer = context.Span.Kind == OtlpSpanKind.Server || context.Span.Kind == OtlpSpanKind.Consumer;
-                                // Indent the span name based on the depth of the span.
-                                var marginLeft = (context.Depth - 1) * 15;
->>>>>>> 986c09ed
 
                                     // We want to have consistent margin for both client and server spans.
                                     string spanNameContainerStyle;
@@ -143,16 +131,10 @@
                                                 Value="icon"
                                                 Class="uninstrumented-peer-icon" />
                                             @context.UninstrumentedPeer
-<<<<<<< HEAD
                                             </span>
                                         }
-                                        <span class="span-row-name">@context.GetDisplaySummary()</span>
+                                        <span class="span-row-name">@SpanWaterfallViewModel.GetDisplaySummary(context.Span)</span>
                                     </span>
-=======
-                                        </span>
-                                    }
-                                    <span class="span-row-name">@SpanWaterfallViewModel.GetDisplaySummary(context.Span)</span>
->>>>>>> 986c09ed
                                 </span>
                                 </div>
                             </TemplateColumn>
@@ -171,22 +153,8 @@
                                         <div class="tick" style="grid-column: 4;"></div>
                                         <span class="tick-label" style="grid-column: 4;">@DurationFormatter.FormatDuration(trace.Duration / 4 * 3)</span>
 
-<<<<<<< HEAD
                                         <span class="tick-label end-tick" style="grid-column: 4;">@DurationFormatter.FormatDuration(trace.Duration)</span>
                                         <div class="tick" style="grid-column: 5;"></div>
-=======
-                                <span class="tick-label end-tick" style="grid-column: 4;">@DurationFormatter.FormatDuration(trace.Duration)</span>
-                                <div class="tick" style="grid-column: 5;"></div>
-                            </div>
-                        </HeaderCellItemTemplate>
-                        <ChildContent>
-                            <div class="ticks" @onclick="() => OnShowPropertiesAsync(context, null)">
-                                <div class="span-container" style="grid-template-columns: @context.LeftOffset.ToString("F2", CultureInfo.InvariantCulture)% @context.Width.ToString("F2", CultureInfo.InvariantCulture)% min-content;">
-                                    <div class="span-bar" style="grid-column: 2; background: @ColorGenerator.Instance.GetColorHexByKey(GetResourceName(context.Span.Source));"></div>
-                                    <div class="span-bar-label @(context.LabelIsRight ? "span-bar-label-right" : "span-bar-label-left")">
-                                        <span class="span-bar-label-detail">@SpanWaterfallViewModel.GetTitle(context.Span, _applications)</span>
-                                        <span>@DurationFormatter.FormatDuration(context.Span.Duration)</span>
->>>>>>> 986c09ed
                                     </div>
                                 </HeaderCellItemTemplate>
                                 <ChildContent>
@@ -194,7 +162,7 @@
                                         <div class="span-container" style="grid-template-columns: @context.LeftOffset.ToString("F2", CultureInfo.InvariantCulture)% @context.Width.ToString("F2", CultureInfo.InvariantCulture)% min-content;">
                                             <div class="span-bar" style="grid-column: 2; background: @ColorGenerator.Instance.GetColorHexByKey(GetResourceName(context.Span.Source));"></div>
                                             <div class="span-bar-label @(context.LabelIsRight ? "span-bar-label-right" : "span-bar-label-left")">
-                                                <span class="span-bar-label-detail">@GetResourceName(context.Span.Source): @context.GetDisplaySummary()</span>
+                                                <span class="span-bar-label-detail">@SpanWaterfallViewModel.GetTitle(context.Span, _applications)</span>
                                                 <span>@DurationFormatter.FormatDuration(context.Span.Duration)</span>
                                             </div>
                                         </div>
