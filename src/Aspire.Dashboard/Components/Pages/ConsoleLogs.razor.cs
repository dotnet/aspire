// Licensed to the .NET Foundation under one or more agreements.
// The .NET Foundation licenses this file to you under the MIT license.

using System.Collections.Concurrent;
using System.Diagnostics;
using Aspire.Dashboard.Model;
using Aspire.Dashboard.Model.Otlp;
using Aspire.Dashboard.Otlp.Model;
using Aspire.Dashboard.Resources;
using Aspire.Dashboard.Utils;
using Microsoft.AspNetCore.Components;
using Microsoft.AspNetCore.Components.Server.ProtectedBrowserStorage;
using Microsoft.FluentUI.AspNetCore.Components;
using Microsoft.JSInterop;

namespace Aspire.Dashboard.Components.Pages;

public sealed partial class ConsoleLogs : ComponentBase, IAsyncDisposable, IPageWithSessionAndUrlState<ConsoleLogs.ConsoleLogsViewModel, ConsoleLogs.ConsoleLogsPageState>
{
    [Inject]
    public required IDashboardClient DashboardClient { get; init; }
    [Inject]
    public required IJSRuntime JS { get; init; }

    [Inject]
    public required ProtectedSessionStorage SessionStorage { get; set; }

    [Inject]
    public required NavigationManager NavigationManager { get; set; }

    [Parameter]
    public string? ResourceName { get; set; }

    private readonly TaskCompletionSource _whenDomReady = new();
    private readonly CancellationTokenSource _resourceSubscriptionCancellation = new();
    private readonly CancellationSeries _logSubscriptionCancellationSeries = new();
    private readonly ConcurrentDictionary<string, ResourceViewModel> _resourceByName = new(StringComparers.ResourceName);
    private List<SelectViewModel<ResourceTypeDetails>>? _resources;

    // UI
    private FluentSelect<SelectViewModel<ResourceTypeDetails>>? _resourceSelectComponent;
    private SelectViewModel<ResourceTypeDetails> _noSelection = null!;
    private LogViewer _logViewer = null!;

    // State
    public ConsoleLogsViewModel PageViewModel { get; set; } = null!;

    public string BasePath => "ConsoleLogs";
    public string SessionStorageKey => "ConsoleLogs_PageState";

    protected override void OnInitialized()
    {
<<<<<<< HEAD
        _noSelection = new() { Value = null, Text = ControlsStringsLoc[nameof(ControlsStrings.SelectAResource)] };
        PageViewModel = new ConsoleLogsViewModel { SelectedResource = null, Status = Loc[nameof(Dashboard.Resources.ConsoleLogs.ConsoleLogsLoadingResources)] };
=======
        _noSelection = new() { Id = null, Name = ControlsStringsLoc[nameof(ControlsStrings.SelectAResource)] };
        ViewModel = new ConsoleLogsViewModel { SelectedOption = _noSelection, SelectedResource = null, Status = Loc[nameof(Dashboard.Resources.ConsoleLogs.ConsoleLogsLoadingResources)] };
>>>>>>> c8faa9ad

        TrackResourceSnapshots();

        void TrackResourceSnapshots()
        {
            if (!DashboardClient.IsEnabled)
            {
                return;
            }

            var (snapshot, subscription) = DashboardClient.SubscribeResources();

            foreach (var resource in snapshot)
            {
                var added = _resourceByName.TryAdd(resource.Name, resource);
                Debug.Assert(added, "Should not receive duplicate resources in initial snapshot data.");
            }

            UpdateResourcesList();

            _ = Task.Run(async () =>
            {
                await foreach (var (changeType, resource) in subscription.WithCancellation(_resourceSubscriptionCancellation.Token))
                {
                    await OnResourceChanged(changeType, resource);

                    // the initial snapshot we obtain is [almost] never correct (it's always empty)
                    // we still want to select the user's initial queried resource on page load,
                    // so if there is no selected resource when we
                    // receive an added resource, and that added resource name == ResourceName,
                    // we should mark it as selected
                    if (ResourceName is not null && PageViewModel.SelectedResource is null && changeType == ResourceViewModelChangeType.Upsert && string.Equals(ResourceName, resource.Name))
                    {
                        PageViewModel.SelectedResource = resource;
                        Debug.Assert(_resources is not null);
<<<<<<< HEAD
                        PageViewModel.SelectedOption = _resources.Single(option => string.Equals(ResourceName, option.Value, StringComparison.Ordinal));
=======
                        ViewModel.SelectedOption = _resources.Single(option => option.Id?.Type is not OtlpApplicationType.ReplicaSet && string.Equals(ResourceName, option.Id?.InstanceId, StringComparison.Ordinal));
>>>>>>> c8faa9ad
                        await SetSelectedConsoleResource(resource);
                    }
                }
            });
        }
    }

    protected override async Task OnParametersSetAsync()
    {
        await this.InitializeViewModelAsync();

        await ClearLogsAsync();

        if (PageViewModel.SelectedResource is not null)
        {
            await LoadLogsAsync();
        }
        else
        {
            await StopWatchingLogsAsync();
        }
    }

    protected override void OnAfterRender(bool firstRender)
    {
        if (firstRender)
        {
            // Let anyone waiting know that the render is complete, so we have access to the underlying log viewer.
            _whenDomReady.SetResult();
        }
    }

    private void UpdateResourcesList()
    {
        _resources ??= new(_resourceByName.Count + 1);
        _resources.Clear();
        _resources.Add(_noSelection);

        foreach (var resourceGroupsByApplicationName in _resourceByName.Values.OrderBy(c => c.Name).GroupBy(resource => resource.DisplayName))
        {
            if (resourceGroupsByApplicationName.Count() > 1)
            {
                _resources.Add(new SelectViewModel<ResourceTypeDetails>
                {
                    Id = new ResourceTypeDetails(OtlpApplicationType.ReplicaSet, null),
                    Name = resourceGroupsByApplicationName.Key
                });
            }

            foreach (var resource in resourceGroupsByApplicationName)
            {
                _resources.Add(ToOption(resource, resourceGroupsByApplicationName.Count() > 1));
            }
        }

        SelectViewModel<ResourceTypeDetails> ToOption(ResourceViewModel resource, bool isReplica)
        {
            return new SelectViewModel<ResourceTypeDetails>
            {
                Id = new ResourceTypeDetails(isReplica ? OtlpApplicationType.Replica : OtlpApplicationType.Singleton, resource.Name),
                Name = GetDisplayText()
            };

            string GetDisplayText()
            {
                var resourceName = ResourceViewModel.GetResourceName(resource, _resourceByName.Values);

                return resource.State switch
                {
                    null or { Length: 0 } => $"{resourceName} ({Loc[nameof(Dashboard.Resources.ConsoleLogs.ConsoleLogsUnknownState)]})",
                    "Running" => resourceName,
                    _ => $"{resourceName} ({resource.State})"
                };
            }
        }
    }

    private Task ClearLogsAsync()
    {
        return _logViewer is not null ? _logViewer.ClearLogsAsync() : Task.CompletedTask;
    }

    private async ValueTask LoadLogsAsync()
    {
        // Wait for the first render to complete so that the log viewer is available
        await _whenDomReady.Task;

        if (PageViewModel.SelectedResource is null)
        {
            PageViewModel.Status = Loc[nameof(Dashboard.Resources.ConsoleLogs.ConsoleLogsNoResourceSelected)];
        }
        else if (_logViewer is null)
        {
            PageViewModel.Status = Loc[nameof(Dashboard.Resources.ConsoleLogs.ConsoleLogsInitializingLogViewer)];
        }
        else
        {
            var cancellationToken = await _logSubscriptionCancellationSeries.NextAsync();

            var subscription = DashboardClient.SubscribeConsoleLogs(PageViewModel.SelectedResource.Name, cancellationToken);

            if (subscription is not null)
            {
                var task = _logViewer.SetLogSourceAsync(
                    subscription,
                    convertTimestampsFromUtc: PageViewModel.SelectedResource.IsContainer());

                PageViewModel.InitialisedSuccessfully = true;
                PageViewModel.Status = Loc[nameof(Dashboard.Resources.ConsoleLogs.ConsoleLogsWatchingLogs)];

                // Indicate when logs finish (other than by cancellation).
                _ = task.ContinueWith(
                    _ => PageViewModel.Status = Loc[nameof(Dashboard.Resources.ConsoleLogs.ConsoleLogsFinishedWatchingLogs)],
                    CancellationToken.None,
                    TaskContinuationOptions.NotOnCanceled,
                    TaskScheduler.Current);
            }
            else
            {
                PageViewModel.InitialisedSuccessfully = false;
                PageViewModel.Status = Loc[PageViewModel.SelectedResource.IsContainer()
                    ? nameof(Dashboard.Resources.ConsoleLogs.ConsoleLogsFailedToInitialize)
                    : nameof(Dashboard.Resources.ConsoleLogs.ConsoleLogsLogsNotYetAvailable)];
            }
        }
    }

    private async Task HandleSelectedOptionChangedAsync()
    {
        await StopWatchingLogsAsync();
        await ClearLogsAsync();

<<<<<<< HEAD
        PageViewModel.SelectedResource = PageViewModel.SelectedOption?.Value is null ? null : _resourceByName[PageViewModel.SelectedOption.Value];
=======
        ViewModel.SelectedResource = ViewModel.SelectedOption.Id?.InstanceId is null ? null : _resourceByName[ViewModel.SelectedOption.Id.InstanceId];
>>>>>>> c8faa9ad
        await this.AfterViewModelChangedAsync();
    }

    private async Task OnResourceChanged(ResourceViewModelChangeType changeType, ResourceViewModel resource)
    {
        if (changeType == ResourceViewModelChangeType.Upsert)
        {
            _resourceByName[resource.Name] = resource;
            UpdateResourcesList();

            if (string.Equals(PageViewModel.SelectedResource?.Name, resource.Name, StringComparison.Ordinal))
            {
                await SetSelectedConsoleResource(resource);
            }
        }
        else if (changeType == ResourceViewModelChangeType.Delete)
        {
            var removed = _resourceByName.TryRemove(resource.Name, out _);
            Debug.Assert(removed, "Cannot remove unknown resource.");

            if (string.Equals(PageViewModel.SelectedResource?.Name, resource.Name, StringComparison.Ordinal))
            {
                // The selected resource was deleted
                PageViewModel.SelectedOption = _noSelection;
                await HandleSelectedOptionChangedAsync();
            }

            UpdateResourcesList();
        }

        await InvokeAsync(StateHasChanged);

        // Workaround for issue in fluent-select web component where the display value of the
        // selected item doesn't update automatically when the item changes
        if (_resourceSelectComponent is not null && JS is not null)
        {
            await JS.InvokeVoidAsync("updateFluentSelectDisplayValue", _resourceSelectComponent.Element);
        }
    }

    private async Task SetSelectedConsoleResource(ResourceViewModel resource)
    {
        // The selected resource was updated
        PageViewModel.SelectedResource = resource;

        if (PageViewModel.InitialisedSuccessfully is not true)
        {
            await LoadLogsAsync();
        }
        else if (!string.Equals(PageViewModel.SelectedResource.State, "Running", StringComparison.Ordinal))
        {
            PageViewModel.Status = Loc[nameof(Dashboard.Resources.ConsoleLogs.ConsoleLogsFinishedWatchingLogs)];
        }
    }

    public async ValueTask DisposeAsync()
    {
        await _resourceSubscriptionCancellation.CancelAsync();
        _resourceSubscriptionCancellation.Dispose();

        await StopWatchingLogsAsync();

        if (_logViewer is { } logViewer)
        {
            await logViewer.DisposeAsync();
        }
    }

    private Task StopWatchingLogsAsync() => _logSubscriptionCancellationSeries.ClearAsync();

    public class ConsoleLogsViewModel
    {
        public required string Status { get; set; }
        public required SelectViewModel<ResourceTypeDetails> SelectedOption { get; set; }
        public required ResourceViewModel? SelectedResource { get; set; }
        public bool? InitialisedSuccessfully { get; set; }
    }

    public class ConsoleLogsPageState
    {
        public string? SelectedResource { get; set; }
    }

    public void UpdateViewModelFromQuery(ConsoleLogsViewModel viewModel)
    {
        if (_resources is not null && ResourceName is not null)
        {
            var selectedOption = _resources.FirstOrDefault(c => string.Equals(ResourceName, c.Id?.InstanceId, StringComparisons.ResourceName)) ?? _noSelection;

            viewModel.SelectedOption = selectedOption;
            viewModel.SelectedResource = selectedOption.Id?.InstanceId is null ? null : _resourceByName[selectedOption.Id.InstanceId];
            viewModel.Status = Loc[nameof(Dashboard.Resources.ConsoleLogs.ConsoleLogsLogsNotYetAvailable)];
        }
        else
        {
            viewModel.SelectedOption = _noSelection;
            viewModel.SelectedResource = null;
            viewModel.Status = Loc[nameof(Dashboard.Resources.ConsoleLogs.ConsoleLogsNoResourceSelected)];
        }
    }

    public UrlState GetUrlFromSerializableViewModel(ConsoleLogsPageState serializable)
    {
        if (serializable.SelectedResource is { } selectedOption)
        {
            return new UrlState($"{BasePath}/{selectedOption}", null);
        }

        return new UrlState($"/{BasePath}", null);
    }

    public ConsoleLogsPageState ConvertViewModelToSerializable()
    {
        return new ConsoleLogsPageState
        {
            SelectedResource = PageViewModel.SelectedResource?.Name
        };
    }
}<|MERGE_RESOLUTION|>--- conflicted
+++ resolved
@@ -50,13 +50,8 @@
 
     protected override void OnInitialized()
     {
-<<<<<<< HEAD
-        _noSelection = new() { Value = null, Text = ControlsStringsLoc[nameof(ControlsStrings.SelectAResource)] };
-        PageViewModel = new ConsoleLogsViewModel { SelectedResource = null, Status = Loc[nameof(Dashboard.Resources.ConsoleLogs.ConsoleLogsLoadingResources)] };
-=======
         _noSelection = new() { Id = null, Name = ControlsStringsLoc[nameof(ControlsStrings.SelectAResource)] };
-        ViewModel = new ConsoleLogsViewModel { SelectedOption = _noSelection, SelectedResource = null, Status = Loc[nameof(Dashboard.Resources.ConsoleLogs.ConsoleLogsLoadingResources)] };
->>>>>>> c8faa9ad
+        PageViewModel = new ConsoleLogsViewModel { SelectedOption = _noSelection, SelectedResource = null, Status = Loc[nameof(Dashboard.Resources.ConsoleLogs.ConsoleLogsLoadingResources)] };
 
         TrackResourceSnapshots();
 
@@ -92,11 +87,7 @@
                     {
                         PageViewModel.SelectedResource = resource;
                         Debug.Assert(_resources is not null);
-<<<<<<< HEAD
-                        PageViewModel.SelectedOption = _resources.Single(option => string.Equals(ResourceName, option.Value, StringComparison.Ordinal));
-=======
-                        ViewModel.SelectedOption = _resources.Single(option => option.Id?.Type is not OtlpApplicationType.ReplicaSet && string.Equals(ResourceName, option.Id?.InstanceId, StringComparison.Ordinal));
->>>>>>> c8faa9ad
+                        PageViewModel.SelectedOption = _resources.Single(option => option.Id?.Type is not OtlpApplicationType.ReplicaSet && string.Equals(ResourceName, option.Id?.InstanceId, StringComparison.Ordinal));
                         await SetSelectedConsoleResource(resource);
                     }
                 }
@@ -229,11 +220,7 @@
         await StopWatchingLogsAsync();
         await ClearLogsAsync();
 
-<<<<<<< HEAD
-        PageViewModel.SelectedResource = PageViewModel.SelectedOption?.Value is null ? null : _resourceByName[PageViewModel.SelectedOption.Value];
-=======
-        ViewModel.SelectedResource = ViewModel.SelectedOption.Id?.InstanceId is null ? null : _resourceByName[ViewModel.SelectedOption.Id.InstanceId];
->>>>>>> c8faa9ad
+        PageViewModel.SelectedResource = PageViewModel.SelectedOption.Id?.InstanceId is null ? null : _resourceByName[ViewModel.SelectedOption.Id.InstanceId];
         await this.AfterViewModelChangedAsync();
     }
 
