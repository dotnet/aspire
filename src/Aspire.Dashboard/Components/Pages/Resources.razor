﻿@page "/"
@using Aspire.Dashboard.Model
@using Aspire.Dashboard.Components.ResourcesGridColumns
@implements IDisposable

<PageTitle>@DashboardViewModelService.ApplicationName Resources</PageTitle>

<div class="content-layout-with-toolbar">
    <FluentToolbar Orientation="Orientation.Horizontal">
        <h1 slot="label">Resources</h1>
        <FluentButton id="typeFilterButton" slot="end"
                      Appearance="@(AreAllTypesVisible ? Appearance.Stealth : Appearance.Accent)"
                      IconEnd="@(new Icons.Regular.Size24.Filter())"
                      @onclick="() => _isTypeFilterVisible = !_isTypeFilterVisible"
                      Title="@(AreAllTypesVisible ? "Type Filter: All Types Visible" : "Type Filter: Filtered")"
                      aria-label="@(AreAllTypesVisible ? "Type Filter: All Types Visible" : "Type Filter: Filtered")" />
        <FluentPopover AnchorId="typeFilterButton" @bind-Open="_isTypeFilterVisible">
            <Header>Resource Types</Header>
            <Body>
                <FluentStack Orientation="Orientation.Vertical">
                    <FluentCheckbox Label="All" CheckStateChanged="HandleTypeFilterShowAllChanged"
                                    ThreeState="true" ShowIndeterminate="false"
                                    CheckState="_allTypesVisible" />
                    <FluentCheckbox @bind-Value="_areProjectsVisible" Label="Projects" @bind-Value:after="HandleTypeFilterTypeChanged" />
                    <FluentCheckbox @bind-Value="_areContainersVisible" Label="Containers" @bind-Value:after="HandleTypeFilterTypeChanged" />
                    <FluentCheckbox @bind-Value="_areExecutablesVisible" Label="Executables" @bind-Value:after="HandleTypeFilterTypeChanged" />
                </FluentStack>
            </Body>
        </FluentPopover>
        <FluentSearch Placeholder="Filter..."
                        Immediate="true"
                        @bind-Value="_filter"
                        @oninput="HandleFilter"
                        @bind-Value:after="HandleClear"
                        slot="end" />
    </FluentToolbar>
    <SummaryDetailsView DetailsTitle="@($"Environment Variables for {((SelectedResource != null) ? GetResourceName(SelectedResource) : null)}")"
                        ShowDetails="@(SelectedEnvironmentVariables is not null)"
                        OnDismiss="() => ClearSelectedResource()"
                        ViewKey="ResourcesList">
        <Summary>
            <FluentDataGrid Items="@FilteredResources" ResizableColumns="true" GridTemplateColumns="1fr 2fr 1fr 2fr 3fr 2fr 1fr 1fr" >
                <ChildContent>
                    <PropertyColumn Property="@(c => c.ResourceType)" Title="Type" Sortable="true" />
<<<<<<< HEAD
                    <TemplateColumn Title="Name (ID)" Sortable="true" SortBy="@_nameSort">
                        <ResourceNameDisplay Resource="context" FilterText="@_filter" />
=======
                    <TemplateColumn Title="Name" Sortable="true" SortBy="@_nameSort">
                        <ResourceNameDisplay Resource="context" FilterText="@_filter" FormatName="GetResourceName" />
>>>>>>> 64fbf75c
                    </TemplateColumn>
                    <TemplateColumn Title="State" Sortable="true" SortBy="@_stateSort">
                        <div class="resource-state-container">
                            @context.State
                            <UnreadLogErrorsBadge UnviewedCount="@GetUnviewedErrorCount(context)" OnClick="@(() => ViewErrorStructuredLogs(context))" />
                        </div>
                    </TemplateColumn>
                    <PropertyColumn Property="@(c => c.CreationTimeStamp)" Title="Start Time" Sortable="true" Tooltip="true" />
                    <TemplateColumn Title="Source">
                        <SourceColumnDisplay Resource="context" FilterText="@_filter" />
                    </TemplateColumn>
                    <TemplateColumn Title="Endpoints">
                        <EndpointsColumnDisplay Resource="context" />
                    </TemplateColumn>
                    <TemplateColumn Title="Environment" Sortable="false">
                        <FluentButton Appearance="Appearance.Lightweight"
                                      Disabled="@(!context.Environment.Any())"
                                      Title="@(context.Environment.Any() ? "View" : "No Environment Variables")"
                                      OnClick="() => ShowEnvironmentVariables(context)">View</FluentButton>
                    </TemplateColumn>
                    <TemplateColumn Title="Logs">
                        <FluentAnchor Appearance="Appearance.Lightweight" Href="@($"/ConsoleLogs/{context.Name}")">View</FluentAnchor>
                    </TemplateColumn>
                </ChildContent>
                <EmptyContent>
                    <FluentIcon Icon="Icons.Regular.Size24.AppGeneric" />&nbsp;No resources found
                </EmptyContent>
            </FluentDataGrid>
        </Summary>
        <Details>
            <EnvironmentVariables Items="SelectedEnvironmentVariables" ShowSpecOnlyToggle="true" />
        </Details>
    </SummaryDetailsView>
</div><|MERGE_RESOLUTION|>--- conflicted
+++ resolved
@@ -42,13 +42,8 @@
             <FluentDataGrid Items="@FilteredResources" ResizableColumns="true" GridTemplateColumns="1fr 2fr 1fr 2fr 3fr 2fr 1fr 1fr" >
                 <ChildContent>
                     <PropertyColumn Property="@(c => c.ResourceType)" Title="Type" Sortable="true" />
-<<<<<<< HEAD
                     <TemplateColumn Title="Name (ID)" Sortable="true" SortBy="@_nameSort">
-                        <ResourceNameDisplay Resource="context" FilterText="@_filter" />
-=======
-                    <TemplateColumn Title="Name" Sortable="true" SortBy="@_nameSort">
                         <ResourceNameDisplay Resource="context" FilterText="@_filter" FormatName="GetResourceName" />
->>>>>>> 64fbf75c
                     </TemplateColumn>
                     <TemplateColumn Title="State" Sortable="true" SortBy="@_stateSort">
                         <div class="resource-state-container">
