﻿@page "/"
@using Aspire.Dashboard.Components.ResourcesGridColumns
@using Aspire.Dashboard.Model
@using Aspire.Dashboard.Resources
@inject IStringLocalizer<Dashboard.Resources.Resources> Loc
@inject IStringLocalizer<ControlsStrings> ControlsStringsLoc

<PageTitle><ApplicationName ResourceName="@nameof(Dashboard.Resources.Resources.ResourcesPageTitle)" Loc="@Loc" /></PageTitle>

<div class="content-layout-with-toolbar">
    <FluentToolbar Orientation="Orientation.Horizontal">
        <h1 slot="label">@Loc[nameof(Dashboard.Resources.Resources.ResourcesHeader)]</h1>
        <FluentButton id="typeFilterButton" slot="end"
                      Appearance="@(AreAllTypesVisible is true ? Appearance.Stealth : Appearance.Accent)"
                      IconEnd="@(new Icons.Regular.Size24.Filter())"
                      @onclick="() => _isTypeFilterVisible = !_isTypeFilterVisible"
                      Title="@(AreAllTypesVisible is true ? Loc[nameof(Dashboard.Resources.Resources.ResourcesTypeFilterAllVisible)] : Loc[nameof(Dashboard.Resources.Resources.ResourcesTypeFiltered)])"
                      aria-label="@(AreAllTypesVisible is true ? Loc[nameof(Dashboard.Resources.Resources.ResourcesTypeFilterAllVisible)] : Loc[nameof(Dashboard.Resources.Resources.ResourcesTypeFiltered)])" />
        <FluentPopover AnchorId="typeFilterButton" @bind-Open="_isTypeFilterVisible">
            <Header>@Loc[nameof(Dashboard.Resources.Resources.ResourcesResourceTypesHeader)]</Header>
            <Body>
                <FluentStack Orientation="Orientation.Vertical">
                    <FluentCheckbox
                        Label="@ControlsStringsLoc[nameof(ControlsStrings.All)]"
                        ThreeState="true"
                        ShowIndeterminate="false"
                        ThreeStateOrderUncheckToIntermediate="true"
                        @bind-CheckState="AreAllTypesVisible" />
                    @foreach (var resourceType in _allResourceTypes)
                    {
                        var isChecked = _visibleResourceTypes.Contains(resourceType);
                        <FluentCheckbox
                            Label="@resourceType"
                            @bind-Value:get="isChecked"
                            @bind-Value:set="c => OnResourceTypeVisibilityChanged(resourceType, c)"
                            />
                    }
                </FluentStack>
            </Body>
        </FluentPopover>
        <FluentSearch Placeholder="@ControlsStringsLoc[nameof(ControlsStrings.FilterPlaceholder)]"
                        Immediate="true"
                        @bind-Value="_filter"
                        slot="end" />
    </FluentToolbar>
    <SummaryDetailsView DetailsTitle="@(SelectedResource != null ? $"{SelectedResource.ResourceType}: {GetResourceName(SelectedResource)}" : null)"
                        ShowDetails="@(SelectedResource is not null)"
                        OnDismiss="() => ClearSelectedResource()"
                        ViewKey="ResourcesList">
        <Summary>
            <FluentDataGrid Items="@FilteredResources" ResizableColumns="true" GridTemplateColumns="1fr 2fr 1fr 2fr 2.5fr 2fr 1fr 1fr" RowClass="GetRowClass">
                <ChildContent>
<<<<<<< HEAD
                    <PropertyColumn Property="@(c => c.ResourceType)" Title="Type" Sortable="true" />
                    <TemplateColumn Title="Name" Sortable="true" SortBy="@_nameSort">
                        <ResourceNameDisplay Resource="context" FilterText="@_filter" FormatName="GetResourceName" UnviewedErrorCounts="@_applicationUnviewedErrorCounts" />
                    </TemplateColumn>
                    <TemplateColumn Title="@Loc[nameof(Dashboard.Resources.Resources.ResourcesEnvironmentVariablesGridStateColumnHeader)]" Sortable="true" SortBy="@_stateSort">
                        <StateColumnDisplay Resource="@context"/>
=======
                    <PropertyColumn Title="@Loc[nameof(Dashboard.Resources.Resources.ResourcesTypeColumnHeader)]" Property="@(c => c.ResourceType)" Sortable="true" />
                    <TemplateColumn Title="@ControlsStringsLoc[nameof(ControlsStrings.NameColumnHeader)]" Sortable="true" SortBy="@_nameSort">
                        <ResourceNameDisplay Resource="context" FilterText="@_filter" FormatName="GetResourceName" />
                    </TemplateColumn>
                    <TemplateColumn Title="@Loc[nameof(Dashboard.Resources.Resources.ResourcesStateColumnHeader)]" Sortable="true" SortBy="@_stateSort">
                        <StateColumnDisplay UnviewedErrorCounts="@_applicationUnviewedErrorCounts" Resource="@context" />
>>>>>>> 1a9fd21c
                    </TemplateColumn>
                    <PropertyColumn Property="@(c => c.CreationTimeStamp)" Title="@Loc[nameof(Dashboard.Resources.Resources.ResourcesStartTimeColumnHeader)]" Sortable="true" Tooltip="true" />
                    <TemplateColumn Title="@Loc[nameof(Dashboard.Resources.Resources.ResourcesSourceColumnHeader)]">
                        <SourceColumnDisplay Resource="context" FilterText="@_filter" />
                    </TemplateColumn>
                    <TemplateColumn Title="@Loc[nameof(Dashboard.Resources.Resources.ResourcesEndpointsColumnHeader)]">
                        <EndpointsColumnDisplay Resource="context" HasMultipleReplicas="HasMultipleReplicas(context)" />
                    </TemplateColumn>
                    <TemplateColumn Title="@Loc[nameof(Dashboard.Resources.Resources.ResourcesLogsColumnHeader)]">
                        <FluentAnchor Appearance="Appearance.Lightweight" Href="@($"/ConsoleLogs/{context.Name}")">@ControlsStringsLoc[ControlsStrings.ViewAction]</FluentAnchor>
                    </TemplateColumn>
                    <TemplateColumn Title="@Loc[nameof(Dashboard.Resources.Resources.ResourcesDetailsColumnHeader)]" Sortable="false">
                        <FluentButton Appearance="Appearance.Lightweight"
                                      Title="@ControlsStringsLoc[nameof(ControlsStrings.ViewAction)]"
                                      OnClick="() => ShowResourceDetails(context)">@ControlsStringsLoc[nameof(ControlsStrings.ViewAction)]</FluentButton>
                    </TemplateColumn>
                </ChildContent>
                <EmptyContent>
                    <FluentIcon Icon="Icons.Regular.Size24.AppGeneric" />&nbsp;@Loc[nameof(Dashboard.Resources.Resources.ResourcesNoResources)]
                </EmptyContent>
            </FluentDataGrid>
        </Summary>
        <Details>
            <ResourceDetails Resource="SelectedResource" ShowSpecOnlyToggle="true" />
        </Details>
    </SummaryDetailsView>
</div><|MERGE_RESOLUTION|>--- conflicted
+++ resolved
@@ -50,21 +50,12 @@
         <Summary>
             <FluentDataGrid Items="@FilteredResources" ResizableColumns="true" GridTemplateColumns="1fr 2fr 1fr 2fr 2.5fr 2fr 1fr 1fr" RowClass="GetRowClass">
                 <ChildContent>
-<<<<<<< HEAD
-                    <PropertyColumn Property="@(c => c.ResourceType)" Title="Type" Sortable="true" />
-                    <TemplateColumn Title="Name" Sortable="true" SortBy="@_nameSort">
+                    <PropertyColumn Title="@Loc[nameof(Dashboard.Resources.Resources.ResourcesTypeColumnHeader)]" Property="@(c => c.ResourceType)" Sortable="true" />
+                    <TemplateColumn Title="@ControlsStringsLoc[nameof(ControlsStrings.NameColumnHeader)]" Sortable="true" SortBy="@_nameSort">
                         <ResourceNameDisplay Resource="context" FilterText="@_filter" FormatName="GetResourceName" UnviewedErrorCounts="@_applicationUnviewedErrorCounts" />
                     </TemplateColumn>
-                    <TemplateColumn Title="@Loc[nameof(Dashboard.Resources.Resources.ResourcesEnvironmentVariablesGridStateColumnHeader)]" Sortable="true" SortBy="@_stateSort">
+                    <TemplateColumn Title="@Loc[nameof(Dashboard.Resources.Resources.ResourcesStateColumnHeader)]" Sortable="true" SortBy="@_stateSort">
                         <StateColumnDisplay Resource="@context"/>
-=======
-                    <PropertyColumn Title="@Loc[nameof(Dashboard.Resources.Resources.ResourcesTypeColumnHeader)]" Property="@(c => c.ResourceType)" Sortable="true" />
-                    <TemplateColumn Title="@ControlsStringsLoc[nameof(ControlsStrings.NameColumnHeader)]" Sortable="true" SortBy="@_nameSort">
-                        <ResourceNameDisplay Resource="context" FilterText="@_filter" FormatName="GetResourceName" />
-                    </TemplateColumn>
-                    <TemplateColumn Title="@Loc[nameof(Dashboard.Resources.Resources.ResourcesStateColumnHeader)]" Sortable="true" SortBy="@_stateSort">
-                        <StateColumnDisplay UnviewedErrorCounts="@_applicationUnviewedErrorCounts" Resource="@context" />
->>>>>>> 1a9fd21c
                     </TemplateColumn>
                     <PropertyColumn Property="@(c => c.CreationTimeStamp)" Title="@Loc[nameof(Dashboard.Resources.Resources.ResourcesStartTimeColumnHeader)]" Sortable="true" Tooltip="true" />
                     <TemplateColumn Title="@Loc[nameof(Dashboard.Resources.Resources.ResourcesSourceColumnHeader)]">
