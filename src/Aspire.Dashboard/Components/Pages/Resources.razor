--- conflicted
+++ resolved
@@ -3,11 +3,8 @@
 @using Aspire.Dashboard.Resources
 @using Aspire.Dashboard.Utils
 @using System.Globalization
-<<<<<<< HEAD
+@using Aspire.Dashboard.Components.Controls.Grid
 @using Aspire.Dashboard.Model
-=======
-@using Aspire.Dashboard.Components.Controls.Grid
->>>>>>> 37261ece
 @using Humanizer
 @inject IStringLocalizer<Dashboard.Resources.Resources> Loc
 @inject IStringLocalizer<ControlsStrings> ControlsStringsLoc
@@ -76,16 +73,12 @@
                                 SelectedValue="@SelectedResource"
                                 ViewKey="ResourcesList">
                 <Summary>
-<<<<<<< HEAD
-                    <FluentDataGrid Virtualize="true"
-=======
                     @{
                         var gridTemplateColumns = HasResourcesWithCommands ? "1fr 1.5fr 1.25fr 1.5fr 2.5fr 2.5fr 1fr 1fr 1fr" : "1fr 1.5fr 1.25fr 1.5fr 2.5fr 2.5fr 1fr 1fr";
                     }
                     <FluentDataGrid ResizeLabel="@AspireFluentDataGridHeaderCell.GetResizeLabel(ControlsStringsLoc)"
                                     ResizeType="DataGridResizeType.Discrete"
                                     Virtualize="true"
->>>>>>> 37261ece
                                     GenerateHeader="GenerateHeaderOption.Sticky"
                                     ItemSize="46"
                                     Items="@FilteredResources"
@@ -98,67 +91,6 @@
                                     OnRowClick="@(r => r.ExecuteOnDefault(d => ShowResourceDetailsAsync(d, buttonId: null)))"
                                     Class="enable-row-click">
                         <ChildContent>
-<<<<<<< HEAD
-                            @if (_manager.IsColumnVisible(TypeColumn))
-                            {
-                                <PropertyColumn Title="@Loc[nameof(Dashboard.Resources.Resources.ResourcesTypeColumnHeader)]" Property="@(c => c.ResourceType)" Sortable="true" Tooltip="true" TooltipText="@(c => c.ResourceType)"/>
-                            }
-
-                            @if (_manager.IsColumnVisible(NameColumn)) {
-                                <TemplateColumn Title="@ControlsStringsLoc[nameof(ControlsStrings.NameColumnHeader)]" Sortable="true" SortBy="@_nameSort" Tooltip="true" TooltipText="@(c => GetResourceName(c))">
-                                    <ResourceNameDisplay Resource="context" FilterText="@_filter" FormatName="GetResourceName"/>
-                                </TemplateColumn>
-							}
-
-                            @if (_manager.IsColumnVisible(ResourcesStateColumn))
-                            {
-                                <TemplateColumn Title="@Loc[nameof(Dashboard.Resources.Resources.ResourcesStateColumnHeader)]" Sortable="true" SortBy="@_stateSort" Tooltip="true" TooltipText="@(c => c.State.Humanize())">
-                                    <StateColumnDisplay Resource="@context" UnviewedErrorCounts="@_applicationUnviewedErrorCounts"/>
-                                </TemplateColumn>
-                            }
-
-                            @if (_manager.IsColumnVisible(ResourcesStartTimeColumn))
-                            {
-                                <TemplateColumn Title="@Loc[nameof(Dashboard.Resources.Resources.ResourcesStartTimeColumnHeader)]" Sortable="true" SortBy="@_startTimeSort" TooltipText="@(context => context.CreationTimeStamp != null ? FormatHelpers.FormatDateTime(TimeProvider, context.CreationTimeStamp.Value, MillisecondsDisplay.None, CultureInfo.CurrentCulture) : null)" Tooltip="true">
-                                    <StartTimeColumnDisplay Resource="@context"/>
-                                </TemplateColumn>
-                            }
-
-                            @if (_manager.IsColumnVisible(ResourcesSourceColumn))
-                            {
-                                <TemplateColumn Title="@Loc[nameof(Dashboard.Resources.Resources.ResourcesSourceColumnHeader)]" Tooltip="true" TooltipText="@(ctx => GetSourceColumnValueAndTooltip(ctx)?.Tooltip)">
-                                    @if (GetSourceColumnValueAndTooltip(context) is { } columnDisplay)
-                                    {
-                                        <SourceColumnDisplay Resource="context" FilterText="@_filter" Value="@columnDisplay.Value" ContentAfterValue="@columnDisplay.ContentAfterValue" ValueToCopy="@columnDisplay.ValueToCopy" Tooltip="@columnDisplay.Tooltip"/>
-                                    }
-                                </TemplateColumn>
-                            }
-
-                            @if (_manager.IsColumnVisible(ResourcesEndpointsColumn))
-                            {
-                                <TemplateColumn Title="@Loc[nameof(Dashboard.Resources.Resources.ResourcesEndpointsColumnHeader)]" Tooltip="true" TooltipText="@(ctx => GetEndpointsTooltip(ctx))">
-                                    <EndpointsColumnDisplay
-                                        Resource="context"
-                                        HasMultipleReplicas="HasMultipleReplicas(context)"
-                                        DisplayedEndpoints="@GetDisplayedEndpoints(context, out var additionalMessage)"
-                                        AdditionalMessage="@additionalMessage"/>
-                                </TemplateColumn>
-                            }
-
-                            @if (_manager.IsColumnVisible(ResourcesLogsColumn))
-                            {
-                                <TemplateColumn Title="@Loc[nameof(Dashboard.Resources.Resources.ResourcesLogsColumnHeader)]" Class="no-ellipsis">
-                                    <FluentAnchor Appearance="Appearance.Lightweight" Href="@DashboardUrls.ConsoleLogsUrl(resource: context.Name)">@ControlsStringsLoc[ControlsStrings.ViewAction]</FluentAnchor>
-                                </TemplateColumn>
-                            }
-
-                            @if (_manager.IsColumnVisible(ResourcesDetailsColumn))
-                            {
-                                <TemplateColumn Title="@Loc[nameof(Dashboard.Resources.Resources.ResourcesDetailsColumnHeader)]" Sortable="false" Class="no-ellipsis">
-                                    @{
-                                        var id = $"details-button-{context.Uid}";
-                                    }
-=======
                             <AspirePropertyColumn Title="@Loc[nameof(Dashboard.Resources.Resources.ResourcesTypeColumnHeader)]" Property="@(c => c.ResourceType)" Sortable="true" Tooltip="true" TooltipText="@(c => c.ResourceType)" />
                             <AspireTemplateColumn Title="@ControlsStringsLoc[nameof(ControlsStrings.NameColumnHeader)]" Sortable="true" SortBy="@_nameSort" Tooltip="true" TooltipText="@(c => GetResourceName(c))">
                                 <ResourceNameDisplay Resource="context" FilterText="@_filter" FormatName="GetResourceName" />
@@ -189,22 +121,10 @@
                                     var id = $"details-button-{context.Uid}";
                                 }
                                 <div @onclick:stopPropagation="true">
->>>>>>> 37261ece
                                     <FluentButton Appearance="Appearance.Lightweight"
                                                   Id="@id"
                                                   Title="@ControlsStringsLoc[nameof(ControlsStrings.ViewAction)]"
                                                   OnClick="@(() => ShowResourceDetailsAsync(context, id))">@ControlsStringsLoc[nameof(ControlsStrings.ViewAction)]</FluentButton>
-<<<<<<< HEAD
-                                </TemplateColumn>
-                            }
-
-                            @if (_manager.IsColumnVisible(ResourcesCommandsColumn))
-                            {
-                                <TemplateColumn Title="@Loc[nameof(Dashboard.Resources.Resources.ResourcesCommandsColumnHeader)]">
-                                    <ResourceCommands Commands="@context.Commands"
-                                                      CommandSelected="async (command) => await ExecuteResourceCommandAsync(context, command)"/>
-                                </TemplateColumn>
-=======
                                 </div>
                             </AspireTemplateColumn>
                             @if (HasResourcesWithCommands)
@@ -215,7 +135,6 @@
                                                           CommandSelected="async (command) => await ExecuteResourceCommandAsync(context, command)" />
                                     </div>
                                 </AspireTemplateColumn>
->>>>>>> 37261ece
                             }
                         </ChildContent>
                         <EmptyContent>
