--- conflicted
+++ resolved
@@ -104,14 +104,9 @@
     public void UpdateViewModelFromQuery(MetricsViewModel viewModel)
     {
         viewModel.SelectedDuration = _durations.SingleOrDefault(d => (int)d.Id.TotalMinutes == DurationMinutes) ?? _durations.Single(d => d.Id == s_defaultDuration);
-<<<<<<< HEAD
-        viewModel.SelectedApplication = _applications.SingleOrDefault(e => string.Equals(ResourceName, e.Name, StringComparisons.ResourceName)) ?? _selectApplication;
+        viewModel.SelectedApplication = _applications.SingleOrDefault(e => e.Id?.Type is OtlpApplicationType.Singleton or OtlpApplicationType.ReplicaInstance && e.Id?.InstanceId == ApplicationInstanceId) ?? _selectApplication;
         var selectedInstance = viewModel.SelectedApplication.Id?.InstanceId;
         viewModel.Instruments = !string.IsNullOrEmpty(selectedInstance) ? TelemetryRepository.GetInstrumentsSummary(selectedInstance) : null;
-=======
-        viewModel.SelectedApplication = _applications.SingleOrDefault(e => e.Id?.Type is OtlpApplicationType.Singleton or OtlpApplicationType.ReplicaInstance && e.Id?.InstanceId == ApplicationInstanceId) ?? _selectApplication;
-        viewModel.Instruments = !string.IsNullOrEmpty(viewModel.SelectedApplication.Id?.InstanceId) ? TelemetryRepository.GetInstrumentsSummary(viewModel.SelectedApplication.Id.InstanceId) : null;
->>>>>>> dc62079c
 
         viewModel.SelectedMeter = null;
         viewModel.SelectedInstrument = null;
