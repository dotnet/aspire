// Licensed to the .NET Foundation under one or more agreements.
// The .NET Foundation licenses this file to you under the MIT license.

using Aspire.Dashboard.Model;
using Aspire.Dashboard.Otlp.Model;
using Aspire.Dashboard.Otlp.Storage;
using Microsoft.AspNetCore.Components;
using Microsoft.FluentUI.AspNetCore.Components;

namespace Aspire.Dashboard.Components.Pages;

public partial class Resources : ComponentBase, IDisposable
{
    private Subscription? _logsSubscription;
    private Dictionary<OtlpApplication, int>? _applicationUnviewedErrorCounts;

    [Inject]
    public required IDashboardViewModelService DashboardViewModelService { get; init; }
    [Inject]
    public required TelemetryRepository TelemetryRepository { get; init; }
    [Inject]
    public required NavigationManager NavigationManager { get; set; }

    private IEnumerable<EnvironmentVariableViewModel>? SelectedEnvironmentVariables { get; set; }
<<<<<<< HEAD
    private string? SelectedResourceName { get; set; }
=======
    private ResourceViewModel? SelectedResource { get; set; }
>>>>>>> ee3c34d0

    private bool Filter(ResourceViewModel resource)
        => ((resource.ResourceType == "Project" && _areProjectsVisible) ||
            (resource.ResourceType == "Container" && _areContainersVisible) ||
            (resource.ResourceType == "Executable" && _areExecutablesVisible)) &&
           (resource.Name.Contains(_filter, StringComparison.CurrentCultureIgnoreCase) ||
            (resource is ContainerViewModel containerViewModel &&
             containerViewModel.Image.Contains(_filter, StringComparison.CurrentCultureIgnoreCase)));

    private readonly Dictionary<string, ResourceViewModel> _resourcesMap = new();
    private readonly CancellationTokenSource _watchTaskCancellationTokenSource = new();
    private string _filter = "";
    private bool _isTypeFilterVisible;
    private bool? _allTypesVisible = true;
    private bool _areProjectsVisible = true;
    private bool _areContainersVisible = true;
    private bool _areExecutablesVisible = true;

    private bool AreAllTypesVisible => _areProjectsVisible && _areContainersVisible && _areExecutablesVisible;

    private void HandleTypeFilterShowAllChanged(bool? newValue)
    {
        if (newValue.HasValue)
        {
            _allTypesVisible = _areProjectsVisible = _areContainersVisible = _areExecutablesVisible = newValue.Value;
        }
    }

    private void HandleTypeFilterTypeChanged()
    {
        if (_areProjectsVisible && _areContainersVisible && _areExecutablesVisible)
        {
            _allTypesVisible = true;
        }
        else if (!_areProjectsVisible && !_areContainersVisible && !_areExecutablesVisible)
        {
            _allTypesVisible = false;
        }
        else
        {
            _allTypesVisible = null;
        }
    }

    private IQueryable<ResourceViewModel>? FilteredResources => _resourcesMap.Values.Where(Filter).OrderBy(e => e.ResourceType).ThenBy(e => e.Name).AsQueryable();

    private readonly GridSort<ResourceViewModel> _nameSort = GridSort<ResourceViewModel>.ByAscending(p => p.Name);
    private readonly GridSort<ResourceViewModel> _stateSort = GridSort<ResourceViewModel>.ByAscending(p => p.State);

    protected override void OnInitialized()
    {
        _applicationUnviewedErrorCounts = TelemetryRepository.GetApplicationUnviewedErrorLogsCount();
<<<<<<< HEAD
        var viewModelMonitor = DashboardViewModelService.GetResources();
        var resources = viewModelMonitor.Snapshot;
        var watch = viewModelMonitor.Watch;
        foreach (var resource in resources)
=======

        var (snapshot, subscription) = DashboardViewModelService.GetResources();

        foreach (var resource in snapshot)
>>>>>>> ee3c34d0
        {
            _resourcesMap.Add(resource.Name, resource);
        }

        _ = Task.Run(async () =>
        {
            await foreach (var (changeType, resource) in subscription.WithCancellation(_watchTaskCancellationTokenSource.Token))
            {
                await OnResourceListChanged(changeType, resource);
            }
        });

        _logsSubscription = TelemetryRepository.OnNewLogs(null, SubscriptionType.Other, async () =>
        {
            _applicationUnviewedErrorCounts = TelemetryRepository.GetApplicationUnviewedErrorLogsCount();
            await InvokeAsync(StateHasChanged);
        });
    }

    private int GetUnviewedErrorCount(ResourceViewModel resource)
    {
        if (_applicationUnviewedErrorCounts is null)
        {
            return 0;
        }

        var application = TelemetryRepository.GetApplication(resource.Uid);
        if (application is null)
        {
            return 0;
        }

        if (!_applicationUnviewedErrorCounts.TryGetValue(application, out var count))
        {
            return 0;
        }

        return count;
    }

    private void ShowEnvironmentVariables(ResourceViewModel resource)
    {
        if (SelectedEnvironmentVariables == resource.Environment)
        {
            ClearSelectedResource();
        }
        else
        {
            SelectedEnvironmentVariables = resource.Environment;
            SelectedResource = resource;
        }
    }

    private void ClearSelectedResource()
    {
        SelectedEnvironmentVariables = null;
        SelectedResource = null;
    }

    private async Task OnResourceListChanged(ObjectChangeType objectChangeType, ResourceViewModel resource)
    {
        switch (objectChangeType)
        {
            case ObjectChangeType.Added:
                _resourcesMap.Add(resource.Name, resource);
                break;

            case ObjectChangeType.Modified:
                _resourcesMap[resource.Name] = resource;
                break;

            case ObjectChangeType.Deleted:
                _resourcesMap.Remove(resource.Name);
                break;
        }

        await InvokeAsync(StateHasChanged);
    }

    private string GetResourceName(ResourceViewModel resource) => ResourceViewModel.GetResourceName(resource, _resourcesMap.Values);

    protected virtual void Dispose(bool disposing)
    {
        if (disposing)
        {
            _watchTaskCancellationTokenSource.Cancel();
            _watchTaskCancellationTokenSource.Dispose();
            _logsSubscription?.Dispose();
        }
    }

    public void Dispose()
    {
        Dispose(true);
        GC.SuppressFinalize(this);
    }

    private void HandleFilter(ChangeEventArgs args)
    {
        if (args.Value is string newFilter)
        {
            _filter = newFilter;
        }
    }

    private void HandleClear()
    {
        _filter = string.Empty;
    }

    private void ViewErrorStructuredLogs(ResourceViewModel resource)
    {
        NavigationManager.NavigateTo($"/StructuredLogs/{resource.Uid}?level=error");
    }

    private string? GetRowClass(ResourceViewModel resource)
        => resource == SelectedResource ? "selected-row" : null;
}<|MERGE_RESOLUTION|>--- conflicted
+++ resolved
@@ -22,11 +22,7 @@
     public required NavigationManager NavigationManager { get; set; }
 
     private IEnumerable<EnvironmentVariableViewModel>? SelectedEnvironmentVariables { get; set; }
-<<<<<<< HEAD
-    private string? SelectedResourceName { get; set; }
-=======
     private ResourceViewModel? SelectedResource { get; set; }
->>>>>>> ee3c34d0
 
     private bool Filter(ResourceViewModel resource)
         => ((resource.ResourceType == "Project" && _areProjectsVisible) ||
@@ -79,17 +75,10 @@
     protected override void OnInitialized()
     {
         _applicationUnviewedErrorCounts = TelemetryRepository.GetApplicationUnviewedErrorLogsCount();
-<<<<<<< HEAD
-        var viewModelMonitor = DashboardViewModelService.GetResources();
-        var resources = viewModelMonitor.Snapshot;
-        var watch = viewModelMonitor.Watch;
-        foreach (var resource in resources)
-=======
 
         var (snapshot, subscription) = DashboardViewModelService.GetResources();
 
         foreach (var resource in snapshot)
->>>>>>> ee3c34d0
         {
             _resourcesMap.Add(resource.Name, resource);
         }
