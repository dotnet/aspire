--- conflicted
+++ resolved
@@ -101,11 +101,12 @@
             {
                 if (changeType == ResourceViewModelChangeType.Upsert)
                 {
-                    _resourcesMap[resource.Name] = resource;
+                    _resourceByName[resource.Name] = resource;
                 }
                 else if (changeType == ResourceViewModelChangeType.Delete)
                 {
-                    _resourcesMap.Remove(resource.Name);
+                    var removed = _resourceByName.TryRemove(resource.Name, out _);
+                    Debug.Assert(removed, "Cannot remove unknown resource.");
                 }
 
                 await InvokeAsync(StateHasChanged);
@@ -159,28 +160,7 @@
         SelectedResource = null;
     }
 
-<<<<<<< HEAD
-    private string GetResourceName(ResourceViewModel resource) => ResourceViewModel.GetResourceName(resource, _resourcesMap.Values);
-=======
-    private async Task OnResourceListChanged(ResourceChangeType changeType, ResourceViewModel resource)
-    {
-        switch (changeType)
-        {
-            case ResourceChangeType.Upsert:
-                _resourceByName[resource.Name] = resource;
-                break;
-
-            case ResourceChangeType.Delete:
-                var removed = _resourceByName.TryRemove(resource.Name, out _);
-                Debug.Assert(removed, "Cannot remove unknown resource.");
-                break;
-        }
-
-        await InvokeAsync(StateHasChanged);
-    }
-
     private string GetResourceName(ResourceViewModel resource) => ResourceViewModel.GetResourceName(resource, _resourceByName.Values);
->>>>>>> 51912ed9
 
     private bool HasMultipleReplicas(ResourceViewModel resource)
     {
