--- conflicted
+++ resolved
@@ -77,17 +77,13 @@
     private GridColumnManager _manager = null!;
     private int _maxHighlightedCount;
 
-<<<<<<< HEAD
+    private ColumnResizeLabels _resizeLabels = ColumnResizeLabels.Default;
+    private ColumnSortLabels _sortLabels = ColumnSortLabels.Default;
+
     // Filters in the resource popup
     private readonly ConcurrentDictionary<string, bool> _resourceTypesToVisibility = new(StringComparers.ResourceName);
 
     private readonly ConcurrentDictionary<string, bool> _resourceStatesToVisibility = new(StringComparers.ResourceState);
-=======
-    private ColumnResizeLabels _resizeLabels = ColumnResizeLabels.Default;
-    private ColumnSortLabels _sortLabels = ColumnSortLabels.Default;
-
-    private bool Filter(ResourceViewModel resource) => _visibleResourceTypes.ContainsKey(resource.ResourceType) && (_filter.Length == 0 || resource.MatchesFilter(_filter)) && !resource.IsHiddenState();
->>>>>>> 0220816f
 
     private readonly ConcurrentDictionary<string, bool> _resourceHealthStatusesToVisibility = new(StringComparer.Ordinal);
 
