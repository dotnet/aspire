﻿@page "/ConsoleLogs/{resourceName?}"
@using Aspire.Dashboard.Resources
@namespace Aspire.Dashboard.Components.Pages
@inject IStringLocalizer<Dashboard.Resources.ConsoleLogs> Loc
@inject IStringLocalizer<ControlsStrings> ControlsStringsLoc

<PageTitle><ApplicationName ResourceName="@nameof(Dashboard.Resources.ConsoleLogs.ConsoleLogsPageTitle)" Loc="@Loc" /></PageTitle>

<div class="resource-logs-layout">
    <h1 class="page-header">@Loc[nameof(Dashboard.Resources.ConsoleLogs.ConsoleLogsHeader)]</h1>
    <FluentToolbar Orientation="Orientation.Horizontal">
        <FluentSelect @ref="_resourceSelectComponent"
                      Items="@_resources"
<<<<<<< HEAD
                      OptionText="(o) => o.Text"
                      OptionValue="(o) => o.Value"
                      @bind-SelectedOption="PageViewModel.SelectedOption"
                      @bind-SelectedOption:after="HandleSelectedOptionChangedAsync"
                      AriaLabel="@ControlsStringsLoc[nameof(ControlsStrings.SelectAResource)]"/>
        <FluentLabel Typo="Typography.Body" aria-live="polite" aria-label="@Loc[nameof(Dashboard.Resources.ConsoleLogs.LogStatusLabel)]">@PageViewModel.Status</FluentLabel>
=======
                      OptionValue="@(c => c.Id?.InstanceId)"
                      OptionDisabled="@(c => c.Id?.Type is Otlp.Model.OtlpApplicationType.ReplicaSet)"
                      @bind-SelectedOption="ViewModel.SelectedOption"
                      @bind-SelectedOption:after="HandleSelectedOptionChangedAsync"
                      AriaLabel="@ControlsStringsLoc[nameof(ControlsStrings.SelectAResource)]">
            <OptionTemplate>
                 <ResourceSelectOptionTemplate ViewModel="@context" />
            </OptionTemplate>
        </FluentSelect>
        <FluentLabel Typo="Typography.Body" aria-live="polite" aria-label="@Loc[nameof(Dashboard.Resources.ConsoleLogs.LogStatusLabel)]">@ViewModel.Status</FluentLabel>
>>>>>>> c8faa9ad
    </FluentToolbar>
    <LogViewer @ref="_logViewer" />
</div><|MERGE_RESOLUTION|>--- conflicted
+++ resolved
@@ -11,17 +11,9 @@
     <FluentToolbar Orientation="Orientation.Horizontal">
         <FluentSelect @ref="_resourceSelectComponent"
                       Items="@_resources"
-<<<<<<< HEAD
-                      OptionText="(o) => o.Text"
-                      OptionValue="(o) => o.Value"
-                      @bind-SelectedOption="PageViewModel.SelectedOption"
-                      @bind-SelectedOption:after="HandleSelectedOptionChangedAsync"
-                      AriaLabel="@ControlsStringsLoc[nameof(ControlsStrings.SelectAResource)]"/>
-        <FluentLabel Typo="Typography.Body" aria-live="polite" aria-label="@Loc[nameof(Dashboard.Resources.ConsoleLogs.LogStatusLabel)]">@PageViewModel.Status</FluentLabel>
-=======
                       OptionValue="@(c => c.Id?.InstanceId)"
                       OptionDisabled="@(c => c.Id?.Type is Otlp.Model.OtlpApplicationType.ReplicaSet)"
-                      @bind-SelectedOption="ViewModel.SelectedOption"
+                      @bind-SelectedOption="PageViewModel.SelectedOption"
                       @bind-SelectedOption:after="HandleSelectedOptionChangedAsync"
                       AriaLabel="@ControlsStringsLoc[nameof(ControlsStrings.SelectAResource)]">
             <OptionTemplate>
@@ -29,7 +21,6 @@
             </OptionTemplate>
         </FluentSelect>
         <FluentLabel Typo="Typography.Body" aria-live="polite" aria-label="@Loc[nameof(Dashboard.Resources.ConsoleLogs.LogStatusLabel)]">@ViewModel.Status</FluentLabel>
->>>>>>> c8faa9ad
     </FluentToolbar>
     <LogViewer @ref="_logViewer" />
 </div>