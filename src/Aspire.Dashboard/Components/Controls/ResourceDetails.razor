﻿@using Aspire.Dashboard.Components.Controls.Grid
@using Aspire.Dashboard.Model
@using Aspire.Dashboard.Resources
@using Aspire.Dashboard.Utils
@inject IStringLocalizer<ControlsStrings> ControlStringsLoc

<div class="resource-details-layout">

    <FluentToolbar Orientation="Orientation.Horizontal">
        <FluentAnchor Appearance="Appearance.Lightweight" Href="@DashboardUrls.ConsoleLogsUrl(Resource?.Name)" slot="end">View logs</FluentAnchor>

        @if (ShowSpecOnlyToggle)
        {
            <FluentIconSwitch Appearance="Appearance.Lightweight"
                              Disabled="IsSpecOnlyToggleDisabled"
                              CheckedTitle="@ControlStringsLoc[nameof(ControlsStrings.EnvironmentVariablesFilterToggleShowSpecOnly)]"
                              UncheckedTitle="@ControlStringsLoc[nameof(ControlsStrings.EnvironmentVariablesFilterToggleShowAll)]"
                              OnToggle="@(() => _showAll = !_showAll)"
                              CheckedIcon="@(new Icons.Regular.Size16.DocumentHeader())"
                              UncheckedIcon="@(new Icons.Regular.Size16.DocumentOnePage())"
                              slot="end"/>
        }

        <FluentIconSwitch @bind-Value="@_areEnvironmentVariablesMasked"
                          Appearance="Appearance.Lightweight"
                          CheckedTitle="@ControlStringsLoc[nameof(ControlsStrings.EnvironmentVariablesShowVariableValues)]"
                          UncheckedTitle="@ControlStringsLoc[nameof(ControlsStrings.EnvironmentVariablesHideVariableValues)]"
                          OnToggle="@ToggleMaskState"
                          CheckedIcon="@(new Icons.Regular.Size16.Eye())"
                          UncheckedIcon="@(new Icons.Regular.Size16.EyeOff())"
                          slot="end" />

        <FluentSearch Placeholder="@ControlStringsLoc[nameof(ControlsStrings.FilterPlaceholder)]"
                      Immediate="true"
                      Autofocus="true"
                      @bind-Value="_filter"
                      slot="end" />
    </FluentToolbar>
    <div class="property-grid-container">
        <FluentAccordion>
            <FluentAccordionItem Heading="@ControlStringsLoc[nameof(ControlsStrings.ResourceDetailsResourceHeader)]" Expanded="true">
                <div slot="end">
                    <FluentBadge Appearance="Appearance.Neutral" Circular="true">
                        @FilteredResourceValues.Count()
                    </FluentBadge>
                </div>
                <FluentDataGrid ResizeLabel="@AspireFluentDataGridHeaderCell.GetResizeLabel(ControlStringsLoc)"
                                ResizeType="DataGridResizeType.Exact"
                                Items="@FilteredResourceValues"
                                ResizableColumns="true"
                                Style="width:100%"
                                GenerateHeader="GenerateHeaderOption.Sticky"
                                GridTemplateColumns="1fr 1.5fr"
                                ShowHover="true">
<<<<<<< HEAD
                    <AspireTemplateColumn Title="@ControlStringsLoc[nameof(ControlsStrings.NameColumnHeader)]" Class="nameColumn">
                        <GridValue Value="@(context.KnownProperty?.DisplayName ?? context.Key)" ToolTip="@context.Key" />
                    </AspireTemplateColumn>
                    <AspireTemplateColumn Title="@ControlStringsLoc[nameof(ControlsStrings.PropertyGridValueColumnHeader)]" Class="valueColumn">
                        <GridValue Value="@GetDisplayedValue(TimeProvider, context)" ToolTip="@context.Tooltip" />
                    </AspireTemplateColumn>
=======
                    <TemplateColumn Title="@ControlStringsLoc[nameof(ControlsStrings.NameColumnHeader)]" Class="nameColumn">
                        <GridValue
                            Value="@(context.KnownProperty?.DisplayName ?? context.Key)"
                            ValueDescription="@ControlStringsLoc[nameof(ControlsStrings.NameColumnHeader)]"
                            ToolTip="@context.Key" />
                    </TemplateColumn>
                    <TemplateColumn Title="@ControlStringsLoc[nameof(ControlsStrings.PropertyGridValueColumnHeader)]" Class="valueColumn">
                        <GridValue
                            Value="@GetDisplayedValue(TimeProvider, context)"
                            ValueDescription="@(context.KnownProperty?.DisplayName ?? context.Key)"
                            ToolTip="@context.Tooltip" />
                    </TemplateColumn>
>>>>>>> fecfe0ac
                </FluentDataGrid>
            </FluentAccordionItem>
            <FluentAccordionItem Heading="@ControlStringsLoc[nameof(ControlsStrings.ResourceDetailsEndpointsHeader)]" Expanded="true">
                <div slot="end">
                    <FluentBadge Appearance="Appearance.Neutral" Circular="true">
                        @FilteredEndpoints.Count()
                    </FluentBadge>
                </div>
                <FluentDataGrid ResizeLabel="@AspireFluentDataGridHeaderCell.GetResizeLabel(ControlStringsLoc)"
                                ResizeType="DataGridResizeType.Exact"
                                Items="@FilteredEndpoints"
                                ResizableColumns="true"
                                Style="width:100%"
                                GenerateHeader="GenerateHeaderOption.Sticky"
                                GridTemplateColumns="1fr 1.5fr"
                                ShowHover="true">
<<<<<<< HEAD
                    <AspireTemplateColumn Title="@ControlStringsLoc[nameof(ControlsStrings.NameColumnHeader)]" Class="nameColumn">
                        <GridValue Value="@context.Name" />
                    </AspireTemplateColumn>
                    <AspireTemplateColumn Title="@ControlStringsLoc[nameof(ControlsStrings.PropertyGridValueColumnHeader)]" Class="valueColumn">
                        <GridValue Value="@context.Text" MaxDisplayLength="0">
=======
                    <TemplateColumn Title="@ControlStringsLoc[nameof(ControlsStrings.NameColumnHeader)]" Class="nameColumn">
                        <GridValue Value="@context.Name" ValueDescription="@ControlStringsLoc[nameof(ControlsStrings.NameColumnHeader)]" />
                    </TemplateColumn>
                    <TemplateColumn Title="@ControlStringsLoc[nameof(ControlsStrings.PropertyGridValueColumnHeader)]" Class="valueColumn">
                        <GridValue
                            Value="@context.Text"
                            ValueDescription="@context.Name"
                            MaxDisplayLength="0">
>>>>>>> fecfe0ac
                            <ContentAfterValue>
                                @if (context.Url != null)
                                {
                                    <a href="@context.Url" target="_blank">@context.Url</a>
                                }
                                else
                                {
                                    @context.Text
                                }
                            </ContentAfterValue>
                        </GridValue>
                    </AspireTemplateColumn>
                </FluentDataGrid>
            </FluentAccordionItem>
            <FluentAccordionItem Heading="@ControlStringsLoc[nameof(ControlsStrings.ResourceDetailsEnvironmentVariablesHeader)]" Expanded="true">
                <div slot="end">
                    <FluentBadge Appearance="Appearance.Neutral" Circular="true">
                        @FilteredItems.Count()
                    </FluentBadge>
                </div>
                <PropertyGrid TItem="EnvironmentVariableViewModel"
                              Items="@FilteredItems"
                              NameColumnValue="(vm) => vm.Name"
                              ValueColumnValue="(vm) => vm.Value"
                              NameSort="_nameSort"
                              ValueSort="_valueSort"
                              EnableValueMasking="true"
                              GetIsItemMasked="(vm) => vm.IsValueMasked"
                              SetIsItemMasked="(vm, newValue) => vm.IsValueMasked = newValue"
                              IsMaskedChanged="@CheckAllMaskStates"
                              HighlightText="@_filter"
                              GridTemplateColumns="1fr 1.5fr" />
            </FluentAccordionItem>
        </FluentAccordion>
    </div>
</div><|MERGE_RESOLUTION|>--- conflicted
+++ resolved
@@ -52,27 +52,18 @@
                                 GenerateHeader="GenerateHeaderOption.Sticky"
                                 GridTemplateColumns="1fr 1.5fr"
                                 ShowHover="true">
-<<<<<<< HEAD
                     <AspireTemplateColumn Title="@ControlStringsLoc[nameof(ControlsStrings.NameColumnHeader)]" Class="nameColumn">
-                        <GridValue Value="@(context.KnownProperty?.DisplayName ?? context.Key)" ToolTip="@context.Key" />
-                    </AspireTemplateColumn>
-                    <AspireTemplateColumn Title="@ControlStringsLoc[nameof(ControlsStrings.PropertyGridValueColumnHeader)]" Class="valueColumn">
-                        <GridValue Value="@GetDisplayedValue(TimeProvider, context)" ToolTip="@context.Tooltip" />
-                    </AspireTemplateColumn>
-=======
-                    <TemplateColumn Title="@ControlStringsLoc[nameof(ControlsStrings.NameColumnHeader)]" Class="nameColumn">
                         <GridValue
                             Value="@(context.KnownProperty?.DisplayName ?? context.Key)"
                             ValueDescription="@ControlStringsLoc[nameof(ControlsStrings.NameColumnHeader)]"
                             ToolTip="@context.Key" />
-                    </TemplateColumn>
-                    <TemplateColumn Title="@ControlStringsLoc[nameof(ControlsStrings.PropertyGridValueColumnHeader)]" Class="valueColumn">
+                    </AspireTemplateColumn>
+                    <AspireTemplateColumn Title="@ControlStringsLoc[nameof(ControlsStrings.PropertyGridValueColumnHeader)]" Class="valueColumn">
                         <GridValue
                             Value="@GetDisplayedValue(TimeProvider, context)"
                             ValueDescription="@(context.KnownProperty?.DisplayName ?? context.Key)"
                             ToolTip="@context.Tooltip" />
-                    </TemplateColumn>
->>>>>>> fecfe0ac
+                    </AspireTemplateColumn>
                 </FluentDataGrid>
             </FluentAccordionItem>
             <FluentAccordionItem Heading="@ControlStringsLoc[nameof(ControlsStrings.ResourceDetailsEndpointsHeader)]" Expanded="true">
@@ -89,22 +80,14 @@
                                 GenerateHeader="GenerateHeaderOption.Sticky"
                                 GridTemplateColumns="1fr 1.5fr"
                                 ShowHover="true">
-<<<<<<< HEAD
                     <AspireTemplateColumn Title="@ControlStringsLoc[nameof(ControlsStrings.NameColumnHeader)]" Class="nameColumn">
-                        <GridValue Value="@context.Name" />
+                        <GridValue Value="@context.Name" ValueDescription="@ControlStringsLoc[nameof(ControlsStrings.NameColumnHeader)]" />
                     </AspireTemplateColumn>
                     <AspireTemplateColumn Title="@ControlStringsLoc[nameof(ControlsStrings.PropertyGridValueColumnHeader)]" Class="valueColumn">
-                        <GridValue Value="@context.Text" MaxDisplayLength="0">
-=======
-                    <TemplateColumn Title="@ControlStringsLoc[nameof(ControlsStrings.NameColumnHeader)]" Class="nameColumn">
-                        <GridValue Value="@context.Name" ValueDescription="@ControlStringsLoc[nameof(ControlsStrings.NameColumnHeader)]" />
-                    </TemplateColumn>
-                    <TemplateColumn Title="@ControlStringsLoc[nameof(ControlsStrings.PropertyGridValueColumnHeader)]" Class="valueColumn">
                         <GridValue
                             Value="@context.Text"
                             ValueDescription="@context.Name"
                             MaxDisplayLength="0">
->>>>>>> fecfe0ac
                             <ContentAfterValue>
                                 @if (context.Url != null)
                                 {
