--- conflicted
+++ resolved
@@ -288,11 +288,7 @@
 @code {
     private static RenderFragment RenderAddressValue(DisplayedUrl vm, string filter)
     {
-<<<<<<< HEAD
-        var highlighting = !string.IsNullOrEmpty(filter) && vm.Text != "-";
-=======
         var highlighting = !string.IsNullOrEmpty(filter);
->>>>>>> 0e84a684
 
         // If there's no URL, e.g. this is a tcp:// URI, just show the text
         if (vm.Url is null)
