--- conflicted
+++ resolved
@@ -132,7 +132,19 @@
         }
     }
 
-<<<<<<< HEAD
+    protected override async Task OnAfterRenderAsync(bool firstRender)
+    {
+        if (_dataChanged)
+        {
+            if (!firstRender)
+            {
+                await JS.InvokeVoidAsync("scrollToTop", ".property-grid-container");
+            }
+
+            _dataChanged = false;
+        }
+    }
+
     protected override void OnInitialized()
     {
         _resizeLabels = ColumnResizeLabels.Default with
@@ -148,19 +160,6 @@
             SortMenuDescendingLabel = Loc[nameof(ControlsStrings.FluentDataGridHeaderCellSortDescendingButtonText)]
 
         };
-=======
-    protected override async Task OnAfterRenderAsync(bool firstRender)
-    {
-        if (_dataChanged)
-        {
-            if (!firstRender)
-            {
-                await JS.InvokeVoidAsync("scrollToTop", ".property-grid-container");
-            }
-
-            _dataChanged = false;
-        }
->>>>>>> 882ae2be
     }
 
     private IEnumerable<ResourceDetailRelationship> GetRelationships()
