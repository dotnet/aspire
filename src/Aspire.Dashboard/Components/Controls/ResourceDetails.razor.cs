// Licensed to the .NET Foundation under one or more agreements.
// The .NET Foundation licenses this file to you under the MIT license.

using System.Collections.Concurrent;
using System.Diagnostics;
using Aspire.Dashboard.Components.Pages;
using Aspire.Dashboard.Model;
using Aspire.Dashboard.Telemetry;
using Aspire.Dashboard.Utils;
using Google.Protobuf.WellKnownTypes;
using Microsoft.AspNetCore.Components;
using Microsoft.FluentUI.AspNetCore.Components;
using Microsoft.JSInterop;

namespace Aspire.Dashboard.Components.Controls;

public partial class ResourceDetails : IComponentWithTelemetry, IDisposable
{
    [Parameter, EditorRequired]
    public required ResourceViewModel Resource { get; set; }

    [Parameter]
    public required ConcurrentDictionary<string, ResourceViewModel> ResourceByName { get; set; }

    [Parameter]
    public bool ShowSpecOnlyToggle { get; set; }

    [Inject]
    public required NavigationManager NavigationManager { get; init; }

    [Inject]
    public required IJSRuntime JS { get; init; }

    [Inject]
    public required ComponentTelemetryContextProvider TelemetryContextProvider { get; init; }

    [Inject]
    public required BrowserTimeProvider TimeProvider { get; init; }

    [Inject]
    public required ILogger<ResourceDetails> Logger { get; init; }

    private bool IsSpecOnlyToggleDisabled => !Resource.Environment.All(i => !i.FromSpec) && !GetResourceProperties(ordered: false).Any(static vm => vm.KnownProperty is null);

    // NOTE Excludes URLs as they don't expose sensitive items (and enumerating URLs is non-trivial)
    private IEnumerable<IPropertyGridItem> SensitiveGridItems => Resource.Environment.Cast<IPropertyGridItem>().Concat(_displayedResourcePropertyViewModels).Where(static vm => vm.IsValueSensitive);

    private bool _showAll;
    private ResourceViewModel? _resource;
    private readonly List<DisplayedResourcePropertyViewModel> _displayedResourcePropertyViewModels = new();
    private readonly HashSet<string> _unmaskedItemNames = new();

    private ColumnResizeLabels _resizeLabels = ColumnResizeLabels.Default;
    private ColumnSortLabels _sortLabels = ColumnSortLabels.Default;

    internal IQueryable<EnvironmentVariableViewModel> FilteredEnvironmentVariables =>
        Resource.Environment
            .Where(vm => (_showAll || vm.FromSpec) && ((IPropertyGridItem)vm).MatchesFilter(_filter))
            .AsQueryable();

    internal IQueryable<DisplayedUrl> FilteredUrls =>
        GetUrls()
            .Where(vm => vm.MatchesFilter(_filter))
            .AsQueryable();

    internal IQueryable<ResourceDetailRelationshipViewModel> FilteredRelationships =>
        GetRelationships()
            .Where(vm => vm.MatchesFilter(_filter))
            .AsQueryable();

    internal IQueryable<ResourceDetailRelationshipViewModel> FilteredBackRelationships =>
        GetBackRelationships()
            .Where(vm => vm.MatchesFilter(_filter))
            .AsQueryable();

    internal IQueryable<VolumeViewModel> FilteredVolumes =>
        Resource.Volumes
            .Where(vm => vm.MatchesFilter(_filter))
            .AsQueryable();

    internal IQueryable<HealthReportViewModel> FilteredHealthReports =>
        Resource.HealthReports
            .Where(vm => vm.MatchesFilter(_filter))
            .AsQueryable();

    internal IQueryable<DisplayedResourcePropertyViewModel> FilteredResourceProperties =>
        GetResourceProperties(ordered: true)
            .Where(vm => (_showAll || vm.KnownProperty != null) && vm.MatchesFilter(_filter))
            .AsQueryable();

    private bool _isVolumesExpanded;
    private bool _isEnvironmentVariablesExpanded;
    private bool _isUrlsExpanded;
    private bool _isHealthChecksExpanded;
    private bool _isRelationshipsExpanded;
    private bool _isBackRelationshipsExpanded;

    private string _filter = "";
    private bool? _isMaskAllChecked;
    private bool _dataChanged;

    private bool IsMaskAllChecked
    {
        get => _isMaskAllChecked ?? false;
        set { _isMaskAllChecked = value; }
    }

    private readonly GridSort<DisplayedUrl> _urlValueSort = GridSort<DisplayedUrl>.ByAscending(vm => vm.Url ?? vm.Text);

    protected override void OnParametersSet()
    {
        if (!ReferenceEquals(Resource, _resource))
        {
            // Reset masking and set data changed flag when the resource changes.
            if (!string.Equals(Resource.Name, _resource?.Name, StringComparisons.ResourceName))
            {
                _isMaskAllChecked = true;
                _unmaskedItemNames.Clear();
                _dataChanged = true;
            }

            _resource = Resource;
            _displayedResourcePropertyViewModels.Clear();
            _displayedResourcePropertyViewModels.AddRange(_resource.Properties.Select(p => new DisplayedResourcePropertyViewModel(p.Value, Loc, TimeProvider)));

            // Collapse details sections when they have no data.
            _isUrlsExpanded = GetUrls().Count > 0;
            _isEnvironmentVariablesExpanded = _resource.Environment.Any();
            _isVolumesExpanded = _resource.Volumes.Any();
            _isHealthChecksExpanded = _resource.HealthReports.Any() || _resource.HealthStatus is null; // null means we're waiting for health reports
            _isRelationshipsExpanded = GetRelationships().Any();
            _isBackRelationshipsExpanded = GetBackRelationships().Any();

            foreach (var item in SensitiveGridItems)
            {
                if (_isMaskAllChecked != null)
                {
                    item.IsValueMasked = _isMaskAllChecked.Value;
                }
                else if (_unmaskedItemNames.Count > 0)
                {
                    item.IsValueMasked = !_unmaskedItemNames.Contains(item.Name);
                }
            }
        }

        UpdateTelemetryProperties();
    }

    protected override async Task OnAfterRenderAsync(bool firstRender)
    {
        if (_dataChanged)
        {
            if (!firstRender)
            {
                await JS.InvokeVoidAsync("scrollToTop", ".property-grid-container");
            }

            _dataChanged = false;
        }
    }

    protected override void OnInitialized()
    {
        TelemetryContextProvider.Initialize(TelemetryContext);
        (_resizeLabels, _sortLabels) = DashboardUIHelpers.CreateGridLabels(ControlStringsLoc);
    }

    private IEnumerable<ResourceDetailRelationshipViewModel> GetRelationships()
    {
        if (ResourceByName == null)
        {
            return [];
        }

        var items = new List<ResourceDetailRelationshipViewModel>();

        foreach (var resourceRelationships in Resource.Relationships.GroupBy(r => r.ResourceName, StringComparers.ResourceName))
        {
            var matches = ResourceByName.Values
                .Where(r => string.Equals(r.DisplayName, resourceRelationships.Key, StringComparisons.ResourceName))
                .Where(r => r.KnownState != KnownResourceState.Hidden)
                .ToList();

            foreach (var match in matches)
            {
                items.Add(ResourceDetailRelationshipViewModel.Create(match, ResourceViewModel.GetResourceName(match, ResourceByName), resourceRelationships));
            }
        }

        return items.OrderBy(r => r.ResourceName, StringComparers.ResourceName);
    }

    private IEnumerable<ResourceDetailRelationshipViewModel> GetBackRelationships()
    {
        if (ResourceByName == null)
        {
            return [];
        }

        var items = new List<ResourceDetailRelationshipViewModel>();

        var otherResources = ResourceByName.Values
            .Where(r => r != Resource)
            .Where(r => r.KnownState != KnownResourceState.Hidden);

        foreach (var otherResource in otherResources)
        {
            foreach (var resourceRelationships in otherResource.Relationships.GroupBy(r => r.ResourceName, StringComparers.ResourceName))
            {
                if (string.Equals(resourceRelationships.Key, Resource.DisplayName, StringComparisons.ResourceName))
                {
                    items.Add(ResourceDetailRelationshipViewModel.Create(otherResource, ResourceViewModel.GetResourceName(otherResource, ResourceByName), resourceRelationships));
                }
            }
        }

        return items.OrderBy(r => r.ResourceName, StringComparers.ResourceName);
    }

    private List<DisplayedUrl> GetUrls()
    {
        return ResourceUrlHelpers.GetUrls(Resource, includeInternalUrls: true, includeNonEndpointUrls: true);
    }

    private IEnumerable<DisplayedResourcePropertyViewModel> GetResourceProperties(bool ordered)
    {
        var vms = _displayedResourcePropertyViewModels
            .Where(vm => vm.Value is { HasNullValue: false } and not { KindCase: Value.KindOneofCase.ListValue, ListValue.Values.Count: 0 });

        return ordered
            ? vms.OrderBy(vm => vm.Priority).ThenBy(vm => vm.DisplayName)
            : vms;
    }

    private void OnMaskAllCheckedChanged()
    {
        Debug.Assert(_isMaskAllChecked != null);

        _unmaskedItemNames.Clear();

        foreach (var vm in SensitiveGridItems)
        {
            vm.IsValueMasked = _isMaskAllChecked.Value;
        }
    }

    private void OnValueMaskedChanged(IPropertyGridItem vm)
    {
        // Check the "Mask All" checkbox if all sensitive values are masked.
        var valueMaskedValues = SensitiveGridItems.Select(i => i.IsValueMasked).Distinct().ToList();
        if (valueMaskedValues.Count == 1)
        {
            _isMaskAllChecked = valueMaskedValues[0];
            _unmaskedItemNames.Clear();
        }
        else
        {
            _isMaskAllChecked = null;

            if (vm.IsValueMasked)
            {
                _unmaskedItemNames.Remove(vm.Name);
            }
            else
            {
                _unmaskedItemNames.Add(vm.Name);
            }
        }
    }

    public Task OnViewRelationshipAsync(ResourceDetailRelationshipViewModel relationship)
    {
        NavigationManager.NavigateTo(DashboardUrls.ResourcesUrl(resource: relationship.Resource.Name));
        return Task.CompletedTask;
    }

    // IComponentWithTelemetry impl
    public ComponentTelemetryContext TelemetryContext { get; } = new("ResourceDetails");

    public void UpdateTelemetryProperties()
    {
        TelemetryContext.UpdateTelemetryProperties([
<<<<<<< HEAD
            new ComponentTelemetryProperty(TelemetryPropertyKeys.ResourceType, new AspireTelemetryProperty(TelemetryPropertyValues.GetResourceTypeTelemetryValue(Resource.ResourceType)))
        ], Logger);
=======
            new ComponentTelemetryProperty(TelemetryPropertyKeys.ResourceType, new AspireTelemetryProperty(TelemetryPropertyValues.GetResourceTypeTelemetryValue(Resource.ResourceType, Resource.SupportsDetailedTelemetry))),
        ]);
>>>>>>> 9e4ed4f0
    }

    public void Dispose()
    {
        TelemetryContext.Dispose();
    }
}<|MERGE_RESOLUTION|>--- conflicted
+++ resolved
@@ -281,13 +281,8 @@
     public void UpdateTelemetryProperties()
     {
         TelemetryContext.UpdateTelemetryProperties([
-<<<<<<< HEAD
-            new ComponentTelemetryProperty(TelemetryPropertyKeys.ResourceType, new AspireTelemetryProperty(TelemetryPropertyValues.GetResourceTypeTelemetryValue(Resource.ResourceType)))
+            new ComponentTelemetryProperty(TelemetryPropertyKeys.ResourceType, new AspireTelemetryProperty(TelemetryPropertyValues.GetResourceTypeTelemetryValue(Resource.ResourceType, Resource.SupportsDetailedTelemetry))),
         ], Logger);
-=======
-            new ComponentTelemetryProperty(TelemetryPropertyKeys.ResourceType, new AspireTelemetryProperty(TelemetryPropertyValues.GetResourceTypeTelemetryValue(Resource.ResourceType, Resource.SupportsDetailedTelemetry))),
-        ]);
->>>>>>> 9e4ed4f0
     }
 
     public void Dispose()
