﻿@namespace Aspire.Dashboard.Components
@using Aspire.Dashboard.Model
@inject IJSRuntime JS
@implements IAsyncDisposable

<<<<<<< HEAD
<div class="log-overflow console-overflow continuous-scroll-overflow">
    <div class="log-container console-container" id="logContainer">
        <Virtualize Items="@ViewModel.LogEntries.GetEntries()" ItemSize="20" OverscanCount="100" TItem="LogEntry">
            <div class="log-line-row-container">
                <div class="log-line-row console-line-row">
                    <span class="log-line-area" role="log">
                        <span class="log-line-number">@context.LineNumber</span>
                        <span class="log-content">
=======
<div class="log-overflow continuous-scroll-overflow">
    <div class="log-container" id="logContainer">
        <Virtualize Items="@LogEntries.GetEntries()" ItemSize="20" OverscanCount="100" TItem="LogEntry">
            <div class="line-row-container">
                <div class="line-row">
                    <span class="line-area" role="log">
                        <span class="line-number">@context.LineNumber</span>
                        <span class="content">
>>>>>>> 5a5a0dcd
                            @if (context.Timestamp is { } timestamp)
                            {
                                <span class="timestamp">@GetDisplayTimestamp(timestamp)</span>
                            }
                            @if (context.Type == LogEntryType.Error)
                            {
                                <fluent-badge appearance="accent">stderr</fluent-badge>
                            }
                            @((MarkupString)(context.Content ?? string.Empty))
                        </span>
                    </span>
                </div>
            </div>
        </Virtualize>
    </div>
</div><|MERGE_RESOLUTION|>--- conflicted
+++ resolved
@@ -3,25 +3,14 @@
 @inject IJSRuntime JS
 @implements IAsyncDisposable
 
-<<<<<<< HEAD
 <div class="log-overflow console-overflow continuous-scroll-overflow">
     <div class="log-container console-container" id="logContainer">
-        <Virtualize Items="@ViewModel.LogEntries.GetEntries()" ItemSize="20" OverscanCount="100" TItem="LogEntry">
+        <Virtualize Items="@LogEntries.GetEntries()" ItemSize="20" OverscanCount="100" TItem="LogEntry">
             <div class="log-line-row-container">
                 <div class="log-line-row console-line-row">
                     <span class="log-line-area" role="log">
                         <span class="log-line-number">@context.LineNumber</span>
                         <span class="log-content">
-=======
-<div class="log-overflow continuous-scroll-overflow">
-    <div class="log-container" id="logContainer">
-        <Virtualize Items="@LogEntries.GetEntries()" ItemSize="20" OverscanCount="100" TItem="LogEntry">
-            <div class="line-row-container">
-                <div class="line-row">
-                    <span class="line-area" role="log">
-                        <span class="line-number">@context.LineNumber</span>
-                        <span class="content">
->>>>>>> 5a5a0dcd
                             @if (context.Timestamp is { } timestamp)
                             {
                                 <span class="timestamp">@GetDisplayTimestamp(timestamp)</span>
