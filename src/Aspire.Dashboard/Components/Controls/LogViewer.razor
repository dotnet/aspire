﻿@namespace Aspire.Dashboard.Components
@using System.Text
@using Aspire.Dashboard.ConsoleLogs
@using Aspire.Dashboard.Model
@using System.Collections.Concurrent
@inject IJSRuntime JS
@implements IAsyncDisposable

<div class="log-overflow continuous-scroll-overflow">
    <div class="log-container" id="logContainer">
<<<<<<< HEAD
        <Virtualize Items="@ViewModel.LogEntries" ItemSize="20" OverscanCount="100">
=======
        <Virtualize Items="_logEntries.GetEntries()" ItemSize="20" OverscanCount="100" TItem="LogEntry">
>>>>>>> a90d143a
            <div class="line-row-container">
                <div class="line-row">
                    <span class="line-area" role="log">
                        <span class="line-number">@context.LineNumber</span>
                        <span class="content">
                            @if (context.Timestamp is { } timestamp)
                            {
                                <span class="timestamp">@GetDisplayTimestamp(timestamp)</span>
                            }
                            @if (context.Type == LogEntryType.Error)
                            {
                                <fluent-badge appearance="accent">stderr</fluent-badge>
                            }
                            @((MarkupString)(context.Content ?? string.Empty))
                        </span>
                    </span>
                </div>
            </div>
        </Virtualize>
    </div>
</div><|MERGE_RESOLUTION|>--- conflicted
+++ resolved
@@ -8,11 +8,7 @@
 
 <div class="log-overflow continuous-scroll-overflow">
     <div class="log-container" id="logContainer">
-<<<<<<< HEAD
-        <Virtualize Items="@ViewModel.LogEntries" ItemSize="20" OverscanCount="100">
-=======
         <Virtualize Items="_logEntries.GetEntries()" ItemSize="20" OverscanCount="100" TItem="LogEntry">
->>>>>>> a90d143a
             <div class="line-row-container">
                 <div class="line-row">
                     <span class="line-area" role="log">
