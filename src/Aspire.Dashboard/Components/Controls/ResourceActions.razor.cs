// Licensed to the .NET Foundation under one or more agreements.
// The .NET Foundation licenses this file to you under the MIT license.

using System.Collections.Concurrent;
using Aspire.Dashboard.Model;
using Aspire.Dashboard.Otlp.Storage;
using Microsoft.AspNetCore.Components;
using Microsoft.Extensions.Localization;
using Microsoft.FluentUI.AspNetCore.Components;
using Icons = Microsoft.FluentUI.AspNetCore.Components.Icons;

namespace Aspire.Dashboard.Components;

public partial class ResourceActions : ComponentBase
{
    private static readonly Icon s_consoleLogsIcon = new Icons.Regular.Size16.SlideText();

    private AspireMenuButton? _menuButton;

    [Inject]
    public required IStringLocalizer<Resources.Resources> Loc { get; set; }

    [Inject]
    public required IStringLocalizer<Resources.ControlsStrings> ControlLoc { get; set; }

    [Inject]
    public required NavigationManager NavigationManager { get; set; }

    [Inject]
    public required TelemetryRepository TelemetryRepository { get; set; }

    [Parameter]
    public required Func<CommandViewModel, Task> CommandSelected { get; set; }

    [Parameter]
    public required Func<ResourceViewModel, CommandViewModel, bool> IsCommandExecuting { get; set; }

    [Parameter]
    public required Func<string?, Task> OnViewDetails { get; set; }

    [Parameter]
    public required ResourceViewModel Resource { get; set; }

    [Parameter]
    public required Func<ResourceViewModel, string> GetResourceName { get; set; }

    [Parameter]
    public required int MaxHighlightedCount { get; set; }

    [Parameter]
    public required ConcurrentDictionary<string, ResourceViewModel> ResourceByName { get; set; }

    [CascadingParameter]
    public required ViewportInformation ViewportInformation { get; set; }

    private readonly List<CommandViewModel> _highlightedCommands = new();
    private readonly List<MenuButtonItem> _menuItems = new();

    protected override void OnParametersSet()
    {
        _menuItems.Clear();
        _highlightedCommands.Clear();

<<<<<<< HEAD
        _menuItems.Add(new MenuButtonItem
        {
            Text = ControlLoc[nameof(Resources.ControlsStrings.ActionViewDetailsText)],
            Icon = s_viewDetailsIcon,
            OnClick = () => OnViewDetails.InvokeAsync(_menuButton?.MenuButtonId)
        });

        _menuItems.Add(new MenuButtonItem
        {
            Text = Loc[nameof(Resources.Resources.ResourceActionConsoleLogsText)],
            Icon = s_consoleLogsIcon,
            OnClick = () =>
            {
                NavigationManager.NavigateTo(DashboardUrls.ConsoleLogsUrl(resource: ResourceViewModel.GetResourceName(Resource, ResourceByName)));
                return Task.CompletedTask;
            }
        });

        // Show telemetry menu items if there is telemetry for the resource.
        var hasTelemetryApplication = TelemetryRepository.GetApplicationByCompositeName(Resource.Name) != null;
        if (hasTelemetryApplication)
        {
            _menuItems.Add(new MenuButtonItem { IsDivider = true });
            _menuItems.Add(new MenuButtonItem
            {
                Text = Loc[nameof(Resources.Resources.ResourceActionStructuredLogsText)],
                Tooltip = Loc[nameof(Resources.Resources.ResourceActionStructuredLogsText)],
                Icon = s_structuredLogsIcon,
                OnClick = () =>
                {
                    NavigationManager.NavigateTo(DashboardUrls.StructuredLogsUrl(resource: GetResourceName(Resource)));
                    return Task.CompletedTask;
                }
            });
            _menuItems.Add(new MenuButtonItem
            {
                Text = Loc[nameof(Resources.Resources.ResourceActionTracesText)],
                Tooltip = Loc[nameof(Resources.Resources.ResourceActionTracesText)],
                Icon = s_tracesIcon,
                OnClick = () =>
                {
                    NavigationManager.NavigateTo(DashboardUrls.TracesUrl(resource: GetResourceName(Resource)));
                    return Task.CompletedTask;
                }
            });
            _menuItems.Add(new MenuButtonItem
            {
                Text = Loc[nameof(Resources.Resources.ResourceActionMetricsText)],
                Tooltip = Loc[nameof(Resources.Resources.ResourceActionMetricsText)],
                Icon = s_metricsIcon,
                OnClick = () =>
                {
                    NavigationManager.NavigateTo(DashboardUrls.MetricsUrl(resource: GetResourceName(Resource)));
                    return Task.CompletedTask;
                }
            });
        }
=======
        ResourceMenuItems.AddMenuItems(
            _menuItems,
            _menuButton?.MenuButtonId,
            Resource,
            NavigationManager,
            TelemetryRepository,
            GetResourceName,
            ControlLoc,
            Loc,
            OnViewDetails,
            CommandSelected,
            IsCommandExecuting,
            showConsoleLogsItem: true);
>>>>>>> 0e84a684

        // If display is desktop then we display highlighted commands next to the ... button.
        if (ViewportInformation.IsDesktop)
        {
            _highlightedCommands.AddRange(Resource.Commands.Where(c => c.IsHighlighted && c.State != CommandViewModelState.Hidden).Take(MaxHighlightedCount));
        }
    }
}<|MERGE_RESOLUTION|>--- conflicted
+++ resolved
@@ -61,65 +61,6 @@
         _menuItems.Clear();
         _highlightedCommands.Clear();
 
-<<<<<<< HEAD
-        _menuItems.Add(new MenuButtonItem
-        {
-            Text = ControlLoc[nameof(Resources.ControlsStrings.ActionViewDetailsText)],
-            Icon = s_viewDetailsIcon,
-            OnClick = () => OnViewDetails.InvokeAsync(_menuButton?.MenuButtonId)
-        });
-
-        _menuItems.Add(new MenuButtonItem
-        {
-            Text = Loc[nameof(Resources.Resources.ResourceActionConsoleLogsText)],
-            Icon = s_consoleLogsIcon,
-            OnClick = () =>
-            {
-                NavigationManager.NavigateTo(DashboardUrls.ConsoleLogsUrl(resource: ResourceViewModel.GetResourceName(Resource, ResourceByName)));
-                return Task.CompletedTask;
-            }
-        });
-
-        // Show telemetry menu items if there is telemetry for the resource.
-        var hasTelemetryApplication = TelemetryRepository.GetApplicationByCompositeName(Resource.Name) != null;
-        if (hasTelemetryApplication)
-        {
-            _menuItems.Add(new MenuButtonItem { IsDivider = true });
-            _menuItems.Add(new MenuButtonItem
-            {
-                Text = Loc[nameof(Resources.Resources.ResourceActionStructuredLogsText)],
-                Tooltip = Loc[nameof(Resources.Resources.ResourceActionStructuredLogsText)],
-                Icon = s_structuredLogsIcon,
-                OnClick = () =>
-                {
-                    NavigationManager.NavigateTo(DashboardUrls.StructuredLogsUrl(resource: GetResourceName(Resource)));
-                    return Task.CompletedTask;
-                }
-            });
-            _menuItems.Add(new MenuButtonItem
-            {
-                Text = Loc[nameof(Resources.Resources.ResourceActionTracesText)],
-                Tooltip = Loc[nameof(Resources.Resources.ResourceActionTracesText)],
-                Icon = s_tracesIcon,
-                OnClick = () =>
-                {
-                    NavigationManager.NavigateTo(DashboardUrls.TracesUrl(resource: GetResourceName(Resource)));
-                    return Task.CompletedTask;
-                }
-            });
-            _menuItems.Add(new MenuButtonItem
-            {
-                Text = Loc[nameof(Resources.Resources.ResourceActionMetricsText)],
-                Tooltip = Loc[nameof(Resources.Resources.ResourceActionMetricsText)],
-                Icon = s_metricsIcon,
-                OnClick = () =>
-                {
-                    NavigationManager.NavigateTo(DashboardUrls.MetricsUrl(resource: GetResourceName(Resource)));
-                    return Task.CompletedTask;
-                }
-            });
-        }
-=======
         ResourceMenuItems.AddMenuItems(
             _menuItems,
             _menuButton?.MenuButtonId,
@@ -133,7 +74,6 @@
             CommandSelected,
             IsCommandExecuting,
             showConsoleLogsItem: true);
->>>>>>> 0e84a684
 
         // If display is desktop then we display highlighted commands next to the ... button.
         if (ViewportInformation.IsDesktop)
