// Licensed to the .NET Foundation under one or more agreements.
// The .NET Foundation licenses this file to you under the MIT license.

using System.Diagnostics;
using System.Globalization;
using Aspire.Dashboard.Components.Controls.Chart;
<<<<<<< HEAD
=======
using Aspire.Dashboard.Components.Dialogs;
>>>>>>> 986c09ed
using Aspire.Dashboard.Model;
using Aspire.Dashboard.Otlp.Model;
using Aspire.Dashboard.Resources;
using Aspire.Dashboard.Utils;
using Microsoft.AspNetCore.Components;
using Microsoft.FluentUI.AspNetCore.Components;
using Microsoft.JSInterop;

namespace Aspire.Dashboard.Components.Controls;

public partial class MetricTable : ChartBase
{
    private SortedList<DateTimeOffset, MetricViewBase> _metrics = [];
    private List<ChartExemplar> _exemplars = [];
    private string _unitColumnHeader = string.Empty;
    private IJSObjectReference? _jsModule;

    private OtlpInstrument? _instrument;
    private bool _showCount;
    private DateTimeOffset? _lastUpdate;

    private readonly CancellationTokenSource _waitTaskCancellationTokenSource = new();

    private IQueryable<MetricViewBase> _metricsView => _metrics.Values.AsEnumerable().Reverse().ToList().AsQueryable();

    [Inject]
    public required IJSRuntime JS { get; init; }

    [Inject]
<<<<<<< HEAD
    public required CurrentChartViewModel ChartViewModel { get; init; }

    protected override async Task OnChartUpdated(List<ChartTrace> traces, List<DateTimeOffset> xValues, bool tickUpdate, DateTimeOffset inProgressDataTime)
=======
    public required IDialogService DialogService { get; init; }

    protected override async Task OnChartUpdated(List<ChartTrace> traces, List<DateTimeOffset> xValues, List<ChartExemplar> exemplars, bool tickUpdate, DateTimeOffset inProgressDataTime)
>>>>>>> 986c09ed
    {
        // Only update the data grid once per second to avoid additional DOM re-renders.
        if (inProgressDataTime - _lastUpdate < TimeSpan.FromSeconds(1))
        {
            return;
        }

        _lastUpdate = inProgressDataTime;

        if (!Equals(_instrument?.Name, InstrumentViewModel.Instrument?.Name) || _showCount != InstrumentViewModel.ShowCount)
        {
            _metrics.Clear();
        }

        // Store local values from view model on data update.
        // This keeps the instrument and data consistent while the view model is updated.
        _instrument = InstrumentViewModel.Instrument;
        _showCount = InstrumentViewModel.ShowCount;

        _metrics = UpdateMetrics(out var xValuesToAnnounce, traces, xValues, exemplars);
        _exemplars = exemplars;

        if (xValuesToAnnounce.Count == 0)
        {
            return;
        }

        if (_jsModule is not null)
        {
            await Task.Delay(500, _waitTaskCancellationTokenSource.Token);

            if (_jsModule is not null)
            {
                var metricView = _metricsView.ToList();
                List<int> indices = [];

                for (var i = 0; i < metricView.Count; i++)
                {
                    if (xValuesToAnnounce.Contains(metricView[i].DateTime))
                    {
                        indices.Add(i);
                    }
                }

                await _jsModule.InvokeVoidAsync("announceDataGridRows", "metric-table-container", indices);
            }
        }
    }

    private async Task OpenExemplarsDialogAsync(MetricViewBase metric)
    {
        var vm = new ExemplarsDialogViewModel
        {
            Exemplars = metric.Exemplars,
            Applications = Applications,
            Instrument = InstrumentViewModel.Instrument!
        };
        var parameters = new DialogParameters
        {
            Title = DialogsLoc[nameof(Resources.Dialogs.ExemplarsDialogTitle)],
            PrimaryAction = DialogsLoc[nameof(Resources.Dialogs.ExemplarsDialogCloseButtonText)],
            SecondaryAction = string.Empty,
            Width = "800px",
            Height = "auto"
        };
        await DialogService.ShowDialogAsync<ExemplarsDialog>(vm, parameters);
    }

    private SortedList<DateTimeOffset, MetricViewBase> UpdateMetrics(out ISet<DateTimeOffset> addedXValues, List<ChartTrace> traces, List<DateTimeOffset> xValues, List<ChartExemplar> exemplars)
    {
        var newMetrics = new SortedList<DateTimeOffset, MetricViewBase>();

        _unitColumnHeader = traces.First().Name;

        for (var i = 0; i < xValues.Count; i++)
        {
            var xValue = xValues[i];
            var previousMetric = newMetrics.LastOrDefault(dt => dt.Key < xValue).Value;

            if (IsHistogramInstrument() && !_showCount)
            {
                var iTmp = i;
                var traceValuesByPercentile = traces.ToDictionary(trace => trace.Percentile!.Value, trace => trace.Values[iTmp]);
                var valueDiffs = traceValuesByPercentile.Select(kvp =>
                {
                    var (percentile, traceValue) = kvp;
                    if (traceValue is not null
                        && previousMetric is HistogramMetricView histogramMetricView
                        && histogramMetricView.Percentiles[percentile].Value is { } previousPercentileValue)
                    {
                        return traceValue.Value - previousPercentileValue;
                    }

                    return traceValue;
                }).ToList();

                if (traceValuesByPercentile.Values.All(value => value is null))
                {
                    continue;
                }

                if (ChartViewModel.OnlyShowValueChangesInTable && valueDiffs.All(diff => DoubleEquals(diff, 0)))
                {
                    continue;
                }

                newMetrics.Add(xValue, CreateHistogramMetricView());

                MetricViewBase CreateHistogramMetricView()
                {
                    var percentiles = new SortedDictionary<int, (string Name, double? Value, ValueDirectionChange Direction)>();
                    for (var traceIndex = 0; traceIndex < traces.Count; traceIndex++)
                    {
                        var trace = traces[traceIndex];
                        percentiles.Add(trace.Percentile!.Value, (trace.Name, trace.Values[i], GetDirectionChange(valueDiffs[traceIndex])));
                    }

                    return new HistogramMetricView
                    {
                        DateTime = xValue,
                        Percentiles = percentiles,
                        Exemplars = []
                    };
                }
            }
            else
            {
                var trace = traces.Single();
                var yValue = trace.Values[i];
                var valueDiff = yValue is not null && (previousMetric as MetricValueView)?.Value is { } previousValue ? yValue - previousValue : yValue;

                if (yValue is null)
                {
                    continue;
                }

                if (ChartViewModel.OnlyShowValueChangesInTable && DoubleEquals(valueDiff, 0d))
                {
                    continue;
                }

                newMetrics.Add(xValue, CreateMetricView());

                MetricViewBase CreateMetricView()
                {
                    return new MetricValueView
                    {
                        DateTime = xValue,
                        Value = yValue,
                        ValueChange = GetDirectionChange(valueDiff),
                        Exemplars = []
                    };
                }
            }
        }

        // Associate exemplars with rows. Need to happen after rows are calculated because they could be skipped (e.g. unchanged data)
        for (var i = newMetrics.Count - 1; i >= 0; i--)
        {
            var current = newMetrics.GetValueAtIndex(i);
            var endTime = (i != newMetrics.Count - 1) ? current.DateTime : (DateTimeOffset?)null;
            var startTime = (i > 0) ? newMetrics.GetKeyAtIndex(i - 1) : (DateTimeOffset?)null;

            var currentExemplars = exemplars.Where(e => (e.Start >= startTime || startTime == null) && (e.Start < endTime || endTime == null)).ToList();
            current.Exemplars.AddRange(currentExemplars);
        }

        Debug.Assert(exemplars.Count == newMetrics.Sum(m => m.Value.Exemplars.Count), $"Expected {exemplars.Count} exemplars but got {newMetrics.Sum(m => m.Value.Exemplars.Count)} exemplars.");

        var latestCurrentMetric = _metrics.Keys.OfType<DateTimeOffset?>().LastOrDefault();
        addedXValues = newMetrics.Keys.Where(newKey => newKey > latestCurrentMetric || latestCurrentMetric == null).ToHashSet();
        return newMetrics;
    }

    private static bool DoubleEquals(double? a, double? b)
    {
        if (a is not null && b is not null)
        {
            return Math.Abs(a.Value - b.Value) < 0.00002; // arbitrarily small number
        }

        if ((a is null && b is not null) || (a is not null && b is null))
        {
            return false;
        }

        return true;
    }

    protected override async Task OnAfterRenderAsync(bool firstRender)
    {
        if (firstRender)
        {
            _jsModule = await JS.InvokeAsync<IJSObjectReference>("import", "/Components/Controls/Chart/MetricTable.razor.js");
        }

        await base.OnAfterRenderAsync(firstRender);
    }

    private bool IsHistogramInstrument()
    {
        return _instrument?.Type == OtlpInstrumentType.Histogram;
    }

    private bool ShowPercentiles()
    {
        return IsHistogramInstrument() && !_showCount;
    }

    private Task SettingsChangedAsync() => InvokeAsync(StateHasChanged);

    private static ValueDirectionChange GetDirectionChange(double? comparisonResult)
    {
        if (comparisonResult > 0)
        {
            return ValueDirectionChange.Up;
        }

        return comparisonResult < 0 ? ValueDirectionChange.Down : ValueDirectionChange.Constant;
    }

    public async ValueTask DisposeAsync()
    {
        await _waitTaskCancellationTokenSource.CancelAsync();
        _waitTaskCancellationTokenSource.Dispose();
        await JSInteropHelpers.SafeDisposeAsync(_jsModule);
    }

    public abstract record MetricViewBase
    {
        public required DateTimeOffset DateTime { get; set; }
        public required List<ChartExemplar> Exemplars { get; set; }
    }

    public record MetricValueView : MetricViewBase
    {
        public required double? Value { get; set; }
        public required ValueDirectionChange? ValueChange { get; init; }
    }

    public record HistogramMetricView : MetricViewBase
    {
        public required SortedDictionary<int, (string Name, double? Value, ValueDirectionChange Direction)> Percentiles { get; init; }
    }

    public enum ValueDirectionChange
    {
        Up,
        Down,
        Constant
    }

    private (Icon Icon, string Title)? GetIconAndTitleForDirection(ValueDirectionChange? directionChange)
    {
        return directionChange switch
        {
            ValueDirectionChange.Up => (new Icons.Filled.Size16.ArrowCircleUp().WithColor(Color.Success), Loc[nameof(ControlsStrings.MetricTableValueIncreased)]),
            ValueDirectionChange.Down => (new Icons.Filled.Size16.ArrowCircleDown().WithColor(Color.Warning), Loc[nameof(ControlsStrings.MetricTableValueDecreased)]),
            ValueDirectionChange.Constant => (new Icons.Filled.Size16.ArrowCircleRight().WithColor(Color.Info), Loc[nameof(ControlsStrings.MetricTableValueNoChange)]),
            _ => null
        };
    }

    private static string FormatMetricValue(double? value)
    {
        return value is null ? string.Empty : value.Value.ToString("F3", CultureInfo.CurrentCulture);
    }
}<|MERGE_RESOLUTION|>--- conflicted
+++ resolved
@@ -4,10 +4,8 @@
 using System.Diagnostics;
 using System.Globalization;
 using Aspire.Dashboard.Components.Controls.Chart;
-<<<<<<< HEAD
-=======
+using Aspire.Dashboard.Model;
 using Aspire.Dashboard.Components.Dialogs;
->>>>>>> 986c09ed
 using Aspire.Dashboard.Model;
 using Aspire.Dashboard.Otlp.Model;
 using Aspire.Dashboard.Resources;
@@ -37,15 +35,14 @@
     public required IJSRuntime JS { get; init; }
 
     [Inject]
-<<<<<<< HEAD
     public required CurrentChartViewModel ChartViewModel { get; init; }
 
     protected override async Task OnChartUpdated(List<ChartTrace> traces, List<DateTimeOffset> xValues, bool tickUpdate, DateTimeOffset inProgressDataTime)
-=======
+
+    [Inject]
     public required IDialogService DialogService { get; init; }
 
     protected override async Task OnChartUpdated(List<ChartTrace> traces, List<DateTimeOffset> xValues, List<ChartExemplar> exemplars, bool tickUpdate, DateTimeOffset inProgressDataTime)
->>>>>>> 986c09ed
     {
         // Only update the data grid once per second to avoid additional DOM re-renders.
         if (inProgressDataTime - _lastUpdate < TimeSpan.FromSeconds(1))
