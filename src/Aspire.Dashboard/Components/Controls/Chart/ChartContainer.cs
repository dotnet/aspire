// Licensed to the .NET Foundation under one or more agreements.
// The .NET Foundation licenses this file to you under the MIT license.

using Aspire.Dashboard.Components.Pages;
using Aspire.Dashboard.Model;
using Aspire.Dashboard.Otlp.Model;
using Aspire.Dashboard.Otlp.Model.MetricValues;
using Aspire.Dashboard.Otlp.Storage;
using Microsoft.AspNetCore.Components;

namespace Aspire.Dashboard.Components;

public abstract class ChartContainer : ComponentBase, IAsyncDisposable
{
    private PeriodicTimer? _tickTimer;
    private Task? _tickTask;
    private IDisposable? _themeChangedSubscription;
    private int _renderedDimensionsCount;

    [Parameter, EditorRequired]
    public required ApplicationKey ApplicationKey { get; set; }

    [Parameter, EditorRequired]
    public required string MeterName { get; set; }

    [Parameter, EditorRequired]
    public required string InstrumentName { get; set; }

    [Parameter, EditorRequired]
    public required TimeSpan Duration { get; set; }

    [Parameter, EditorRequired]
    public required Func<Metrics.MetricViewKind, Task> OnViewChangedAsync { get; set; }

    [Inject]
    public required TelemetryRepository TelemetryRepository { get; init; }

    [Inject]
    public required ILogger<ChartContainer> Logger { get; init; }

    [Inject]
    public required ThemeManager ThemeManager { get; init; }

    public List<DimensionFilterViewModel> DimensionFilters { get; } = [];
    public string? PreviousMeterName { get; set; }
    public string? PreviousInstrumentName { get; set; }
    public InstrumentViewModel ViewModel { get; } = new InstrumentViewModel();
<<<<<<< HEAD
    protected OtlpInstrumentData? InstrumentData { get; private set; }
=======
    public OtlpInstrumentData? InstrumentData { get; private set; }
>>>>>>> de2a719a

    protected override void OnInitialized()
    {
        // Update the graph every 200ms. This displays the latest data and moves time forward.
        _tickTimer = new PeriodicTimer(TimeSpan.FromSeconds(0.2));
        _tickTask = Task.Run(UpdateDataAsync);
        _themeChangedSubscription = ThemeManager.OnThemeChanged(async () =>
        {
            ViewModel.Theme = ThemeManager.Theme;
            await InvokeAsync(StateHasChanged);
        });
    }

    public async ValueTask DisposeAsync()
    {
        _themeChangedSubscription?.Dispose();
        _tickTimer?.Dispose();

        // Wait for UpdateData to complete.
        if (_tickTask is { } t)
        {
            await t;
        }
    }

    private async Task UpdateDataAsync()
    {
        var timer = _tickTimer;
        while (await timer!.WaitForNextTickAsync())
        {
            InstrumentData = GetInstrument();
            if (InstrumentData == null)
            {
                continue;
            }

            if (InstrumentData.Dimensions.Count > _renderedDimensionsCount)
            {
                // Re-render the entire control if the number of dimensions has changed.
                _renderedDimensionsCount = InstrumentData.Dimensions.Count;
                await InvokeAsync(StateHasChanged);
            }
            else
            {
                await UpdateInstrumentDataAsync(InstrumentData);
            }
        }
    }

    public async Task DimensionValuesChangedAsync(DimensionFilterViewModel dimensionViewModel)
    {
        if (InstrumentData == null)
        {
            return;
        }

        await UpdateInstrumentDataAsync(InstrumentData);
    }

    private async Task UpdateInstrumentDataAsync(OtlpInstrumentData instrument)
    {
        var matchedDimensions = instrument.Dimensions.Where(MatchDimension).ToList();

        // Only update data in plotly
        await ViewModel.UpdateDataAsync(instrument.Summary, matchedDimensions);
    }

    private bool MatchDimension(DimensionScope dimension)
    {
        foreach (var dimensionFilter in DimensionFilters)
        {
            if (!MatchFilter(dimension.Attributes, dimensionFilter))
            {
                return false;
            }
        }
        return true;
    }

    private static bool MatchFilter(KeyValuePair<string, string>[] attributes, DimensionFilterViewModel filter)
    {
        // No filter selected.
        if (!filter.SelectedValues.Any())
        {
            return false;
        }

        var value = OtlpHelpers.GetValue(attributes, filter.Name);
        foreach (var item in filter.SelectedValues)
        {
            if (item.Empty && string.IsNullOrEmpty(value))
            {
                return true;
            }
            if (item.Name == value)
            {
                return true;
            }
        }

        return false;
    }

    protected override async Task OnParametersSetAsync()
    {
        InstrumentData = GetInstrument();

        if (InstrumentData == null)
        {
            return;
        }

        var hasInstrumentChanged = PreviousMeterName != MeterName || PreviousInstrumentName != InstrumentName;
        PreviousMeterName = MeterName;
        PreviousInstrumentName = InstrumentName;

        var filters = CreateUpdatedFilters(hasInstrumentChanged);

        DimensionFilters.Clear();
        DimensionFilters.AddRange(filters);

        await UpdateInstrumentDataAsync(InstrumentData);
    }

    private OtlpInstrumentData? GetInstrument()
    {
        var endDate = DateTime.UtcNow;
        // Get more data than is being displayed. Histogram graph uses some historical data to calculate bucket counts.
        // It's ok to get more data than is needed here. An additional date filter is applied when building chart values.
        var startDate = endDate.Subtract(Duration + TimeSpan.FromSeconds(30));

        var instrument = TelemetryRepository.GetInstrument(new GetInstrumentRequest
        {
            ApplicationKey = ApplicationKey,
            MeterName = MeterName,
            InstrumentName = InstrumentName,
            StartTime = startDate,
            EndTime = endDate,
        });

        if (instrument == null)
        {
            Logger.LogDebug(
                "Unable to find instrument. ApplicationKey: {ApplicationKey}, MeterName: {MeterName}, InstrumentName: {InstrumentName}",
                ApplicationKey,
                MeterName,
                InstrumentName);
        }

        return instrument;
    }

    private List<DimensionFilterViewModel> CreateUpdatedFilters(bool hasInstrumentChanged)
    {
        var filters = new List<DimensionFilterViewModel>();
        if (InstrumentData != null)
        {
            foreach (var item in InstrumentData.KnownAttributeValues.OrderBy(kvp => kvp.Key))
            {
                var dimensionModel = new DimensionFilterViewModel
                {
                    Name = item.Key
                };

                dimensionModel.Values.AddRange(item.Value.OrderBy(v => v).Select(v =>
                {
                    var empty = string.IsNullOrEmpty(v);
                    return new DimensionValueViewModel
                    {
                        Name = empty ? "(Empty)" : v,
                        Empty = empty
                    };
                }));

                filters.Add(dimensionModel);
            }

            foreach (var item in filters)
            {
                item.SelectedValues.Clear();

                if (hasInstrumentChanged)
                {
                    // Select all by default.
                    foreach (var v in item.Values)
                    {
                        item.SelectedValues.Add(v);
                    }
                }
                else
                {
                    var existing = DimensionFilters.SingleOrDefault(m => m.Name == item.Name);
                    if (existing != null)
                    {
                        // Select previously selected.
                        // Automatically select new incoming values if existing values are all selected.
                        var newSelectedValues = (existing.AreAllValuesSelected ?? false)
                            ? item.Values
                            : item.Values.Where(newValue => existing.SelectedValues.Any(existingValue => existingValue.Name == newValue.Name));

                        foreach (var v in newSelectedValues)
                        {
                            item.SelectedValues.Add(v);
                        }
                    }
                    else
                    {
                        // New filter. Select all by default.
                        foreach (var v in item.Values)
                        {
                            item.SelectedValues.Add(v);
                        }
                    }
                }
            }
        }

        return filters;
    }
}<|MERGE_RESOLUTION|>--- conflicted
+++ resolved
@@ -45,11 +45,7 @@
     public string? PreviousMeterName { get; set; }
     public string? PreviousInstrumentName { get; set; }
     public InstrumentViewModel ViewModel { get; } = new InstrumentViewModel();
-<<<<<<< HEAD
-    protected OtlpInstrumentData? InstrumentData { get; private set; }
-=======
     public OtlpInstrumentData? InstrumentData { get; private set; }
->>>>>>> de2a719a
 
     protected override void OnInitialized()
     {
