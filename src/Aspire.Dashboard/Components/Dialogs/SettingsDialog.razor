﻿@using Aspire.Dashboard.Model
@using Aspire.Dashboard.Resources
@using Aspire.Dashboard.Utils
@inject IStringLocalizer<Dialogs> Loc

<<<<<<< HEAD
<FluentDialogBody>
    <FluentStack Orientation="Orientation.Vertical" Style="display: flex; height: 100%" VerticalGap="0">
        <FluentRadioGroup Label="@Loc[nameof(Dialogs.SettingsDialogTheme)]" TValue="string" Value="@_currentSetting" ValueChanged="SettingChangedAsync" Orientation="Orientation.Vertical">
            <FluentRadio Value="@ThemeManager.ThemeSettingSystem">@Loc[nameof(Dialogs.SettingsDialogSystemTheme)]</FluentRadio>
            <FluentRadio Value="@ThemeManager.ThemeSettingLight">@Loc[nameof(Dialogs.SettingsDialogLightTheme)]</FluentRadio>
            <FluentRadio Value="@ThemeManager.ThemeSettingDark">@Loc[nameof(Dialogs.SettingsDialogDarkTheme)]</FluentRadio>
        </FluentRadioGroup>

        <div class="version">@string.Format(Loc[nameof(Dialogs.SettingsDialogVersion)], VersionHelpers.DashboardDisplayVersion)</div>
    </FluentStack>

</FluentDialogBody>
=======
<FluentStack Orientation="Orientation.Vertical" Style="display: contents">
    <FluentRadioGroup TValue="string"
                      Label="@Loc[nameof(Dialogs.SettingsDialogTheme)]"
                      @bind-Value="@_currentSetting"
                      @bind-Value:after="SettingChangedAsync"
                      Orientation="Orientation.Vertical">
        <FluentRadio Value="@Aspire.Dashboard.Model.ThemeManager.ThemeSettingSystem">@Loc[nameof(Dialogs.SettingsDialogSystemTheme)]</FluentRadio>
        <FluentRadio Value="@Aspire.Dashboard.Model.ThemeManager.ThemeSettingLight">@Loc[nameof(Dialogs.SettingsDialogLightTheme)]</FluentRadio>
        <FluentRadio Value="@Aspire.Dashboard.Model.ThemeManager.ThemeSettingDark">@Loc[nameof(Dialogs.SettingsDialogDarkTheme)]</FluentRadio>
    </FluentRadioGroup>
    <div style="height: 100%;"></div>
    <div class="version">@string.Format(Loc[nameof(Dialogs.SettingsDialogVersion)], VersionHelpers.DashboardDisplayVersion)</div>
</FluentStack>
>>>>>>> 72fe8bd0
<|MERGE_RESOLUTION|>--- conflicted
+++ resolved
@@ -3,10 +3,14 @@
 @using Aspire.Dashboard.Utils
 @inject IStringLocalizer<Dialogs> Loc
 
-<<<<<<< HEAD
 <FluentDialogBody>
     <FluentStack Orientation="Orientation.Vertical" Style="display: flex; height: 100%" VerticalGap="0">
-        <FluentRadioGroup Label="@Loc[nameof(Dialogs.SettingsDialogTheme)]" TValue="string" Value="@_currentSetting" ValueChanged="SettingChangedAsync" Orientation="Orientation.Vertical">
+        <FluentRadioGroup TValue="string"
+                          Label="@Loc[nameof(Dialogs.SettingsDialogTheme)]"
+                          Value="@_currentSetting"
+                          @bind-Value="@_currentSetting"
+                          @bind-Value:after="SettingChangedAsync"
+                          Orientation="Orientation.Vertical">
             <FluentRadio Value="@ThemeManager.ThemeSettingSystem">@Loc[nameof(Dialogs.SettingsDialogSystemTheme)]</FluentRadio>
             <FluentRadio Value="@ThemeManager.ThemeSettingLight">@Loc[nameof(Dialogs.SettingsDialogLightTheme)]</FluentRadio>
             <FluentRadio Value="@ThemeManager.ThemeSettingDark">@Loc[nameof(Dialogs.SettingsDialogDarkTheme)]</FluentRadio>
@@ -15,19 +19,4 @@
         <div class="version">@string.Format(Loc[nameof(Dialogs.SettingsDialogVersion)], VersionHelpers.DashboardDisplayVersion)</div>
     </FluentStack>
 
-</FluentDialogBody>
-=======
-<FluentStack Orientation="Orientation.Vertical" Style="display: contents">
-    <FluentRadioGroup TValue="string"
-                      Label="@Loc[nameof(Dialogs.SettingsDialogTheme)]"
-                      @bind-Value="@_currentSetting"
-                      @bind-Value:after="SettingChangedAsync"
-                      Orientation="Orientation.Vertical">
-        <FluentRadio Value="@Aspire.Dashboard.Model.ThemeManager.ThemeSettingSystem">@Loc[nameof(Dialogs.SettingsDialogSystemTheme)]</FluentRadio>
-        <FluentRadio Value="@Aspire.Dashboard.Model.ThemeManager.ThemeSettingLight">@Loc[nameof(Dialogs.SettingsDialogLightTheme)]</FluentRadio>
-        <FluentRadio Value="@Aspire.Dashboard.Model.ThemeManager.ThemeSettingDark">@Loc[nameof(Dialogs.SettingsDialogDarkTheme)]</FluentRadio>
-    </FluentRadioGroup>
-    <div style="height: 100%;"></div>
-    <div class="version">@string.Format(Loc[nameof(Dialogs.SettingsDialogVersion)], VersionHelpers.DashboardDisplayVersion)</div>
-</FluentStack>
->>>>>>> 72fe8bd0
+</FluentDialogBody>