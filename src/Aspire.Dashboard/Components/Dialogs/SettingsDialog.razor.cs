// Licensed to the .NET Foundation under one or more agreements.
// The .NET Foundation licenses this file to you under the MIT license.

using System.Globalization;
using Aspire.Dashboard.Model;
<<<<<<< HEAD
using Aspire.Dashboard.Otlp.Storage;
=======
using Aspire.Dashboard.Utils;
>>>>>>> 89e329c9
using Microsoft.AspNetCore.Components;
using Microsoft.FluentUI.AspNetCore.Components;

namespace Aspire.Dashboard.Components.Dialogs;

public partial class SettingsDialog : IDialogContentComponent, IDisposable
{
    private string? _currentSetting;
    private List<CultureInfo> _languageOptions = null!;
    private CultureInfo? _selectedUiCulture;

    private IDisposable? _themeChangedSubscription;

    [Inject]
    public required ThemeManager ThemeManager { get; init; }

    [Inject]
<<<<<<< HEAD
    public required TelemetryRepository TelemetryRepository { get; init; }
=======
    public required NavigationManager NavigationManager { get; init; }
>>>>>>> 89e329c9

    protected override void OnInitialized()
    {
        // Order cultures in the dropdown with invariant culture. This prevents the order of languages changing when the culture changes.
        _languageOptions = [.. GlobalizationHelpers.LocalizedCultures.OrderBy(c => c.NativeName, StringComparer.InvariantCultureIgnoreCase)];

        _selectedUiCulture = GlobalizationHelpers.TryGetKnownParentCulture(_languageOptions, CultureInfo.CurrentUICulture, out var matchedCulture)
            ? matchedCulture :
            // Otherwise, Blazor has fallen back to a supported language
            CultureInfo.CurrentUICulture;

        _currentSetting = ThemeManager.SelectedTheme ?? ThemeManager.ThemeSettingSystem;

        // Handle value being changed in a different browser window.
        _themeChangedSubscription = ThemeManager.OnThemeChanged(async () =>
        {
            var newValue = ThemeManager.SelectedTheme!;
            if (_currentSetting != newValue)
            {
                _currentSetting = newValue;
                await InvokeAsync(StateHasChanged);
            }
        });
    }

    private async Task ThemeChangedAsync()
    {
        // The field is being transiently set to null when the value changes. Maybe a bug in FluentUI?
        // This should never be set to null by the dashboard so we can ignore null values.
        if (_currentSetting != null)
        {
            // The theme isn't changed here. Instead, the MainLayout subscribes to the change event
            // and applies the new theme to the browser window.
            await ThemeManager.RaiseThemeChangedAsync(_currentSetting);
        }
    }

<<<<<<< HEAD
    private void ClearAllSignals()
    {
        TelemetryRepository.ClearAllSignals();
=======
    private void OnLanguageChanged()
    {
        if (_selectedUiCulture is null || StringComparers.CultureName.Equals(CultureInfo.CurrentUICulture.Name, _selectedUiCulture.Name))
        {
            return;
        }

        var uri = new Uri(NavigationManager.Uri)
            .GetComponents(UriComponents.PathAndQuery, UriFormat.Unescaped);

        // A cookie (CookieRequestCultureProvider.DefaultCookieName) must be set and the page reloaded to use the new culture set by the localization middleware.
        NavigationManager.NavigateTo(
            DashboardUrls.SetLanguageUrl(_selectedUiCulture.Name, uri),
            forceLoad: true);
>>>>>>> 89e329c9
    }

    public void Dispose()
    {
        _themeChangedSubscription?.Dispose();
    }
}<|MERGE_RESOLUTION|>--- conflicted
+++ resolved
@@ -3,11 +3,8 @@
 
 using System.Globalization;
 using Aspire.Dashboard.Model;
-<<<<<<< HEAD
 using Aspire.Dashboard.Otlp.Storage;
-=======
 using Aspire.Dashboard.Utils;
->>>>>>> 89e329c9
 using Microsoft.AspNetCore.Components;
 using Microsoft.FluentUI.AspNetCore.Components;
 
@@ -25,11 +22,10 @@
     public required ThemeManager ThemeManager { get; init; }
 
     [Inject]
-<<<<<<< HEAD
     public required TelemetryRepository TelemetryRepository { get; init; }
-=======
+
+    [Inject]
     public required NavigationManager NavigationManager { get; init; }
->>>>>>> 89e329c9
 
     protected override void OnInitialized()
     {
@@ -67,11 +63,6 @@
         }
     }
 
-<<<<<<< HEAD
-    private void ClearAllSignals()
-    {
-        TelemetryRepository.ClearAllSignals();
-=======
     private void OnLanguageChanged()
     {
         if (_selectedUiCulture is null || StringComparers.CultureName.Equals(CultureInfo.CurrentUICulture.Name, _selectedUiCulture.Name))
@@ -86,7 +77,11 @@
         NavigationManager.NavigateTo(
             DashboardUrls.SetLanguageUrl(_selectedUiCulture.Name, uri),
             forceLoad: true);
->>>>>>> 89e329c9
+    }
+
+    private void ClearAllSignals()
+    {
+        TelemetryRepository.ClearAllSignals();
     }
 
     public void Dispose()
