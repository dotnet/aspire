--- conflicted
+++ resolved
@@ -59,12 +59,8 @@
     /// Gets the JDBC connection string for the PostgreSQL database.
     /// </summary>
     /// <remarks>
-<<<<<<< HEAD
-    /// Format: <c>jdbc:postgresql://{host}:{port}/{database}</c>.
-=======
     /// <para>Format: <c>jdbc:postgresql://{host}:{port}/{database}</c>.</para>
     /// <para>User and password credentials are not included in the JDBC connection string. Use the <see cref="IResourceWithConnectionString.GetConnectionProperties"/> method to access the <c>Username</c> and <c>Password</c> properties.</para>
->>>>>>> 02e5a10e
     /// </remarks>
     public ReferenceExpression JdbcConnectionString => Parent.BuildJdbcConnectionString(DatabaseName);
 
