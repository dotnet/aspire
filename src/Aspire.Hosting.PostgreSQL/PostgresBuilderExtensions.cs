// Licensed to the .NET Foundation under one or more agreements.
// The .NET Foundation licenses this file to you under the MIT license.

using System.Text;
using System.Text.Json;
using Aspire.Hosting.ApplicationModel;
using Aspire.Hosting.Postgres;
using Aspire.Hosting.Utils;
using Microsoft.Extensions.Configuration;
using Microsoft.Extensions.DependencyInjection;

namespace Aspire.Hosting;

/// <summary>
/// Provides extension methods for adding PostgreSQL resources to an <see cref="IDistributedApplicationBuilder"/>.
/// </summary>
public static class PostgresBuilderExtensions
{
    private const string UserEnvVarName = "POSTGRES_USER";
    private const string PasswordEnvVarName = "POSTGRES_PASSWORD";

    /// <summary>
    /// Adds a PostgreSQL resource to the application model. A container is used for local development.
    /// </summary>
    /// <param name="builder">The <see cref="IDistributedApplicationBuilder"/>.</param>
    /// <param name="name">The name of the resource. This name will be used as the connection string name when referenced in a dependency.</param>
    /// <param name="userName">The parameter used to provide the user name for the PostgreSQL resource. If <see langword="null"/> a default value will be used.</param>
    /// <param name="password">The parameter used to provide the administrator password for the PostgreSQL resource. If <see langword="null"/> a random password will be generated.</param>
    /// <param name="port">The host port used when launching the container. If null a random port will be assigned.</param>
    /// <returns>A reference to the <see cref="IResourceBuilder{T}"/>.</returns>
    /// <remarks>
    /// <para>
    /// This resource includes built-in health checks. When this resource is referenced as a dependency
    /// using the <see cref="ResourceBuilderExtensions.WaitFor{T}(IResourceBuilder{T}, IResourceBuilder{IResource})"/>
    /// extension method then the dependent resource will wait until the Postgres resource is able to service
    /// requests.
    /// </para>
    /// This version of the package defaults to the <inheritdoc cref="PostgresContainerImageTags.Tag"/> tag of the <inheritdoc cref="PostgresContainerImageTags.Image"/> container image.
    /// </remarks>
    public static IResourceBuilder<PostgresServerResource> AddPostgres(this IDistributedApplicationBuilder builder,
        [ResourceName] string name,
        IResourceBuilder<ParameterResource>? userName = null,
        IResourceBuilder<ParameterResource>? password = null,
        int? port = null)
    {
        ArgumentNullException.ThrowIfNull(builder);
        ArgumentNullException.ThrowIfNull(name);

        var passwordParameter = password?.Resource ?? ParameterResourceBuilderExtensions.CreateDefaultPasswordParameter(builder, $"{name}-password");

        var postgresServer = new PostgresServerResource(name, userName?.Resource, passwordParameter);

        string? connectionString = null;

        builder.Eventing.Subscribe<ConnectionStringAvailableEvent>(postgresServer, async (@event, ct) =>
        {
            connectionString = await postgresServer.GetConnectionStringAsync(ct).ConfigureAwait(false);

            if (connectionString == null)
            {
                throw new DistributedApplicationException($"ConnectionStringAvailableEvent was published for the '{postgresServer.Name}' resource but the connection string was null.");
            }
        });

        var healthCheckKey = $"{name}_check";
        builder.Services.AddHealthChecks().AddNpgSql(sp => connectionString ?? throw new InvalidOperationException("Connection string is unavailable"), name: healthCheckKey, configure: (connection) =>
        {
            // HACK: The Npgsql client defaults to using the username in the connection string if the database is not specified. Here
            //       we override this default behavior because we are working with a non-database scoped connection string. The Aspirified
            //       package doesn't have to deal with this because it uses a datasource from DI which doesn't have this issue:
            //
            //       https://github.com/npgsql/npgsql/blob/c3b31c393de66a4b03fba0d45708d46a2acb06d2/src/Npgsql/NpgsqlConnection.cs#L445
            //
            connection.ConnectionString += ";Database=postgres;";
        });

        return builder.AddResource(postgresServer)
                      .WithEndpoint(port: port, targetPort: 5432, name: PostgresServerResource.PrimaryEndpointName) // Internal port is always 5432.
                      .WithImage(PostgresContainerImageTags.Image, PostgresContainerImageTags.Tag)
                      .WithImageRegistry(PostgresContainerImageTags.Registry)
                      .WithEnvironment("POSTGRES_HOST_AUTH_METHOD", "scram-sha-256")
                      .WithEnvironment("POSTGRES_INITDB_ARGS", "--auth-host=scram-sha-256 --auth-local=scram-sha-256")
                      .WithEnvironment(context =>
                      {
                          context.EnvironmentVariables[UserEnvVarName] = postgresServer.UserNameReference;
                          context.EnvironmentVariables[PasswordEnvVarName] = postgresServer.PasswordParameter;
                      })
                      .WithHealthCheck(healthCheckKey);
    }

    /// <summary>
    /// Adds a PostgreSQL database to the application model.
    /// </summary>
    /// <param name="builder">The PostgreSQL server resource builder.</param>
    /// <param name="name">The name of the resource. This name will be used as the connection string name when referenced in a dependency.</param>
    /// <param name="databaseName">The name of the database. If not provided, this defaults to the same value as <paramref name="name"/>.</param>
    /// <returns>A reference to the <see cref="IResourceBuilder{T}"/>.</returns>
    /// <remarks>
    /// <para>
    /// This resource includes built-in health checks. When this resource is referenced as a dependency
    /// using the <see cref="ResourceBuilderExtensions.WaitFor{T}(IResourceBuilder{T}, IResourceBuilder{IResource})"/>
    /// extension method then the dependent resource will wait until the Postgres database is available.
    /// </para>
    /// <para>
    /// Note that by default calling <see cref="AddDatabase(IResourceBuilder{PostgresServerResource}, string, string?)"/>
    /// does not result in the database being created on the Postgres server. It is expected that code within your solution
    /// will create the database. As a result if <see cref="ResourceBuilderExtensions.WaitFor{T}(IResourceBuilder{T}, IResourceBuilder{IResource})"/>
    /// is used with this resource it will wait indefinitely until the database exists.
    /// </para>
    /// </remarks>
    public static IResourceBuilder<PostgresDatabaseResource> AddDatabase(this IResourceBuilder<PostgresServerResource> builder, [ResourceName] string name, string? databaseName = null)
    {
        ArgumentNullException.ThrowIfNull(builder);
        ArgumentNullException.ThrowIfNull(name);

        // Use the resource name as the database name if it's not provided
        databaseName ??= name;

        builder.Resource.AddDatabase(name, databaseName);
        var postgresDatabase = new PostgresDatabaseResource(name, databaseName, builder.Resource);
        return builder.ApplicationBuilder.AddResource(postgresDatabase);
    }

    /// <summary>
    /// Adds a pgAdmin 4 administration and development platform for PostgreSQL to the application model.
    /// </summary>
    /// <remarks>
    /// This version of the package defaults to the <inheritdoc cref="PostgresContainerImageTags.PgAdminTag"/> tag of the <inheritdoc cref="PostgresContainerImageTags.PgAdminImage"/> container image.
    /// </remarks>
    /// <param name="builder">The PostgreSQL server resource builder.</param>
    /// <param name="configureContainer">Callback to configure PgAdmin container resource.</param>
    /// <param name="containerName">The name of the container (Optional).</param>
    /// <returns>A reference to the <see cref="IResourceBuilder{T}"/>.</returns>
    public static IResourceBuilder<T> WithPgAdmin<T>(this IResourceBuilder<T> builder, Action<IResourceBuilder<PgAdminContainerResource>>? configureContainer = null, string? containerName = null) where T : PostgresServerResource
    {
        ArgumentNullException.ThrowIfNull(builder);

        if (builder.ApplicationBuilder.Resources.OfType<PgAdminContainerResource>().SingleOrDefault() is { } existingPgAdminResource)
        {
            var builderForExistingResource = builder.ApplicationBuilder.CreateResourceBuilder(existingPgAdminResource);
            configureContainer?.Invoke(builderForExistingResource);
            return builder;
        }
        else
        {
            containerName ??= $"{builder.Resource.Name}-pgadmin";

            var pgAdminContainer = new PgAdminContainerResource(containerName);
            var pgAdminContainerBuilder = builder.ApplicationBuilder.AddResource(pgAdminContainer)
                                                 .WithImage(PostgresContainerImageTags.PgAdminImage, PostgresContainerImageTags.PgAdminTag)
                                                 .WithImageRegistry(PostgresContainerImageTags.PgAdminRegistry)
                                                 .WithHttpEndpoint(targetPort: 80, name: "http")
                                                 .WithEnvironment(SetPgAdminEnvironmentVariables)
                                                 .WithBindMount(Path.GetTempFileName(), "/pgadmin4/servers.json")
                                                 .WithHttpHealthCheck("/browser")
                                                 .ExcludeFromManifest();

            builder.ApplicationBuilder.Eventing.Subscribe<AfterEndpointsAllocatedEvent>((e, ct) =>
            {
                var serverFileMount = pgAdminContainer.Annotations.OfType<ContainerMountAnnotation>().Single(v => v.Target == "/pgadmin4/servers.json");
                var postgresInstances = builder.ApplicationBuilder.Resources.OfType<PostgresServerResource>();

                var serverFileBuilder = new StringBuilder();

                using var stream = new FileStream(serverFileMount.Source!, FileMode.Create);
                using var writer = new Utf8JsonWriter(stream);
                // Need to grant read access to the config file on unix like systems.
                if (!OperatingSystem.IsWindows())
                {
                    File.SetUnixFileMode(serverFileMount.Source!, UnixFileMode.UserRead | UnixFileMode.UserWrite | UnixFileMode.GroupRead | UnixFileMode.OtherRead);
                }

                var serverIndex = 1;

                writer.WriteStartObject();
                writer.WriteStartObject("Servers");

                foreach (var postgresInstance in postgresInstances)
                {
                    if (postgresInstance.PrimaryEndpoint.IsAllocated)
                    {
                        var endpoint = postgresInstance.PrimaryEndpoint;

                        writer.WriteStartObject($"{serverIndex}");
                        writer.WriteString("Name", postgresInstance.Name);
                        writer.WriteString("Group", "Servers");
                        // PgAdmin assumes Postgres is being accessed over a default Aspire container network and hardcodes the resource address
                        // This will need to be refactored once updated service discovery APIs are available
                        writer.WriteString("Host", endpoint.Resource.Name);
                        writer.WriteNumber("Port", (int)endpoint.TargetPort!);
                        writer.WriteString("Username", postgresInstance.UserNameParameter?.Value ?? "postgres");
                        writer.WriteString("SSLMode", "prefer");
                        writer.WriteString("MaintenanceDB", "postgres");
                        writer.WriteString("PasswordExecCommand", $"echo '{postgresInstance.PasswordParameter.Value}'"); // HACK: Generating a pass file and playing around with chmod is too painful.
                        writer.WriteEndObject();
                    }

                    serverIndex++;
                }

                writer.WriteEndObject();
                writer.WriteEndObject();

                return Task.CompletedTask;
            });

            configureContainer?.Invoke(pgAdminContainerBuilder);

            return builder;
        }
    }

    /// <summary>
    /// Configures the host port that the PGAdmin resource is exposed on instead of using randomly assigned port.
    /// </summary>
    /// <param name="builder">The resource builder for PGAdmin.</param>
    /// <param name="port">The port to bind on the host. If <see langword="null"/> is used random port will be assigned.</param>
    /// <returns>The resource builder for PGAdmin.</returns>
    public static IResourceBuilder<PgAdminContainerResource> WithHostPort(this IResourceBuilder<PgAdminContainerResource> builder, int? port)
    {
        ArgumentNullException.ThrowIfNull(builder);

        return builder.WithEndpoint("http", endpoint =>
        {
            endpoint.Port = port;
        });
    }

    /// <summary>
    /// Configures the host port that the pgweb resource is exposed on instead of using randomly assigned port.
    /// </summary>
    /// <param name="builder">The resource builder for pgweb.</param>
    /// <param name="port">The port to bind on the host. If <see langword="null"/> is used random port will be assigned.</param>
    /// <returns>The resource builder for pgweb.</returns>
    public static IResourceBuilder<PgWebContainerResource> WithHostPort(this IResourceBuilder<PgWebContainerResource> builder, int? port)
    {
        return builder.WithEndpoint("http", endpoint =>
        {
            endpoint.Port = port;
        });
    }

    /// <summary>
    /// Adds an administration and development platform for PostgreSQL to the application model using pgweb.
    /// This version of the package defaults to the <inheritdoc cref="PostgresContainerImageTags.PgWebTag"/> tag of the <inheritdoc cref="PostgresContainerImageTags.PgWebImage"/> container image.
    /// </summary>
    /// <remarks>
    /// This version of the package defaults to the <inheritdoc cref="PostgresContainerImageTags.PgWebTag"/> tag of the <inheritdoc cref="PostgresContainerImageTags.PgWebImage"/> container image.
    /// </remarks>
    /// <param name="builder">The Postgres server resource builder.</param>
    /// <param name="configureContainer">Configuration callback for pgweb container resource.</param>
    /// <param name="containerName">The name of the container (Optional).</param>
    /// <remarks>
    /// <example>
    /// Use in application host with a Postgres resource
    /// <code lang="csharp">
    /// var builder = DistributedApplication.CreateBuilder(args);
    ///
    /// var postgres = builder.AddPostgres("postgres")
    ///    .WithPgWeb();
    /// var db = postgres.AddDatabase("db");
    ///
    /// var api = builder.AddProject&lt;Projects.Api&gt;("api")
    ///   .WithReference(db);
    ///
    /// builder.Build().Run();
    /// </code>
    /// </example>
<<<<<<< HEAD
    /// </remarks>
=======
>>>>>>> 13bcaa03
    /// <returns>A reference to the <see cref="IResourceBuilder{T}"/>.</returns>
    public static IResourceBuilder<PostgresServerResource> WithPgWeb(this IResourceBuilder<PostgresServerResource> builder, Action<IResourceBuilder<PgWebContainerResource>>? configureContainer = null, string? containerName = null)
    {

        if (builder.ApplicationBuilder.Resources.OfType<PgWebContainerResource>().SingleOrDefault() is { } existingPgWebResource)
        {
            var builderForExistingResource = builder.ApplicationBuilder.CreateResourceBuilder(existingPgWebResource);
            configureContainer?.Invoke(builderForExistingResource);
            return builder;
        }
        else
        {
            containerName ??= $"{builder.Resource.Name}-pgweb";
            var dir = Directory.CreateTempSubdirectory().FullName;
            var pgwebContainer = new PgWebContainerResource(containerName);
            var pgwebContainerBuilder = builder.ApplicationBuilder.AddResource(pgwebContainer)
                                               .WithImage(PostgresContainerImageTags.PgWebImage, PostgresContainerImageTags.PgWebTag)
                                               .WithImageRegistry(PostgresContainerImageTags.PgWebRegistry)
                                               .WithHttpEndpoint(targetPort: 8081, name: "http")
                                               .WithBindMount(dir, "/.pgweb/bookmarks")
                                               .WithArgs("--bookmarks-dir=/.pgweb/bookmarks")
                                               .WithArgs("--sessions")
                                               .ExcludeFromManifest();

            configureContainer?.Invoke(pgwebContainerBuilder);

            builder.ApplicationBuilder.Eventing.Subscribe<AfterEndpointsAllocatedEvent>(async (e, ct) =>
            {
                var adminResource = builder.ApplicationBuilder.Resources.OfType<PgWebContainerResource>().Single();
                var serverFileMount = adminResource.Annotations.OfType<ContainerMountAnnotation>().Single(v => v.Target == "/.pgweb/bookmarks");
                var postgresInstances = builder.ApplicationBuilder.Resources.OfType<PostgresDatabaseResource>();

                if (!Directory.Exists(serverFileMount.Source!))
                {
                    Directory.CreateDirectory(serverFileMount.Source!);
                }

                foreach (var postgresDatabase in postgresInstances)
                {
                    var user = postgresDatabase.Parent.UserNameParameter?.Value ?? "postgres";

                    // PgAdmin assumes Postgres is being accessed over a default Aspire container network and hardcodes the resource address
                    // This will need to be refactored once updated service discovery APIs are available
                    var fileContent = $"""
                        host = "{postgresDatabase.Parent.Name}"
                        port = {postgresDatabase.Parent.PrimaryEndpoint.TargetPort}
                        user = "{user}"
                        password = "{postgresDatabase.Parent.PasswordParameter.Value}"
                        database = "{postgresDatabase.DatabaseName}"
                        sslmode = "disable"
                        """;

                    var filePath = Path.Combine(serverFileMount.Source!, $"{postgresDatabase.Name}.toml");
                    await File.WriteAllTextAsync(filePath, fileContent, ct).ConfigureAwait(false);
                }
            });

            return builder;
        }
    }

    private static void SetPgAdminEnvironmentVariables(EnvironmentCallbackContext context)
    {
        // Disables pgAdmin authentication.
        context.EnvironmentVariables.Add("PGADMIN_CONFIG_MASTER_PASSWORD_REQUIRED", "False");
        context.EnvironmentVariables.Add("PGADMIN_CONFIG_SERVER_MODE", "False");

        // You need to define the PGADMIN_DEFAULT_EMAIL and PGADMIN_DEFAULT_PASSWORD or PGADMIN_DEFAULT_PASSWORD_FILE environment variables.
        context.EnvironmentVariables.Add("PGADMIN_DEFAULT_EMAIL", "admin@domain.com");
        context.EnvironmentVariables.Add("PGADMIN_DEFAULT_PASSWORD", "admin");

        // When running in the context of Codespaces we need to set some additional environment
        // varialbes so that PGAdmin will trust the forwarded headers that Codespaces port
        // forwarding will send.
        var config = context.ExecutionContext.ServiceProvider.GetRequiredService<IConfiguration>();
        if (context.ExecutionContext.IsRunMode && config.GetValue<bool>("CODESPACES", false))
        {
            context.EnvironmentVariables["PGADMIN_CONFIG_PROXY_X_HOST_COUNT"] = "1";
            context.EnvironmentVariables["PGADMIN_CONFIG_PROXY_X_PREFIX_COUNT"] = "1";
        }
    }

    /// <summary>
    /// Adds a named volume for the data folder to a PostgreSQL container resource.
    /// </summary>
    /// <param name="builder">The resource builder.</param>
    /// <param name="name">The name of the volume. Defaults to an auto-generated name based on the application and resource names.</param>
    /// <param name="isReadOnly">A flag that indicates if this is a read-only volume.</param>
    /// <returns>The <see cref="IResourceBuilder{T}"/>.</returns>
    public static IResourceBuilder<PostgresServerResource> WithDataVolume(this IResourceBuilder<PostgresServerResource> builder, string? name = null, bool isReadOnly = false)
    {
        ArgumentNullException.ThrowIfNull(builder);

        return builder.WithVolume(name ?? VolumeNameGenerator.Generate(builder, "data"),
            "/var/lib/postgresql/data", isReadOnly);
    }

    /// <summary>
    /// Adds a bind mount for the data folder to a PostgreSQL container resource.
    /// </summary>
    /// <param name="builder">The resource builder.</param>
    /// <param name="source">The source directory on the host to mount into the container.</param>
    /// <param name="isReadOnly">A flag that indicates if this is a read-only mount.</param>
    /// <returns>The <see cref="IResourceBuilder{T}"/>.</returns>
    public static IResourceBuilder<PostgresServerResource> WithDataBindMount(this IResourceBuilder<PostgresServerResource> builder, string source, bool isReadOnly = false)
    {
        ArgumentNullException.ThrowIfNull(builder);
        ArgumentNullException.ThrowIfNull(source);

        return builder.WithBindMount(source, "/var/lib/postgresql/data", isReadOnly);
    }

    /// <summary>
    /// Adds a bind mount for the init folder to a PostgreSQL container resource.
    /// </summary>
    /// <param name="builder">The resource builder.</param>
    /// <param name="source">The source directory on the host to mount into the container.</param>
    /// <param name="isReadOnly">A flag that indicates if this is a read-only mount.</param>
    /// <returns>The <see cref="IResourceBuilder{T}"/>.</returns>
    public static IResourceBuilder<PostgresServerResource> WithInitBindMount(this IResourceBuilder<PostgresServerResource> builder, string source, bool isReadOnly = true)
    {
        ArgumentNullException.ThrowIfNull(builder);
        ArgumentNullException.ThrowIfNull(source);

        return builder.WithBindMount(source, "/docker-entrypoint-initdb.d", isReadOnly);
    }
}<|MERGE_RESOLUTION|>--- conflicted
+++ resolved
@@ -244,13 +244,11 @@
     /// Adds an administration and development platform for PostgreSQL to the application model using pgweb.
     /// This version of the package defaults to the <inheritdoc cref="PostgresContainerImageTags.PgWebTag"/> tag of the <inheritdoc cref="PostgresContainerImageTags.PgWebImage"/> container image.
     /// </summary>
-    /// <remarks>
-    /// This version of the package defaults to the <inheritdoc cref="PostgresContainerImageTags.PgWebTag"/> tag of the <inheritdoc cref="PostgresContainerImageTags.PgWebImage"/> container image.
-    /// </remarks>
     /// <param name="builder">The Postgres server resource builder.</param>
     /// <param name="configureContainer">Configuration callback for pgweb container resource.</param>
     /// <param name="containerName">The name of the container (Optional).</param>
     /// <remarks>
+    /// This version of the package defaults to the <inheritdoc cref="PostgresContainerImageTags.PgWebTag"/> tag of the <inheritdoc cref="PostgresContainerImageTags.PgWebImage"/> container image.
     /// <example>
     /// Use in application host with a Postgres resource
     /// <code lang="csharp">
@@ -266,10 +264,7 @@
     /// builder.Build().Run();
     /// </code>
     /// </example>
-<<<<<<< HEAD
     /// </remarks>
-=======
->>>>>>> 13bcaa03
     /// <returns>A reference to the <see cref="IResourceBuilder{T}"/>.</returns>
     public static IResourceBuilder<PostgresServerResource> WithPgWeb(this IResourceBuilder<PostgresServerResource> builder, Action<IResourceBuilder<PgWebContainerResource>>? configureContainer = null, string? containerName = null)
     {
