--- conflicted
+++ resolved
@@ -294,12 +294,8 @@
         }
         else
         {
-<<<<<<< HEAD
             containerName ??= "pgweb";
-            var dir = Directory.CreateTempSubdirectory().FullName;
-=======
-            containerName ??= $"{builder.Resource.Name}-pgweb";
->>>>>>> 6a120131
+
             var pgwebContainer = new PgWebContainerResource(containerName);
             var pgwebContainerBuilder = builder.ApplicationBuilder.AddResource(pgwebContainer)
                                                .WithImage(PostgresContainerImageTags.PgWebImage, PostgresContainerImageTags.PgWebTag)
