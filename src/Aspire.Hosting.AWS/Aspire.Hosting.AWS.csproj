--- conflicted
+++ resolved
@@ -7,12 +7,9 @@
     <SuppressFinalPackageVersion>true</SuppressFinalPackageVersion>
     <PackageTags>aspire hosting aws</PackageTags>
     <Description>Add support for provisioning AWS application resources and configuring the AWS SDK for .NET.</Description>
-<<<<<<< HEAD
-    <NoWarn>$(NoWarn);CS8002</NoWarn> <!-- AWS CDK packages are not signed -->
-=======
     <!-- This package hasn't shipped stable, so package validation runs against previously shipped version of it. -->
     <PackageValidationBaselineVersion>8.0.1-preview.8.24267.1</PackageValidationBaselineVersion>
->>>>>>> 68b46ff7
+    <NoWarn>$(NoWarn);CS8002</NoWarn> <!-- AWS CDK packages are not signed -->
   </PropertyGroup>
 
   <ItemGroup>
