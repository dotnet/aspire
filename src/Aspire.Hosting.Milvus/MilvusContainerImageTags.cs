--- conflicted
+++ resolved
@@ -10,13 +10,9 @@
 
     /// <summary>milvusdb/milvus</summary>
     public const string Image = "milvusdb/milvus";
-<<<<<<< HEAD
-=======
+
+    /// <summary>v2.4.13</summary>
     public const string Tag = "v2.4.13";
->>>>>>> 5fa9337a
-
-    /// <summary>v2.4.12</summary>
-    public const string Tag = "v2.4.12";
 
     /// <summary>zilliz/attu</summary>
     public const string AttuImage = "zilliz/attu";
