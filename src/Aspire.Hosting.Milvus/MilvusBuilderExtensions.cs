// Licensed to the .NET Foundation under one or more agreements.
// The .NET Foundation licenses this file to you under the MIT license.

using System.Data.Common;
using Aspire.Hosting.ApplicationModel;
using Aspire.Hosting.Milvus;
using Aspire.Hosting.Utils;
using Aspire.Milvus.Client;
using Microsoft.Extensions.DependencyInjection;
using Microsoft.Extensions.Diagnostics.HealthChecks;
using Microsoft.Extensions.Logging;
using Milvus.Client;

namespace Aspire.Hosting;

/// <summary>
/// Provides extension methods for adding Milvus resources to the application model.
/// </summary>
public static class MilvusBuilderExtensions
{
    private const int MilvusPortGrpc = 19530;

    /// <summary>
    /// Adds a Milvus resource to the application. A container is used for local development.
    /// </summary>
    /// <example>
    /// Use in application host
    /// <code lang="csharp">
    /// var builder = DistributedApplication.CreateBuilder(args);
    ///
    /// var milvus = builder.AddMilvus("milvus");
    /// var api = builder.AddProject&lt;Projects.Api&gt;("api")
    ///   .WithReference(milvus);
    ///
    /// builder.Build().Run();
    /// </code>
    /// </example>
    /// <remarks>
    /// This version of the package defaults to the <inheritdoc cref="MilvusContainerImageTags.Tag"/> tag of the <inheritdoc cref="MilvusContainerImageTags.Image"/> container image.
    /// The .NET client library uses the gRPC port by default to communicate and this resource exposes that endpoint.
    /// A web-based administration tool for Milvus can also be added using <see cref="WithAttu"/>.
    /// </remarks>
    /// <param name="builder">The <see cref="IDistributedApplicationBuilder"/>.</param>
    /// <param name="name">The name of the resource. This name will be used as the connection string name when referenced in a dependency</param>
    /// <param name="apiKey">The parameter used to provide the auth key/token user for the Milvus resource.</param>
    /// <param name="grpcPort">The host port of gRPC endpoint of Milvus database.</param>
    /// <returns>A reference to the <see cref="IResourceBuilder{MilvusServerResource}"/>.</returns>
    public static IResourceBuilder<MilvusServerResource> AddMilvus(this IDistributedApplicationBuilder builder,
        string name,
        IResourceBuilder<ParameterResource>? apiKey = null,
        int? grpcPort = null)
    {
        ArgumentNullException.ThrowIfNull(builder);
        ArgumentNullException.ThrowIfNull(name);
        var apiKeyParameter = apiKey?.Resource ??
            ParameterResourceBuilderExtensions.CreateDefaultPasswordParameter(builder, $"{name}-key");

        var milvus = new MilvusServerResource(name, apiKeyParameter);

        MilvusClient? milvusClient = null;

        builder.Eventing.Subscribe<ConnectionStringAvailableEvent>(milvus, async (@event, ct) =>
        {
            var connectionString = await milvus.ConnectionStringExpression.GetValueAsync(ct).ConfigureAwait(false)
            ?? throw new DistributedApplicationException($"ConnectionStringAvailableEvent was published for the '{milvus.Name}' resource but the connection string was null.");
            milvusClient = CreateMilvusClient(@event.Services, connectionString);
        });

        var healthCheckKey = $"{name}_check";
        // TODO: Use health check from AspNetCore.Diagnostics.HealthChecks once it's implemented via this issue:
        // https://github.com/Xabaril/AspNetCore.Diagnostics.HealthChecks/issues/2214
        builder.Services.AddHealthChecks()
          .Add(new HealthCheckRegistration(
              healthCheckKey,
              sp => new MilvusHealthCheck(milvusClient!),
              failureStatus: default,
              tags: default,
              timeout: default));

        return builder.AddResource(milvus)
            .WithImage(MilvusContainerImageTags.Image, MilvusContainerImageTags.Tag)
            .WithImageRegistry(MilvusContainerImageTags.Registry)
            .WithHttpEndpoint(port: grpcPort, targetPort: MilvusPortGrpc, name: MilvusServerResource.PrimaryEndpointName)
            .WithEndpoint(MilvusServerResource.PrimaryEndpointName, endpoint =>
            {
                endpoint.Transport = "http2";
            })
            .WithEnvironment("COMMON_STORAGETYPE", "local")
            .WithEnvironment("ETCD_USE_EMBED", "true")
            .WithEnvironment("ETCD_DATA_DIR", "/var/lib/milvus/etcd")
            .WithEnvironment("COMMON_SECURITY_AUTHORIZATIONENABLED", "true")
            .WithEnvironment(ctx =>
            {
                ctx.EnvironmentVariables["COMMON_SECURITY_DEFAULTROOTPASSWORD"] = milvus.ApiKeyParameter;
            })
            .WithArgs("milvus", "run", "standalone")
            .WithHealthCheck(healthCheckKey);
    }

    /// <summary>
    /// Adds a Milvus database to the application model.
    /// </summary>
    /// <example>
    /// Use in application host
    /// <code lang="csharp">
    /// var builder = DistributedApplication.CreateBuilder(args);
    ///
    /// var booksdb = builder.AddMilvus("milvus");
    ///   .AddDatabase("booksdb");
    ///
    /// var api = builder.AddProject&lt;Projects.Api&gt;("api")
    ///   .WithReference(booksdb);
    ///
    /// builder.Build().Run();
    /// </code>
    /// </example>
    /// <param name="builder">The Milvus server resource builder.</param>
    /// <param name="name">The name of the resource. This name will be used as the connection string name when referenced in a dependency.</param>
    /// <param name="databaseName">The name of the database. If not provided, this defaults to the same value as <paramref name="name"/>.</param>
    /// <remarks>This method does not actually create the database in Milvus, rather helps complete a connection string that is used by the client component.</remarks>
    /// <returns>A reference to the <see cref="IResourceBuilder{T}"/>.</returns>
    public static IResourceBuilder<MilvusDatabaseResource> AddDatabase(this IResourceBuilder<MilvusServerResource> builder, [ResourceName] string name, string? databaseName = null)
    {
        ArgumentNullException.ThrowIfNull(builder);
        ArgumentNullException.ThrowIfNull(name);

        // Use the resource name as the database name if it's not provided
        databaseName ??= name;

        builder.Resource.AddDatabase(name, databaseName);
        var milvusDatabaseResource = new MilvusDatabaseResource(name, databaseName, builder.Resource);
<<<<<<< HEAD

        MilvusClient? milvusClient = null;

        builder.ApplicationBuilder.Eventing.Subscribe<ConnectionStringAvailableEvent>(milvusDatabaseResource, async (@event, ct) =>
        {
            var connectionString = await milvusDatabaseResource.ConnectionStringExpression.GetValueAsync(ct).ConfigureAwait(false);

            if (connectionString == null)
            {
                throw new DistributedApplicationException($"ConnectionStringAvailableEvent was published for the '{milvusDatabaseResource.Name}' resource but the connection string was null.");
            }

            milvusClient = CreateMilvusClient(@event.Services, connectionString);
        });

        var healthCheckKey = $"{name}_check";
        // TODO: Use health check from AspNetCore.Diagnostics.HealthChecks once it's implemented via this issue:
        // https://github.com/Xabaril/AspNetCore.Diagnostics.HealthChecks/issues/2214
        builder.ApplicationBuilder.Services.AddHealthChecks()
            .Add(new HealthCheckRegistration(
                healthCheckKey,
                sp => new MilvusHealthCheck(milvusClient!),
                failureStatus: default,
                tags: default,
                timeout: default));

        return builder.ApplicationBuilder.AddResource(milvusDatabaseResource)
                                         .WithHealthCheck(healthCheckKey);
=======
        return builder.ApplicationBuilder.AddResource(milvusDatabaseResource);
>>>>>>> 94008ce4
    }

    /// <summary>
    /// Adds an administration and development platform for Milvus to the application model using Attu. This version of the package defaults to the <inheritdoc cref="MilvusContainerImageTags.AttuTag"/> tag of the <inheritdoc cref="MilvusContainerImageTags.AttuImage"/> container image
    /// </summary>
    /// <example>
    /// Use in application host with a Milvus resource
    /// <code lang="csharp">
    /// var builder = DistributedApplication.CreateBuilder(args);
    ///
    /// var milvus = builder.AddMilvus("milvus")
    ///   .WithAttu();
    /// var api = builder.AddProject&lt;Projects.Api&gt;("api")
    ///   .WithReference(milvus);
    ///
    /// builder.Build().Run();
    /// </code>
    /// </example>
    /// <param name="builder">The Milvus server resource builder.</param>
    /// <param name="configureContainer">Configuration callback for Attu container resource.</param>
    /// <param name="containerName">The name of the container (Optional).</param>
    /// <returns>A reference to the <see cref="IResourceBuilder{T}"/>.</returns>
    public static IResourceBuilder<T> WithAttu<T>(this IResourceBuilder<T> builder, Action<IResourceBuilder<AttuResource>>? configureContainer = null, string? containerName = null) where T : MilvusServerResource
    {
        ArgumentNullException.ThrowIfNull(builder);

        containerName ??= $"{builder.Resource.Name}-attu";

        var attuContainer = new AttuResource(containerName);
        var resourceBuilder = builder.ApplicationBuilder.AddResource(attuContainer)
                                                        .WithImage(MilvusContainerImageTags.AttuImage, MilvusContainerImageTags.AttuTag)
                                                        .WithImageRegistry(MilvusContainerImageTags.Registry)
                                                        .WithHttpEndpoint(targetPort: 3000, name: "http")
                                                        .WithEnvironment(context => ConfigureAttuContainer(context, builder.Resource))
                                                        .ExcludeFromManifest();

        configureContainer?.Invoke(resourceBuilder);

        return builder;
    }

    /// <summary>
    /// Adds a named volume for the data folder to a Milvus container resource.
    /// </summary>
    /// <param name="builder">The resource builder.</param>
    /// <param name="name">The name of the volume. Defaults to an auto-generated name based on the resource name.</param>
    /// <param name="isReadOnly">A flag that indicates if this is a read-only volume.</param>
    /// <returns>The <see cref="IResourceBuilder{T}"/>.</returns>
    public static IResourceBuilder<MilvusServerResource> WithDataVolume(this IResourceBuilder<MilvusServerResource> builder, string? name = null, bool isReadOnly = false)
    {
        ArgumentNullException.ThrowIfNull(builder);
        return builder.WithVolume(name ?? VolumeNameGenerator.CreateVolumeName(builder, "data"), "/var/lib/milvus", isReadOnly);
    }

    /// <summary>
    /// Adds a bind mount for the data folder to a Milvus container resource.
    /// </summary>
    /// <param name="builder">The resource builder.</param>
    /// <param name="source">The source directory on the host to mount into the container.</param>
    /// <param name="isReadOnly">A flag that indicates if this is a read-only mount.</param>
    /// <returns>The <see cref="IResourceBuilder{T}"/>.</returns>
    public static IResourceBuilder<MilvusServerResource> WithDataBindMount(this IResourceBuilder<MilvusServerResource> builder, string source, bool isReadOnly = false)
    {
        ArgumentNullException.ThrowIfNull(builder);
        ArgumentNullException.ThrowIfNull(source);
        return builder.WithBindMount(source, "/var/lib/milvus", isReadOnly);
    }

    /// <summary>
    /// Adds a bind mount for the configuration of a Milvus container resource.
    /// </summary>
    /// <param name="builder">The resource builder.</param>
    /// <param name="configurationFilePath">The source directory on the host to mount into the container.</param>
    /// <returns>The <see cref="IResourceBuilder{T}"/>.</returns>
    public static IResourceBuilder<MilvusServerResource> WithConfigurationBindMount(this IResourceBuilder<MilvusServerResource> builder, string configurationFilePath)
    {
        ArgumentNullException.ThrowIfNull(builder);
        ArgumentNullException.ThrowIfNull(configurationFilePath);
        return builder.WithBindMount(configurationFilePath, "/milvus/configs/milvus.yaml");
    }

    private static void ConfigureAttuContainer(EnvironmentCallbackContext context, MilvusServerResource resource)
    {
        // Attu assumes Milvus is being accessed over a default Aspire container network and hardcodes the resource address
        // This will need to be refactored once updated service discovery APIs are available
        context.EnvironmentVariables.Add("MILVUS_URL", $"{resource.PrimaryEndpoint.Scheme}://{resource.Name}:{resource.PrimaryEndpoint.TargetPort}");
    }
    internal static MilvusClient CreateMilvusClient(IServiceProvider sp, string? connectionString)
    {
        if (connectionString is null)
        {
            throw new InvalidOperationException("Connection string is unavailable");
        }

        Uri? endpoint = null;
        string? key = null;
        string? database = null;

        if (Uri.TryCreate(connectionString, UriKind.Absolute, out var uri))
        {
            endpoint = uri;
        }
        else
        {
            var connectionBuilder = new DbConnectionStringBuilder
            {
                ConnectionString = connectionString
            };

            if (connectionBuilder.ContainsKey("Endpoint") && Uri.TryCreate(connectionBuilder["Endpoint"].ToString(), UriKind.Absolute, out var serviceUri))
            {
                endpoint = serviceUri;
            }

            if (connectionBuilder.ContainsKey("Key"))
            {
                key = connectionBuilder["Key"].ToString();
            }

            if (connectionBuilder.ContainsKey("Database"))
            {
                database = connectionBuilder["Database"].ToString();
            }
        }

        return new MilvusClient(endpoint!, apiKey: key!, database: database, loggerFactory: sp.GetRequiredService<ILoggerFactory>());
    }
}<|MERGE_RESOLUTION|>--- conflicted
+++ resolved
@@ -129,38 +129,7 @@
 
         builder.Resource.AddDatabase(name, databaseName);
         var milvusDatabaseResource = new MilvusDatabaseResource(name, databaseName, builder.Resource);
-<<<<<<< HEAD
-
-        MilvusClient? milvusClient = null;
-
-        builder.ApplicationBuilder.Eventing.Subscribe<ConnectionStringAvailableEvent>(milvusDatabaseResource, async (@event, ct) =>
-        {
-            var connectionString = await milvusDatabaseResource.ConnectionStringExpression.GetValueAsync(ct).ConfigureAwait(false);
-
-            if (connectionString == null)
-            {
-                throw new DistributedApplicationException($"ConnectionStringAvailableEvent was published for the '{milvusDatabaseResource.Name}' resource but the connection string was null.");
-            }
-
-            milvusClient = CreateMilvusClient(@event.Services, connectionString);
-        });
-
-        var healthCheckKey = $"{name}_check";
-        // TODO: Use health check from AspNetCore.Diagnostics.HealthChecks once it's implemented via this issue:
-        // https://github.com/Xabaril/AspNetCore.Diagnostics.HealthChecks/issues/2214
-        builder.ApplicationBuilder.Services.AddHealthChecks()
-            .Add(new HealthCheckRegistration(
-                healthCheckKey,
-                sp => new MilvusHealthCheck(milvusClient!),
-                failureStatus: default,
-                tags: default,
-                timeout: default));
-
-        return builder.ApplicationBuilder.AddResource(milvusDatabaseResource)
-                                         .WithHealthCheck(healthCheckKey);
-=======
         return builder.ApplicationBuilder.AddResource(milvusDatabaseResource);
->>>>>>> 94008ce4
     }
 
     /// <summary>
