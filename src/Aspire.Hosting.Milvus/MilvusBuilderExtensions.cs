// Licensed to the .NET Foundation under one or more agreements.
// The .NET Foundation licenses this file to you under the MIT license.

using Aspire.Hosting.ApplicationModel;
using Aspire.Hosting.Milvus;
using Aspire.Hosting.Utils;

namespace Aspire.Hosting;

/// <summary>
/// Provides extension methods for adding Milvus resources to the application model.
/// </summary>
public static class MilvusBuilderExtensions
{
    private const int MilvusPortGrpc = 19530;

    /// <summary>
<<<<<<< HEAD
    /// Adds a Milvus resource to the application. A container is used for local development.
    /// This version of the package defaults to the <inheritdoc cref="MilvusContainerImageTags.Tag"/> tag of the <inheritdoc cref="MilvusContainerImageTags.Image"/> container image.
=======
    /// Adds a Milvus container resource to the application model.
>>>>>>> 13bcaa03
    /// </summary>
    /// <remarks>
    /// The .NET client library uses the gRPC port by default to communicate and this resource exposes that endpoint.
    /// A web-based administration tool for Milvus can also be added using <see cref="WithAttu"/>.
    /// <example>
    /// Use in application host
    /// <code lang="csharp">
    /// var builder = DistributedApplication.CreateBuilder(args);
    ///
    /// var milvus = builder.AddMilvus("milvus");
    /// var api = builder.AddProject&lt;Projects.Api&gt;("api")
    ///   .WithReference(milvus);
    ///
    /// builder.Build().Run();
    /// </code>
    /// </example>
<<<<<<< HEAD
=======
    /// <remarks>
    /// The .NET client library uses the gRPC port by default to communicate and this resource exposes that endpoint.
    /// A web-based administration tool for Milvus can also be added using <see cref="WithAttu"/>.
    /// This version of the package defaults to the <inheritdoc cref="MilvusContainerImageTags.Tag"/> tag of the <inheritdoc cref="MilvusContainerImageTags.Image"/> container image.
>>>>>>> 13bcaa03
    /// </remarks>
    /// <param name="builder">The <see cref="IDistributedApplicationBuilder"/>.</param>
    /// <param name="name">The name of the resource. This name will be used as the connection string name when referenced in a dependency</param>
    /// <param name="apiKey">The parameter used to provide the auth key/token user for the Milvus resource.</param>
    /// <param name="grpcPort">The host port of gRPC endpoint of Milvus database.</param>
    /// <returns>A reference to the <see cref="IResourceBuilder{MilvusServerResource}"/>.</returns>
    public static IResourceBuilder<MilvusServerResource> AddMilvus(this IDistributedApplicationBuilder builder,
        string name,
        IResourceBuilder<ParameterResource>? apiKey = null,
        int? grpcPort = null)
    {
        ArgumentNullException.ThrowIfNull(builder);
        ArgumentNullException.ThrowIfNull(name);
        var apiKeyParameter = apiKey?.Resource ??
            ParameterResourceBuilderExtensions.CreateDefaultPasswordParameter(builder, $"{name}-key");

        var milvus = new MilvusServerResource(name, apiKeyParameter);
        return builder.AddResource(milvus)
            .WithImage(MilvusContainerImageTags.Image, MilvusContainerImageTags.Tag)
            .WithImageRegistry(MilvusContainerImageTags.Registry)
            .WithHttpEndpoint(port: grpcPort, targetPort: MilvusPortGrpc, name: MilvusServerResource.PrimaryEndpointName)
            .WithEndpoint(MilvusServerResource.PrimaryEndpointName, endpoint =>
            {
                endpoint.Transport = "http2";
            })
            .WithEnvironment("COMMON_STORAGETYPE", "local")
            .WithEnvironment("ETCD_USE_EMBED", "true")
            .WithEnvironment("ETCD_DATA_DIR", "/var/lib/milvus/etcd")
            .WithEnvironment("COMMON_SECURITY_AUTHORIZATIONENABLED", "true")
            .WithEnvironment(ctx =>
            {
                ctx.EnvironmentVariables["COMMON_SECURITY_DEFAULTROOTPASSWORD"] = milvus.ApiKeyParameter;
            })
            .WithArgs("milvus", "run", "standalone");
    }

    /// <summary>
    /// Adds a Milvus database to the application model.
    /// </summary>
    /// <remarks>This method does not actually create the database in Milvus, rather helps complete a connection string that is used by the client component.
    /// <example>
    /// Use in application host
    /// <code lang="csharp">
    /// var builder = DistributedApplication.CreateBuilder(args);
    ///
    /// var booksdb = builder.AddMilvus("milvus");
    ///   .AddDatabase("booksdb");
    ///
    /// var api = builder.AddProject&lt;Projects.Api&gt;("api")
    ///   .WithReference(booksdb);
    ///
    /// builder.Build().Run();
    /// </code>
    /// </example>
    /// </remarks>
    /// <param name="builder">The Milvus server resource builder.</param>
    /// <param name="name">The name of the resource. This name will be used as the connection string name when referenced in a dependency.</param>
    /// <param name="databaseName">The name of the database. If not provided, this defaults to the same value as <paramref name="name"/>.</param>
    /// <returns>A reference to the <see cref="IResourceBuilder{T}"/>.</returns>
    public static IResourceBuilder<MilvusDatabaseResource> AddDatabase(this IResourceBuilder<MilvusServerResource> builder, [ResourceName] string name, string? databaseName = null)
    {
        ArgumentNullException.ThrowIfNull(builder);
        ArgumentNullException.ThrowIfNull(name);

        // Use the resource name as the database name if it's not provided
        databaseName ??= name;

        builder.Resource.AddDatabase(name, databaseName);
        var milvusDatabaseResource = new MilvusDatabaseResource(name, databaseName, builder.Resource);
        return builder.ApplicationBuilder.AddResource(milvusDatabaseResource);
    }

    /// <summary>
    /// Adds an administration and development platform for Milvus to the application model using Attu.
    /// </summary>
    /// <remarks>
<<<<<<< HEAD
=======
    /// This version of the package defaults to the <inheritdoc cref="MilvusContainerImageTags.AttuTag"/> tag of the <inheritdoc cref="MilvusContainerImageTags.AttuImage"/> container image.
    /// </remarks>
>>>>>>> 13bcaa03
    /// <example>
    /// Use in application host with a Milvus resource
    /// <code lang="csharp">
    /// var builder = DistributedApplication.CreateBuilder(args);
    ///
    /// var milvus = builder.AddMilvus("milvus")
    ///   .WithAttu();
    /// var api = builder.AddProject&lt;Projects.Api&gt;("api")
    ///   .WithReference(milvus);
    ///
    /// builder.Build().Run();
    /// </code>
    /// </example>
    /// </remarks>
    /// <param name="builder">The Milvus server resource builder.</param>
    /// <param name="configureContainer">Configuration callback for Attu container resource.</param>
    /// <param name="containerName">The name of the container (Optional).</param>
    /// <returns>A reference to the <see cref="IResourceBuilder{T}"/>.</returns>
    public static IResourceBuilder<T> WithAttu<T>(this IResourceBuilder<T> builder, Action<IResourceBuilder<AttuResource>>? configureContainer = null, string? containerName = null) where T : MilvusServerResource
    {
        ArgumentNullException.ThrowIfNull(builder);

        containerName ??= $"{builder.Resource.Name}-attu";

        var attuContainer = new AttuResource(containerName);
        var resourceBuilder = builder.ApplicationBuilder.AddResource(attuContainer)
                                                        .WithImage(MilvusContainerImageTags.AttuImage, MilvusContainerImageTags.AttuTag)
                                                        .WithImageRegistry(MilvusContainerImageTags.Registry)
                                                        .WithHttpEndpoint(targetPort: 3000, name: "http")
                                                        .WithEnvironment(context => ConfigureAttuContainer(context, builder.Resource))
                                                        .ExcludeFromManifest();

        configureContainer?.Invoke(resourceBuilder);

        return builder;
    }

    /// <summary>
    /// Adds a named volume for the data folder to a Milvus container resource.
    /// </summary>
    /// <param name="builder">The resource builder.</param>
    /// <param name="name">The name of the volume. Defaults to an auto-generated name based on the resource name.</param>
    /// <param name="isReadOnly">A flag that indicates if this is a read-only volume.</param>
    /// <returns>The <see cref="IResourceBuilder{T}"/>.</returns>
    public static IResourceBuilder<MilvusServerResource> WithDataVolume(this IResourceBuilder<MilvusServerResource> builder, string? name = null, bool isReadOnly = false)
    {
        ArgumentNullException.ThrowIfNull(builder);
        return builder.WithVolume(name ?? VolumeNameGenerator.Generate(builder, "data"), "/var/lib/milvus", isReadOnly);
    }

    /// <summary>
    /// Adds a bind mount for the data folder to a Milvus container resource.
    /// </summary>
    /// <param name="builder">The resource builder.</param>
    /// <param name="source">The source directory on the host to mount into the container.</param>
    /// <param name="isReadOnly">A flag that indicates if this is a read-only mount.</param>
    /// <returns>The <see cref="IResourceBuilder{T}"/>.</returns>
    public static IResourceBuilder<MilvusServerResource> WithDataBindMount(this IResourceBuilder<MilvusServerResource> builder, string source, bool isReadOnly = false)
    {
        ArgumentNullException.ThrowIfNull(builder);
        ArgumentNullException.ThrowIfNull(source);
        return builder.WithBindMount(source, "/var/lib/milvus", isReadOnly);
    }

    /// <summary>
    /// Adds a bind mount for the configuration of a Milvus container resource.
    /// </summary>
    /// <param name="builder">The resource builder.</param>
    /// <param name="configurationFilePath">The source directory on the host to mount into the container.</param>
    /// <returns>The <see cref="IResourceBuilder{T}"/>.</returns>
    public static IResourceBuilder<MilvusServerResource> WithConfigurationBindMount(this IResourceBuilder<MilvusServerResource> builder, string configurationFilePath)
    {
        ArgumentNullException.ThrowIfNull(builder);
        ArgumentNullException.ThrowIfNull(configurationFilePath);
        return builder.WithBindMount(configurationFilePath, "/milvus/configs/milvus.yaml");
    }

    private static void ConfigureAttuContainer(EnvironmentCallbackContext context, MilvusServerResource resource)
    {
        // Attu assumes Milvus is being accessed over a default Aspire container network and hardcodes the resource address
        // This will need to be refactored once updated service discovery APIs are available
        context.EnvironmentVariables.Add("MILVUS_URL", $"{resource.PrimaryEndpoint.Scheme}://{resource.Name}:{resource.PrimaryEndpoint.TargetPort}");
    }
}<|MERGE_RESOLUTION|>--- conflicted
+++ resolved
@@ -15,16 +15,13 @@
     private const int MilvusPortGrpc = 19530;
 
     /// <summary>
-<<<<<<< HEAD
-    /// Adds a Milvus resource to the application. A container is used for local development.
+    /// Adds a Milvus container resource to the application model.
     /// This version of the package defaults to the <inheritdoc cref="MilvusContainerImageTags.Tag"/> tag of the <inheritdoc cref="MilvusContainerImageTags.Image"/> container image.
-=======
-    /// Adds a Milvus container resource to the application model.
->>>>>>> 13bcaa03
     /// </summary>
     /// <remarks>
     /// The .NET client library uses the gRPC port by default to communicate and this resource exposes that endpoint.
     /// A web-based administration tool for Milvus can also be added using <see cref="WithAttu"/>.
+    /// This version of the package defaults to the <inheritdoc cref="MilvusContainerImageTags.Tag"/> tag of the <inheritdoc cref="MilvusContainerImageTags.Image"/> container image.
     /// <example>
     /// Use in application host
     /// <code lang="csharp">
@@ -36,14 +33,7 @@
     ///
     /// builder.Build().Run();
     /// </code>
-    /// </example>
-<<<<<<< HEAD
-=======
-    /// <remarks>
-    /// The .NET client library uses the gRPC port by default to communicate and this resource exposes that endpoint.
-    /// A web-based administration tool for Milvus can also be added using <see cref="WithAttu"/>.
-    /// This version of the package defaults to the <inheritdoc cref="MilvusContainerImageTags.Tag"/> tag of the <inheritdoc cref="MilvusContainerImageTags.Image"/> container image.
->>>>>>> 13bcaa03
+    /// </example>   
     /// </remarks>
     /// <param name="builder">The <see cref="IDistributedApplicationBuilder"/>.</param>
     /// <param name="name">The name of the resource. This name will be used as the connection string name when referenced in a dependency</param>
@@ -120,11 +110,7 @@
     /// Adds an administration and development platform for Milvus to the application model using Attu.
     /// </summary>
     /// <remarks>
-<<<<<<< HEAD
-=======
     /// This version of the package defaults to the <inheritdoc cref="MilvusContainerImageTags.AttuTag"/> tag of the <inheritdoc cref="MilvusContainerImageTags.AttuImage"/> container image.
-    /// </remarks>
->>>>>>> 13bcaa03
     /// <example>
     /// Use in application host with a Milvus resource
     /// <code lang="csharp">
