// Licensed to the .NET Foundation under one or more agreements.
// The .NET Foundation licenses this file to you under the MIT license.

using System.Diagnostics.CodeAnalysis;
using System.Runtime.CompilerServices;
using MySqlConnector;

namespace Aspire.Hosting.ApplicationModel;

/// <summary>
/// A resource that represents a MySQL database. This is a child resource of a <see cref="MySqlServerResource"/>.
/// </summary>
/// <param name="name">The name of the resource.</param>
/// <param name="databaseName">The database name.</param>
/// <param name="parent">The MySQL parent resource associated with this database.</param>
public class MySqlDatabaseResource(string name, string databaseName, MySqlServerResource parent)
    : Resource(name), IResourceWithParent<MySqlServerResource>, IResourceWithConnectionString
{
    /// <summary>
    /// Gets the parent MySQL container resource.
    /// </summary>
    public MySqlServerResource Parent { get; } = parent ?? throw new ArgumentNullException(nameof(parent));

    /// <summary>
    /// Gets the connection string expression for the MySQL database.
    /// </summary>
    public ReferenceExpression ConnectionStringExpression
    {
        get
        {
            var connectionStringBuilder = new MySqlConnectionStringBuilder
            {
                ["Database"] = DatabaseName
            };

            return ReferenceExpression.Create($"{Parent};{connectionStringBuilder.ToString()}");
        }
    }

    /// <summary>
    /// Gets the connection URI expression for the MySQL database.
    /// </summary>
    /// <remarks>
    /// Format: <c>mysql://{user}:{password}@{host}:{port}/{database}</c>.
    /// </remarks>
    public ReferenceExpression UriExpression => Parent.BuildUri(DatabaseName);

    /// <summary>
    /// Gets the JDBC connection string for the MySQL database.
    /// </summary>
    /// <remarks>
<<<<<<< HEAD
    /// Format: <c>jdbc:mysql://{host}:{port}/{database}</c>.
=======
    /// <para>Format: <c>jdbc:mysql://{host}:{port}/{database}</c>.</para>
    /// <para>User and password credentials are not included in the JDBC connection string. Use the <see cref="IResourceWithConnectionString.GetConnectionProperties"/> method to access the <c>Username</c> and <c>Password</c> properties.</para>
>>>>>>> 02e5a10e
    /// </remarks>
    public ReferenceExpression JdbcConnectionString => Parent.BuildJdbcConnectionString(DatabaseName);

    /// <summary>
    /// Gets the database name.
    /// </summary>
    public string DatabaseName { get; } = ThrowIfNullOrEmpty(databaseName);

    private static string ThrowIfNullOrEmpty([NotNull] string? argument, [CallerArgumentExpression(nameof(argument))] string? paramName = null)
    {
        ArgumentException.ThrowIfNullOrEmpty(argument, paramName);
        return argument;
    }

    IEnumerable<KeyValuePair<string, ReferenceExpression>> IResourceWithConnectionString.GetConnectionProperties() =>
        Parent.CombineProperties([
            new("Database", ReferenceExpression.Create($"{DatabaseName}")),
            new("Uri", UriExpression),
            new("JdbcConnectionString", JdbcConnectionString),
        ]);
}<|MERGE_RESOLUTION|>--- conflicted
+++ resolved
@@ -49,12 +49,8 @@
     /// Gets the JDBC connection string for the MySQL database.
     /// </summary>
     /// <remarks>
-<<<<<<< HEAD
-    /// Format: <c>jdbc:mysql://{host}:{port}/{database}</c>.
-=======
     /// <para>Format: <c>jdbc:mysql://{host}:{port}/{database}</c>.</para>
     /// <para>User and password credentials are not included in the JDBC connection string. Use the <see cref="IResourceWithConnectionString.GetConnectionProperties"/> method to access the <c>Username</c> and <c>Password</c> properties.</para>
->>>>>>> 02e5a10e
     /// </remarks>
     public ReferenceExpression JdbcConnectionString => Parent.BuildJdbcConnectionString(DatabaseName);
 
