--- conflicted
+++ resolved
@@ -38,11 +38,7 @@
 | `Username` | The username for authentication |
 | `Password` | The password for authentication |
 | `Uri` | The connection URI, with the format `mysql://root:{Password}@{Host}:{Port}` |
-<<<<<<< HEAD
-| `JdbcConnectionString` | The JDBC connection string for MySQL, with the format `jdbc:mysql://{Host}:{Port}` |
-=======
 | `JdbcConnectionString` | The JDBC connection string for MySQL, with the format `jdbc:mysql://{Host}:{Port}`. User and password credentials are provided as separate `Username` and `Password` properties. |
->>>>>>> 02e5a10e
 
 ### MySQL database
 
@@ -52,11 +48,7 @@
 |---------------|-------------|
 | `Database` | The MySQL database name |
 | `Uri` | The database-specific URI, with the format `mysql://root:{Password}@{Host}:{Port}/{Database}` |
-<<<<<<< HEAD
-| `JdbcConnectionString` | The database-specific JDBC connection string, with the format `jdbc:mysql://{Host}:{Port}/{Database}` |
-=======
 | `JdbcConnectionString` | The database-specific JDBC connection string, with the format `jdbc:mysql://{Host}:{Port}/{Database}`. User and password credentials are provided as separate `Username` and `Password` properties. |
->>>>>>> 02e5a10e
 
 Aspire exposes each property as an environment variable named `[RESOURCE]_[PROPERTY]`. For instance, the `Uri` property of a resource called `db1` becomes `DB1_URI`.
 
