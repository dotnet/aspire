--- conflicted
+++ resolved
@@ -135,7 +135,6 @@
     }
 
     /// <summary>
-<<<<<<< HEAD
     /// Injects the environment variables from the source <see cref="AzureOpenAIResource" /> into the destination resource, using the source resource's name as the connection string name (if not overridden).
     /// The format of the connection environment variable will be "ConnectionStrings__{sourceResourceName}={connectionString}".
     /// Each deployment will be injected using the format "Aspire__Azure__AI__OpenAI__{sourceResourceName}__Models__{deploymentName}={modelName}".
@@ -164,7 +163,9 @@
                 context.EnvironmentVariables[variableName] = deployment.ModelName;
             }
         });
-=======
+    }
+
+    /// <summary>
     /// Assigns the specified roles to the given resource, granting it the necessary permissions
     /// on the target Azure OpenAI resource. This replaces the default role assignments for the resource.
     /// </summary>
@@ -191,6 +192,5 @@
         where T : IResource
     {
         return builder.WithRoleAssignments(target, CognitiveServicesBuiltInRole.GetBuiltInRoleName, roles);
->>>>>>> e9f89fc9
     }
 }