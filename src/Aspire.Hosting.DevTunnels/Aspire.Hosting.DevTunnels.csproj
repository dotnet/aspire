﻿<Project Sdk="Microsoft.NET.Sdk">

  <PropertyGroup>
    <TargetFramework>$(DefaultTargetFramework)</TargetFramework>
    <IsPackable>true</IsPackable>
    <PackageTags>aspire hosting devtunnels</PackageTags>
    <Description>DevTunnels support for Aspire.</Description>
    <!-- Disabled until this package ships stable. -->
    <DisablePackageBaselineValidation>true</DisablePackageBaselineValidation>
  </PropertyGroup>

  <ItemGroup>
    <Compile Include="$(SharedDir)CoalescingAsyncOperation.cs" LinkBase="Shared" />
    <Compile Include="$(SharedDir)PathLookupHelper.cs" LinkBase="Shared" />
    <Compile Include="$(SharedDir)RequiredCommandValidator.cs" LinkBase="Shared" />
    <Compile Include="$(SharedDir)StringComparers.cs" LinkBase="Shared" />
    <Compile Include="$(SharedDir)ResourceNameComparer.cs" LinkBase="Shared" />
<<<<<<< HEAD
    <Compile Include="$(SharedDir)PortAllocator.cs" LinkBase="Shared" />
    <Compile Include="$(SharedDir)EnvironmentVariableNameEncoder.cs" LinkBase="Shared" />
=======
>>>>>>> 1f221568
    <Compile Include="$(SharedDir)/Model/KnownRelationshipTypes.cs" LinkBase="Shared" />
  </ItemGroup>

  <ItemGroup>
    <ProjectReference Include="..\Aspire.Hosting\Aspire.Hosting.csproj" />
  </ItemGroup>

  <ItemGroup>
    <InternalsVisibleTo Include="Aspire.Hosting.DevTunnels.Tests" />
  </ItemGroup>

  <ItemGroup>
    <Compile Update="Resources\MessageStrings.Designer.cs">
      <DesignTime>True</DesignTime>
      <AutoGen>True</AutoGen>
      <DependentUpon>MessageStrings.resx</DependentUpon>
    </Compile>
  </ItemGroup>

  <ItemGroup>
    <EmbeddedResource Update="Resources\MessageStrings.resx">
      <Generator>ResXFileCodeGenerator</Generator>
      <LastGenOutput>MessageStrings.Designer.cs</LastGenOutput>
    </EmbeddedResource>
  </ItemGroup>

</Project><|MERGE_RESOLUTION|>--- conflicted
+++ resolved
@@ -15,11 +15,8 @@
     <Compile Include="$(SharedDir)RequiredCommandValidator.cs" LinkBase="Shared" />
     <Compile Include="$(SharedDir)StringComparers.cs" LinkBase="Shared" />
     <Compile Include="$(SharedDir)ResourceNameComparer.cs" LinkBase="Shared" />
-<<<<<<< HEAD
     <Compile Include="$(SharedDir)PortAllocator.cs" LinkBase="Shared" />
     <Compile Include="$(SharedDir)EnvironmentVariableNameEncoder.cs" LinkBase="Shared" />
-=======
->>>>>>> 1f221568
     <Compile Include="$(SharedDir)/Model/KnownRelationshipTypes.cs" LinkBase="Shared" />
   </ItemGroup>
 
