--- conflicted
+++ resolved
@@ -12,14 +12,10 @@
 /// </summary>
 public static class KeycloakResourceBuilderExtensions
 {
-<<<<<<< HEAD
-    private const string AdminEnvVarName = "KEYCLOAK_ADMIN";
-    private const string AdminPasswordEnvVarName = "KEYCLOAK_ADMIN_PASSWORD";
-    private const string HealthCheckEnvVarName = "KC_HEALTH_ENABLED"; // As per https://www.keycloak.org/observability/health
-=======
     private const string AdminEnvVarName = "KC_BOOTSTRAP_ADMIN_USERNAME";
     private const string AdminPasswordEnvVarName = "KC_BOOTSTRAP_ADMIN_PASSWORD";
->>>>>>> 2ed8af87
+    private const string HealthCheckEnvVarName = "KC_HEALTH_ENABLED"; // As per https://www.keycloak.org/observability/health
+
     private const int DefaultContainerPort = 8080;
     private const int ManagementInterfaceContainerPort = 9000; // As per https://www.keycloak.org/server/management-interface
     private const string ManagementEndpointName = "management";
