--- conflicted
+++ resolved
@@ -52,13 +52,9 @@
         dcpExecutorEvents.Subscribe<OnResourceStartingContext>(OnResourceStarting);
         dcpExecutorEvents.Subscribe<OnResourceFailedToStartContext>(OnResourceFailedToStart);
 
-<<<<<<< HEAD
-        _eventing.Subscribe<AfterEndpointsAllocatedEvent>(ProcessResourcesWithoutLifetime);
+        _eventing.Subscribe<ResourceEndpointsAllocatedEvent>(ProcessResourcesWithoutLifetime);
         _eventing.Subscribe<ResourceEndpointsAllocatedEvent>(PublishResourceEndpointUrls);
-=======
-        _eventing.Subscribe<ResourceEndpointsAllocatedEvent>(ProcessResourcesWithoutLifetime);
-        _eventing.Subscribe<ResourceEndpointsAllocatedEvent>(PublishInitialResourceUrls);
->>>>>>> 09c80bf4
+
         // Implement WaitFor functionality using BeforeResourceStartedEvent.
         _eventing.Subscribe<BeforeResourceStartedEvent>(WaitForInBeforeResourceStartedEvent);
     }
