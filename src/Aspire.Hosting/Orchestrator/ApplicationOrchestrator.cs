// Licensed to the .NET Foundation under one or more agreements.
// The .NET Foundation licenses this file to you under the MIT license.

using System.Collections.Immutable;
using System.Data;
using System.Diagnostics;
using Aspire.Dashboard.Model;
using Aspire.Hosting.ApplicationModel;
using Aspire.Hosting.Dcp;
using Aspire.Hosting.Eventing;
using Aspire.Hosting.Lifecycle;
using Microsoft.Extensions.Logging;

namespace Aspire.Hosting.Orchestrator;

internal sealed class ApplicationOrchestrator
{
    private readonly IDcpExecutor _dcpExecutor;
    private readonly DistributedApplicationModel _model;
    private readonly ILookup<IResource, IResource> _parentChildLookup;
    private readonly IDistributedApplicationLifecycleHook[] _lifecycleHooks;
    private readonly ResourceNotificationService _notificationService;
    private readonly ResourceLoggerService _loggerService;
    private readonly IDistributedApplicationEventing _eventing;
    private readonly IServiceProvider _serviceProvider;
    private readonly DistributedApplicationExecutionContext _executionContext;
    private readonly CancellationTokenSource _shutdownCancellation = new();

    public ApplicationOrchestrator(DistributedApplicationModel model,
                                   IDcpExecutor dcpExecutor,
                                   DcpExecutorEvents dcpExecutorEvents,
                                   IEnumerable<IDistributedApplicationLifecycleHook> lifecycleHooks,
                                   ResourceNotificationService notificationService,
                                   ResourceLoggerService loggerService,
                                   IDistributedApplicationEventing eventing,
                                   IServiceProvider serviceProvider,
                                   DistributedApplicationExecutionContext executionContext)
    {
        _dcpExecutor = dcpExecutor;
        _model = model;
        _parentChildLookup = RelationshipEvaluator.GetParentChildLookup(model);
        _lifecycleHooks = lifecycleHooks.ToArray();
        _notificationService = notificationService;
        _loggerService = loggerService;
        _eventing = eventing;
        _serviceProvider = serviceProvider;
        _executionContext = executionContext;

        dcpExecutorEvents.Subscribe<OnResourcesPreparedContext>(OnResourcesPrepared);
        dcpExecutorEvents.Subscribe<OnResourceChangedContext>(OnResourceChanged);
        dcpExecutorEvents.Subscribe<OnEndpointsAllocatedContext>(OnEndpointsAllocated);
        dcpExecutorEvents.Subscribe<OnResourceStartingContext>(OnResourceStarting);
        dcpExecutorEvents.Subscribe<OnResourceFailedToStartContext>(OnResourceFailedToStart);

<<<<<<< HEAD
        _eventing.Subscribe<ResourceEndpointsAllocatedEvent>(OnResourceEndpointsAllocated);
=======
        _eventing.Subscribe<ResourceEndpointsAllocatedEvent>(ProcessResourcesWithoutLifetime);
        _eventing.Subscribe<ResourceEndpointsAllocatedEvent>(PublishInitialResourceUrls);
        _eventing.Subscribe<ConnectionStringAvailableEvent>(PublishConnectionStringValue);
>>>>>>> 83857043
        // Implement WaitFor functionality using BeforeResourceStartedEvent.
        _eventing.Subscribe<BeforeResourceStartedEvent>(WaitForInBeforeResourceStartedEvent);
    }

    private async Task PublishConnectionStringValue(ConnectionStringAvailableEvent @event, CancellationToken token)
    {
        if (@event.Resource is IResourceWithConnectionString resourceWithConnectionString)
        {
            var connectionString = await resourceWithConnectionString.GetConnectionStringAsync(token).ConfigureAwait(false);

            await _notificationService.PublishUpdateAsync(resourceWithConnectionString, state => state with
            {
                Properties = [.. state.Properties, new(CustomResourceKnownProperties.ConnectionString, connectionString) { IsSensitive = true }]
            })
            .ConfigureAwait(false);
        }
    }

    private async Task WaitForInBeforeResourceStartedEvent(BeforeResourceStartedEvent @event, CancellationToken cancellationToken)
    {
        using var cts = CancellationTokenSource.CreateLinkedTokenSource(cancellationToken);

        var waitForDependenciesTask = _notificationService.WaitForDependenciesAsync(@event.Resource, cts.Token);
        if (waitForDependenciesTask.IsCompletedSuccessfully)
        {
            // Nothing to wait for. Return immediately.
            return;
        }

        // Wait for either dependencies to be ready or for someone to move the resource out of a waiting state.
        // This happens when resource start command is run, which forces the status to "Starting".
        var waitForNonWaitingStateTask = _notificationService.WaitForResourceAsync(
            @event.Resource.Name,
            e => e.Snapshot.State?.Text != KnownResourceStates.Waiting,
            cts.Token);

        try
        {
            var completedTask = await Task.WhenAny(waitForDependenciesTask, waitForNonWaitingStateTask).ConfigureAwait(false);
            if (completedTask.IsFaulted)
            {
                // Make error visible from completed task.
                await completedTask.ConfigureAwait(false);
            }
        }
        finally
        {
            // Ensure both wait tasks are cancelled.
            cts.Cancel();
        }
    }

    private async Task OnEndpointsAllocated(OnEndpointsAllocatedContext context)
    {
#pragma warning disable CS0618 // Type or member is obsolete
        var afterEndpointsAllocatedEvent = new AfterEndpointsAllocatedEvent(_serviceProvider, _model);
#pragma warning restore CS0618 // Type or member is obsolete
        await _eventing.PublishAsync(afterEndpointsAllocatedEvent, context.CancellationToken).ConfigureAwait(false);

        foreach (var lifecycleHook in _lifecycleHooks)
        {
            await lifecycleHook.AfterEndpointsAllocatedAsync(_model, context.CancellationToken).ConfigureAwait(false);
        }
    }

    private async Task PublishResourceEndpointUrls(IResource resource, CancellationToken cancellationToken)
    {
        // Process URLs for the resource.
        await ProcessResourceUrlCallbacks(resource, cancellationToken).ConfigureAwait(false);

        // Publish update with URLs.
        var urls = GetResourceUrls(resource);
        await _notificationService.PublishUpdateAsync(resource, s => s with { Urls = [.. urls] }).ConfigureAwait(false);
    }

    private static IEnumerable<UrlSnapshot> GetResourceUrls(IResource resource)
    {
        IEnumerable<UrlSnapshot> urls = [];
        if (resource.TryGetUrls(out var resourceUrls))
        {
            urls = resourceUrls.Select(url => new UrlSnapshot(Name: url.Endpoint?.EndpointName, Url: url.Url, IsInternal: url.DisplayLocation == UrlDisplayLocation.DetailsOnly)
            {
                // Endpoint URLs are inactive (hidden in the dashboard) when published here. It is assumed they will get activated later when the endpoint is considered active
                // by whatever allocated the endpoint in the first place, e.g. for resources controlled by DCP, when DCP detects the endpoint is listening.
                IsInactive = url.Endpoint is not null,
                DisplayProperties = new(url.DisplayText ?? "", url.DisplayOrder ?? 0)
            });
        }
        return urls;
    }

    private async Task OnResourceStarting(OnResourceStartingContext context)
    {
        switch (context.ResourceType)
        {
            case KnownResourceTypes.Project:
            case KnownResourceTypes.Executable:
                await PublishUpdateAsync(_notificationService, context.Resource, context.DcpResourceName, s => s with
                {
                    State = KnownResourceStates.Starting,
                    ResourceType = context.ResourceType,
                    HealthReports = GetInitialHealthReports(context.Resource)
                })
                .ConfigureAwait(false);

                break;
            case KnownResourceTypes.Container:
                await PublishUpdateAsync(_notificationService, context.Resource, context.DcpResourceName, s => s with
                {
                    State = KnownResourceStates.Starting,
                    Properties = s.Properties.SetResourceProperty(KnownProperties.Container.Image, context.Resource.TryGetContainerImageName(out var imageName) ? imageName : ""),
                    ResourceType = KnownResourceTypes.Container,
                    HealthReports = GetInitialHealthReports(context.Resource)
                })
                .ConfigureAwait(false);

                Debug.Assert(context.DcpResourceName is not null, "Container that is starting should always include the DCP name.");
                await SetChildResourceAsync(context.Resource, state: KnownResourceStates.Starting, startTimeStamp: null, stopTimeStamp: null).ConfigureAwait(false);
                break;
            default:
                break;
        }

        await PublishConnectionStringAvailableEvent(context.Resource, context.CancellationToken).ConfigureAwait(false);

        var beforeResourceStartedEvent = new BeforeResourceStartedEvent(context.Resource, _serviceProvider);
        await _eventing.PublishAsync(beforeResourceStartedEvent, context.CancellationToken).ConfigureAwait(false);

        static Task PublishUpdateAsync(ResourceNotificationService notificationService, IResource resource, string? resourceId, Func<CustomResourceSnapshot, CustomResourceSnapshot> stateFactory)
        {
            return resourceId != null
                ? notificationService.PublishUpdateAsync(resource, resourceId, stateFactory)
                : notificationService.PublishUpdateAsync(resource, stateFactory);
        }
    }

    private async Task OnResourcesPrepared(OnResourcesPreparedContext context)
    {
        await PublishResourcesInitialStateAsync(context.CancellationToken).ConfigureAwait(false);
    }

    private async Task ProcessResourceUrlCallbacks(IResource resource, CancellationToken cancellationToken)
    {
        var urls = new List<ResourceUrlAnnotation>();

        // Project endpoints to URLs
        if (resource.TryGetEndpoints(out var endpoints) && resource is IResourceWithEndpoints resourceWithEndpoints)
        {
            foreach (var endpoint in endpoints)
            {
                // Create a URL for each endpoint
                Debug.Assert(endpoint.AllocatedEndpoint is not null, "Endpoint should be allocated at this point as we're calling this from ResourceEndpointsAllocatedEvent handler.");
                if (endpoint.AllocatedEndpoint is { } allocatedEndpoint)
                {
                    var url = new ResourceUrlAnnotation { Url = allocatedEndpoint.UriString, Endpoint = new EndpointReference(resourceWithEndpoints, endpoint) };
                    urls.Add(url);
                }
            }
        }

        if (resource.TryGetUrls(out var existingUrls))
        {
            // Static URLs added to the resource via WithUrl(string name, string url), i.e. not callback-based
            urls.AddRange(existingUrls);
        }

        // Run the URL callbacks
        if (resource.TryGetAnnotationsOfType<ResourceUrlsCallbackAnnotation>(out var callbacks))
        {
            var urlsCallbackContext = new ResourceUrlsCallbackContext(_executionContext, resource, urls, cancellationToken)
            {
                Logger = _loggerService.GetLogger(resource.Name)
            };
            foreach (var callback in callbacks)
            {
                await callback.Callback(urlsCallbackContext).ConfigureAwait(false);
            }
        }

        // Clear existing URLs
        if (existingUrls is not null)
        {
            var existing = existingUrls.ToArray();
            for (var i = existing.Length - 1; i >= 0; i--)
            {
                var url = existing[i];
                resource.Annotations.Remove(url);
            }
        }

        // Convert relative endpoint URLs to absolute URLs
        foreach (var url in urls)
        {
            if (url.Endpoint is { } endpoint)
            {
                if (url.Url.StartsWith('/') && endpoint.AllocatedEndpoint is { } allocatedEndpoint)
                {
                    url.Url = allocatedEndpoint.UriString.TrimEnd('/') + url.Url;
                }
            }
        }

        // Add URLs
        foreach (var url in urls)
        {
            resource.Annotations.Add(url);
        }
    }

    private async Task OnResourceEndpointsAllocated(ResourceEndpointsAllocatedEvent @event, CancellationToken cancellationToken)
    {
        await ProcessResourceWithoutLifetime(@event.Resource, cancellationToken).ConfigureAwait(false);
        await PublishResourceEndpointUrls(@event.Resource, cancellationToken).ConfigureAwait(false);
    }

    private async Task ProcessResourceWithoutLifetime(IResource resource, CancellationToken cancellationToken)
    {
        if (resource is not IResourceWithoutLifetime resourceWithoutLifetime
            || resourceWithoutLifetime is not IValueProvider valueProvider)
        {
            return;
        }

        try
        {
            var value = await valueProvider.GetValueAsync(cancellationToken).ConfigureAwait(false);

            await _notificationService.PublishUpdateAsync(resourceWithoutLifetime, s =>
            {
                return s with
                {
                    Properties = s.Properties.SetResourceProperty("Value", value ?? "", resourceWithoutLifetime is ParameterResource p && p.Secret)
                };
            })
            .ConfigureAwait(false);
        }
        catch (Exception ex)
        {
            await _notificationService.PublishUpdateAsync(resourceWithoutLifetime, s =>
            {
                return s with
                {
                    State = new("Value missing", KnownResourceStateStyles.Error),
                    Properties = s.Properties.SetResourceProperty("Value", ex.Message)
                };
            })
            .ConfigureAwait(false);

            _loggerService.GetLogger(resourceWithoutLifetime.Name).LogError("{Message}", ex.Message);
        }
    }

    private async Task OnResourceChanged(OnResourceChangedContext context)
    {
        await _notificationService.PublishUpdateAsync(context.Resource, context.DcpResourceName, context.UpdateSnapshot).ConfigureAwait(false);

        if (context.ResourceType == KnownResourceTypes.Container)
        {
            await SetChildResourceAsync(context.Resource, context.Status.State, context.Status.StartupTimestamp, context.Status.FinishedTimestamp).ConfigureAwait(false);
        }
    }

    private async Task OnResourceFailedToStart(OnResourceFailedToStartContext context)
    {
        if (context.DcpResourceName != null)
        {
            await _notificationService.PublishUpdateAsync(context.Resource, context.DcpResourceName, s => s with { State = KnownResourceStates.FailedToStart }).ConfigureAwait(false);

            if (context.ResourceType == KnownResourceTypes.Container)
            {
                await SetChildResourceAsync(context.Resource, KnownResourceStates.FailedToStart, startTimeStamp: null, stopTimeStamp: null).ConfigureAwait(false);
            }
        }
        else
        {
            await _notificationService.PublishUpdateAsync(context.Resource, s => s with { State = KnownResourceStates.FailedToStart }).ConfigureAwait(false);
        }
    }

    public async Task RunApplicationAsync(CancellationToken cancellationToken = default)
    {
        await _dcpExecutor.RunApplicationAsync(cancellationToken).ConfigureAwait(false);

        var afterResourcesCreatedEvent = new AfterResourcesCreatedEvent(_serviceProvider, _model);
        await _eventing.PublishAsync(afterResourcesCreatedEvent, cancellationToken).ConfigureAwait(false);

        foreach (var lifecycleHook in _lifecycleHooks)
        {
            await lifecycleHook.AfterResourcesCreatedAsync(_model, cancellationToken).ConfigureAwait(false);
        }
    }

    public async Task StopAsync(CancellationToken cancellationToken)
    {
        _shutdownCancellation.Cancel();

        await _dcpExecutor.StopAsync(cancellationToken).ConfigureAwait(false);
    }

    public async Task StartResourceAsync(string resourceName, CancellationToken cancellationToken)
    {
        var resourceReference = _dcpExecutor.GetResource(resourceName);

        // Figure out if the resource is waiting or not using PublishUpdateAsync, and if it is then set the
        // state to "Starting" to force waiting to complete.
        var isWaiting = false;
        await _notificationService.PublishUpdateAsync(
            resourceReference.ModelResource,
            resourceReference.DcpResourceName,
            s =>
            {
                if (s.State?.Text == KnownResourceStates.Waiting)
                {
                    isWaiting = true;
                    return s with { State = KnownResourceStates.Starting };
                }

                return s;
            }).ConfigureAwait(false);

        // A waiting resource is already trying to start up and asking DCP to start it will result in a conflict.
        // We only want to ask the DCP to start the resource if it wasn't.
        if (!isWaiting)
        {
            await _dcpExecutor.StartResourceAsync(resourceReference, cancellationToken).ConfigureAwait(false);
        }
    }

    public async Task StopResourceAsync(string resourceName, CancellationToken cancellationToken)
    {
        var resourceReference = _dcpExecutor.GetResource(resourceName);
        await _dcpExecutor.StopResourceAsync(resourceReference, cancellationToken).ConfigureAwait(false);
    }

    private async Task SetChildResourceAsync(IResource resource, string? state, DateTime? startTimeStamp, DateTime? stopTimeStamp)
    {
        foreach (var child in _parentChildLookup[resource])
        {
            await _notificationService.PublishUpdateAsync(child, s => s with
            {
                State = state,
                StartTimeStamp = startTimeStamp,
                StopTimeStamp = stopTimeStamp
            }).ConfigureAwait(false);

            // Recurse to set the child resources of the child.
            await SetChildResourceAsync(child, state, startTimeStamp, stopTimeStamp)
                .ConfigureAwait(false);
        }
    }

    private async Task PublishResourcesInitialStateAsync(CancellationToken cancellationToken)
    {
        // Publish the initial state of the resources that have a snapshot annotation.
        foreach (var resource in _model.Resources)
        {
            // Process relationships for the resource.
            var relationships = ApplicationModel.ResourceSnapshotBuilder.BuildRelationships(resource);
            var parent = resource is IResourceWithParent hasParent
                ? hasParent.Parent
                : resource.Annotations.OfType<ResourceRelationshipAnnotation>().LastOrDefault(r => r.Type == KnownRelationshipTypes.Parent)?.Resource;
            var urls = GetResourceUrls(resource);

            await _notificationService.PublishUpdateAsync(resource, s =>
            {
                return s with
                {
                    Relationships = relationships,
                    Urls = [.. urls],
                    Properties = parent is null ? s.Properties : s.Properties.SetResourceProperty(KnownProperties.Resource.ParentName, parent.GetResolvedResourceNames()[0]),
                    HealthReports = GetInitialHealthReports(resource)
                };
            }).ConfigureAwait(false);

            // Notify resources that they need to initialize themselves.
            var initializeEvent = new InitializeResourceEvent(resource, _eventing, _loggerService, _notificationService, _serviceProvider);
            await _eventing.PublishAsync(initializeEvent, EventDispatchBehavior.NonBlockingConcurrent, cancellationToken).ConfigureAwait(false);
        }
    }

    private static ImmutableArray<HealthReportSnapshot> GetInitialHealthReports(IResource resource)
    {
        if (!resource.TryGetAnnotationsIncludingAncestorsOfType<HealthCheckAnnotation>(out var annotations))
        {
            return [];
        }

        var reports = annotations.Select(annotation => new HealthReportSnapshot(annotation.Key, null, null, null));
        return [.. reports];
    }

    private async Task PublishConnectionStringAvailableEvent(IResource resource, CancellationToken cancellationToken)
    {
        // If the resource itself has a connection string then publish that the connection string is available.
        if (resource is IResourceWithConnectionString)
        {
            var connectionStringAvailableEvent = new ConnectionStringAvailableEvent(resource, _serviceProvider);
            await _eventing.PublishAsync(connectionStringAvailableEvent, cancellationToken).ConfigureAwait(false);
        }

        // Sometimes the container/executable itself does not have a connection string, and in those cases
        // we need to dispatch the event for the children.
        if (_parentChildLookup[resource] is { } children)
        {
            // only dispatch the event for children that have a connection string and are IResourceWithParent, not parented by annotations.
            foreach (var child in children.OfType<IResourceWithConnectionString>().Where(c => c is IResourceWithParent))
            {
                await PublishConnectionStringAvailableEvent(child, cancellationToken).ConfigureAwait(false);
            }
        }
    }
}<|MERGE_RESOLUTION|>--- conflicted
+++ resolved
@@ -52,13 +52,8 @@
         dcpExecutorEvents.Subscribe<OnResourceStartingContext>(OnResourceStarting);
         dcpExecutorEvents.Subscribe<OnResourceFailedToStartContext>(OnResourceFailedToStart);
 
-<<<<<<< HEAD
         _eventing.Subscribe<ResourceEndpointsAllocatedEvent>(OnResourceEndpointsAllocated);
-=======
-        _eventing.Subscribe<ResourceEndpointsAllocatedEvent>(ProcessResourcesWithoutLifetime);
-        _eventing.Subscribe<ResourceEndpointsAllocatedEvent>(PublishInitialResourceUrls);
         _eventing.Subscribe<ConnectionStringAvailableEvent>(PublishConnectionStringValue);
->>>>>>> 83857043
         // Implement WaitFor functionality using BeforeResourceStartedEvent.
         _eventing.Subscribe<BeforeResourceStartedEvent>(WaitForInBeforeResourceStartedEvent);
     }
