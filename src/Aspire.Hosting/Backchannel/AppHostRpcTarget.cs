// Licensed to the .NET Foundation under one or more agreements.
// The .NET Foundation licenses this file to you under the MIT license.

using System.Runtime.CompilerServices;
using System.Threading.Channels;
using Aspire.Hosting.ApplicationModel;
using Aspire.Hosting.Dashboard;
using Aspire.Hosting.Devcontainers.Codespaces;
using Aspire.Hosting.Exec;
using Aspire.Hosting.Publishing;
using Aspire.Hosting.Utils;
using Microsoft.Extensions.DependencyInjection;
using Microsoft.Extensions.Hosting;
using Microsoft.Extensions.Logging;
using Microsoft.Extensions.Options;

namespace Aspire.Hosting.Backchannel;

internal class AppHostRpcTarget(
    ILogger<AppHostRpcTarget> logger,
    ResourceNotificationService resourceNotificationService,
    IServiceProvider serviceProvider,
    PublishingActivityProgressReporter activityReporter,
    IHostApplicationLifetime lifetime,
    DistributedApplicationOptions options,
    ExecResourceManager execResourceManager)
{
<<<<<<< HEAD
    public async IAsyncEnumerable<CommandOutput> ExecAsync([EnumeratorCancellation] CancellationToken cancellationToken)
    {
        var logsStream = execResourceManager.StreamExecResourceLogs(cancellationToken);
        await foreach (var logLines in logsStream.ConfigureAwait(false))
        {
            foreach (var logLine in logLines)
            {
                yield return new CommandOutput
                {
                    LogLevel = logLine.IsErrorMessage ? LogLevel.Error : LogLevel.Information,
                    Text = logLine.Content,
                    LineNumber = logLine.LineNumber
                };
            };
        }
    }

    public async IAsyncEnumerable<PublishingActivityState> GetPublishingActivitiesAsync([EnumeratorCancellation] CancellationToken cancellationToken)
=======
    private readonly TaskCompletionSource<Channel<BackchannelLogEntry>> _logChannelTcs = new();

    public void RegisterLogChannel(Channel<BackchannelLogEntry> channel)
>>>>>>> 2f034511
    {
        ArgumentNullException.ThrowIfNull(channel);
        _logChannelTcs.TrySetResult(channel);
    }

    public async IAsyncEnumerable<BackchannelLogEntry> GetAppHostLogEntriesAsync([EnumeratorCancellation] CancellationToken cancellationToken)
    {
        var channel = await _logChannelTcs.Task.WaitAsync(cancellationToken).ConfigureAwait(false);

        var logEntries = channel.Reader.ReadAllAsync(cancellationToken);

        await foreach (var logEntry in logEntries.WithCancellation(cancellationToken))
        {
            // If the log entry is null, terminate the stream
            if (logEntry == null)
            {
                yield break;
            }

            yield return logEntry;
        }
    }

    public async IAsyncEnumerable<PublishingActivity> GetPublishingActivitiesAsync([EnumeratorCancellation] CancellationToken cancellationToken)
    {
        while (cancellationToken.IsCancellationRequested == false)
        {
            var publishingActivity = await activityReporter.ActivityItemUpdated.Reader.ReadAsync(cancellationToken).ConfigureAwait(false);

            // Terminate the stream if the publishing activity is null
            if (publishingActivity == null)
            {
                yield break;
            }

            yield return publishingActivity;
        }
    }

    public async IAsyncEnumerable<RpcResourceState> GetResourceStatesAsync([EnumeratorCancellation] CancellationToken cancellationToken)
    {
        var resourceEvents = resourceNotificationService.WatchAsync(cancellationToken);

        await foreach (var resourceEvent in resourceEvents.WithCancellation(cancellationToken).ConfigureAwait(false))
        {
            if (resourceEvent.Resource.Name == "aspire-dashboard")
            {
                // Skip the dashboard resource, as it is handled separately.
                continue;
            }

            if (!resourceEvent.Resource.TryGetEndpoints(out var endpoints))
            {
                logger.LogTrace("Resource {Resource} does not have endpoints.", resourceEvent.Resource.Name);
                endpoints = Enumerable.Empty<EndpointAnnotation>();
            }

            var endpointUris = endpoints
                .Where(e => e.AllocatedEndpoint != null)
                .Select(e => e.AllocatedEndpoint!.UriString)
                .ToArray();

            // Compute health status
            var healthStatus = CustomResourceSnapshot.ComputeHealthStatus(resourceEvent.Snapshot.HealthReports, resourceEvent.Snapshot.State?.Text);

            yield return new RpcResourceState
            {
                Resource = resourceEvent.Resource.Name,
                Type = resourceEvent.Snapshot.ResourceType,
                State = resourceEvent.Snapshot.State?.Text ?? "Unknown",
                Endpoints = endpointUris,
                Health = healthStatus?.ToString()
            };
        }
    }

    public Task RequestStopAsync(CancellationToken cancellationToken)
    {
        _ = cancellationToken;
        lifetime.StopApplication();
        return Task.CompletedTask;
    }

    public Task<long> PingAsync(long timestamp, CancellationToken cancellationToken)
    {
        _ = cancellationToken;
        logger.LogTrace("Received ping from CLI with timestamp: {Timestamp}", timestamp);
        return Task.FromResult(timestamp);
    }

    public Task<DashboardUrlsState> GetDashboardUrlsAsync()
    {
        return GetDashboardUrlsAsync(CancellationToken.None);
    }

    public async Task<DashboardUrlsState> GetDashboardUrlsAsync(CancellationToken cancellationToken)
    {
        if (!options.DashboardEnabled)
        {
            logger.LogError("Dashboard URL requested but dashboard is disabled.");
            throw new InvalidOperationException("Dashboard URL requested but dashboard is disabled.");
        }

        // Wait for the dashboard to be healthy before returning the URL. This is to ensure that the
        // endpoint for the resource is available and the dashboard is ready to be used. This helps
        // avoid some issues with port forwarding in devcontainer/codespaces scenarios.
        await resourceNotificationService.WaitForResourceHealthyAsync(
            KnownResourceNames.AspireDashboard,
            cancellationToken).ConfigureAwait(false);

        var dashboardOptions = serviceProvider.GetService<IOptions<DashboardOptions>>();

        if (dashboardOptions is null)
        {
            logger.LogWarning("Dashboard options not found.");
            throw new InvalidOperationException("Dashboard options not found.");
        }

        if (!StringUtils.TryGetUriFromDelimitedString(dashboardOptions.Value.DashboardUrl, ";", out var dashboardUri))
        {
            logger.LogWarning("Dashboard URL could not be parsed from dashboard options.");
            throw new InvalidOperationException("Dashboard URL could not be parsed from dashboard options.");
        }

        var codespacesUrlRewriter = serviceProvider.GetService<CodespacesUrlRewriter>();

        var baseUrlWithLoginToken = $"{dashboardUri.GetLeftPart(UriPartial.Authority)}/login?t={dashboardOptions.Value.DashboardToken}";
        var codespacesUrlWithLoginToken = codespacesUrlRewriter?.RewriteUrl(baseUrlWithLoginToken);

        if (baseUrlWithLoginToken == codespacesUrlWithLoginToken)
        {
            return new DashboardUrlsState
            {
                BaseUrlWithLoginToken = baseUrlWithLoginToken
            };
        }
        else
        {
            return new DashboardUrlsState
            {
                BaseUrlWithLoginToken = baseUrlWithLoginToken,
                CodespacesUrlWithLoginToken = codespacesUrlWithLoginToken
            };
        }
    }

#pragma warning disable CA1822
    public Task<string[]> GetCapabilitiesAsync(CancellationToken cancellationToken)
    {
        // The purpose of this API is to allow the CLI to determine what API surfaces
        // the AppHost supports. In 9.2 we'll be saying that you need a 9.2 apphost,
        // but the 9.3 CLI might actually support working with 9.2 apphosts. The idea
        // is that when the backchannel is established the CLI will call this API
        // and store the results. The "baseline.v0" capability is the bare minimum
        // that we need as of CLI version 9.2-preview*.
        //
        // Some capabilties will be opt in. For example in 9.3 we might refine the
        // publishing activities API to return more information, or add log streaming
        // features. So that would add a new capability that the apphsot can report
        // on initial backchannel negotiation and the CLI can adapt its behavior around
        // that. There may be scenarios where we need to break compataiblity at which
        // point we might increase the baseline version that the apphost reports.
        //
        // The ability to support a back channel at all is determined by the CLI by
        // making sure that the apphost version is at least > 9.2.

        _ = cancellationToken;
        return Task.FromResult(new string[] {
            "baseline.v2"
            });
    }
#pragma warning restore CA1822
}<|MERGE_RESOLUTION|>--- conflicted
+++ resolved
@@ -22,33 +22,12 @@
     IServiceProvider serviceProvider,
     PublishingActivityProgressReporter activityReporter,
     IHostApplicationLifetime lifetime,
-    DistributedApplicationOptions options,
-    ExecResourceManager execResourceManager)
+    DistributedApplicationOptions options
+    )
 {
-<<<<<<< HEAD
-    public async IAsyncEnumerable<CommandOutput> ExecAsync([EnumeratorCancellation] CancellationToken cancellationToken)
-    {
-        var logsStream = execResourceManager.StreamExecResourceLogs(cancellationToken);
-        await foreach (var logLines in logsStream.ConfigureAwait(false))
-        {
-            foreach (var logLine in logLines)
-            {
-                yield return new CommandOutput
-                {
-                    LogLevel = logLine.IsErrorMessage ? LogLevel.Error : LogLevel.Information,
-                    Text = logLine.Content,
-                    LineNumber = logLine.LineNumber
-                };
-            };
-        }
-    }
-
-    public async IAsyncEnumerable<PublishingActivityState> GetPublishingActivitiesAsync([EnumeratorCancellation] CancellationToken cancellationToken)
-=======
     private readonly TaskCompletionSource<Channel<BackchannelLogEntry>> _logChannelTcs = new();
 
     public void RegisterLogChannel(Channel<BackchannelLogEntry> channel)
->>>>>>> 2f034511
     {
         ArgumentNullException.ThrowIfNull(channel);
         _logChannelTcs.TrySetResult(channel);
