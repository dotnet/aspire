--- conflicted
+++ resolved
@@ -144,13 +144,8 @@
     /// <param name="source">The resource from which to extract the connection string.</param>
     /// <param name="connectionName">An override of the source resource's name for the connection string. The resulting connection string will be "ConnectionStrings__connectionName" if this is not null.</param>
     /// <param name="optional"><see langword="true"/> to allow a missing connection string; <see langword="false"/> to throw an exception if the connection string is not found.</param>
-<<<<<<< HEAD
-    /// <exception cref="DistributedApplicationException">Throws an exception if the connection string resolves to null. It can be null if the resource has no connection string, and if the configurtion has no connection string for the source resource.</exception>
-    /// <returns>A reference to the <see cref="IResourceBuilder{T}"/>.</returns>
-=======
     /// <exception cref="DistributedApplicationException">Throws an exception if the connection string resolves to null. It can be null if the resource has no connection string, and if the configuration has no connection string for the source resource.</exception>
-    /// <returns>A reference to the <see cref="IResourceBuilder{TDestination}"/>.</returns>
->>>>>>> 360c6a9e
+    /// <returns>A reference to the <see cref="IResourceBuilder{T}"/>.</returns>
     public static IResourceBuilder<TDestination> WithReference<TDestination>(this IResourceBuilder<TDestination> builder, IResourceBuilder<IResourceWithConnectionString> source, string? connectionName = null, bool optional = false)
         where TDestination : IResourceWithEnvironment
     {
