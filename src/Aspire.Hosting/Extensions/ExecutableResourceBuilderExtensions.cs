// Licensed to the .NET Foundation under one or more agreements.
// The .NET Foundation licenses this file to you under the MIT license.

using Aspire.Hosting.ApplicationModel;
<<<<<<< HEAD
using Aspire.Hosting.Publishing;
=======
using Aspire.Hosting.Utils;
>>>>>>> 98cec759

namespace Aspire.Hosting;

/// <summary>
/// Provides extension methods for adding executable resources to the <see cref="IDistributedApplicationBuilder"/> application model.
/// </summary>
public static class ExecutableResourceBuilderExtensions
{
    /// <summary>
    /// Adds an executable resource to the application model.
    /// </summary>
    /// <param name="builder">The <see cref="IDistributedApplicationBuilder"/>.</param>
    /// <param name="name">The name of the resource.</param>
    /// <param name="command">The executable path. This can be a fully qualified path or a executable to run from the shell/command line.</param>
    /// <param name="workingDirectory">The working directory of the executable.</param>
    /// <param name="args">The arguments to the executable.</param>
    /// <returns>The <see cref="IResourceBuilder{ExecutableResource}"/>.</returns>
    public static IResourceBuilder<ExecutableResource> AddExecutable(this IDistributedApplicationBuilder builder, string name, string command, string workingDirectory, params string[]? args)
    {
        workingDirectory = PathNormalizer.NormalizePathForCurrentPlatform(Path.Combine(builder.ProjectDirectory, workingDirectory));

        var executable = new ExecutableResource(name, command, workingDirectory, args);
        return builder.AddResource(executable);
    }

    /// <summary>
    /// Adds annotation to <see cref="ExecutableResource" /> to support containerization during deployment.
    /// </summary>
    /// <typeparam name="T">Type of executable resource</typeparam>
    /// <param name="builder">Resource builder</param>
    /// <returns></returns>
    public static IResourceBuilder<T> AsDockerfileInManifest<T>(this IResourceBuilder<T> builder) where T : ExecutableResource
    {
        return builder.WithManifestPublishingCallback(context => WriteExecutableAsDockerfileResource(context, builder.Resource));
    }

    private static void WriteExecutableAsDockerfileResource(ManifestPublishingContext context, ExecutableResource executable)
    {
        context.Writer.WriteString("type", "dockerfile.v0");

        var appHostRelativePathToDockerfile = Path.Combine(executable.WorkingDirectory, "Dockerfile");
        var manifestFileRelativePathToDockerfile = context.GetManifestRelativePath(appHostRelativePathToDockerfile);
        context.Writer.WriteString("path", manifestFileRelativePathToDockerfile);

        var manifestFileRelativePathToContextDirectory = context.GetManifestRelativePath(executable.WorkingDirectory);
        context.Writer.WriteString("context", manifestFileRelativePathToContextDirectory);

        ManifestPublisher.WriteEnvironmentVariables(executable, context);
        ManifestPublisher.WriteBindings(executable, context, true);
    }
}<|MERGE_RESOLUTION|>--- conflicted
+++ resolved
@@ -2,11 +2,8 @@
 // The .NET Foundation licenses this file to you under the MIT license.
 
 using Aspire.Hosting.ApplicationModel;
-<<<<<<< HEAD
 using Aspire.Hosting.Publishing;
-=======
 using Aspire.Hosting.Utils;
->>>>>>> 98cec759
 
 namespace Aspire.Hosting;
 
