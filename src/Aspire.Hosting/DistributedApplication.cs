--- conflicted
+++ resolved
@@ -66,15 +66,9 @@
     /// <returns>A new instance of the <see cref="IDistributedApplicationBuilder"/> interface.</returns>
     /// <remarks>
     /// This overload of the <see cref="CreateBuilder()"/> method should only be
-<<<<<<< HEAD
     /// used when the app host is not intended to be used with a deployment tool. Because no arguments are
     /// passed to the <see cref="CreateBuilder()"/> method the app host has no
-    /// way to be put into publish mode. Refer to <see cref="CreateBuilder(string[])"/> or  <see cref="CreateBuilder(DistributedApplicationOptions)"/>
-=======
-    /// used when the AppHost is not intended to be used with a deployment tool. Because no arguments are
-    /// passed to the <see cref="CreateBuilder()"/> method the AppHost has no
     /// way to be put into publish mode. Refer to <see cref="CreateBuilder(string[])"/> or <see cref="CreateBuilder(DistributedApplicationOptions)"/>
->>>>>>> 9f60482e
     /// when more control is needed over the behavior of the distributed application at runtime.
     /// </remarks>
     /// <example>
