// Licensed to the .NET Foundation under one or more agreements.
// The .NET Foundation licenses this file to you under the MIT license.

using System.Collections.Immutable;
using System.Text.Json;
using Aspire.Dashboard.Model;
using Aspire.Hosting.ApplicationModel;
using Aspire.Hosting.Dcp;
using Aspire.Hosting.Dcp.Model;
using k8s;
using Microsoft.Extensions.Logging;

namespace Aspire.Hosting.Dashboard;

/// <summary>
/// Pulls data about resources from DCP's kubernetes API. Streams updates to consumers.
/// </summary>
internal sealed class DcpDataSource
{
    private readonly KubernetesService _kubernetesService;
    private readonly DistributedApplicationModel _applicationModel;
    private readonly Func<ResourceViewModel, ResourceChangeType, ValueTask> _onResourceChanged;
    private readonly ILogger _logger;

    private readonly Dictionary<string, Container> _containersMap = [];
    private readonly Dictionary<string, Executable> _executablesMap = [];
    private readonly Dictionary<string, Service> _servicesMap = [];
    private readonly Dictionary<string, Endpoint> _endpointsMap = [];
    private readonly Dictionary<(string, string), List<string>> _resourceAssociatedServicesMap = [];

    public DcpDataSource(
        KubernetesService kubernetesService,
        DistributedApplicationModel applicationModel,
        ILoggerFactory loggerFactory,
        Func<ResourceViewModel, ResourceChangeType, ValueTask> onResourceChanged,
        CancellationToken cancellationToken)
    {
        _kubernetesService = kubernetesService;
        _applicationModel = applicationModel;
        _onResourceChanged = onResourceChanged;

        _logger = loggerFactory.CreateLogger<ResourceService>();

        var semaphore = new SemaphoreSlim(1);

        Task.Run(
            async () =>
            {
                using (semaphore)
                {
                    await Task.WhenAll(
                        Task.Run(() => WatchKubernetesResource<Executable>((t, r) => ProcessResourceChange(t, r, _executablesMap, "Executable", ToSnapshot)), cancellationToken),
                        Task.Run(() => WatchKubernetesResource<Container>((t, r) => ProcessResourceChange(t, r, _containersMap, "Container", ToSnapshot)), cancellationToken),
                        Task.Run(() => WatchKubernetesResource<Service>(ProcessServiceChange), cancellationToken),
                        Task.Run(() => WatchKubernetesResource<Endpoint>(ProcessEndpointChange), cancellationToken)).ConfigureAwait(false);
                }
            },
            cancellationToken);

        async Task WatchKubernetesResource<T>(Func<WatchEventType, T, Task> handler) where T : CustomResource
        {
            try
            {
                await foreach (var (eventType, resource) in _kubernetesService.WatchAsync<T>(cancellationToken: cancellationToken))
                {
                    await semaphore.WaitAsync(cancellationToken).ConfigureAwait(false);

                    try
                    {
                        await handler(eventType, resource).ConfigureAwait(false);
                    }
                    finally
                    {
                        semaphore.Release();
                    }
                }
            }
            catch (Exception ex) when (ex is not OperationCanceledException)
            {
                _logger.LogError(ex, "Watch task over kubernetes resource of type: {resourceType} terminated", typeof(T).Name);
            }
        }
    }

    private async Task ProcessResourceChange<T>(WatchEventType watchEventType, T resource, Dictionary<string, T> resourceByName, string resourceKind, Func<T, ResourceViewModel> snapshotFactory) where T : CustomResource
    {
        if (ProcessResourceChange(resourceByName, watchEventType, resource))
        {
            UpdateAssociatedServicesMap(resourceKind, watchEventType, resource);

            var changeType = ToChangeType(watchEventType);
            var snapshot = snapshotFactory(resource);

            await _onResourceChanged(snapshot, changeType).ConfigureAwait(false);
        }
    }

    private async Task ProcessEndpointChange(WatchEventType watchEventType, Endpoint endpoint)
    {
        if (!ProcessResourceChange(_endpointsMap, watchEventType, endpoint))
        {
            return;
        }

        if (endpoint.Metadata.OwnerReferences is null)
        {
            return;
        }

        foreach (var ownerReference in endpoint.Metadata.OwnerReferences)
        {
            await TryRefreshResource(ownerReference.Kind, ownerReference.Name).ConfigureAwait(false);
        }
    }

    private async Task ProcessServiceChange(WatchEventType watchEventType, Service service)
    {
        if (!ProcessResourceChange(_servicesMap, watchEventType, service))
        {
            return;
        }

        foreach (var ((resourceKind, resourceName), _) in _resourceAssociatedServicesMap.Where(e => e.Value.Contains(service.Metadata.Name)))
        {
            await TryRefreshResource(resourceKind, resourceName).ConfigureAwait(false);
        }
    }

    private async ValueTask TryRefreshResource(string resourceKind, string resourceName)
    {
        ResourceViewModel? snapshot = resourceKind switch
        {
            "Container" => _containersMap.TryGetValue(resourceName, out var container) ? ToSnapshot(container) : null,
            "Executable" => _executablesMap.TryGetValue(resourceName, out var executable) ? ToSnapshot(executable) : null,
            _ => null
        };

        if (snapshot is not null)
        {
            await _onResourceChanged(snapshot, ResourceChangeType.Upsert).ConfigureAwait(false);
        }
    }

    private ContainerViewModel ToSnapshot(Container container)
    {
        var containerId = container.Status?.ContainerId;
        var (endpoints, services) = GetEndpointsAndServices(container, "Container");

        var environment = GetEnvironmentVariables(container.Status?.EffectiveEnv ?? container.Spec.Env, container.Spec.Env);

        return new ContainerViewModel
        {
            Name = container.Metadata.Name,
            DisplayName = container.Metadata.Name,
            Uid = container.Metadata.Uid,
            ContainerId = containerId,
            CreationTimeStamp = container.Metadata.CreationTimestamp?.ToLocalTime(),
            Image = container.Spec.Image!,
            LogSource = new DockerContainerLogSource(containerId!),
            Status = container.Status is null ? null : new StatusViewModel { State = container.Status.State, ExitCode = container.Status.ExitCode },
            ExpectedEndpointsCount = GetExpectedEndpointsCount(container),
            Environment = environment,
            Endpoints = endpoints,
            Services = services,
            Command = container.Spec.Command,
            Args = container.Status?.EffectiveArgs?.ToImmutableArray() ?? [],
            Ports = GetPorts()
        };

        ImmutableArray<int> GetPorts()
        {
            if (container.Spec.Ports is null)
            {
                return [];
            }

            var ports = ImmutableArray.CreateBuilder<int>();
            foreach (var port in container.Spec.Ports)
            {
                if (port.ContainerPort != null)
                {
                    ports.Add(port.ContainerPort.Value);
                }
            }
            return ports.ToImmutable();
        }
    }

    private ExecutableViewModel ToSnapshot(Executable executable)
    {
        string? projectPath = null;
        executable.Metadata.Annotations?.TryGetValue(Executable.CSharpProjectPathAnnotation, out projectPath);

        var (endpoints, services) = GetEndpointsAndServices(executable, "Executable", projectPath);

        if (projectPath is not null)
        {
            // This executable represents a C# project, so we create a slightly different type here
            // that captures the project's path, making it more convenient for consumers to work with
            // the project.
            return new ProjectViewModel
            {
                Name = executable.Metadata.Name,
                DisplayName = ComputeExecutableDisplayName(executable),
                Uid = executable.Metadata.Uid,
                CreationTimeStamp = executable.Metadata.CreationTimestamp?.ToLocalTime(),
                ExecutablePath = executable.Spec.ExecutablePath,
                WorkingDirectory = executable.Spec.WorkingDirectory,
                Arguments = executable.Status?.EffectiveArgs?.ToImmutableArray() ?? [],
                ProjectPath = projectPath,
                Status = executable.Status is null ? null : new StatusViewModel { State = executable.Status.State, ExitCode = executable.Status.ExitCode },
                LogSource = new FileLogSource(executable.Status?.StdOutFile, executable.Status?.StdErrFile),
                ProcessId = executable.Status?.ProcessId,
                ExpectedEndpointsCount = GetExpectedEndpointsCount(executable),
                Environment = GetEnvironmentVariables(executable.Status?.EffectiveEnv, executable.Spec.Env),
                Endpoints = endpoints,
                Services = services
            };
        }

        return new ExecutableViewModel
        {
            Name = executable.Metadata.Name,
            DisplayName = ComputeExecutableDisplayName(executable),
            Uid = executable.Metadata.Uid,
            CreationTimeStamp = executable.Metadata.CreationTimestamp?.ToLocalTime(),
            ExecutablePath = executable.Spec.ExecutablePath,
            WorkingDirectory = executable.Spec.WorkingDirectory,
<<<<<<< HEAD
            Arguments = executable.Spec.Args?.ToImmutableArray(),
            Status = executable.Status is null ? null : new StatusViewModel { State = executable.Status.State, ExitCode = executable.Status.ExitCode },
=======
            Arguments = executable.Status?.EffectiveArgs?.ToImmutableArray() ?? [],
            State = executable.Status?.State,
>>>>>>> 876873f5
            LogSource = new FileLogSource(executable.Status?.StdOutFile, executable.Status?.StdErrFile),
            ProcessId = executable.Status?.ProcessId,
            ExpectedEndpointsCount = GetExpectedEndpointsCount(executable),
            Environment = GetEnvironmentVariables(executable.Status?.EffectiveEnv, executable.Spec.Env),
            Endpoints = endpoints,
            Services = services
        };
    }

    private (ImmutableArray<string> Endpoints, ImmutableArray<ResourceServiceSnapshot> Services) GetEndpointsAndServices(
        CustomResource resource,
        string resourceKind,
        string? projectPath = null)
    {
        var endpoints = ImmutableArray.CreateBuilder<string>();
        var services = ImmutableArray.CreateBuilder<ResourceServiceSnapshot>();
        var name = resource.Metadata.Name;

        foreach (var endpoint in _endpointsMap.Values)
        {
            if (endpoint.Metadata.OwnerReferences?.Any(or => or.Kind == resource.Kind && or.Name == name) != true)
            {
                continue;
            }

            if (endpoint.Spec.ServiceName is not null
                && _servicesMap.TryGetValue(endpoint.Spec.ServiceName, out var service)
                && service?.UsesHttpProtocol(out var uriScheme) == true)
            {
                var endpointString = $"{uriScheme}://{endpoint.Spec.Address}:{endpoint.Spec.Port}";

                // For project look into launch profile to append launch url
                if (projectPath is not null
                    && _applicationModel.TryGetProjectWithPath(name, projectPath, out var project)
                    && project.GetEffectiveLaunchProfile() is LaunchProfile launchProfile
                    && launchProfile.LaunchUrl is string launchUrl)
                {
                    if (!launchUrl.Contains("://"))
                    {
                        // This is relative URL
                        endpointString += $"/{launchUrl}";
                    }
                    else
                    {
                        // For absolute URL we need to update the port value if possible
                        if (launchProfile.ApplicationUrl is string applicationUrl
                            && launchUrl.StartsWith(applicationUrl))
                        {
                            endpointString = launchUrl.Replace(applicationUrl, endpointString);
                        }
                    }

                    // If we cannot process launchUrl then we just show endpoint string
                }

                endpoints.Add(endpointString);
            }
        }

        if (_resourceAssociatedServicesMap.TryGetValue((resourceKind, name), out var resourceServiceMappings))
        {
            foreach (var serviceName in resourceServiceMappings)
            {
                if (_servicesMap.TryGetValue(name, out var service))
                {
                    services.Add(new ResourceServiceSnapshot(service.Metadata.Name, service.AllocatedAddress, service.AllocatedPort));
                }
            }
        }

        return (endpoints.ToImmutable(), services.ToImmutable());
    }

    private int? GetExpectedEndpointsCount(CustomResource resource)
    {
        var expectedCount = 0;
        if (resource.Metadata.Annotations?.TryGetValue(CustomResource.ServiceProducerAnnotation, out var servicesProducedAnnotationJson) == true)
        {
            var serviceProducerAnnotations = JsonSerializer.Deserialize<ServiceProducerAnnotation[]>(servicesProducedAnnotationJson);
            if (serviceProducerAnnotations is not null)
            {
                foreach (var serviceProducer in serviceProducerAnnotations)
                {
                    if (!_servicesMap.TryGetValue(serviceProducer.ServiceName, out var service))
                    {
                        // We don't have matching service so we cannot compute endpoint count completely
                        // So we return null indicating that it is unknown.
                        // Dashboard should show this as Starting
                        return null;
                    }

                    if (service.UsesHttpProtocol(out _))
                    {
                        expectedCount++;
                    }
                }
            }
        }

        return expectedCount;
    }

    private static ImmutableArray<EnvironmentVariableViewModel> GetEnvironmentVariables(List<EnvVar>? effectiveSource, List<EnvVar>? specSource)
    {
        if (effectiveSource is null or { Count: 0 })
        {
            return [];
        }

        var environment = ImmutableArray.CreateBuilder<EnvironmentVariableViewModel>(effectiveSource.Count);

        foreach (var env in effectiveSource)
        {
            if (env.Name is not null)
            {
                environment.Add(new()
                {
                    Name = env.Name,
                    Value = env.Value,
                    FromSpec = specSource?.Any(e => string.Equals(e.Name, env.Name, StringComparison.Ordinal)) is true or null
                });
            }
        }

        environment.Sort((v1, v2) => string.Compare(v1.Name, v2.Name, StringComparison.Ordinal));

        return environment.ToImmutable();
    }

    private void UpdateAssociatedServicesMap(string resourceKind, WatchEventType watchEventType, CustomResource resource)
    {
        // We keep track of associated services for the resource
        // So whenever we get the service we can figure out if the service can generate endpoint for the resource
        if (watchEventType == WatchEventType.Deleted)
        {
            _resourceAssociatedServicesMap.Remove((resourceKind, resource.Metadata.Name));
        }
        else if (resource.Metadata.Annotations?.TryGetValue(CustomResource.ServiceProducerAnnotation, out var servicesProducedAnnotationJson) == true)
        {
            var serviceProducerAnnotations = JsonSerializer.Deserialize<ServiceProducerAnnotation[]>(servicesProducedAnnotationJson);
            if (serviceProducerAnnotations is not null)
            {
                _resourceAssociatedServicesMap[(resourceKind, resource.Metadata.Name)]
                    = serviceProducerAnnotations.Select(e => e.ServiceName).ToList();
            }
        }
    }

    private static bool ProcessResourceChange<T>(Dictionary<string, T> map, WatchEventType watchEventType, T resource)
            where T : CustomResource
    {
        switch (watchEventType)
        {
            case WatchEventType.Added:
                map.Add(resource.Metadata.Name, resource);
                break;

            case WatchEventType.Modified:
                map[resource.Metadata.Name] = resource;
                break;

            case WatchEventType.Deleted:
                map.Remove(resource.Metadata.Name);
                break;

            default:
                return false;
        }

        return true;
    }

    private static ResourceChangeType ToChangeType(WatchEventType watchEventType)
    {
        return watchEventType switch
        {
            WatchEventType.Added or WatchEventType.Modified => ResourceChangeType.Upsert,
            WatchEventType.Deleted => ResourceChangeType.Delete,
            _ => ResourceChangeType.Other
        };
    }

    private static string ComputeExecutableDisplayName(Executable executable)
    {
        var displayName = executable.Metadata.Name;
        var replicaSetOwner = executable.Metadata.OwnerReferences?.FirstOrDefault(
            or => or.Kind == Dcp.Model.Dcp.ExecutableReplicaSetKind
        );
        if (replicaSetOwner is not null && displayName.Length > 3)
        {
            var nameParts = displayName.Split('-');
            if (nameParts.Length == 2 && nameParts[0].Length > 0 && nameParts[1].Length > 0)
            {
                // Strip the replica ID from the name.
                displayName = nameParts[0];
            }
        }
        return displayName;
    }
}<|MERGE_RESOLUTION|>--- conflicted
+++ resolved
@@ -226,13 +226,8 @@
             CreationTimeStamp = executable.Metadata.CreationTimestamp?.ToLocalTime(),
             ExecutablePath = executable.Spec.ExecutablePath,
             WorkingDirectory = executable.Spec.WorkingDirectory,
-<<<<<<< HEAD
-            Arguments = executable.Spec.Args?.ToImmutableArray(),
+            Arguments = executable.Status?.EffectiveArgs?.ToImmutableArray() ?? [],
             Status = executable.Status is null ? null : new StatusViewModel { State = executable.Status.State, ExitCode = executable.Status.ExitCode },
-=======
-            Arguments = executable.Status?.EffectiveArgs?.ToImmutableArray() ?? [],
-            State = executable.Status?.State,
->>>>>>> 876873f5
             LogSource = new FileLogSource(executable.Status?.StdOutFile, executable.Status?.StdErrFile),
             ProcessId = executable.Status?.ProcessId,
             ExpectedEndpointsCount = GetExpectedEndpointsCount(executable),
