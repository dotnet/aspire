// Licensed to the .NET Foundation under one or more agreements.
// The .NET Foundation licenses this file to you under the MIT license.

using System.Collections.Immutable;
using System.Text.Json;
using Aspire.Dashboard.Model;
using Aspire.Hosting.ApplicationModel;
using Aspire.Hosting.Dcp;
using Aspire.Hosting.Dcp.Model;
using k8s;
using Microsoft.Extensions.Logging;

namespace Aspire.Hosting.Dashboard;

/// <summary>
/// Pulls data about resources from DCP's kubernetes API. Streams updates to consumers.
/// </summary>
internal sealed class DcpDataSource
{
    private readonly KubernetesService _kubernetesService;
    private readonly DistributedApplicationModel _applicationModel;
    private readonly Func<ResourceViewModel, ResourceChangeType, ValueTask> _onResourceChanged;
    private readonly ILogger _logger;

    private readonly Dictionary<string, Container> _containersMap = [];
    private readonly Dictionary<string, Executable> _executablesMap = [];
    private readonly Dictionary<string, Service> _servicesMap = [];
    private readonly Dictionary<string, Endpoint> _endpointsMap = [];
    private readonly Dictionary<(string, string), List<string>> _resourceAssociatedServicesMap = [];

    public DcpDataSource(
        KubernetesService kubernetesService,
        DistributedApplicationModel applicationModel,
        ILoggerFactory loggerFactory,
        Func<ResourceViewModel, ResourceChangeType, ValueTask> onResourceChanged,
        CancellationToken cancellationToken)
    {
        _kubernetesService = kubernetesService;
        _applicationModel = applicationModel;
        _onResourceChanged = onResourceChanged;

        _logger = loggerFactory.CreateLogger<ResourceService>();

        var semaphore = new SemaphoreSlim(1);

        Task.Run(
            async () =>
            {
                using (semaphore)
                {
                    await Task.WhenAll(
                        Task.Run(() => WatchKubernetesResource<Executable>((t, r) => ProcessResourceChange(t, r, _executablesMap, "Executable", ToSnapshot)), cancellationToken),
                        Task.Run(() => WatchKubernetesResource<Container>((t, r) => ProcessResourceChange(t, r, _containersMap, "Container", ToSnapshot)), cancellationToken),
                        Task.Run(() => WatchKubernetesResource<Service>(ProcessServiceChange), cancellationToken),
                        Task.Run(() => WatchKubernetesResource<Endpoint>(ProcessEndpointChange), cancellationToken)).ConfigureAwait(false);
                }
            },
            cancellationToken);

        async Task WatchKubernetesResource<T>(Func<WatchEventType, T, Task> handler) where T : CustomResource
        {
            try
            {
                await foreach (var (eventType, resource) in _kubernetesService.WatchAsync<T>(cancellationToken: cancellationToken))
                {
                    await semaphore.WaitAsync(cancellationToken).ConfigureAwait(false);

                    try
                    {
                        await handler(eventType, resource).ConfigureAwait(false);
                    }
                    finally
                    {
                        semaphore.Release();
                    }
                }
            }
            catch (Exception ex) when (ex is not OperationCanceledException)
            {
                _logger.LogError(ex, "Watch task over kubernetes resource of type: {resourceType} terminated", typeof(T).Name);
            }
        }
    }

    private async Task ProcessResourceChange<T>(WatchEventType watchEventType, T resource, Dictionary<string, T> resourceByName, string resourceKind, Func<T, ResourceViewModel> snapshotFactory) where T : CustomResource
    {
        if (ProcessResourceChange(resourceByName, watchEventType, resource))
        {
            UpdateAssociatedServicesMap(resourceKind, watchEventType, resource);

            var changeType = ToChangeType(watchEventType);
            var snapshot = snapshotFactory(resource);

            await _onResourceChanged(snapshot, changeType).ConfigureAwait(false);
        }
    }

    private async Task ProcessEndpointChange(WatchEventType watchEventType, Endpoint endpoint)
    {
        if (!ProcessResourceChange(_endpointsMap, watchEventType, endpoint))
        {
            return;
        }

        if (endpoint.Metadata.OwnerReferences is null)
        {
            return;
        }

        foreach (var ownerReference in endpoint.Metadata.OwnerReferences)
        {
            await TryRefreshResource(ownerReference.Kind, ownerReference.Name).ConfigureAwait(false);
        }
    }

    private async Task ProcessServiceChange(WatchEventType watchEventType, Service service)
    {
        if (!ProcessResourceChange(_servicesMap, watchEventType, service))
        {
            return;
        }

        foreach (var ((resourceKind, resourceName), _) in _resourceAssociatedServicesMap.Where(e => e.Value.Contains(service.Metadata.Name)))
        {
            await TryRefreshResource(resourceKind, resourceName).ConfigureAwait(false);
        }
    }

    private async ValueTask TryRefreshResource(string resourceKind, string resourceName)
    {
        ResourceViewModel? snapshot = resourceKind switch
        {
            "Container" => _containersMap.TryGetValue(resourceName, out var container) ? ToSnapshot(container) : null,
            "Executable" => _executablesMap.TryGetValue(resourceName, out var executable) ? ToSnapshot(executable) : null,
            _ => null
        };

        if (snapshot is not null)
        {
            await _onResourceChanged(snapshot, ResourceChangeType.Upsert).ConfigureAwait(false);
        }
    }

    private ContainerViewModel ToSnapshot(Container container)
    {
        var containerId = container.Status?.ContainerId;
        var (endpoints, services) = GetEndpointsAndServices(container, "Container");

        var environment = GetEnvironmentVariables(container.Status?.EffectiveEnv ?? container.Spec.Env, container.Spec.Env);

        return new ContainerViewModel
        {
            Name = container.Metadata.Name,
            DisplayName = container.Metadata.Name,
            Uid = container.Metadata.Uid,
            ContainerId = containerId,
            CreationTimeStamp = container.Metadata.CreationTimestamp?.ToLocalTime(),
            Image = container.Spec.Image!,
<<<<<<< HEAD
            LogSource = new DockerContainerLogSource(containerId!),
            Status = container.Status is null ? null : new StatusViewModel { State = container.Status.State, ExitCode = container.Status.ExitCode },
=======
            State = container.Status?.State,
>>>>>>> 4e334a51
            ExpectedEndpointsCount = GetExpectedEndpointsCount(container),
            Environment = environment,
            Endpoints = endpoints,
            Services = services,
            Command = container.Spec.Command,
            Args = container.Status?.EffectiveArgs?.ToImmutableArray() ?? [],
            Ports = GetPorts()
        };

        ImmutableArray<int> GetPorts()
        {
            if (container.Spec.Ports is null)
            {
                return [];
            }

            var ports = ImmutableArray.CreateBuilder<int>();
            foreach (var port in container.Spec.Ports)
            {
                if (port.ContainerPort != null)
                {
                    ports.Add(port.ContainerPort.Value);
                }
            }
            return ports.ToImmutable();
        }
    }

    private ExecutableViewModel ToSnapshot(Executable executable)
    {
        string? projectPath = null;
        executable.Metadata.Annotations?.TryGetValue(Executable.CSharpProjectPathAnnotation, out projectPath);

        var (endpoints, services) = GetEndpointsAndServices(executable, "Executable", projectPath);

        if (projectPath is not null)
        {
            // This executable represents a C# project, so we create a slightly different type here
            // that captures the project's path, making it more convenient for consumers to work with
            // the project.
            return new ProjectViewModel
            {
                Name = executable.Metadata.Name,
                DisplayName = ComputeExecutableDisplayName(executable),
                Uid = executable.Metadata.Uid,
                CreationTimeStamp = executable.Metadata.CreationTimestamp?.ToLocalTime(),
                ExecutablePath = executable.Spec.ExecutablePath,
                WorkingDirectory = executable.Spec.WorkingDirectory,
                Arguments = executable.Status?.EffectiveArgs?.ToImmutableArray() ?? [],
                ProjectPath = projectPath,
<<<<<<< HEAD
                Status = executable.Status is null ? null : new StatusViewModel { State = executable.Status.State, ExitCode = executable.Status.ExitCode },
                LogSource = new FileLogSource(executable.Status?.StdOutFile, executable.Status?.StdErrFile),
=======
                State = executable.Status?.State,
                StdOutFile = executable.Status?.StdOutFile,
                StdErrFile = executable.Status?.StdErrFile,
>>>>>>> 4e334a51
                ProcessId = executable.Status?.ProcessId,
                ExpectedEndpointsCount = GetExpectedEndpointsCount(executable),
                Environment = GetEnvironmentVariables(executable.Status?.EffectiveEnv, executable.Spec.Env),
                Endpoints = endpoints,
                Services = services
            };
        }

        return new ExecutableViewModel
        {
            Name = executable.Metadata.Name,
            DisplayName = ComputeExecutableDisplayName(executable),
            Uid = executable.Metadata.Uid,
            CreationTimeStamp = executable.Metadata.CreationTimestamp?.ToLocalTime(),
            ExecutablePath = executable.Spec.ExecutablePath,
            WorkingDirectory = executable.Spec.WorkingDirectory,
            Arguments = executable.Status?.EffectiveArgs?.ToImmutableArray() ?? [],
<<<<<<< HEAD
            Status = executable.Status is null ? null : new StatusViewModel { State = executable.Status.State, ExitCode = executable.Status.ExitCode },
            LogSource = new FileLogSource(executable.Status?.StdOutFile, executable.Status?.StdErrFile),
=======
            State = executable.Status?.State,
            StdOutFile = executable.Status?.StdOutFile,
            StdErrFile = executable.Status?.StdErrFile,
>>>>>>> 4e334a51
            ProcessId = executable.Status?.ProcessId,
            ExpectedEndpointsCount = GetExpectedEndpointsCount(executable),
            Environment = GetEnvironmentVariables(executable.Status?.EffectiveEnv, executable.Spec.Env),
            Endpoints = endpoints,
            Services = services
        };
    }

    private (ImmutableArray<EndpointViewModel> Endpoints, ImmutableArray<ResourceServiceSnapshot> Services) GetEndpointsAndServices(
        CustomResource resource,
        string resourceKind,
        string? projectPath = null)
    {
        var endpoints = ImmutableArray.CreateBuilder<EndpointViewModel>();
        var services = ImmutableArray.CreateBuilder<ResourceServiceSnapshot>();
        var name = resource.Metadata.Name;

        foreach (var endpoint in _endpointsMap.Values)
        {
            if (endpoint.Metadata.OwnerReferences?.Any(or => or.Kind == resource.Kind && or.Name == name) != true)
            {
                continue;
            }

            if (endpoint.Spec.ServiceName is not null
                && _servicesMap.TryGetValue(endpoint.Spec.ServiceName, out var service)
                && service?.UsesHttpProtocol(out var uriScheme) == true)
            {
                var endpointString = $"{uriScheme}://{endpoint.Spec.Address}:{endpoint.Spec.Port}";
                var proxyUrlString = $"{uriScheme}://{service.AllocatedAddress}:{service.AllocatedPort}";

                // For project look into launch profile to append launch url
                if (projectPath is not null
                    && _applicationModel.TryGetProjectWithPath(name, projectPath, out var project)
                    && project.GetEffectiveLaunchProfile() is LaunchProfile launchProfile
                    && launchProfile.LaunchUrl is string launchUrl)
                {
                    if (!launchUrl.Contains("://"))
                    {
                        // This is relative URL
                        endpointString += $"/{launchUrl}";
                        proxyUrlString += $"/{launchUrl}";
                    }
                    else
                    {
                        // For absolute URL we need to update the port value if possible
                        if (launchProfile.ApplicationUrl is string applicationUrl
                            && launchUrl.StartsWith(applicationUrl))
                        {
                            endpointString = launchUrl.Replace(applicationUrl, endpointString);
                            proxyUrlString = launchUrl;
                        }
                    }

                    // If we cannot process launchUrl then we just show endpoint string
                }

                endpoints.Add(new(endpointString, proxyUrlString));
            }
        }

        if (_resourceAssociatedServicesMap.TryGetValue((resourceKind, name), out var resourceServiceMappings))
        {
            foreach (var serviceName in resourceServiceMappings)
            {
                if (_servicesMap.TryGetValue(name, out var service))
                {
                    services.Add(new ResourceServiceSnapshot(service.Metadata.Name, service.AllocatedAddress, service.AllocatedPort));
                }
            }
        }

        return (endpoints.ToImmutable(), services.ToImmutable());
    }

    private int? GetExpectedEndpointsCount(CustomResource resource)
    {
        var expectedCount = 0;
        if (resource.Metadata.Annotations?.TryGetValue(CustomResource.ServiceProducerAnnotation, out var servicesProducedAnnotationJson) == true)
        {
            var serviceProducerAnnotations = JsonSerializer.Deserialize<ServiceProducerAnnotation[]>(servicesProducedAnnotationJson);
            if (serviceProducerAnnotations is not null)
            {
                foreach (var serviceProducer in serviceProducerAnnotations)
                {
                    if (!_servicesMap.TryGetValue(serviceProducer.ServiceName, out var service))
                    {
                        // We don't have matching service so we cannot compute endpoint count completely
                        // So we return null indicating that it is unknown.
                        // Dashboard should show this as Starting
                        return null;
                    }

                    if (service.UsesHttpProtocol(out _))
                    {
                        expectedCount++;
                    }
                }
            }
        }

        return expectedCount;
    }

    private static ImmutableArray<EnvironmentVariableViewModel> GetEnvironmentVariables(List<EnvVar>? effectiveSource, List<EnvVar>? specSource)
    {
        if (effectiveSource is null or { Count: 0 })
        {
            return [];
        }

        var environment = ImmutableArray.CreateBuilder<EnvironmentVariableViewModel>(effectiveSource.Count);

        foreach (var env in effectiveSource)
        {
            if (env.Name is not null)
            {
                environment.Add(new()
                {
                    Name = env.Name,
                    Value = env.Value,
                    FromSpec = specSource?.Any(e => string.Equals(e.Name, env.Name, StringComparison.Ordinal)) is true or null
                });
            }
        }

        environment.Sort((v1, v2) => string.Compare(v1.Name, v2.Name, StringComparison.Ordinal));

        return environment.ToImmutable();
    }

    private void UpdateAssociatedServicesMap(string resourceKind, WatchEventType watchEventType, CustomResource resource)
    {
        // We keep track of associated services for the resource
        // So whenever we get the service we can figure out if the service can generate endpoint for the resource
        if (watchEventType == WatchEventType.Deleted)
        {
            _resourceAssociatedServicesMap.Remove((resourceKind, resource.Metadata.Name));
        }
        else if (resource.Metadata.Annotations?.TryGetValue(CustomResource.ServiceProducerAnnotation, out var servicesProducedAnnotationJson) == true)
        {
            var serviceProducerAnnotations = JsonSerializer.Deserialize<ServiceProducerAnnotation[]>(servicesProducedAnnotationJson);
            if (serviceProducerAnnotations is not null)
            {
                _resourceAssociatedServicesMap[(resourceKind, resource.Metadata.Name)]
                    = serviceProducerAnnotations.Select(e => e.ServiceName).ToList();
            }
        }
    }

    private static bool ProcessResourceChange<T>(Dictionary<string, T> map, WatchEventType watchEventType, T resource)
            where T : CustomResource
    {
        switch (watchEventType)
        {
            case WatchEventType.Added:
                map.Add(resource.Metadata.Name, resource);
                break;

            case WatchEventType.Modified:
                map[resource.Metadata.Name] = resource;
                break;

            case WatchEventType.Deleted:
                map.Remove(resource.Metadata.Name);
                break;

            default:
                return false;
        }

        return true;
    }

    private static ResourceChangeType ToChangeType(WatchEventType watchEventType)
    {
        return watchEventType switch
        {
            WatchEventType.Added or WatchEventType.Modified => ResourceChangeType.Upsert,
            WatchEventType.Deleted => ResourceChangeType.Delete,
            _ => ResourceChangeType.Other
        };
    }

    private static string ComputeExecutableDisplayName(Executable executable)
    {
        var displayName = executable.Metadata.Name;
        var replicaSetOwner = executable.Metadata.OwnerReferences?.FirstOrDefault(
            or => or.Kind == Dcp.Model.Dcp.ExecutableReplicaSetKind
        );
        if (replicaSetOwner is not null && displayName.Length > 3)
        {
            var lastHyphenIndex = displayName.LastIndexOf('-');
            if (lastHyphenIndex > 0 && lastHyphenIndex < displayName.Length - 1)
            {
                // Strip the replica ID from the name.
                displayName = displayName[..lastHyphenIndex];
            }
        }
        return displayName;
    }
}<|MERGE_RESOLUTION|>--- conflicted
+++ resolved
@@ -156,12 +156,7 @@
             ContainerId = containerId,
             CreationTimeStamp = container.Metadata.CreationTimestamp?.ToLocalTime(),
             Image = container.Spec.Image!,
-<<<<<<< HEAD
-            LogSource = new DockerContainerLogSource(containerId!),
-            Status = container.Status is null ? null : new StatusViewModel { State = container.Status.State, ExitCode = container.Status.ExitCode },
-=======
             State = container.Status?.State,
->>>>>>> 4e334a51
             ExpectedEndpointsCount = GetExpectedEndpointsCount(container),
             Environment = environment,
             Endpoints = endpoints,
@@ -212,14 +207,9 @@
                 WorkingDirectory = executable.Spec.WorkingDirectory,
                 Arguments = executable.Status?.EffectiveArgs?.ToImmutableArray() ?? [],
                 ProjectPath = projectPath,
-<<<<<<< HEAD
-                Status = executable.Status is null ? null : new StatusViewModel { State = executable.Status.State, ExitCode = executable.Status.ExitCode },
-                LogSource = new FileLogSource(executable.Status?.StdOutFile, executable.Status?.StdErrFile),
-=======
                 State = executable.Status?.State,
                 StdOutFile = executable.Status?.StdOutFile,
                 StdErrFile = executable.Status?.StdErrFile,
->>>>>>> 4e334a51
                 ProcessId = executable.Status?.ProcessId,
                 ExpectedEndpointsCount = GetExpectedEndpointsCount(executable),
                 Environment = GetEnvironmentVariables(executable.Status?.EffectiveEnv, executable.Spec.Env),
@@ -237,14 +227,9 @@
             ExecutablePath = executable.Spec.ExecutablePath,
             WorkingDirectory = executable.Spec.WorkingDirectory,
             Arguments = executable.Status?.EffectiveArgs?.ToImmutableArray() ?? [],
-<<<<<<< HEAD
-            Status = executable.Status is null ? null : new StatusViewModel { State = executable.Status.State, ExitCode = executable.Status.ExitCode },
-            LogSource = new FileLogSource(executable.Status?.StdOutFile, executable.Status?.StdErrFile),
-=======
             State = executable.Status?.State,
             StdOutFile = executable.Status?.StdOutFile,
             StdErrFile = executable.Status?.StdErrFile,
->>>>>>> 4e334a51
             ProcessId = executable.Status?.ProcessId,
             ExpectedEndpointsCount = GetExpectedEndpointsCount(executable),
             Environment = GetEnvironmentVariables(executable.Status?.EffectiveEnv, executable.Spec.Env),
