--- conflicted
+++ resolved
@@ -23,11 +23,7 @@
 internal sealed class DcpDataSource
 {
     private readonly IKubernetesService _kubernetesService;
-<<<<<<< HEAD
-    private readonly Dictionary<string, IResource> _applicationModel;
-=======
     private readonly IReadOnlyDictionary<string, IResource> _applicationModel;
->>>>>>> c5f1b953
     private readonly ConcurrentDictionary<string, ResourceSnapshot> _placeHolderResources = [];
     private readonly Func<ResourceSnapshot, ResourceSnapshotChangeType, ValueTask> _onResourceChanged;
     private readonly ILogger _logger;
@@ -47,7 +43,7 @@
         CancellationToken cancellationToken)
     {
         _kubernetesService = kubernetesService;
-        _applicationModel = applicationModel.Resources.ToDictionary(d => d.Name);
+        _applicationModel = applicationModel;
         _onResourceChanged = onResourceChanged;
 
         _logger = loggerFactory.CreateLogger<DcpDataSource>();
@@ -58,11 +54,7 @@
             async () =>
             {
                 // Show all resources initially and allow updates from DCP (for the relevant resources)
-<<<<<<< HEAD
-                foreach (var resource in applicationModel.Resources)
-=======
                 foreach (var (_, resource) in _applicationModel)
->>>>>>> c5f1b953
                 {
                     await ProcessInitialResourceAsync(resource, cancellationToken).ConfigureAwait(false);
                 }
