--- conflicted
+++ resolved
@@ -24,12 +24,9 @@
     public void Configure(DashboardOptions options)
     {
         options.DashboardPath = dcpOptions.Value.DashboardPath;
-<<<<<<< HEAD
-        options.DashboardUrl = configuration["ASPNETCORE_URLS"];
+        options.DashboardUrl = configuration[KnownConfigNames.AspNetCoreUrls];
+        TODO: Fix this
         options.DashboardUrlPathBase = configuration["ASPIRE_DASHBOARD_PATHBASE"];
-=======
-        options.DashboardUrl = configuration[KnownConfigNames.AspNetCoreUrls];
->>>>>>> 1c65ede9
         options.DashboardToken = configuration["AppHost:BrowserToken"];
 
         options.OtlpGrpcEndpointUrl = configuration.GetString(KnownConfigNames.DashboardOtlpGrpcEndpointUrl, KnownConfigNames.Legacy.DashboardOtlpGrpcEndpointUrl);
