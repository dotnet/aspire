// Licensed to the .NET Foundation under one or more agreements.
// The .NET Foundation licenses this file to you under the MIT license.

using System.Collections.Concurrent;
using System.Diagnostics;
using System.Globalization;
using System.Text.Json;
using System.Text.Json.Nodes;
using System.Text.Json.Serialization;
using Aspire.Dashboard.ConsoleLogs;
using Aspire.Dashboard.Model;
using Aspire.Hosting.ApplicationModel;
using Aspire.Hosting.Dcp;
using Aspire.Hosting.Devcontainers;
using Aspire.Hosting.Devcontainers.Codespaces;
using Aspire.Hosting.Lifecycle;
using Aspire.Hosting.Utils;
using Microsoft.Extensions.Configuration;
using Microsoft.Extensions.DependencyInjection;
using Microsoft.Extensions.Hosting;
using Microsoft.Extensions.Logging;
using Microsoft.Extensions.Options;

namespace Aspire.Hosting.Dashboard;

internal sealed class DashboardLifecycleHook(IConfiguration configuration,
                                             IOptions<DashboardOptions> dashboardOptions,
                                             ILogger<DistributedApplication> distributedApplicationLogger,
                                             IDashboardEndpointProvider dashboardEndpointProvider,
                                             DistributedApplicationExecutionContext executionContext,
                                             ResourceNotificationService resourceNotificationService,
                                             ResourceLoggerService resourceLoggerService,
                                             ILoggerFactory loggerFactory,
                                             DcpNameGenerator nameGenerator,
                                             IHostApplicationLifetime hostApplicationLifetime,
                                             CodespacesUrlRewriter codespaceUrlRewriter,
                                             IOptions<CodespacesOptions> codespacesOptions,
                                             IOptions<DevcontainersOptions> devcontainersOptions,
                                             DevcontainerSettingsWriter settingsWriter
                                             ) : IDistributedApplicationLifecycleHook, IAsyncDisposable
{
    private static readonly HashSet<string> s_suppressAutomaticConfigurationCopy = new HashSet<string>(StringComparer.OrdinalIgnoreCase)
    {
        KnownConfigNames.DashboardCorsAllowedOrigins // Set on the dashboard's Dashboard:Otlp:Cors type
    };

    private Task? _dashboardLogsTask;
    private CancellationTokenSource? _dashboardLogsCts;

    public Task BeforeStartAsync(DistributedApplicationModel appModel, CancellationToken cancellationToken)
    {
        Debug.Assert(executionContext.IsRunMode, "Dashboard resource should only be added in run mode");

        if (appModel.Resources.SingleOrDefault(r => StringComparers.ResourceName.Equals(r.Name, KnownResourceNames.AspireDashboard)) is { } dashboardResource)
        {
            ConfigureAspireDashboardResource(dashboardResource);

            // Make the dashboard first in the list so it starts as fast as possible.
            appModel.Resources.Remove(dashboardResource);
            appModel.Resources.Insert(0, dashboardResource);
        }
        else
        {
            AddDashboardResource(appModel);
        }

        // Stop watching logs from the dashboard when the app host is stopping. Part of the app host shutdown is tearing down the dashboard service.
        // Dashboard services are killed while the dashboard is using them and will cause the dashboard to report an error accessing data.
        // By stopping here we prevent the app host from printing errors from the dashboard caused by shutdown.
        _dashboardLogsCts = CancellationTokenSource.CreateLinkedTokenSource(hostApplicationLifetime.ApplicationStopping);

        _dashboardLogsTask = WatchDashboardLogsAsync(_dashboardLogsCts.Token);

        return Task.CompletedTask;
    }

    public async ValueTask DisposeAsync()
    {
        // Stop listening to logs if the lifecycle hook is disposed without the app being shutdown.
        _dashboardLogsCts?.Cancel();

        if (_dashboardLogsTask is not null)
        {
            try
            {
                await _dashboardLogsTask.ConfigureAwait(false);
            }
            catch (OperationCanceledException)
            {
                // Expected when the application is shutting down.
            }
            catch (Exception ex)
            {
                distributedApplicationLogger.LogError(ex, "Unexpected error while watching dashboard logs.");
            }
        }
    }

    private void AddDashboardResource(DistributedApplicationModel model)
    {
        if (dashboardOptions.Value.DashboardPath is not { } dashboardPath)
        {
            throw new DistributedApplicationException("Dashboard path empty or file does not exist.");
        }

        var fullyQualifiedDashboardPath = Path.GetFullPath(dashboardPath);
        var dashboardWorkingDirectory = Path.GetDirectoryName(fullyQualifiedDashboardPath);

        ExecutableResource? dashboardResource = default;

        if (string.Equals(".dll", Path.GetExtension(fullyQualifiedDashboardPath), StringComparison.OrdinalIgnoreCase))
        {
            // The dashboard path is a DLL, so run it with `dotnet <dll>`
            dashboardResource = new ExecutableResource(KnownResourceNames.AspireDashboard, "dotnet", dashboardWorkingDirectory ?? "");

            dashboardResource.Annotations.Add(new CommandLineArgsCallbackAnnotation(args =>
            {
                args.Add(fullyQualifiedDashboardPath);
            }));
        }
        else
        {
            // Assume the dashboard path is directly executable
            dashboardResource = new ExecutableResource(KnownResourceNames.AspireDashboard, fullyQualifiedDashboardPath, dashboardWorkingDirectory ?? "");
        }

        nameGenerator.EnsureDcpInstancesPopulated(dashboardResource);

        ConfigureAspireDashboardResource(dashboardResource);

        // Make the dashboard first in the list so it starts as fast as possible.
        model.Resources.Insert(0, dashboardResource);
    }

    private void ConfigureAspireDashboardResource(IResource dashboardResource)
    {
        // The dashboard resource can be visible during development. We don't want people to be able to stop the dashboard from inside the dashboard.
        // Exclude the lifecycle commands from the dashboard resource so they're not accidently clicked during development.
        dashboardResource.Annotations.Add(new ExcludeLifecycleCommandsAnnotation());

        // Remove endpoint annotations because we are directly configuring
        // the dashboard app (it doesn't go through the proxy!).
        var endpointAnnotations = dashboardResource.Annotations.OfType<EndpointAnnotation>().ToList();
        foreach (var endpointAnnotation in endpointAnnotations)
        {
            dashboardResource.Annotations.Remove(endpointAnnotation);
        }

        if (codespacesOptions.Value.IsCodespace || devcontainersOptions.Value.IsDevcontainer)
        {
            // We need to print out the url so that dotnet watch can launch the dashboard
            // technically this is too early
            if (StringUtils.TryGetUriFromDelimitedString(dashboardOptions.Value.DashboardUrl, ";", out var firstDashboardUrl))
            {
                settingsWriter.AddPortForward(
                                firstDashboardUrl.ToString(),
                                firstDashboardUrl.Port,
                                firstDashboardUrl.Scheme,
                                $"aspire-dashboard-{firstDashboardUrl.Scheme}",
                                openBrowser: true);
            }
        }

        var snapshot = new CustomResourceSnapshot
        {
            Properties = [],
            ResourceType = dashboardResource switch
            {
                ExecutableResource => KnownResourceTypes.Executable,
                ProjectResource => KnownResourceTypes.Project,
                ContainerResource => KnownResourceTypes.Container,
                _ => dashboardResource.GetType().Name
            },
            State = configuration.GetBool(KnownConfigNames.ShowDashboardResources, KnownConfigNames.Legacy.ShowDashboardResources) is true
                ? null
                : KnownResourceStates.Hidden
        };

        dashboardResource.Annotations.Add(new ResourceSnapshotAnnotation(snapshot));

        dashboardResource.Annotations.Add(new EnvironmentCallbackAnnotation(ConfigureEnvironmentVariables));
    }

    internal async Task ConfigureEnvironmentVariables(EnvironmentCallbackContext context)
    {
        // Automatically copy all configuration that starts with ASPIRE_DASHBOARD to the dashboard.
        // Do this first so there is no chance to overwrite any explicit configuration.
        // Some values are skipped because they're mapped to the Dashboard option type.
        foreach (var (name, value) in configuration.AsEnumerable())
        {
            if (name.StartsWith("ASPIRE_DASHBOARD_", StringComparison.OrdinalIgnoreCase) &&
                value != null &&
                !s_suppressAutomaticConfigurationCopy.Contains(name))
            {
                context.EnvironmentVariables[name] = value;
            }
        }

        var options = dashboardOptions.Value;

        // Options should have been validated these should not be null

        Debug.Assert(options.DashboardUrl is not null, "DashboardUrl should not be null");
        Debug.Assert(options.OtlpGrpcEndpointUrl is not null || options.OtlpHttpEndpointUrl is not null, "OtlpGrpcEndpointUrl and OtlpHttpEndpointUrl should not both be null");

        var environment = options.AspNetCoreEnvironment;
        var browserToken = options.DashboardToken;
        var otlpApiKey = options.OtlpApiKey;

        var resourceServiceUrl = await dashboardEndpointProvider.GetResourceServiceUriAsync(context.CancellationToken).ConfigureAwait(false);

        context.EnvironmentVariables["ASPNETCORE_ENVIRONMENT"] = environment;
        context.EnvironmentVariables[DashboardConfigNames.DashboardFrontendUrlName.EnvVarName] = options.DashboardUrl;
        context.EnvironmentVariables[DashboardConfigNames.ResourceServiceUrlName.EnvVarName] = resourceServiceUrl;
        if (options.OtlpGrpcEndpointUrl != null)
        {
            context.EnvironmentVariables[DashboardConfigNames.DashboardOtlpGrpcUrlName.EnvVarName] = options.OtlpGrpcEndpointUrl;
        }
        if (options.OtlpHttpEndpointUrl != null)
        {
            context.EnvironmentVariables[DashboardConfigNames.DashboardOtlpHttpUrlName.EnvVarName] = options.OtlpHttpEndpointUrl;

            // Use explicitly defined allowed origins if configured.
            var allowedOrigins = configuration.GetString(KnownConfigNames.DashboardCorsAllowedOrigins, KnownConfigNames.Legacy.DashboardCorsAllowedOrigins);

            // If allowed origins are not configured then calculate allowed origins from endpoints.
            if (string.IsNullOrEmpty(allowedOrigins))
            {
                var model = context.ExecutionContext.ServiceProvider.GetRequiredService<DistributedApplicationModel>();
                allowedOrigins = GetAllowedOriginsFromResourceEndpoints(model);
            }

            if (!string.IsNullOrEmpty(allowedOrigins))
            {
                context.EnvironmentVariables[DashboardConfigNames.DashboardOtlpCorsAllowedOriginsKeyName.EnvVarName] = allowedOrigins;
                context.EnvironmentVariables[DashboardConfigNames.DashboardOtlpCorsAllowedHeadersKeyName.EnvVarName] = "*";
            }
        }

        // Configure frontend browser token
        if (!string.IsNullOrEmpty(browserToken))
        {
            context.EnvironmentVariables[DashboardConfigNames.DashboardFrontendAuthModeName.EnvVarName] = "BrowserToken";
            context.EnvironmentVariables[DashboardConfigNames.DashboardFrontendBrowserTokenName.EnvVarName] = browserToken;
        }
        else
        {
            context.EnvironmentVariables[DashboardConfigNames.DashboardFrontendAuthModeName.EnvVarName] = "Unsecured";
        }

        // Configure resource service API key
        if (string.Equals(configuration["AppHost:ResourceService:AuthMode"], nameof(ResourceServiceAuthMode.ApiKey), StringComparison.OrdinalIgnoreCase)
            && configuration["AppHost:ResourceService:ApiKey"] is { Length: > 0 } resourceServiceApiKey)
        {
            context.EnvironmentVariables[DashboardConfigNames.ResourceServiceClientAuthModeName.EnvVarName] = nameof(ResourceServiceAuthMode.ApiKey);
            context.EnvironmentVariables[DashboardConfigNames.ResourceServiceClientApiKeyName.EnvVarName] = resourceServiceApiKey;
        }
        else
        {
            context.EnvironmentVariables[DashboardConfigNames.ResourceServiceClientAuthModeName.EnvVarName] = nameof(ResourceServiceAuthMode.Unsecured);
        }

        // Configure OTLP API key
        if (!string.IsNullOrEmpty(otlpApiKey))
        {
            context.EnvironmentVariables[DashboardConfigNames.DashboardOtlpAuthModeName.EnvVarName] = "ApiKey";
            context.EnvironmentVariables[DashboardConfigNames.DashboardOtlpPrimaryApiKeyName.EnvVarName] = otlpApiKey;
        }
        else
        {
            context.EnvironmentVariables[DashboardConfigNames.DashboardOtlpAuthModeName.EnvVarName] = "Unsecured";
        }

        // Change the dashboard formatter to use JSON so we can parse the logs and render them in the
        // via the ILogger.
        context.EnvironmentVariables["LOGGING__CONSOLE__FORMATTERNAME"] = "json";

        // Details for contacting AspireServer in an IDE debug session.
        if (configuration["DEBUG_SESSION_PORT"] is { Length: > 0 } sessionPort)
        {
<<<<<<< HEAD
            context.EnvironmentVariables[DashboardConfigNames.DebugSessionAddressName.EnvVarName] = sessionPort;
=======
            // DEBUG_SESSION_PORT env var is in the format localhost:port.
            // We assume the address is localhost and only want the port value.
            if (sessionPort.Split(':') is { Length: 2 } parts &&
                int.TryParse(parts[1], CultureInfo.InvariantCulture, out var port))
            {
                context.EnvironmentVariables[DashboardConfigNames.DebugSessionPortName.EnvVarName] = port;
            }
            else
            {
                throw new InvalidOperationException($"Unexpected DEBUG_SESSION_PORT value. Expected localhost:port, got '{sessionPort}'.");
            }
>>>>>>> f0424aac
        }
        if (configuration["DEBUG_SESSION_TOKEN"] is { Length: > 0 } sessionToken)
        {
            context.EnvironmentVariables[DashboardConfigNames.DebugSessionTokenName.EnvVarName] = sessionToken;
        }
        if (configuration["DEBUG_SESSION_SERVER_CERTIFICATE"] is { Length: > 0 } sessionCertificate)
        {
            context.EnvironmentVariables[DashboardConfigNames.DebugSessionServerCertificateName.EnvVarName] = sessionCertificate;
        }
        if (options.TelemetryOptOut is { } optOutValue)
        {
            context.EnvironmentVariables[DashboardConfigNames.DebugSessionTelemetryOptOutName.EnvVarName] = optOutValue;
        }

        if (!StringUtils.TryGetUriFromDelimitedString(options.DashboardUrl, ";", out var firstDashboardUrl))
        {
            return;
        }

        var dashboardUrl = codespaceUrlRewriter.RewriteUrl(firstDashboardUrl.ToString());

        distributedApplicationLogger.LogInformation("Now listening on: {DashboardUrl}", dashboardUrl.TrimEnd('/'));

        if (!string.IsNullOrEmpty(browserToken))
        {
            LoggingHelpers.WriteDashboardUrl(distributedApplicationLogger, dashboardUrl, browserToken, isContainer: false);
        }
    }

    private static string? GetAllowedOriginsFromResourceEndpoints(DistributedApplicationModel model)
    {
        var allResourceEndpoints = model.Resources
            .Where(r => !string.Equals(r.Name, KnownResourceNames.AspireDashboard, StringComparisons.ResourceName))
            .SelectMany(r => r.Annotations)
            .OfType<EndpointAnnotation>()
            .ToList();

        var corsOrigins = new HashSet<string>(StringComparers.UrlHost);
        foreach (var endpoint in allResourceEndpoints)
        {
            if (endpoint.UriScheme is "http" or "https")
            {
                // Prefer allocated endpoint over EndpointAnnotation.Port.
                var origin = endpoint.AllocatedEndpoint?.UriString;
                var targetOrigin = (endpoint.TargetPort != null)
                    ? $"{endpoint.UriScheme}://localhost:{endpoint.TargetPort}"
                    : null;

                if (origin != null)
                {
                    corsOrigins.Add(origin);
                }
                if (targetOrigin != null)
                {
                    corsOrigins.Add(targetOrigin);
                }
            }
        }

        if (corsOrigins.Count > 0)
        {
            return string.Join(',', corsOrigins);
        }

        return null;
    }

    private async Task WatchDashboardLogsAsync(CancellationToken cancellationToken)
    {
        var loggerCache = new ConcurrentDictionary<string, ILogger>(StringComparer.Ordinal);
        var defaultDashboardLogger = loggerFactory.CreateLogger("Aspire.Hosting.Dashboard");

        var dashboardResourceTasks = new Dictionary<string, Task>();

        try
        {
            await foreach (var notification in resourceNotificationService.WatchAsync(cancellationToken).ConfigureAwait(false))
            {
                // Track all dashboard resources and start watching their logs.
                // TODO: In the future when resources can restart, we should handle purging the taskCache.
                if (StringComparers.ResourceName.Equals(notification.Resource.Name, KnownResourceNames.AspireDashboard) && !dashboardResourceTasks.ContainsKey(notification.ResourceId))
                {
                    dashboardResourceTasks[notification.ResourceId] = WatchResourceLogsAsync(notification.ResourceId, loggerCache, defaultDashboardLogger, resourceLoggerService, loggerFactory, cancellationToken);
                }
            }
        }
        catch (OperationCanceledException)
        {
            // Expected when the application is shutting down.
        }
        catch (Exception ex)
        {
            defaultDashboardLogger.LogError(ex, "Error reading dashboard logs.");
        }

        // The watch task should already be logging exceptions, so we don't need to log them here.
        await Task.WhenAll(dashboardResourceTasks.Values).ConfigureAwait(ConfigureAwaitOptions.SuppressThrowing);
    }

    private static async Task WatchResourceLogsAsync(string dashboardResourceId,
                                                     ConcurrentDictionary<string, ILogger> loggerCache,
                                                     ILogger defaultDashboardLogger,
                                                     ResourceLoggerService resourceLoggerService,
                                                     ILoggerFactory loggerFactory,
                                                     CancellationToken cancellationToken)
    {
        try
        {
            // We turned on the JSON formatter for the logger, so we can log the log lines as JSON.
            await foreach (var batch in resourceLoggerService.WatchAsync(dashboardResourceId).WithCancellation(cancellationToken).ConfigureAwait(false))
            {
                foreach (var logLine in batch)
                {
                    DashboardLogMessage? logMessage = null;

                    try
                    {
                        var content = logLine.Content;
                        if (TimestampParser.TryParseConsoleTimestamp(content, out var result))
                        {
                            content = result.Value.ModifiedText;
                        }

                        logMessage = JsonSerializer.Deserialize(content, DashboardLogMessageContext.Default.DashboardLogMessage);
                    }
                    catch (JsonException)
                    {
                        if (defaultDashboardLogger.IsEnabled(LogLevel.Debug))
                        {
                            defaultDashboardLogger.LogDebug("Failed to parse dashboard log line as JSON: {LogLine}", logLine.Content);
                        }

                        // Failed to parse, it's not JSON, just log the content as is.
                        var level = logLine.IsErrorMessage ? LogLevel.Error : LogLevel.Information;
                        defaultDashboardLogger.Log(level, 0, logLine.Content, null, (s, _) => s);
                    }

                    if (logMessage is not null)
                    {
                        LogMessage(loggerFactory, loggerCache, logMessage);
                    }
                }
            }
        }
        catch (OperationCanceledException)
        {
            // Expected when the application is shutting down.
        }
        catch (Exception ex)
        {
            defaultDashboardLogger.LogError(ex, "Error reading dashboard logs.");
        }
        finally
        {
            if (defaultDashboardLogger.IsEnabled(LogLevel.Debug))
            {
                defaultDashboardLogger.LogDebug("Stopped reading dashboard logs.");
            }
        }
    }

    private static void LogMessage(ILoggerFactory loggerFactory, ConcurrentDictionary<string, ILogger> loggerCache, DashboardLogMessage logMessage)
    {
        var logger = loggerCache.GetOrAdd(logMessage.Category, static (string category, ILoggerFactory loggerFactory) =>
        {
            // Looks strange to see Aspire.Hosting.Dashboard.Aspire.Dashboard.Category,
            // so trim the prefix and append Aspire.Hosting.Why is this important?
            // Well there are logs emitting from categories that don't start with Aspire.Dashboard so we want to prefix all logs so that they can be controlled by config.
            var categoryTrimmed = category.StartsWith("Aspire.Dashboard.") ?
                category["Aspire.Dashboard.".Length..] : category;

            return loggerFactory.CreateLogger($"Aspire.Hosting.Dashboard.{categoryTrimmed}");
        },
        loggerFactory);

        if (logger.IsEnabled(logMessage.LogLevel))
        {
            // TODO: We should log the state as well.
            logger.Log(
                logMessage.LogLevel,
                logMessage.EventId,
                logMessage.Message,
                null,
                (s, _) => (logMessage.Exception is { } e) ? s + Environment.NewLine + e : s);
        }
    }
}

internal sealed class DashboardLogMessage
{
    public string Timestamp { get; set; } = string.Empty;
    public int EventId { get; set; }
    [JsonConverter(typeof(JsonStringEnumConverter<LogLevel>))]
    public LogLevel LogLevel { get; set; }
    public string Category { get; set; } = string.Empty;
    public string Message { get; set; } = string.Empty;
    public string? Exception { get; set; }
    public JsonObject? State { get; set; }
}

[JsonSerializable(typeof(DashboardLogMessage))]
internal sealed partial class DashboardLogMessageContext : JsonSerializerContext
{

}<|MERGE_RESOLUTION|>--- conflicted
+++ resolved
@@ -278,9 +278,6 @@
         // Details for contacting AspireServer in an IDE debug session.
         if (configuration["DEBUG_SESSION_PORT"] is { Length: > 0 } sessionPort)
         {
-<<<<<<< HEAD
-            context.EnvironmentVariables[DashboardConfigNames.DebugSessionAddressName.EnvVarName] = sessionPort;
-=======
             // DEBUG_SESSION_PORT env var is in the format localhost:port.
             // We assume the address is localhost and only want the port value.
             if (sessionPort.Split(':') is { Length: 2 } parts &&
@@ -292,7 +289,6 @@
             {
                 throw new InvalidOperationException($"Unexpected DEBUG_SESSION_PORT value. Expected localhost:port, got '{sessionPort}'.");
             }
->>>>>>> f0424aac
         }
         if (configuration["DEBUG_SESSION_TOKEN"] is { Length: > 0 } sessionToken)
         {
