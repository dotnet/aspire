// Licensed to the .NET Foundation under one or more agreements.
// The .NET Foundation licenses this file to you under the MIT license.

syntax = "proto3";

package aspire.v1;

option csharp_namespace = "Aspire.ResourceService.Proto.V1";

import "google/protobuf/struct.proto";
import "google/protobuf/timestamp.proto";

////////////////////////////////////////////

message ApplicationInformationRequest {
}

message ApplicationInformationResponse {
    string application_name = 1;
}

////////////////////////////////////////////

// Defines a command that may be invoked on a resource.
// Defined by the resource service and sent to the dashboard.
// When a command is to be executed, an instance of ResourceCommandRequest is constructed
// using data from this message.
message ResourceCommand {
    // Unique identifier for the command. Not intended for display.
    string name = 1;
    // The display name of the command, to be shown in the UI. May be localized.
    string display_name = 2;
    // When present, this message must be shown to the user and their confirmation obtained
    // before sending the request for this command to be executed.
    // The user will be presented with Ok/Cancel options.
    optional string confirmation_message = 3;
    // Optional parameter that configures the command in some way.
    // Clients must return any value provided by the server when invoking
    // the command.
    optional google.protobuf.Value parameter = 4;
    // A flag that indicates whether the command is highlighted in the UI.
    bool is_highlighted = 5;
    // Optional icon name. This name should be a valid FluentUI icon name.
    // https://aka.ms/fluentui-system-icons
    optional string icon_name = 6;
    // Optional icon variant.
    optional IconVariant icon_variant = 7;
    // Optional description of the command, to be shown in the UI.
    // Could be used as a tooltip. May be localized.
    optional string display_description = 8;
    // The state of the command. Controls whether the command is enabled, disabled,
    // or hidden in the UI.
    ResourceCommandState state = 9;
}

enum IconVariant {
    REGULAR = 0;
    FILLED = 1;
}

// Represents a request to execute a command.
// Sent by the dashboard to DashboardService.ExecuteResourceCommand.
// Constructed with data from a corresponding ResourceCommand.
message ResourceCommandRequest {
    // Unique identifier for the command.
    // Copied from the ResourceCommand that this request object is initialized from.
    string command_name = 1;
    // The name of the resource to apply the command to. Matches Resource.name.
    // Copied from the ResourceCommand that this request object is initialized from.
    string resource_name = 2;
    // The unique name of the resource type. Matches ResourceType.unique_name and Resource.resource_type.
    // Copied from the ResourceCommand that this request object is initialized from.
    string resource_type = 3;
    // An optional parameter to accompany the command.
    // Copied from the ResourceCommand that this request object is initialized from.
    optional google.protobuf.Value parameter = 4;
}

enum ResourceCommandState {
    ENABLED = 0;
    DISABLED = 1;
    HIDDEN = 2;
}

enum ResourceCommandResponseKind {
    UNDEFINED = 0;
    SUCCEEDED = 1;
    FAILED = 2;
    CANCELLED = 3;
}

message ResourceCommandResponse {
    ResourceCommandResponseKind kind = 1;
    optional string error_message = 2;
}

////////////////////////////////////////////

message ResourceType {
    // Unique name for the resource type. Equivalent to Resource.resource_type
    // If "display_name" is omitted, this value will be used in UIs.
    string unique_name = 1;

    // Display string for references to this type in UI. May be localized.
    // If this value is omitted, UIs will show "unique_name" instead.
    optional string display_name = 2;

    // Any commands that may be executed against resources of this type, avoiding
    // the need to copy the value to every Resource instance.
    //
    // Note that these commands must apply to matching resources at any time.
    //
    // If the set of commands changes over time, use the "commands" property
    // of the Resource itself.
    repeated ResourceCommand commands = 3;
}

////////////////////////////////////////////

message EnvironmentVariable {
    string name = 1;
    optional string value = 2;
    bool is_from_spec = 3;
}

message Url {
    // The name of the url
    string name = 1;
    // The uri of the url. Format is scheme://host:port/{*path}
    string full_url = 2;
    // Determines if this url shows up in the details view only by default.
    // If true, the url will not be shown in the list of urls in the top level resources view.
    bool is_internal = 3;
<<<<<<< HEAD
    // Display properties of the Url
    UrlDisplayProperties display_properties = 4;
}

message UrlDisplayProperties {
  // The sort order of the url. Lower values are displayed first in the UI. The absence of a value is treated as lowest order.
  int32 sort_order = 1;
  // The display name of the url, to appear in the UI.
  string display_name = 2;
=======
    // Indicates if this URL is inactive. A non-running resource may still return inactive URLs.
    // If true, the inactive url will not be shown in the dashboard.
    bool is_inactive = 4;
>>>>>>> 12fd0e82
}

// Data about a volume mounted to a container.
message Volume {
    // The source of the volume, such as "TestShop.AppHost-postgres-data".
    string source = 1;
    // The target path in the container, such as "/var/lib/postgresql/data".
    string target = 2;
    // The type of the mount, such as "bind" or "volume".
    string mount_type = 3;
    // Whether the volume is mounted as read-only or not.
    bool is_read_only = 4;
}

message HealthReport {
    // The health status of the resource. Not provided if we have not yet received an initial report from the check.
    optional HealthStatus status = 1;
    // Identifies the health check that produced this report.
    string key = 2;
    // The reason for the health status.
    string description = 3;
    // Any exception details.
    string exception = 4;
}

enum HealthStatus {
    HEALTHY = 0;
    UNHEALTHY = 1;
    DEGRADED = 2;
}

message ResourceRelationship {
    // The name of the resource.
    string resource_name = 1;
    // The type of relationship.
    string type = 2;
}

message ResourceProperty {
    // Name of the data item, e.g. "container.id", "executable.pid", "project.path", ...
    string name = 1;
    // TODO move display_name to reference data, sent once when the connection starts (https://github.com/dotnet/aspire/issues/1644)
    // Optional display name, may be localized
    optional string display_name = 2;
    // The data value. May be null, a number, a string, a boolean, a dictionary of values (Struct), or a list of values (ValueList).
    google.protobuf.Value value = 3;
    // TODO move is_sensitive to reference data, sent once when the connection starts (https://github.com/dotnet/aspire/issues/1644)
    // Whether the value is sensitive and should be masked in the UI by default.
    // Defaults to false. When true, the user must explicitly unmask the value to view it.
    optional bool is_sensitive = 4;
}

// Models the full state of an resource (container, executable, project, etc) at a particular point in time.
message Resource {
    reserved 8, 9, 10, 16;
    string name = 1;
    string resource_type = 2;
    string display_name = 3;
    string uid = 4;
    optional string state = 5;
    optional google.protobuf.Timestamp created_at = 6;
    repeated EnvironmentVariable environment = 7;

    repeated ResourceCommand commands = 11;

    // Properties holding data not modeled directly on the message.
    //
    // For:
    // - Containers: image, container_id, ports
    // - Executables: process_id, executable_path, working_directory, arguments
    // - Projects: process_id, project_path
    repeated ResourceProperty properties = 12;

    // The list of urls that this resource exposes.
    repeated Url urls = 13;

    // The style of the state. This is used to determine the state icon.
    // Supported styles are "success", "info", "warning" and "error". Any other style
    // will be treated as "unknown".
    optional string state_style = 14;

    // The set of volumes mounted to the resource. Only applies to containers.
    repeated Volume volumes = 15;

    // Reports from health checks, about this resource.
    repeated HealthReport health_reports = 17;

    // The resource start time.
    optional google.protobuf.Timestamp started_at = 18;
    // The resource stop time.
    optional google.protobuf.Timestamp stopped_at = 19;

    // The list of relationships for this resource.
    repeated ResourceRelationship relationships = 20;
}

////////////////////////////////////////////

// Models a snapshot of resource state
message InitialResourceData {
    repeated Resource resources = 1;
    repeated ResourceType resource_types = 2;
}

////////////////////////////////////////////

message ResourceDeletion {
    string resource_name = 1;
    string resource_type = 2;
}

message WatchResourcesChange  {
    oneof kind {
        ResourceDeletion delete = 1;
        Resource upsert = 2;
    }
}

message WatchResourcesChanges {
    repeated WatchResourcesChange value = 1;
}

////////////////////////////////////////////

// Initiates a subscription for data about resources.
message WatchResourcesRequest {
    // True if the client is establishing this connection because a prior one closed unexpectedly.
    optional bool is_reconnect = 1;
}

// A message received from the server when watching resources. Has multiple types of payload.
message WatchResourcesUpdate {
    oneof kind {
        // The current resource state, along with other reference data such as the set of resource types that may exist.
        // Received once upon connection, before any changes.
        InitialResourceData initial_data = 1;
        // One or more deltas to apply.
        WatchResourcesChanges changes = 2;
    }
}

////////////////////////////////////////////

message ConsoleLogLine {
    string text = 1;
    // Indicates whether this line came from STDERR or not.
    optional bool is_std_err = 2;
    int32 line_number = 3;
}

// Initiates a subscription for the logs of a resource.
message WatchResourceConsoleLogsRequest {
    // Specifies the resource to watch logs from.
    string resource_name = 1;
}

// A message received from the server when watching resource logs.
// Contains potentially many lines to be appended to the log.
message WatchResourceConsoleLogsUpdate {
    repeated ConsoleLogLine log_lines = 1;
}

////////////////////////////////////////////

service DashboardService {
    rpc GetApplicationInformation(ApplicationInformationRequest) returns (ApplicationInformationResponse);
    rpc WatchResources(WatchResourcesRequest) returns (stream WatchResourcesUpdate);
    rpc WatchResourceConsoleLogs(WatchResourceConsoleLogsRequest) returns (stream WatchResourceConsoleLogsUpdate);
    rpc ExecuteResourceCommand(ResourceCommandRequest) returns (ResourceCommandResponse);
}<|MERGE_RESOLUTION|>--- conflicted
+++ resolved
@@ -131,9 +131,11 @@
     // Determines if this url shows up in the details view only by default.
     // If true, the url will not be shown in the list of urls in the top level resources view.
     bool is_internal = 3;
-<<<<<<< HEAD
+    // Indicates if this URL is inactive. A non-running resource may still return inactive URLs.
+    // If true, the inactive url will not be shown in the dashboard.
+    bool is_inactive = 4;
     // Display properties of the Url
-    UrlDisplayProperties display_properties = 4;
+    UrlDisplayProperties display_properties = 5;
 }
 
 message UrlDisplayProperties {
@@ -141,11 +143,6 @@
   int32 sort_order = 1;
   // The display name of the url, to appear in the UI.
   string display_name = 2;
-=======
-    // Indicates if this URL is inactive. A non-running resource may still return inactive URLs.
-    // If true, the inactive url will not be shown in the dashboard.
-    bool is_inactive = 4;
->>>>>>> 12fd0e82
 }
 
 // Data about a volume mounted to a container.
