// Licensed to the .NET Foundation under one or more agreements.
// The .NET Foundation licenses this file to you under the MIT license.

using System.Buffers;
using System.Collections;
using System.Diagnostics;
using System.Globalization;
using System.IO.Pipelines;
using System.Net.Sockets;
using System.Text;
using Aspire.Dashboard;
using Aspire.Dashboard.Model;
using Aspire.Hosting.ApplicationModel;
using Aspire.Hosting.Dashboard;
using Aspire.Hosting.Dcp.Process;
using Aspire.Hosting.Properties;
using Aspire.Hosting.Publishing;
using Aspire.Hosting.Utils;
using Microsoft.Extensions.DependencyInjection;
using Microsoft.Extensions.Hosting;
using Microsoft.Extensions.Logging;
using Microsoft.Extensions.Options;

namespace Aspire.Hosting.Dcp;

internal sealed class DcpHostService : IHostedLifecycleService, IAsyncDisposable
{
    private const int LoggingSocketConnectionBacklog = 3;
    private readonly ApplicationExecutor _appExecutor;
    private readonly DistributedApplicationModel _applicationModel;
    private IAsyncDisposable? _dcpRunDisposable;
    private readonly ILoggerFactory _loggerFactory;
    private readonly ILogger _logger;
    private readonly DashboardWebApplication? _dashboard;
    private readonly DcpOptions _dcpOptions;
    private readonly PublishingOptions _publishingOptions;
    private readonly Locations _locations;

    public DcpHostService(DistributedApplicationModel applicationModel,
                         DistributedApplicationOptions options,
                         ILoggerFactory loggerFactory,
                         IOptions<DcpOptions> dcpOptions,
                         IOptions<PublishingOptions> publishingOptions,
                         ApplicationExecutor appExecutor,
                         Locations locations,
                         KubernetesService kubernetesService)
    {
        _applicationModel = applicationModel;
        _loggerFactory = loggerFactory;
        _logger = loggerFactory.CreateLogger<DcpHostService>();
        _dcpOptions = dcpOptions.Value;
        _publishingOptions = publishingOptions.Value;
        _appExecutor = appExecutor;
        _locations = locations;

        if (options.DashboardEnabled)
        {
            _dashboard = new DashboardWebApplication(serviceCollection =>
            {
                serviceCollection.AddSingleton(_applicationModel);
                serviceCollection.AddSingleton(kubernetesService);
                serviceCollection.AddScoped<IDashboardViewModelService, DashboardViewModelService>();
            });
        }
    }

    public async Task StartAsync(CancellationToken cancellationToken = default)
    {
        if (_publishingOptions.Publisher is not null && _publishingOptions.Publisher != "dcp")
        {
            return;
        }

        EnsureDockerIfNecessary();
        EnsureDcpHostRunning();
        await _appExecutor.RunApplicationAsync(cancellationToken).ConfigureAwait(false);

        if (_dashboard is not null)
        {
            await _dashboard.StartAsync(cancellationToken).ConfigureAwait(false);
        }
    }

    public async Task StopAsync(CancellationToken cancellationToken = default)
    {
        if (_publishingOptions.Publisher != "dcp" || _publishingOptions.Publisher is not null)
        {
            return;
        }

        await _appExecutor.StopApplicationAsync(cancellationToken).ConfigureAwait(false);

        // Stop the dashboard after the application has stopped
        if (_dashboard is not null)
        {
            await _dashboard.StopAsync(cancellationToken).ConfigureAwait(false);
        }
    }

    public async ValueTask DisposeAsync()
    {
        if (_dcpRunDisposable is null)
        {
            return;
        }

        await _appExecutor.StopApplicationAsync().ConfigureAwait(false);
        await _dcpRunDisposable.DisposeAsync().ConfigureAwait(false);
        _dcpRunDisposable = null;
    }

    private void EnsureDcpHostRunning()
    {
        AspireEventSource.Instance.DcpApiServerLaunchStart();

        try
        {
            var dcpProcessSpec = CreateDcpProcessSpec(_locations);

            // Enable Unix Domain Socket based log streaming from DCP
            try
            {
                AspireEventSource.Instance.DcpLogSocketCreateStart();
                Socket loggingSocket = CreateLoggingSocket(_locations.DcpLogSocket);
                loggingSocket.Listen(LoggingSocketConnectionBacklog);

                dcpProcessSpec.EnvironmentVariables.Add("DCP_LOG_SOCKET", _locations.DcpLogSocket);

                _ = Task.Run(() => StartLoggingSocketAsync(loggingSocket), CancellationToken.None);
            }
            catch (Exception ex)
            {
                Console.Error.WriteLine($"Failed to enable orchestration logging: {ex}");
            }
            finally
            {
                AspireEventSource.Instance.DcpLogSocketCreateStop();
            }

            (_, _dcpRunDisposable) = ProcessUtil.Run(dcpProcessSpec);
        }
        finally
        {
            AspireEventSource.Instance.DcpApiServerLaunchStop();
        }

    }

    private ProcessSpec CreateDcpProcessSpec(Locations locations)
    {
        string? dcpExePath = _dcpOptions.CliPath;
        if (!File.Exists(dcpExePath))
        {
            throw new FileNotFoundException($"The Aspire application host is not installed at \"{dcpExePath}\". The application cannot be run without it.", dcpExePath);
        }

        ProcessSpec dcpProcessSpec = new ProcessSpec(dcpExePath)
        {
            WorkingDirectory = Directory.GetCurrentDirectory(),
            Arguments = $"start-apiserver --monitor {Environment.ProcessId} --detach --kubeconfig \"{locations.DcpKubeconfigPath}\"",
            OnOutputData = Console.Out.Write,
            OnErrorData = Console.Error.Write,
        };

        _logger.LogInformation("Starting DCP with arguments: {Arguments}", dcpProcessSpec.Arguments);

        foreach (DictionaryEntry de in Environment.GetEnvironmentVariables())
        {
            var key = de.Key?.ToString();
            var val = de.Value?.ToString();
            if (key is not null && val is not null)
            {
                dcpProcessSpec.EnvironmentVariables.Add(key, val);
            }
        }

        if (!string.IsNullOrEmpty(_dcpOptions.ExtensionsPath))
        {
            dcpProcessSpec.EnvironmentVariables.Add("DCP_EXTENSIONS_PATH", _dcpOptions.ExtensionsPath);
        }

        if (!string.IsNullOrEmpty(_dcpOptions.BinPath))
        {
            dcpProcessSpec.EnvironmentVariables.Add("DCP_BIN_PATH", _dcpOptions.BinPath);
        }

        // Set an environment variable to contain session info that should be deleted when DCP is done
        // Currently this contains the Unix socket for logging and the kubeconfig
        dcpProcessSpec.EnvironmentVariables.Add("DCP_SESSION_FOLDER", locations.DcpSessionDir);
        return dcpProcessSpec;
    }

<<<<<<< HEAD
    private const int WaitTimeForDockerTestCommandInSeconds = 10;
=======
    // Docker goes to into resource saver mode after 5 minutes of not running a container (by default).
    // While in this mode, the commands we use for the docker check take quite some time
    private const int WaitTimeForDockerTestCommandInSeconds = 25;
>>>>>>> 4db2b601

    private void EnsureDockerIfNecessary()
    {
        // If we don't have any respirces that need a container  then we
        // don't need to check for Docker.
        if (!_applicationModel.Resources.Any(c => c.Annotations.OfType<ContainerImageAnnotation>().Any()))
        {
            return;
        }

        AspireEventSource.Instance.DockerHealthCheckStart();

        try
        {
            var dockerCommandArgs = "ps --latest --quiet";
            var dockerStartInfo = new ProcessStartInfo()
            {
                FileName = FileUtil.FindFullPathFromPath("docker"),
                Arguments = dockerCommandArgs,
                UseShellExecute = true,
                WindowStyle = ProcessWindowStyle.Hidden
            };
            var process = System.Diagnostics.Process.Start(dockerStartInfo);
            if (process is { } && process.WaitForExit(TimeSpan.FromSeconds(WaitTimeForDockerTestCommandInSeconds)))
            {
                if (process.ExitCode != 0)
                {
                    Console.Error.WriteLine(string.Format(
                        CultureInfo.InvariantCulture,
                        Resources.DockerUnhealthyExceptionMessage,
                        $"docker {dockerCommandArgs}",
                        process.ExitCode
                    ));
                    Environment.Exit((int)DockerHealthCheckFailures.Unhealthy);
                }
            }
            else
            {
                Console.Error.WriteLine(string.Format(
                    CultureInfo.InvariantCulture,
                    Resources.DockerUnresponsiveExceptionMessage,
                    $"docker {dockerCommandArgs}",
                    WaitTimeForDockerTestCommandInSeconds
                ));
                Environment.Exit((int)DockerHealthCheckFailures.Unresponsive);
            }

            // If we get to here all is good!

        }
        catch (Exception ex) when (ex is not DistributedApplicationException)
        {
            Console.Error.WriteLine(string.Format(
                    CultureInfo.InvariantCulture,
                    Resources.DockerPrerequisiteMissingExceptionMessage,
                    ex.ToString()
                ));
            Environment.Exit((int)DockerHealthCheckFailures.PrerequisiteMissing);
        }
        finally
        {
            AspireEventSource.Instance?.DockerHealthCheckStop();
        }
    }

    private static Socket CreateLoggingSocket(string socketPath)
    {
        string? directoryName = Path.GetDirectoryName(socketPath);
        if (!string.IsNullOrEmpty(directoryName))
        {
            Directory.CreateDirectory(directoryName);
        }

        Socket socket = new Socket(AddressFamily.Unix, SocketType.Stream, ProtocolType.Unspecified);
        socket.Bind(new UnixDomainSocketEndPoint(socketPath));

        return socket;
    }

    private async Task StartLoggingSocketAsync(Socket socket)
    {
        while (true)
        {
            try
            {
                Socket acceptedSocket = await socket.AcceptAsync().ConfigureAwait(false);
                _ = Task.Run(() => LogSocketOutputAsync(acceptedSocket), CancellationToken.None);
            }
            catch
            {
                // Suppress exceptions reading logs from DCP controllers
            }
        }
    }

    private async Task LogSocketOutputAsync(Socket socket)
    {
        var reader = PipeReader.Create(new NetworkStream(socket));

        // Logger cache to avoid creating a new string per log line, for a few categories
        var loggerCache = new Dictionary<int, ILogger>();

        (ILogger, LogLevel, string message) GetLogInfo(ReadOnlySpan<byte> line)
        {
            // The log format is
            // <date>\t<level>\t<category>\t<log message>
            // e.g. 2023-09-19T20:40:50.509-0700      info    dcpctrl.ServiceReconciler       service /apigateway is now in state Ready       {"ServiceName": {"name":"apigateway"}}

            var tab = line.IndexOf((byte)'\t');
            var date = line[..tab];
            line = line[(tab + 1)..];
            tab = line.IndexOf((byte)'\t');
            var level = line[..tab];
            line = line[(tab + 1)..];
            tab = line.IndexOf((byte)'\t');
            var category = line[..tab];
            line = line[(tab + 1)..];
            var message = line;

            var logLevel = LogLevel.Information;

            if (level.SequenceEqual("info"u8))
            {
                logLevel = LogLevel.Information;
            }
            else if (level.SequenceEqual("error"u8))
            {
                logLevel = LogLevel.Error;
            }
            else if (level.SequenceEqual("warning"u8))
            {
                logLevel = LogLevel.Warning;
            }
            else if (level.SequenceEqual("debug"u8))
            {
                logLevel = LogLevel.Debug;
            }
            else if (level.SequenceEqual("trace"u8))
            {
                logLevel = LogLevel.Trace;
            }

            var hash = new HashCode();
            hash.AddBytes(category);
            var hashValue = hash.ToHashCode();

            if (!loggerCache.TryGetValue(hashValue, out var logger))
            {
                // loggerFactory.CreateLogger internally caches, but we may as well cache the logger as well as the string
                // for the lifetime of this socket
                loggerCache[hashValue] = logger = _loggerFactory.CreateLogger(Encoding.UTF8.GetString(category));
            }

            return (logger, logLevel, Encoding.UTF8.GetString(message));
        }

        try
        {
            void LogLines(in ReadOnlySequence<byte> buffer, out SequencePosition position)
            {
                var seq = new SequenceReader<byte>(buffer);
                while (seq.TryReadTo(out ReadOnlySpan<byte> line, (byte)'\n'))
                {
                    var (logger, logLevel, message) = GetLogInfo(line);

                    logger.Log(logLevel, 0, message, null, static (value, ex) => value);
                }

                position = seq.Position;
            }

            while (true)
            {
                var result = await reader.ReadAsync().ConfigureAwait(false);

                if (result.IsCompleted)
                {
                    break;
                }

                LogLines(result.Buffer, out var position);

                reader.AdvanceTo(position);
            }
        }
        catch
        {
            // Suppress exceptions reading logs from DCP controllers
        }
        finally
        {
            reader.Complete();
        }
    }

    public Task StartedAsync(CancellationToken _)
    {
        AspireEventSource.Instance.DcpHostStartupStop();
        return Task.CompletedTask;
    }

    public Task StartingAsync(CancellationToken cancellationToken)
    {
        AspireEventSource.Instance.DcpHostStartupStart();
        return Task.CompletedTask;
    }

    public Task StoppedAsync(CancellationToken cancellationToken)
    {
        return Task.CompletedTask;
    }

    public Task StoppingAsync(CancellationToken cancellationToken)
    {
        return Task.CompletedTask;
    }
}<|MERGE_RESOLUTION|>--- conflicted
+++ resolved
@@ -190,13 +190,9 @@
         return dcpProcessSpec;
     }
 
-<<<<<<< HEAD
-    private const int WaitTimeForDockerTestCommandInSeconds = 10;
-=======
     // Docker goes to into resource saver mode after 5 minutes of not running a container (by default).
     // While in this mode, the commands we use for the docker check take quite some time
     private const int WaitTimeForDockerTestCommandInSeconds = 25;
->>>>>>> 4db2b601
 
     private void EnsureDockerIfNecessary()
     {
