--- conflicted
+++ resolved
@@ -119,11 +119,10 @@
         {
             // If an explicit path to DCP was provided from configuration, don't try to resolve via assembly attributes
             options.CliPath = dcpPublisherConfiguration[nameof(options.CliPath)];
-            // FIXME: dashboard path is not set in this case!
+            // FIXME: try setting this from the appsettings.json
         }
         else
         {
-<<<<<<< HEAD
             Console.WriteLine ($"Setting via assembly attributes");
             var assemblyMetadata = appOptions.Assembly?.GetCustomAttributes<AssemblyMetadataAttribute>();
             string? dcpDir = GetFromEnvironmentVariableOrAssemblyMetadata("ASPIRE_DCP_DIR", assemblyMetadata, DcpDirMetadataKey);
@@ -134,13 +133,6 @@
                 options.ExtensionsPath = Path.Combine(dcpDir, "ext");
                 options.BinPath = Path.Combine(options.ExtensionsPath, "bin");
             }
-
-            options.DashboardPath = GetFromEnvironmentVariableOrAssemblyMetadata("ASPIRE_DASHBOARD_PATH", assemblyMetadata, DashboardPathMetadataKey);
-            Console.WriteLine ($"options.dashboard: {options.DashboardPath}");
-=======
-            options.CliPath = GetMetadataValue(assemblyMetadata, DcpCliPathMetadataKey);
-            options.ExtensionsPath = GetMetadataValue(assemblyMetadata, DcpExtensionsPathMetadataKey);
-            options.BinPath = GetMetadataValue(assemblyMetadata, DcpBinPathMetadataKey);
         }
 
         if (!string.IsNullOrEmpty(dcpPublisherConfiguration[nameof(options.DashboardPath)]))
@@ -150,8 +142,8 @@
         }
         else
         {
-            options.DashboardPath = GetMetadataValue(assemblyMetadata, DashboardPathMetadataKey);
->>>>>>> 797fe384
+            options.DashboardPath = GetFromEnvironmentVariableOrAssemblyMetadata("ASPIRE_DASHBOARD_PATH", assemblyMetadata, DashboardPathMetadataKey);
+            Console.WriteLine ($"options.dashboard: {options.DashboardPath}");
         }
 
         if (!string.IsNullOrEmpty(dcpPublisherConfiguration[nameof(options.ContainerRuntime)]))
