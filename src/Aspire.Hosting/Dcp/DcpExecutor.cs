// Licensed to the .NET Foundation under one or more agreements.
// The .NET Foundation licenses this file to you under the MIT license.

using System.Collections.Concurrent;
using System.Collections.Immutable;
using System.Data;
using System.Diagnostics;
using System.Globalization;
using System.Net;
using System.Net.Sockets;
using System.Runtime.CompilerServices;
using System.Text;
using System.Text.Json;
using System.Text.RegularExpressions;
using System.Threading.Channels;
using Aspire.Dashboard.ConsoleLogs;
using Aspire.Dashboard.Model;
using Aspire.Hosting.ApplicationModel;
using Aspire.Hosting.ConsoleLogs;
using Aspire.Hosting.Dashboard;
using Aspire.Hosting.Dcp.Model;
using Aspire.Hosting.Eventing;
using Aspire.Hosting.Utils;
using Json.Patch;
using k8s;
using k8s.Autorest;
using k8s.Models;
using Microsoft.Extensions.Configuration;
using Microsoft.Extensions.Hosting;
using Microsoft.Extensions.Logging;
using Microsoft.Extensions.Options;
using Polly;

namespace Aspire.Hosting.Dcp;

internal sealed partial class DcpExecutor : IDcpExecutor, IConsoleLogsService, IAsyncDisposable
{
    internal const string DebugSessionPortVar = "DEBUG_SESSION_PORT";

    // The resource name for the Aspire network resource.
    internal const string DefaultAspireNetworkResourceName = "aspire-network";

    // The base name for ephemeral networks
    internal const string DefaultAspireNetworkName = "aspire-session-network";

    // The base name for persistent networks
    internal const string DefaultAspirePersistentNetworkName = "aspire-persistent-network";

    // Disposal of the DcpExecutor means shutting down watches and log streams,
    // and asking DCP to start the shutdown process. If we cannot complete these tasks within 10 seconds,
    // it probably means DCP crashed and there is no point trying further.
    private static readonly TimeSpan s_disposeTimeout = TimeSpan.FromSeconds(10);

    // Regex for normalizing application names.
    [GeneratedRegex("""^(?<name>.+?)\.?AppHost$""", RegexOptions.ExplicitCapture | RegexOptions.IgnoreCase | RegexOptions.Singleline | RegexOptions.CultureInvariant)]
    private static partial Regex ApplicationNameRegex();

    private readonly ILogger<DistributedApplication> _distributedApplicationLogger;
    private readonly IKubernetesService _kubernetesService;
    private readonly IConfiguration _configuration;
    private readonly ResourceLoggerService _loggerService;
    private readonly IDcpDependencyCheckService _dcpDependencyCheckService;
    private readonly DcpNameGenerator _nameGenerator;
    private readonly ILogger<DcpExecutor> _logger;
    private readonly DistributedApplicationModel _model;
    private readonly DistributedApplicationOptions _distributedApplicationOptions;
    private readonly IDistributedApplicationEventing _distributedApplicationEventing;
    private readonly IOptions<DcpOptions> _options;
    private readonly DistributedApplicationExecutionContext _executionContext;
    private readonly List<AppResource> _appResources = [];
    private readonly CancellationTokenSource _shutdownCancellation = new();
    private readonly DcpExecutorEvents _executorEvents;

    private readonly DcpResourceState _resourceState;
    private readonly ResourceSnapshotBuilder _snapshotBuilder;

    private readonly string _normalizedApplicationName;

    // Internal for testing.
    internal ResiliencePipeline<bool> DeleteResourceRetryPipeline { get; set; }
    internal ResiliencePipeline CreateServiceRetryPipeline { get; set; }
    internal ResiliencePipeline WatchResourceRetryPipeline { get; set; }

    private readonly ConcurrentDictionary<string, (CancellationTokenSource Cancellation, Task Task)> _logStreams = new();
    private DcpInfo? _dcpInfo;
    private Task? _resourceWatchTask;
    private int _stopped;

    private readonly record struct LogInformationEntry(string ResourceName, bool? LogsAvailable, bool? HasSubscribers);
    private readonly Channel<LogInformationEntry> _logInformationChannel = Channel.CreateUnbounded<LogInformationEntry>(
        new UnboundedChannelOptions { SingleReader = true });

    public DcpExecutor(ILogger<DcpExecutor> logger,
                       ILogger<DistributedApplication> distributedApplicationLogger,
                       DistributedApplicationModel model,
                       IHostEnvironment hostEnvironment,
                       IKubernetesService kubernetesService,
                       IConfiguration configuration,
                       IDistributedApplicationEventing distributedApplicationEventing,
                       DistributedApplicationOptions distributedApplicationOptions,
                       IOptions<DcpOptions> options,
                       DistributedApplicationExecutionContext executionContext,
                       ResourceLoggerService loggerService,
                       IDcpDependencyCheckService dcpDependencyCheckService,
                       DcpNameGenerator nameGenerator,
                       DcpExecutorEvents executorEvents)
    {
        _distributedApplicationLogger = distributedApplicationLogger;
        _kubernetesService = kubernetesService;
        _configuration = configuration;
        _loggerService = loggerService;
        _dcpDependencyCheckService = dcpDependencyCheckService;
        _nameGenerator = nameGenerator;
        _executorEvents = executorEvents;
        _logger = logger;
        _model = model;
        _distributedApplicationEventing = distributedApplicationEventing;
        _distributedApplicationOptions = distributedApplicationOptions;
        _options = options;
        _executionContext = executionContext;
        _resourceState = new(model.Resources.ToDictionary(r => r.Name), _appResources);
        _snapshotBuilder = new(_resourceState);
        _normalizedApplicationName = NormalizeApplicationName(hostEnvironment.ApplicationName);

        DeleteResourceRetryPipeline = DcpPipelineBuilder.BuildDeleteRetryPipeline(logger);
        CreateServiceRetryPipeline = DcpPipelineBuilder.BuildCreateServiceRetryPipeline(options.Value, logger);
        WatchResourceRetryPipeline = DcpPipelineBuilder.BuildWatchResourcePipeline(logger);
    }

    private string DefaultContainerHostName => _configuration["AppHost:ContainerHostname"] ?? _dcpInfo?.Containers?.ContainerHostName ?? "host.docker.internal";

    public async Task RunApplicationAsync(CancellationToken cancellationToken = default)
    {
        AspireEventSource.Instance.DcpModelCreationStart();

        _dcpInfo = await _dcpDependencyCheckService.GetDcpInfoAsync(cancellationToken: cancellationToken).ConfigureAwait(false);

        Debug.Assert(_dcpInfo is not null, "DCP info should not be null at this point");

        try
        {
            PrepareServices();
            PrepareContainers();
            PrepareExecutables();

            await _executorEvents.PublishAsync(new OnResourcesPreparedContext(cancellationToken)).ConfigureAwait(false);

            // Watch for changes to the resource state.
            WatchResourceChanges();

            await CreateServicesAsync(cancellationToken).ConfigureAwait(false);

            await CreateContainerNetworksAsync(cancellationToken).ConfigureAwait(false);

            await CreateContainersAndExecutablesAsync(cancellationToken).ConfigureAwait(false);
        }
        catch (OperationCanceledException) when (cancellationToken.IsCancellationRequested)
        {
            // This is here so hosting does not throw an exception when CTRL+C during startup.
            _logger.LogDebug("Cancellation received during application startup.");
        }
        catch
        {
            _shutdownCancellation.Cancel();
            throw;
        }
        finally
        {
            AspireEventSource.Instance.DcpModelCreationStop();
        }
    }

    public async Task StopAsync(CancellationToken cancellationToken)
    {
        if (Interlocked.CompareExchange(ref _stopped, 1, 0) != 0)
        {
            return; // Already stopped/stop in progress.
        }

        _shutdownCancellation.Cancel();
        var tasks = new List<Task>();
        if (_resourceWatchTask is { } resourceTask)
        {
            tasks.Add(resourceTask);
        }

        foreach (var (_, (cancellation, logTask)) in _logStreams)
        {
            cancellation.Cancel();
            tasks.Add(logTask);
        }

        try
        {
            await Task.WhenAll(tasks).WaitAsync(cancellationToken).ConfigureAwait(false);
        }
        catch (OperationCanceledException)
        {
            // Ignore.
        }
        catch (Exception ex)
        {
            _logger.LogDebug(ex, "One or more monitoring tasks terminated with an error.");
        }

        try
        {
            if (_options.Value.WaitForResourceCleanup)
            {
                await _kubernetesService.CleanupResourcesAsync(cancellationToken).ConfigureAwait(false);
            }

            // The app orchestrator (represented by kubernetesService here) will perform a resource cleanup
            // (if not done already) when the app host process exits.
            // This is just a perf optimization, so we do not care that much if this call fails.
            // There is not much difference for single app run, but for tests that tend to launch multiple instances
            // of app host from the same process, the gain from programmatic orchestrator shutdown is significant
            // See https://github.com/dotnet/aspire/issues/6561 for more info.
            await _kubernetesService.StopServerAsync(Model.ResourceCleanup.Full, cancellationToken).ConfigureAwait(false);
        }
        catch (OperationCanceledException)
        {
            // Ignore.
        }
        catch (Exception ex)
        {
            _logger.LogDebug(ex, "Application orchestrator could not be stopped programmatically.");
        }
    }

    public async ValueTask DisposeAsync()
    {
        var disposeCts = new CancellationTokenSource();
        disposeCts.CancelAfter(s_disposeTimeout);
        await StopAsync(disposeCts.Token).ConfigureAwait(false);
    }

    private void WatchResourceChanges()
    {
        var outputSemaphore = new SemaphoreSlim(1);

        var cancellationToken = _shutdownCancellation.Token;
        var watchResourcesTask = Task.Run(async () =>
        {
            using (outputSemaphore)
            {
                await Task.WhenAll(
                    Task.Run(() => WatchKubernetesResourceAsync<Executable>((t, r) => ProcessResourceChange(t, r, _resourceState.ExecutablesMap, "Executable", (e, s) => _snapshotBuilder.ToSnapshot(e, s)))),
                    Task.Run(() => WatchKubernetesResourceAsync<Container>((t, r) => ProcessResourceChange(t, r, _resourceState.ContainersMap, "Container", (c, s) => _snapshotBuilder.ToSnapshot(c, s)))),
                    Task.Run(() => WatchKubernetesResourceAsync<ContainerExec>((t, r) => ProcessResourceChange(t, r, _resourceState.ContainerExecsMap, "ContainerExec", (c, s) => _snapshotBuilder.ToSnapshot(c, s)))),
                    Task.Run(() => WatchKubernetesResourceAsync<Service>(ProcessServiceChange)),
                    Task.Run(() => WatchKubernetesResourceAsync<Endpoint>(ProcessEndpointChange))).ConfigureAwait(false);
            }
        });

        _loggerService.SetConsoleLogsService(this);

        var watchSubscribersTask = Task.Run(async () =>
        {
            await foreach (var subscribers in _loggerService.WatchAnySubscribersAsync(cancellationToken).ConfigureAwait(false))
            {
                _logInformationChannel.Writer.TryWrite(new(subscribers.Name, LogsAvailable: null, subscribers.AnySubscribers));
            }
        });

        // Listen to the "log information channel" - which contains updates when resources have logs available and when they have subscribers.
        // A resource needs both logs available and subscribers before it starts streaming its logs.
        // We only want to start the log stream for resources when they have subscribers.
        // And when there are no more subscribers, we want to stop the stream.
        var watchInformationChannelTask = Task.Run(async () =>
        {
            var resourceLogState = new Dictionary<string, (bool logsAvailable, bool hasSubscribers)>();

            await foreach (var entry in _logInformationChannel.Reader.ReadAllAsync(cancellationToken).ConfigureAwait(false))
            {
                var logsAvailable = false;
                var hasSubscribers = false;
                if (resourceLogState.TryGetValue(entry.ResourceName, out (bool, bool) stateEntry))
                {
                    (logsAvailable, hasSubscribers) = stateEntry;
                }

                // LogsAvailable can only go from false => true. Once it is true, it can never go back to false.
                Debug.Assert(!entry.LogsAvailable.HasValue || entry.LogsAvailable.Value, "entry.LogsAvailable should never be 'false'");

                logsAvailable = entry.LogsAvailable ?? logsAvailable;
                hasSubscribers = entry.HasSubscribers ?? hasSubscribers;

                if (logsAvailable)
                {
                    if (hasSubscribers)
                    {
                        if (_resourceState.ContainersMap.TryGetValue(entry.ResourceName, out var container))
                        {
                            StartLogStream(container);
                        }
                        else if (_resourceState.ExecutablesMap.TryGetValue(entry.ResourceName, out var executable))
                        {
                            StartLogStream(executable);
                        }
                        else if (_resourceState.ContainerExecsMap.TryGetValue(entry.ResourceName, out var containerExec))
                        {
                            StartLogStream(containerExec);
                        }
                    }
                    else
                    {
                        if (_logStreams.TryRemove(entry.ResourceName, out var logStream))
                        {
                            logStream.Cancellation.Cancel();
                        }
                    }
                }

                resourceLogState[entry.ResourceName] = (logsAvailable, hasSubscribers);
            }
        });

        _resourceWatchTask = Task.WhenAll(watchResourcesTask, watchSubscribersTask, watchInformationChannelTask);

        async Task WatchKubernetesResourceAsync<T>(Func<WatchEventType, T, Task> handler) where T : CustomResource
        {
            try
            {
                _logger.LogDebug("Watching over DCP {ResourceType} resources.", typeof(T).Name);
                await WatchResourceRetryPipeline.ExecuteAsync(async (pipelineCancellationToken) =>
                {
                    await foreach (var (eventType, resource) in _kubernetesService.WatchAsync<T>(cancellationToken: pipelineCancellationToken).ConfigureAwait<(global::k8s.WatchEventType, T)>(false))
                    {
                        await outputSemaphore.WaitAsync(pipelineCancellationToken).ConfigureAwait(false);

                        try
                        {
                            await handler(eventType, resource).ConfigureAwait(false);
                        }
                        finally
                        {
                            outputSemaphore.Release();
                        }
                    }
                }, cancellationToken).ConfigureAwait(false);
            }
            catch (OperationCanceledException) when (cancellationToken.IsCancellationRequested)
            {
                // Shutdown requested.
                _logger.LogDebug("Cancellation received while watching {ResourceType} resources.", typeof(T).Name);
            }
            catch (Exception ex)
            {
                _logger.LogCritical(ex, "Watch task over Kubernetes {ResourceType} resources terminated unexpectedly.", typeof(T).Name);
            }
            finally
            {
                _logger.LogDebug("Stopped watching {ResourceType} resources.", typeof(T).Name);
            }
        }
    }

    private async Task ProcessResourceChange<T>(WatchEventType watchEventType, T resource, ConcurrentDictionary<string, T> resourceByName, string resourceKind, Func<T, CustomResourceSnapshot, CustomResourceSnapshot> snapshotFactory) where T : CustomResource
    {
        if (ProcessResourceChange(resourceByName, watchEventType, resource))
        {
            UpdateAssociatedServicesMap();

            var changeType = watchEventType switch
            {
                WatchEventType.Added or WatchEventType.Modified => ResourceSnapshotChangeType.Upsert,
                WatchEventType.Deleted => ResourceSnapshotChangeType.Delete,
                _ => throw new System.ComponentModel.InvalidEnumArgumentException($"Cannot convert {nameof(WatchEventType)} with value {watchEventType} into enum of type {nameof(ResourceSnapshotChangeType)}.")
            };

            // Find the associated application model resource and update it.
            var resourceName = resource.AppModelResourceName;

            if (resourceName is not null &&
                _resourceState.ApplicationModel.TryGetValue(resourceName, out var appModelResource))
            {
                if (changeType == ResourceSnapshotChangeType.Delete)
                {
                    // Stop the log stream for the resource
                    if (_logStreams.TryRemove(resource.Metadata.Name, out var logStream))
                    {
                        logStream.Cancellation.Cancel();
                    }

                    // TODO: Handle resource deletion
                    if (_logger.IsEnabled(LogLevel.Trace))
                    {
                        _logger.LogTrace("Deleting application model resource {ResourceName} with {ResourceKind} resource {ResourceName}", appModelResource.Name, resourceKind, resource.Metadata.Name);
                    }
                }
                else
                {
                    if (_logger.IsEnabled(LogLevel.Trace))
                    {
                        _logger.LogTrace("Updating application model resource {ResourceName} with {ResourceKind} resource {ResourceName}", appModelResource.Name, resourceKind, resource.Metadata.Name);
                    }

                    var resourceType = GetResourceType(resource, appModelResource);
                    var status = GetResourceStatus(resource);
                    await _executorEvents.PublishAsync(new OnResourceChangedContext(_shutdownCancellation.Token, resourceType, appModelResource, resource.Metadata.Name, status, s => snapshotFactory(resource, s))).ConfigureAwait(false);

                    if (resource is Container { LogsAvailable: true } ||
                        resource is Executable { LogsAvailable: true } ||
                        resource is ContainerExec { LogsAvailable: true })
                    {
                        _logInformationChannel.Writer.TryWrite(new(resource.Metadata.Name, LogsAvailable: true, HasSubscribers: null));
                    }
                }
            }
            else
            {
                // No application model resource found for the DCP resource.
                if (_logger.IsEnabled(LogLevel.Trace))
                {
                    _logger.LogTrace("No application model resource found for {ResourceKind} resource {ResourceName}", resourceKind, resource.Metadata.Name);
                }
            }
        }

        void UpdateAssociatedServicesMap()
        {
            // We keep track of associated services for the resource
            // So whenever we get the service we can figure out if the service can generate endpoint for the resource
            if (watchEventType == WatchEventType.Deleted)
            {
                _resourceState.ResourceAssociatedServicesMap.Remove((resourceKind, resource.Metadata.Name), out _);
            }
            else if (resource.Metadata.Annotations?.TryGetValue(CustomResource.ServiceProducerAnnotation, out var servicesProducedAnnotationJson) == true)
            {
                var serviceProducerAnnotations = JsonSerializer.Deserialize<ServiceProducerAnnotation[]>(servicesProducedAnnotationJson);
                if (serviceProducerAnnotations is not null)
                {
                    _resourceState.ResourceAssociatedServicesMap[(resourceKind, resource.Metadata.Name)]
                        = serviceProducerAnnotations.Select(e => e.ServiceName).ToList();
                }
            }
        }
    }

    /// <summary>
    /// Normalizes the application name for use in physical container resource names (only guaranteed valid as a suffix).
    /// Removes the ".AppHost" suffix if present and takes only characters that are valid in resource names.
    /// Invalid characters are simply omitted from the name as the result doesn't need to be identical.
    /// </summary>
    /// <param name="applicationName">The application name to normalize.</param>
    /// <returns>The normalized application name with invalid characters removed.</returns>
    private static string NormalizeApplicationName(string applicationName)
    {
        if (string.IsNullOrEmpty(applicationName))
        {
            return applicationName;
        }

        applicationName = ApplicationNameRegex().Match(applicationName) switch
        {
            Match { Success: true } match => match.Groups["name"].Value,
            _ => applicationName
        };

        if (string.IsNullOrEmpty(applicationName))
        {
            return applicationName;
        }

        var normalizedName = new StringBuilder();
        for (var i = 0; i < applicationName.Length; i++)
        {
            if ((applicationName[i] is >= 'a' and <= 'z') ||
                (applicationName[i] is >= 'A' and <= 'Z') ||
                (applicationName[i] is >= '0' and <= '9') ||
                (applicationName[i] is '_' or '-' or '.'))
            {
                normalizedName.Append(applicationName[i]);
            }
        }

        return normalizedName.ToString();
    }

    private static string GetResourceType<T>(T resource, IResource appModelResource) where T : CustomResource
    {
        return resource switch
        {
            Container => KnownResourceTypes.Container,
            Executable => appModelResource is ProjectResource ? KnownResourceTypes.Project : KnownResourceTypes.Executable,
            ContainerExec => KnownResourceTypes.ContainerExec,
            _ => throw new InvalidOperationException($"Unknown resource type {resource.GetType().Name}")
        };
    }

    private static ResourceStatus GetResourceStatus(CustomResource resource)
    {
        if (resource is Container container)
        {
            if (container.Spec.Start == false && (container.Status?.State == null || container.Status?.State == ContainerState.Pending))
            {
                // If the resource is set for delay start, treat pending states as NotStarted.
                return new(KnownResourceStates.NotStarted, null, null);
            }

            return new(container.Status?.State, container.Status?.StartupTimestamp?.ToUniversalTime(), container.Status?.FinishTimestamp?.ToUniversalTime());
        }
        if (resource is Executable executable)
        {
            return new(executable.Status?.State, executable.Status?.StartupTimestamp?.ToUniversalTime(), executable.Status?.FinishTimestamp?.ToUniversalTime());
        }
        if (resource is ContainerExec containerExec)
        {
            return new(containerExec.Status?.State, containerExec.Status?.StartupTimestamp?.ToUniversalTime(), containerExec.Status?.FinishTimestamp?.ToUniversalTime());
        }

        return new(null, null, null);
    }

    public async IAsyncEnumerable<IReadOnlyList<LogEntry>> GetAllLogsAsync(string resourceName, [EnumeratorCancellation] CancellationToken cancellationToken)
    {
        IAsyncEnumerable<IReadOnlyList<(string, bool)>>? enumerable = null;
        if (_resourceState.ContainersMap.TryGetValue(resourceName, out var container))
        {
            enumerable = new ResourceLogSource<Container>(_logger, _kubernetesService, container, follow: false);
        }
        else if (_resourceState.ExecutablesMap.TryGetValue(resourceName, out var executable))
        {
            enumerable = new ResourceLogSource<Executable>(_logger, _kubernetesService, executable, follow: false);
        }
        else if (_resourceState.ContainerExecsMap.TryGetValue(resourceName, out var containerExec))
        {
            enumerable = new ResourceLogSource<ContainerExec>(_logger, _kubernetesService, containerExec, follow: false);
        }

        if (enumerable != null)
        {
            await foreach (var batch in enumerable.WithCancellation(cancellationToken).ConfigureAwait(false))
            {
                var logs = new List<LogEntry>();
                foreach (var logEntry in CreateLogEntries(batch))
                {
                    logs.Add(logEntry);
                }

                yield return logs;
            }
        }
    }

    private static IEnumerable<LogEntry> CreateLogEntries(IReadOnlyList<(string, bool)> batch)
    {
        foreach (var (content, isError) in batch)
        {
            DateTime? timestamp = null;
            var resolvedContent = content;

            if (TimestampParser.TryParseConsoleTimestamp(resolvedContent, out var result))
            {
                resolvedContent = result.Value.ModifiedText;
                timestamp = result.Value.Timestamp.UtcDateTime;
            }

            yield return LogEntry.Create(timestamp, resolvedContent, content, isError);
        }
    }

    private void StartLogStream<T>(T resource) where T : CustomResource
    {
        IAsyncEnumerable<IReadOnlyList<(string, bool)>>? enumerable = resource switch
        {
            Container c when c.LogsAvailable => new ResourceLogSource<T>(_logger, _kubernetesService, resource, follow: true),
            Executable e when e.LogsAvailable => new ResourceLogSource<T>(_logger, _kubernetesService, resource, follow: true),
            ContainerExec e when e.LogsAvailable => new ResourceLogSource<T>(_logger, _kubernetesService, resource, follow: true),
            _ => null
        };

        // No way to get logs for this resource as yet
        if (enumerable is null)
        {
            return;
        }

        // This does not run concurrently for the same resource so we can safely use GetOrAdd without
        // creating multiple log streams.
        _logStreams.GetOrAdd(resource.Metadata.Name, (_) =>
        {
            var cancellation = new CancellationTokenSource();

            var task = Task.Run(async () =>
            {
                try
                {
                    if (_logger.IsEnabled(LogLevel.Debug))
                    {
                        _logger.LogDebug("Starting log streaming for {ResourceName}.", resource.Metadata.Name);
                    }

                    // Pump the logs from the enumerable into the logger
                    var logger = _loggerService.GetInternalLogger(resource.Metadata.Name);

                    await foreach (var batch in enumerable.WithCancellation(cancellation.Token).ConfigureAwait(false))
                    {
                        foreach (var logEntry in CreateLogEntries(batch))
                        {
                            logger(logEntry);
                        }
                    }
                }
                catch (OperationCanceledException)
                {
                    // Ignore
                    _logger.LogDebug("Log streaming for {ResourceName} was cancelled.", resource.Metadata.Name);
                }
                catch (Exception ex)
                {
                    _logger.LogError(ex, "Error streaming logs for {ResourceName}.", resource.Metadata.Name);
                }
            },
            cancellation.Token);

            return (cancellation, task);
        });
    }

    private async Task ProcessEndpointChange(WatchEventType watchEventType, Endpoint endpoint)
    {
        if (!ProcessResourceChange(_resourceState.EndpointsMap, watchEventType, endpoint))
        {
            return;
        }

        if (endpoint.Metadata.OwnerReferences is null)
        {
            return;
        }

        foreach (var ownerReference in endpoint.Metadata.OwnerReferences)
        {
            await TryRefreshResource(ownerReference.Kind, ownerReference.Name).ConfigureAwait(false);
        }
    }

    private async Task ProcessServiceChange(WatchEventType watchEventType, Service service)
    {
        if (!ProcessResourceChange(_resourceState.ServicesMap, watchEventType, service))
        {
            return;
        }

        foreach (var ((resourceKind, resourceName), _) in _resourceState.ResourceAssociatedServicesMap.Where(e => e.Value.Contains(service.Metadata.Name)))
        {
            await TryRefreshResource(resourceKind, resourceName).ConfigureAwait(false);
        }
    }

    private async ValueTask TryRefreshResource(string resourceKind, string resourceName)
    {
        CustomResource? cr = resourceKind switch
        {
            "Container" => _resourceState.ContainersMap.TryGetValue(resourceName, out var container) ? container : null,
            "ContainerExec" => _resourceState.ContainerExecsMap.TryGetValue(resourceName, out var containerExec) ? containerExec : null,
            "Executable" => _resourceState.ExecutablesMap.TryGetValue(resourceName, out var executable) ? executable : null,
            _ => null
        };

        if (cr is not null)
        {
            var appModelResourceName = cr.AppModelResourceName;

            if (appModelResourceName is not null &&
                _resourceState.ApplicationModel.TryGetValue(appModelResourceName, out var appModelResource))
            {
                var status = GetResourceStatus(cr);
                await _executorEvents.PublishAsync(new OnResourceChangedContext(_shutdownCancellation.Token, resourceKind, appModelResource, resourceName, status, s =>
                {
                    if (cr is Container container)
                    {
                        return _snapshotBuilder.ToSnapshot(container, s);
                    }
                    else if (cr is Executable exe)
                    {
                        return _snapshotBuilder.ToSnapshot(exe, s);
                    }
                    else if (cr is ContainerExec containerExec)
                    {
                        return _snapshotBuilder.ToSnapshot(containerExec, s);
                    }
                    return s;
                })).ConfigureAwait(false);
            }
        }
    }

    private static bool ProcessResourceChange<T>(ConcurrentDictionary<string, T> map, WatchEventType watchEventType, T resource)
            where T : CustomResource
    {
        switch (watchEventType)
        {
            case WatchEventType.Added:
                map.TryAdd(resource.Metadata.Name, resource);
                break;

            case WatchEventType.Modified:
                map[resource.Metadata.Name] = resource;
                break;

            case WatchEventType.Deleted:
                map.Remove(resource.Metadata.Name, out _);
                break;

            default:
                return false;
        }

        return true;
    }

    private async Task CreateServicesAsync(CancellationToken cancellationToken = default)
    {
        try
        {
            AspireEventSource.Instance.DcpServicesCreationStart();

            var needAddressAllocated = _appResources.OfType<ServiceAppResource>()
                .Where(sr => !sr.Service.HasCompleteAddress && sr.Service.Spec.AddressAllocationMode != AddressAllocationModes.Proxyless)
                .ToList();

            await CreateResourcesAsync<Service>(cancellationToken).ConfigureAwait(false);

            if (needAddressAllocated.Count == 0)
            {
                // No need to wait for any updates to Service objects from the orchestrator.
                return;
            }

            await CreateServiceRetryPipeline.ExecuteAsync(async (attemptCancellationToken) =>
            {
                var serviceChangeEnumerator = _kubernetesService.WatchAsync<Service>(cancellationToken: attemptCancellationToken);
                await foreach (var (evt, updated) in serviceChangeEnumerator.ConfigureAwait(false))
                {
                    if (evt == WatchEventType.Bookmark)
                    {
                        // Bookmarks do not contain any data.
                        continue;
                    }

                    var srvResource = needAddressAllocated.FirstOrDefault(sr => sr.Service.Metadata.Name == updated.Metadata.Name);
                    if (srvResource == null)
                    {
                        // This service most likely already has full address information, so it is not on needAddressAllocated list.
                        continue;
                    }

                    if (updated.HasCompleteAddress)
                    {
                        srvResource.Service.ApplyAddressInfoFrom(updated);
                        needAddressAllocated.Remove(srvResource);
                    }

                    if (needAddressAllocated.Count == 0)
                    {
                        return; // We are done
                    }
                }
            }, cancellationToken).ConfigureAwait(false);

            // If there are still services that need address allocated, try a final direct query in case the watch missed some updates.
            foreach (var sar in needAddressAllocated)
            {
                var dcpSvc = await _kubernetesService.GetAsync<Service>(sar.Service.Metadata.Name, cancellationToken: cancellationToken).ConfigureAwait(false);
                if (dcpSvc.HasCompleteAddress)
                {
                    sar.Service.ApplyAddressInfoFrom(dcpSvc);
                }
                else
                {
                    _distributedApplicationLogger.LogWarning("Unable to allocate a network port for service '{ServiceName}'; service may be unreachable and its clients may not work properly.", sar.Service.Metadata.Name);
                }
            }

        }
        finally
        {
            AspireEventSource.Instance.DcpServicesCreationStop();
        }
    }

    private async Task CreateContainerNetworksAsync(CancellationToken cancellationToken)
    {
        var toCreate = _appResources.Where(r => r.DcpResource is ContainerNetwork);
        foreach (var containerNetwork in toCreate)
        {
            if (containerNetwork.DcpResource is ContainerNetwork cn)
            {
                await _kubernetesService.CreateAsync(cn, cancellationToken).ConfigureAwait(false);
            }
        }
    }

    private async Task CreateContainersAndExecutablesAsync(CancellationToken cancellationToken)
    {
        var toCreate = _appResources.Where(r => r.DcpResource is Container or Executable or ContainerExec);
        AddAllocatedEndpointInfo(toCreate);

        await _executorEvents.PublishAsync(new OnEndpointsAllocatedContext(cancellationToken)).ConfigureAwait(false);

        // Fire the endpoints allocated event for all DCP managed resources with endpoints.
        foreach (var resource in toCreate.Select(r => r.ModelResource).OfType<IResourceWithEndpoints>())
        {
            var resourceEvent = new ResourceEndpointsAllocatedEvent(resource, _executionContext.ServiceProvider);
            await _distributedApplicationEventing.PublishAsync(resourceEvent, EventDispatchBehavior.NonBlockingConcurrent, cancellationToken).ConfigureAwait(false);
        }

        var containersTask = CreateContainersAsync(toCreate.Where(ar => ar.DcpResource is Container), cancellationToken);
        var executablesTask = CreateExecutablesAsync(toCreate.Where(ar => ar.DcpResource is Executable), cancellationToken);
        var containerExecsTask = CreateContainerExecutablesAsync(toCreate.Where(ar => ar.DcpResource is ContainerExec), cancellationToken);

<<<<<<< HEAD
        await Task.WhenAll(containersTask, executablesTask, containerExecsTask).ConfigureAwait(false);
=======
        await Task.WhenAll(containersTask, executablesTask).WaitAsync(cancellationToken).ConfigureAwait(false);
>>>>>>> ef7b5b26
    }

    private void AddAllocatedEndpointInfo(IEnumerable<AppResource> resources)
    {
        var containerHost = DefaultContainerHostName;

        foreach (var appResource in resources)
        {
            foreach (var sp in appResource.ServicesProduced)
            {
                var svc = (Service)sp.DcpResource;

                if (!svc.HasCompleteAddress && sp.EndpointAnnotation.IsProxied)
                {
                    // This should never happen; if it does, we have a bug without a workaround for th the user.
                    throw new InvalidDataException($"Service {svc.Metadata.Name} should have valid address at this point");
                }

                if (!sp.EndpointAnnotation.IsProxied && svc.AllocatedPort is null)
                {
                    throw new InvalidOperationException($"Service '{svc.Metadata.Name}' needs to specify a port for endpoint '{sp.EndpointAnnotation.Name}' since it isn't using a proxy.");
                }

                var (targetHost, bindingMode) = NormalizeTargetHost(sp.EndpointAnnotation.TargetHost);

                sp.EndpointAnnotation.AllocatedEndpoint = new AllocatedEndpoint(
                    sp.EndpointAnnotation,
                    targetHost,
                    (int)svc.AllocatedPort!,
                    bindingMode,
                    containerHostAddress: appResource.ModelResource.IsContainer() ? containerHost : null,
                    targetPortExpression: $$$"""{{- portForServing "{{{svc.Metadata.Name}}}" -}}""");
            }
        }
    }

    private void PrepareServices()
    {
        var serviceProducers = _model.Resources
            .Select(r => (ModelResource: r, Endpoints: r.Annotations.OfType<EndpointAnnotation>().ToArray()))
            .Where(sp => sp.Endpoints.Any());

        // We need to ensure that Services have unique names (otherwise we cannot really distinguish between
        // services produced by different resources).
        var serviceNames = new HashSet<string>();

        foreach (var sp in serviceProducers)
        {
            var endpoints = sp.Endpoints;

            foreach (var endpoint in endpoints)
            {
                var serviceName = _nameGenerator.GetServiceName(sp.ModelResource, endpoint, endpoints.Length > 1, serviceNames);
                var svc = Service.Create(serviceName);

                if (!sp.ModelResource.SupportsProxy())
                {
                    // If the resource shouldn't be proxied, we need to enforce that on the annotation
                    endpoint.IsProxied = false;
                }

                var port = _options.Value.RandomizePorts && endpoint.IsProxied ? null : endpoint.Port;
                svc.Spec.Port = port;
                svc.Spec.Protocol = PortProtocol.FromProtocolType(endpoint.Protocol);
                if (string.Equals("localhost", endpoint.TargetHost, StringComparison.OrdinalIgnoreCase))
                {
                    svc.Spec.Address = "localhost";
                }
                else
                {
                    svc.Spec.Address = endpoint.TargetHost;
                }

                if (!endpoint.IsProxied)
                {
                    svc.Spec.AddressAllocationMode = AddressAllocationModes.Proxyless;
                }

                // So we can associate the service with the resource that produced it and the endpoint it represents.
                svc.Annotate(CustomResource.ResourceNameAnnotation, sp.ModelResource.Name);
                svc.Annotate(CustomResource.EndpointNameAnnotation, endpoint.Name);

                _appResources.Add(new ServiceAppResource(sp.ModelResource, svc, endpoint));
            }
        }
    }

    private void PrepareExecutables()
    {
        PrepareProjectExecutables();
        PreparePlainExecutables();
        PrepareContainerExecutables();
    }

    private void PrepareContainerExecutables()
    {
        var modelContainerExecutableResources = _model.GetContainerExecutableResources();
        foreach (var containerExecutable in modelContainerExecutableResources)
        {
            EnsureRequiredAnnotations(containerExecutable);
            var exeInstance = GetDcpInstance(containerExecutable, instanceIndex: 0);

            // Container exec runs against a dcp container resource, so its required to resolve a DCP name of the resource
            // since this is ContainerExec resource, we will run against one of the container instances
            var containerDcpName = containerExecutable.TargetContainerResource!.GetResolvedResourceName();

            var containerExec = ContainerExec.Create(
                name: exeInstance.Name,
                containerName: containerDcpName,
                command: containerExecutable.Command,
                args: containerExecutable.Args?.ToList(),
                workingDirectory: containerExecutable.WorkingDirectory);

            containerExec.Annotate(CustomResource.OtelServiceNameAnnotation, containerExecutable.Name);
            containerExec.Annotate(CustomResource.OtelServiceInstanceIdAnnotation, exeInstance.Suffix);
            containerExec.Annotate(CustomResource.ResourceNameAnnotation, containerExecutable.Name);
            SetInitialResourceState(containerExecutable, containerExec);

            var exeAppResource = new AppResource(containerExecutable, containerExec);
            AddServicesProducedInfo(containerExecutable, containerExec, exeAppResource);
            _appResources.Add(exeAppResource);
        }
    }

    private void PreparePlainExecutables()
    {
        var modelExecutableResources = _model.GetExecutableResources();

        foreach (var executable in modelExecutableResources)
        {
            EnsureRequiredAnnotations(executable);

            var exeInstance = GetDcpInstance(executable, instanceIndex: 0);
            var exePath = executable.Command;
            var exe = Executable.Create(exeInstance.Name, exePath);

            // The working directory is always relative to the app host project directory (if it exists).
            exe.Spec.WorkingDirectory = executable.WorkingDirectory;
            exe.Spec.ExecutionType = ExecutionType.Process;
            exe.Annotate(CustomResource.OtelServiceNameAnnotation, executable.Name);
            exe.Annotate(CustomResource.OtelServiceInstanceIdAnnotation, exeInstance.Suffix);
            exe.Annotate(CustomResource.ResourceNameAnnotation, executable.Name);
            SetInitialResourceState(executable, exe);

            var exeAppResource = new AppResource(executable, exe);
            AddServicesProducedInfo(executable, exe, exeAppResource);
            _appResources.Add(exeAppResource);
        }
    }

    private void PrepareProjectExecutables()
    {
        var modelProjectResources = _model.GetProjectResources();

        foreach (var project in modelProjectResources)
        {
            if (!project.TryGetLastAnnotation<IProjectMetadata>(out var projectMetadata))
            {
                throw new InvalidOperationException("A project resource is missing required metadata"); // Should never happen.
            }

            EnsureRequiredAnnotations(project);

            var replicas = project.GetReplicaCount();

            for (var i = 0; i < replicas; i++)
            {
                var exeInstance = GetDcpInstance(project, instanceIndex: i);
                var exeSpec = Executable.Create(exeInstance.Name, "dotnet");
                exeSpec.Spec.WorkingDirectory = Path.GetDirectoryName(projectMetadata.ProjectPath);

                exeSpec.Annotate(CustomResource.OtelServiceNameAnnotation, project.Name);
                exeSpec.Annotate(CustomResource.OtelServiceInstanceIdAnnotation, exeInstance.Suffix);
                exeSpec.Annotate(CustomResource.ResourceNameAnnotation, project.Name);
                exeSpec.Annotate(CustomResource.ResourceReplicaCount, replicas.ToString(CultureInfo.InvariantCulture));
                exeSpec.Annotate(CustomResource.ResourceReplicaIndex, i.ToString(CultureInfo.InvariantCulture));

                SetInitialResourceState(project, exeSpec);

                var projectLaunchConfiguration = new ProjectLaunchConfiguration();
                projectLaunchConfiguration.ProjectPath = projectMetadata.ProjectPath;

                var projectArgs = new List<string>();

                if (!string.IsNullOrEmpty(_configuration[DebugSessionPortVar]))
                {
                    exeSpec.Spec.ExecutionType = ExecutionType.IDE;

                    projectLaunchConfiguration.DisableLaunchProfile = project.TryGetLastAnnotation<ExcludeLaunchProfileAnnotation>(out _);
                    if (!projectLaunchConfiguration.DisableLaunchProfile && project.TryGetLastAnnotation<LaunchProfileAnnotation>(out var lpa))
                    {
                        projectLaunchConfiguration.LaunchProfile = lpa.LaunchProfileName;
                    }
                }
                else
                {
                    exeSpec.Spec.ExecutionType = ExecutionType.Process;

                    if (_configuration.GetBool("DOTNET_WATCH") is not true)
                    {
                        projectArgs.AddRange([
                            "run",
                            "--no-build",
                            "--project",
                            projectMetadata.ProjectPath,
                        ]);
                    }
                    else
                    {
                        projectArgs.AddRange([
                            "watch",
                            "--non-interactive",
                            "--no-hot-reload",
                            "--project",
                            projectMetadata.ProjectPath
                        ]);
                    }

                    if (!string.IsNullOrEmpty(_distributedApplicationOptions.Configuration))
                    {
                        projectArgs.AddRange(new[] { "-c", _distributedApplicationOptions.Configuration });
                    }

                    // We pretty much always want to suppress the normal launch profile handling
                    // because the settings from the profile will override the ambient environment settings, which is not what we want
                    // (the ambient environment settings for service processes come from the application model
                    // and should be HIGHER priority than the launch profile settings).
                    // This means we need to apply the launch profile settings manually inside CreateExecutableAsync().
                    projectArgs.Add("--no-launch-profile");
                }

                // We want this annotation even if we are not using IDE execution; see ToSnapshot() for details.
                exeSpec.AnnotateAsObjectList(Executable.LaunchConfigurationsAnnotation, projectLaunchConfiguration);
                exeSpec.SetAnnotationAsObjectList(CustomResource.ResourceProjectArgsAnnotation, projectArgs);

                var exeAppResource = new AppResource(project, exeSpec);
                AddServicesProducedInfo(project, exeSpec, exeAppResource);
                _appResources.Add(exeAppResource);
            }
        }
    }

    private void EnsureRequiredAnnotations(IResource resource)
    {
        // Add the default lifecycle commands (start/stop/restart)
        resource.AddLifeCycleCommands();

        _nameGenerator.EnsureDcpInstancesPopulated(resource);
    }

    private static void SetInitialResourceState(IResource resource, IAnnotationHolder annotationHolder)
    {
        // Store the initial state of the resource
        if (resource.TryGetLastAnnotation<ResourceSnapshotAnnotation>(out var initial) &&
            initial.InitialSnapshot.State?.Text is string state && !string.IsNullOrEmpty(state))
        {
            annotationHolder.Annotate(CustomResource.ResourceStateAnnotation, state);
        }
    }

    private Task CreateExecutableResourcesAsync(
        Func<AppResource, ILogger, CancellationToken, Task> createResourceFunc,
        IEnumerable<AppResource> executables,
        CancellationToken cancellationToken)
    {
        try
        {
            AspireEventSource.Instance.DcpExecutablesCreateStart();

            async Task CreateResourceExecutablesAsyncCore(IResource resource, IEnumerable<AppResource> executables, CancellationToken cancellationToken)
            {
                var resourceLogger = _loggerService.GetLogger(resource);
                var resourceType = resource is ProjectResource ? KnownResourceTypes.Project : KnownResourceTypes.Executable;

                try
                {
                    // Publish snapshots built from DCP resources. Do this now to populate more values from DCP (source) to ensure they're
                    // available if the resource isn't immediately started because it's waiting or is configured for explicit start.
                    foreach (var er in executables)
                    {
                        Func<CustomResourceSnapshot, CustomResourceSnapshot> snapshotBuild = er.DcpResource switch
                        {
                            Executable exe => s => _snapshotBuilder.ToSnapshot(exe, s),
                            ContainerExec exe => s => _snapshotBuilder.ToSnapshot(exe, s),
                            _ => throw new NotImplementedException($"Does not support snapshots for resources of type like '{er.DcpResourceName}' is ")
                        };

                        await _executorEvents.PublishAsync(new OnResourceChangedContext(
                            _shutdownCancellation.Token, resourceType, resource,
                            er.DcpResourceName, new ResourceStatus(null, null, null),
                            snapshotBuild)
                        ).ConfigureAwait(false);
                    }

                    await _executorEvents.PublishAsync(new OnResourceStartingContext(cancellationToken, resourceType, resource, DcpResourceName: null)).ConfigureAwait(false);

                    foreach (var er in executables)
                    {
                        if (er.ModelResource.TryGetAnnotationsOfType<ExplicitStartupAnnotation>(out _))
                        {
                            await _executorEvents.PublishAsync(new OnResourceChangedContext(cancellationToken, resourceType, resource, er.DcpResource.Metadata.Name, new ResourceStatus(KnownResourceStates.NotStarted, null, null), s => s with { State = new ResourceStateSnapshot(KnownResourceStates.NotStarted, null) })).ConfigureAwait(false);
                            continue;
                        }

                        try
                        {
                            await createResourceFunc(er, resourceLogger, cancellationToken).ConfigureAwait(false);
                        }
                        catch (FailedToApplyEnvironmentException)
                        {
                            // For this exception we don't want the noise of the stack trace, we've already
                            // provided more detail where we detected the issue (e.g. envvar name). To get
                            // more diagnostic information reduce logging level for DCP log category to Debug.
                            await _executorEvents.PublishAsync(new OnResourceFailedToStartContext(cancellationToken, resourceType, er.ModelResource, er.DcpResource.Metadata.Name)).ConfigureAwait(false);
                        }
                        catch (Exception ex)
                        {
                            // The purpose of this catch block is to ensure that if an individual executable resource fails
                            // to start that it doesn't tear down the entire app host AND that we route the error to the
                            // appropriate replica.
                            resourceLogger.LogError(ex, "Failed to create resource {ResourceName}", er.ModelResource.Name);
                            await _executorEvents.PublishAsync(new OnResourceFailedToStartContext(cancellationToken, resourceType, er.ModelResource, er.DcpResource.Metadata.Name)).ConfigureAwait(false);
                        }
                    }
                }
                catch (Exception ex)
                {
                    // The purpose of this catch block is to ensure that if an error processing the overall
                    // configuration of the executable resource files. This is different to the exception handling
                    // block above because at this stage of processing we don't necessarily have any replicas
                    // yet. For example if a dependency fails to start.
                    resourceLogger.LogError(ex, "Failed to create resource {ResourceName}", resource.Name);
                    await _executorEvents.PublishAsync(new OnResourceFailedToStartContext(cancellationToken, resourceType, resource, DcpResourceName: null)).ConfigureAwait(false);
                }
            }

            var tasks = new List<Task>();
            foreach (var group in executables.GroupBy(e => e.ModelResource))
            {
                // Force this to be async so that blocking code does not stop other executables from being created.
                tasks.Add(Task.Run(() => CreateResourceExecutablesAsyncCore(group.Key, group, cancellationToken), cancellationToken));
            }

            return Task.WhenAll(tasks).WaitAsync(cancellationToken);
        }
        finally
        {
            AspireEventSource.Instance.DcpExecutablesCreateStop();
        }
    }

    private Task CreateContainerExecutablesAsync(IEnumerable<AppResource> containerExecAppResources, CancellationToken cancellationToken)
        => CreateExecutableResourcesAsync(CreateContainerExecutableAsync, containerExecAppResources, cancellationToken);

    private Task CreateExecutablesAsync(IEnumerable<AppResource> execAppResources, CancellationToken cancellationToken)
        => CreateExecutableResourcesAsync(CreateExecutableAsync, execAppResources, cancellationToken);

    private async Task CreateContainerExecutableAsync(AppResource er, ILogger resourceLogger, CancellationToken cancellationToken)
    {
        // Force async execution
        await Task.Yield();

        if (er.DcpResource is not ContainerExec containerExe)
        {
            throw new InvalidOperationException($"Expected an {nameof(ContainerExec)} resource, but got {er.DcpResource.Kind} instead");
        }
        var spec = containerExe.Spec;

        // An executable can be restarted so args must be reset to an empty state.
        // After resetting, first apply any dotnet project related args, e.g. configuration, and then add args from the model resource.
        if (er.DcpResource.TryGetAnnotationAsObjectList<string>(CustomResource.ResourceProjectArgsAnnotation, out var projectArgs) && projectArgs.Count > 0)
        {
            spec.Args ??= [];
            spec.Args.AddRange(projectArgs);
        }

        // Get args from app host model resource.
        (var appHostArgs, var failedToApplyArgs) = await BuildArgsAsync(resourceLogger, er.ModelResource, cancellationToken).ConfigureAwait(false);

        // TODO do we need to parse like done for executables here???
        //var launchArgs = BuildLaunchArgs(er, spec, appHostArgs);
        //var executableArgs = launchArgs.Where(a => !a.AnnotationOnly).Select(a => a.Value).ToList();
        //if (executableArgs.Count > 0)
        //{
        //    spec.Args ??= [];
        //    spec.Args.AddRange(executableArgs);
        //}
        //// Arg annotations are what is displayed in the dashboard.
        //er.DcpResource.SetAnnotationAsObjectList(CustomResource.ResourceAppArgsAnnotation, launchArgs.Select(a => new AppLaunchArgumentAnnotation(a.Value, isSensitive: a.IsSensitive)));

        (spec.Env, var failedToApplyConfiguration) = await BuildEnvVarsAsync(resourceLogger, er.ModelResource, cancellationToken).ConfigureAwait(false);
        if (failedToApplyConfiguration || failedToApplyArgs)
        {
            throw new FailedToApplyEnvironmentException();
        }

        await _kubernetesService.CreateAsync(containerExe, cancellationToken).ConfigureAwait(false);
    }

    private async Task CreateExecutableAsync(AppResource er, ILogger resourceLogger, CancellationToken cancellationToken)
    {
        if (er.DcpResource is not Executable exe)
        {
            throw new InvalidOperationException($"Expected an Executable resource, but got {er.DcpResource.Kind} instead");
        }
        var spec = exe.Spec;

        // Don't create an args collection unless needed. A null args collection means a project run by the will use args provided by the launch profile.
        // https://github.com/dotnet/aspire/blob/main/docs/specs/IDE-execution.md#launch-profile-processing-project-launch-configuration
        spec.Args = null;

        // An executable can be restarted so args must be reset to an empty state.
        // After resetting, first apply any dotnet project related args, e.g. configuration, and then add args from the model resource.
        if (er.DcpResource.TryGetAnnotationAsObjectList<string>(CustomResource.ResourceProjectArgsAnnotation, out var projectArgs) && projectArgs.Count > 0)
        {
            spec.Args ??= [];
            spec.Args.AddRange(projectArgs);
        }

        // Get args from app host model resource.
        (var appHostArgs, var failedToApplyArgs) = await BuildArgsAsync(resourceLogger, er.ModelResource, cancellationToken).ConfigureAwait(false);

        var launchArgs = BuildLaunchArgs(er, spec, appHostArgs);

        var executableArgs = launchArgs.Where(a => !a.AnnotationOnly).Select(a => a.Value).ToList();
        if (executableArgs.Count > 0)
        {
            spec.Args ??= [];
            spec.Args.AddRange(executableArgs);
        }

        // Arg annotations are what is displayed in the dashboard.
        er.DcpResource.SetAnnotationAsObjectList(CustomResource.ResourceAppArgsAnnotation, launchArgs.Select(a => new AppLaunchArgumentAnnotation(a.Value, isSensitive: a.IsSensitive)));

        (spec.Env, var failedToApplyConfiguration) = await BuildEnvVarsAsync(resourceLogger, er.ModelResource, cancellationToken).ConfigureAwait(false);

        if (failedToApplyConfiguration || failedToApplyArgs)
        {
            throw new FailedToApplyEnvironmentException();
        }

        await _kubernetesService.CreateAsync(exe, cancellationToken).ConfigureAwait(false);
    }

    private static List<(string Value, bool IsSensitive, bool AnnotationOnly)> BuildLaunchArgs(AppResource er, ExecutableSpec spec, List<(string Value, bool IsSensitive)> appHostArgs)
    {
        // Launch args is the final list of args that are displayed in the UI and possibly added to the executable spec.
        // They're built from app host resource model args and any args in the effective launch profile.
        // Follows behavior in the IDE execution spec when in IDE execution mode:
        // https://github.com/dotnet/aspire/blob/main/docs/specs/IDE-execution.md#launch-profile-processing-project-launch-configuration
        var launchArgs = new List<(string Value, bool IsSensitive, bool AnnotationOnly)>();

        // If the executable is a project then include any command line args from the launch profile.
        if (er.ModelResource is ProjectResource project)
        {
            // Args in the launch profile is used when:
            // 1. The project is run as an executable. Launch profile args are combined with app host supplied args.
            // 2. The project is run by the IDE and no app host args are specified.
            if (spec.ExecutionType == ExecutionType.Process || (spec.ExecutionType == ExecutionType.IDE && appHostArgs.Count == 0))
            {
                // When the .NET project is launched from an IDE the launch profile args are automatically added.
                // We still want to display the args in the dashboard so only add them to the custom arg annotations.
                var annotationOnly = spec.ExecutionType == ExecutionType.IDE;

                var launchProfileArgs = GetLaunchProfileArgs(project.GetEffectiveLaunchProfile()?.LaunchProfile);
                if (launchProfileArgs.Count > 0 && appHostArgs.Count > 0)
                {
                    // If there are app host args, add a double-dash to separate them from the launch args.
                    launchProfileArgs.Insert(0, "--");
                }

                launchArgs.AddRange(launchProfileArgs.Select(a => (a, isSensitive: false, annotationOnly)));
            }
        }

        // In the situation where args are combined (process execution) the app host args are added after the launch profile args.
        launchArgs.AddRange(appHostArgs.Select(a => (a.Value, a.IsSensitive, annotationOnly: false)));

        return launchArgs;
    }

    private static List<string> GetLaunchProfileArgs(LaunchProfile? launchProfile)
    {
        if (launchProfile is not null && !string.IsNullOrWhiteSpace(launchProfile.CommandLineArgs))
        {
            return CommandLineArgsParser.Parse(launchProfile.CommandLineArgs);
        }

        return [];
    }

    private void PrepareContainers()
    {
        var modelContainerResources = _model.GetContainerResources();

        foreach (var container in modelContainerResources)
        {
            if (!container.TryGetContainerImageName(out var containerImageName))
            {
                // This should never happen! In order to get into this loop we need
                // to have the annotation, if we don't have the annotation by the time
                // we get here someone is doing something wrong.
                throw new InvalidOperationException();
            }

            EnsureRequiredAnnotations(container);

            var containerObjectInstance = GetDcpInstance(container, instanceIndex: 0);
            var ctr = Container.Create(containerObjectInstance.Name, containerImageName);

            ctr.Spec.ContainerName = containerObjectInstance.Name; // Use the same name for container orchestrator (Docker, Podman) resource and DCP object name.

            if (container.GetContainerLifetimeType() == ContainerLifetime.Persistent)
            {
                ctr.Spec.Persistent = true;
            }

            if (container.TryGetContainerImagePullPolicy(out var pullPolicy))
            {
                ctr.Spec.PullPolicy = pullPolicy switch
                {
                    ImagePullPolicy.Default => null,
                    ImagePullPolicy.Always => ContainerPullPolicy.Always,
                    ImagePullPolicy.Missing => ContainerPullPolicy.Missing,
                    _ => throw new InvalidOperationException($"Unknown pull policy '{Enum.GetName(typeof(ImagePullPolicy), pullPolicy)}' for container '{container.Name}'")
                };
            }

            ctr.Annotate(CustomResource.ResourceNameAnnotation, container.Name);
            ctr.Annotate(CustomResource.OtelServiceNameAnnotation, container.Name);
            ctr.Annotate(CustomResource.OtelServiceInstanceIdAnnotation, containerObjectInstance.Suffix);
            SetInitialResourceState(container, ctr);

            ctr.Spec.Networks = new List<ContainerNetworkConnection>
            {
                new ContainerNetworkConnection
                {
                    Name = DefaultAspireNetworkResourceName,
                    Aliases = new List<string> { container.Name },
                }
            };

            var containerAppResource = new AppResource(container, ctr);
            AddServicesProducedInfo(container, ctr, containerAppResource);
            _appResources.Add(containerAppResource);
        }
    }

    /// <summary>
    /// Gets information about the resource's DCP instance. ReplicaInstancesAnnotation is added in BeforeStartEvent.
    /// </summary>
    private static DcpInstance GetDcpInstance(IResource resource, int instanceIndex)
    {
        if (!resource.TryGetLastAnnotation<DcpInstancesAnnotation>(out var replicaAnnotation))
        {
            throw new DistributedApplicationException($"Couldn't find required {nameof(DcpInstancesAnnotation)} annotation on resource {resource.Name}.");
        }

        foreach (var instance in replicaAnnotation.Instances)
        {
            if (instance.Index == instanceIndex)
            {
                return instance;
            }
        }

        throw new DistributedApplicationException($"Couldn't find required instance ID for index {instanceIndex} on resource {resource.Name}.");
    }

    private async Task CreateContainersAsync(IEnumerable<AppResource> containerResources, CancellationToken cancellationToken)
    {
        try
        {
            AspireEventSource.Instance.DcpContainersCreateStart();

            async Task CreateContainerAsyncCore(AppResource cr, CancellationToken cancellationToken)
            {
                var logger = _loggerService.GetLogger(cr.ModelResource);

                try
                {
                    await CreateContainerAsync(cr, logger, cancellationToken).ConfigureAwait(false);
                }
                catch (FailedToApplyEnvironmentException)
                {
                    // For this exception we don't want the noise of the stack trace, we've already
                    // provided more detail where we detected the issue (e.g. envvar name). To get
                    // more diagnostic information reduce logging level for DCP log category to Debug.
                    await _executorEvents.PublishAsync(new OnResourceFailedToStartContext(cancellationToken, KnownResourceTypes.Container, cr.ModelResource, cr.DcpResourceName)).ConfigureAwait(false);
                }
                catch (Exception ex)
                {
                    logger.LogError(ex, "Failed to create container resource {ResourceName}", cr.ModelResource.Name);
                    await _executorEvents.PublishAsync(new OnResourceFailedToStartContext(cancellationToken, KnownResourceTypes.Container, cr.ModelResource, cr.DcpResourceName)).ConfigureAwait(false);
                }
            }

            var tasks = new List<Task>();

            // Create a custom container network for Aspire if there are container resources
            if (containerResources.Any())
            {
                var network = ContainerNetwork.Create(DefaultAspireNetworkResourceName);
                if (containerResources.Any(cr => cr.ModelResource.GetContainerLifetimeType() == ContainerLifetime.Persistent))
                {
                    // If we have any persistent container resources
                    network.Spec.Persistent = true;
                    // Persistent networks require a predictable name to be reused between runs.
                    // Append the same project hash suffix used for persistent container names.
                    network.Spec.NetworkName = $"{DefaultAspirePersistentNetworkName}-{_nameGenerator.GetProjectHashSuffix()}";
                }
                else
                {
                    network.Spec.NetworkName = $"{DefaultAspireNetworkName}-{DcpNameGenerator.GetRandomNameSuffix()}";
                }

                if (!string.IsNullOrEmpty(_normalizedApplicationName))
                {
                    var shortApplicationName = _normalizedApplicationName.Length < 32 ? _normalizedApplicationName : _normalizedApplicationName.Substring(0, 32);
                    network.Spec.NetworkName += $"-{shortApplicationName}"; // Limit to 32 characters to avoid exceeding resource name length limits.
                }

                tasks.Add(_kubernetesService.CreateAsync(network, cancellationToken));
            }

            foreach (var cr in containerResources)
            {
                // Publish snapshot built from DCP resource. Do this now to populate more values from DCP (source) to ensure they're
                // available if the resource isn't immediately started because it's waiting or is configured for explicit start.
                await _executorEvents.PublishAsync(new OnResourceChangedContext(_shutdownCancellation.Token, KnownResourceTypes.Container, cr.ModelResource, cr.DcpResourceName, new ResourceStatus(null, null, null), s => _snapshotBuilder.ToSnapshot((Container)cr.DcpResource, s))).ConfigureAwait(false);

                if (cr.ModelResource.TryGetLastAnnotation<ExplicitStartupAnnotation>(out _))
                {
                    if (cr.DcpResource is Container container)
                    {
                        container.Spec.Start = false;
                    }
                }

                // Force this to be async so that blocking code does not stop other containers from being created.
                tasks.Add(Task.Run(() => CreateContainerAsyncCore(cr, cancellationToken), cancellationToken));
            }

            await Task.WhenAll(tasks).WaitAsync(cancellationToken).ConfigureAwait(false);
        }
        finally
        {
            AspireEventSource.Instance.DcpContainersCreateStop();
        }
    }

    private async Task CreateContainerAsync(AppResource cr, ILogger resourceLogger, CancellationToken cancellationToken)
    {
        await _executorEvents.PublishAsync(new OnResourceStartingContext(cancellationToken, KnownResourceTypes.Container, cr.ModelResource, cr.DcpResource.Metadata.Name)).ConfigureAwait(false);

        var dcpContainerResource = (Container)cr.DcpResource;
        var modelContainerResource = cr.ModelResource;

        await ApplyBuildArgumentsAsync(dcpContainerResource, modelContainerResource, cancellationToken).ConfigureAwait(false);

        var spec = dcpContainerResource.Spec;

        if (cr.ServicesProduced.Count > 0)
        {
            spec.Ports = BuildContainerPorts(cr);
        }

        spec.VolumeMounts = BuildContainerMounts(modelContainerResource);

        spec.CreateFiles = await BuildCreateFilesAsync(modelContainerResource, cancellationToken).ConfigureAwait(false);

        (spec.RunArgs, var failedToApplyRunArgs) = await BuildRunArgsAsync(resourceLogger, modelContainerResource, cancellationToken).ConfigureAwait(false);

        (var args, var failedToApplyArgs) = await BuildArgsAsync(resourceLogger, modelContainerResource, cancellationToken).ConfigureAwait(false);
        spec.Args = args.Select(a => a.Value).ToList();
        dcpContainerResource.SetAnnotationAsObjectList(CustomResource.ResourceAppArgsAnnotation, args.Select(a => new AppLaunchArgumentAnnotation(a.Value, isSensitive: a.IsSensitive)));

        (spec.Env, var failedToApplyConfiguration) = await BuildEnvVarsAsync(resourceLogger, modelContainerResource, cancellationToken).ConfigureAwait(false);

        if (modelContainerResource is ContainerResource containerResource)
        {
            spec.Command = containerResource.Entrypoint;
        }

        if (failedToApplyRunArgs || failedToApplyArgs || failedToApplyConfiguration)
        {
            throw new FailedToApplyEnvironmentException();
        }

        if (_dcpInfo is not null)
        {
            DcpDependencyCheck.CheckDcpInfoAndLogErrors(resourceLogger, _options.Value, _dcpInfo);
        }

        await _kubernetesService.CreateAsync(dcpContainerResource, cancellationToken).ConfigureAwait(false);
    }

    private static async Task ApplyBuildArgumentsAsync(Container dcpContainerResource, IResource modelContainerResource, CancellationToken cancellationToken)
    {
        if (modelContainerResource.Annotations.OfType<DockerfileBuildAnnotation>().SingleOrDefault() is { } dockerfileBuildAnnotation)
        {
            var dcpBuildArgs = new List<EnvVar>();

            foreach (var buildArgument in dockerfileBuildAnnotation.BuildArguments)
            {
                var valueString = buildArgument.Value switch
                {
                    string stringValue => stringValue,
                    IValueProvider valueProvider => await valueProvider.GetValueAsync(cancellationToken).ConfigureAwait(false),
                    bool boolValue => boolValue ? "true" : "false",
                    null => null,
                    _ => buildArgument.Value.ToString()
                };

                var dcpBuildArg = new EnvVar()
                {
                    Name = buildArgument.Key,
                    Value = valueString
                };

                dcpBuildArgs.Add(dcpBuildArg);
            }

            dcpContainerResource.Spec.Build = new()
            {
                Context = dockerfileBuildAnnotation.ContextPath,
                Dockerfile = dockerfileBuildAnnotation.DockerfilePath,
                Stage = dockerfileBuildAnnotation.Stage,
                Args = dcpBuildArgs
            };

            var dcpBuildSecrets = new List<BuildContextSecret>();

            foreach (var buildSecret in dockerfileBuildAnnotation.BuildSecrets)
            {
                var valueString = buildSecret.Value switch
                {
                    FileInfo filePath => filePath.FullName,
                    IValueProvider valueProvider => await valueProvider.GetValueAsync(cancellationToken).ConfigureAwait(false),
                    _ => throw new InvalidOperationException("Build secret can only be a parameter or a file.")
                };

                if (buildSecret.Value is FileInfo)
                {
                    var dcpBuildSecret = new BuildContextSecret
                    {
                        Id = buildSecret.Key,
                        Type = "file",
                        Source = valueString
                    };
                    dcpBuildSecrets.Add(dcpBuildSecret);
                }
                else
                {
                    var dcpBuildSecret = new BuildContextSecret
                    {
                        Id = buildSecret.Key,
                        Type = "env",
                        Value = valueString
                    };
                    dcpBuildSecrets.Add(dcpBuildSecret);
                }
            }

            dcpContainerResource.Spec.Build = new()
            {
                Context = dockerfileBuildAnnotation.ContextPath,
                Dockerfile = dockerfileBuildAnnotation.DockerfilePath,
                Stage = dockerfileBuildAnnotation.Stage,
                Args = dcpBuildArgs,
                Secrets = dcpBuildSecrets
            };
        }
    }

    private void AddServicesProducedInfo(IResource modelResource, IAnnotationHolder dcpResource, AppResource appResource)
    {
        var modelResourceName = "(unknown)";
        try
        {
            modelResourceName = DcpNameGenerator.GetObjectNameForResource(modelResource, _options.Value);
        }
        catch { } // For error messages only, OK to fall back to (unknown)

        var servicesProduced = _appResources.OfType<ServiceAppResource>().Where(r => r.ModelResource == modelResource);
        foreach (var sp in servicesProduced)
        {
            var ea = sp.EndpointAnnotation;

            if (modelResource.IsContainer())
            {
                if (ea.TargetPort is null)
                {
                    throw new InvalidOperationException($"The endpoint '{ea.Name}' for container resource '{modelResourceName}' must specify the {nameof(EndpointAnnotation.TargetPort)} value");
                }
            }
            else if (!ea.IsProxied)
            {
                if (HasMultipleReplicas(appResource.DcpResource))
                {
                    throw new InvalidOperationException($"Resource '{modelResourceName}' uses multiple replicas and a proxy-less endpoint '{ea.Name}'. These features do not work together.");
                }

                if (ea.Port is int && ea.Port != ea.TargetPort)
                {
                    throw new InvalidOperationException($"The endpoint '{ea.Name}' for resource '{modelResourceName}' is not using a proxy, and it has a value of {nameof(EndpointAnnotation.Port)} property that is different from the value of {nameof(EndpointAnnotation.TargetPort)} property. For proxy-less endpoints they must match.");
                }
            }
            else
            {
                Debug.Assert(ea.IsProxied);

                if (ea.TargetPort is int && ea.Port is int && ea.TargetPort == ea.Port)
                {
                    throw new InvalidOperationException(
                        $"The endpoint '{ea.Name}' for resource '{modelResourceName}' requested a proxy ({nameof(ea.IsProxied)} is true). Non-container resources cannot be proxied when both {nameof(ea.TargetPort)} and {nameof(ea.Port)} are specified with the same value.");
                }

                if (HasMultipleReplicas(appResource.DcpResource) && ea.TargetPort is int)
                {
                    throw new InvalidOperationException(
                        $"Resource '{modelResourceName}' can have multiple replicas, and it uses endpoint '{ea.Name}' that has {nameof(ea.TargetPort)} property set. Each replica must have a unique port; setting {nameof(ea.TargetPort)} is not allowed.");
                }
            }

            var spAnn = new ServiceProducerAnnotation(sp.Service.Metadata.Name);
            spAnn.Address = NormalizeServiceProducerTargetHost(ea.TargetHost, ea.IsProxied);
            spAnn.Port = ea.TargetPort;
            dcpResource.AnnotateAsObjectList(CustomResource.ServiceProducerAnnotation, spAnn);
            appResource.ServicesProduced.Add(sp);
        }

        static bool HasMultipleReplicas(CustomResource resource)
        {
            if (resource is Executable exe && exe.Metadata.Annotations.TryGetValue(CustomResource.ResourceReplicaCount, out var value) && int.TryParse(value, CultureInfo.InvariantCulture, out var replicas) && replicas > 1)
            {
                return true;
            }
            return false;
        }
    }

    private static string NormalizeServiceProducerTargetHost(string targetHost, bool isProxied)
    {
        // When proxied, the individual services are always bound to localhost even if the proxy
        // is bound to different addresses.
        if (isProxied)
        {
            return "localhost";
        }
        else
        {
            if (string.IsNullOrEmpty(targetHost) || string.Equals(targetHost, "localhost", StringComparison.OrdinalIgnoreCase))
            {
                return "localhost";
            }
            else if (IPAddress.TryParse(targetHost, out _))
            {
                // Use an IP address as is
                return targetHost;
            }
            else
            {
                // Use 0.0.0.0 if the target host is not a valid IP address or hostname
                return IPAddress.Any.ToString();
            }
        }
    }

    /// <summary>
    /// Normalize the target host to a tuple of (address, binding mode). A user may have configured
    /// an endpoint target host that isn't itself a valid IP address or hostname that can be resolved
    /// by other services or clients. For example, 0.0.0.0 is considered to mean that the service should
    /// bind to all IPv4 addresses. When the target host indicates that the service should bind to all
    /// IPv4 or IPv6 addresses, we instead return "localhost" as the address. The binding mode is metdata
    /// that indicates whether an endpoint is bound to a single address or some set of multiple addresses
    /// on the system.
    /// </summary>
    /// <param name="targetHost">The target host from an EndpointAnnotation</param>
    /// <returns>A tuple of (address, binding mode).</returns>
    private static (string, EndpointBindingMode) NormalizeTargetHost(string targetHost)
    {
        return targetHost switch
        {
            null or "" => ("localhost", EndpointBindingMode.SingleAddress), // Default is localhost
            var s when string.Equals(s, "localhost", StringComparison.OrdinalIgnoreCase) => ("localhost", EndpointBindingMode.SingleAddress), // Explicitly set to localhost
            var s when s.Length > 10 && s.EndsWith(".localhost", StringComparison.OrdinalIgnoreCase) => ("localhost", EndpointBindingMode.SingleAddress), // Explicitly set to localhost when using .localhost subdomain
            var s when IPAddress.TryParse(s, out var ipAddress) => ipAddress switch // The host is an IP address
            {
                var ip when IPAddress.Any.Equals(ip) => ("localhost", EndpointBindingMode.IPv4AnyAddresses), // 0.0.0.0 (IPv4 all addresses)
                var ip when IPAddress.IPv6Any.Equals(ip) => ("localhost", EndpointBindingMode.IPv6AnyAddresses), // :: (IPv6 all addreses)
                _ => (s, EndpointBindingMode.SingleAddress), // Any other IP address is returned as-is
            },
            _ => ("localhost", EndpointBindingMode.DualStackAnyAddresses), // Any other target host is treated as binding to all IPv4 AND IPv6 addresses
        };
    }

    private async Task CreateResourcesAsync<RT>(CancellationToken cancellationToken) where RT : CustomResource
    {
        try
        {
            var resourcesToCreate = _appResources.Select(r => r.DcpResource).OfType<RT>();
            if (!resourcesToCreate.Any())
            {
                return;
            }

            // CONSIDER batched creation
            foreach (var res in resourcesToCreate)
            {
                await _kubernetesService.CreateAsync(res, cancellationToken).ConfigureAwait(false);
            }
        }
        catch (OperationCanceledException ex)
        {
            // We catch and suppress the OperationCancelledException because the user may CTRL-C
            // during start up of the resources.
            _logger.LogDebug(ex, "Cancellation during creation of resources.");
        }
    }

    /// <summary>
    /// Create a patch update using the specified resource.
    /// A copy is taken of the resource to avoid permanently changing it.
    /// </summary>
    private static V1Patch CreatePatch<T>(T obj, Action<T> change) where T : CustomResource
    {
        // This method isn't very efficient.
        // If mass or frequent patches are required then we may want to create patches manually.
        var current = JsonSerializer.SerializeToNode(obj);

        var copy = JsonSerializer.Deserialize<T>(current)!;
        change(copy);

        var changed = JsonSerializer.SerializeToNode(copy);

        var jsonPatch = current.CreatePatch(changed);
        return new V1Patch(jsonPatch, V1Patch.PatchType.JsonPatch);
    }

    public async Task StopResourceAsync(IResourceReference resourceReference, CancellationToken cancellationToken)
    {
        _logger.LogDebug("Stopping resource '{ResourceName}'...", resourceReference.DcpResourceName);

        var result = await DeleteResourceRetryPipeline.ExecuteAsync(async (resourceName, attemptCancellationToken) =>
        {
            var appResource = (AppResource)resourceReference;

            V1Patch patch;
            switch (appResource.DcpResource)
            {
                case Container c:
                    patch = CreatePatch(c, obj => obj.Spec.Stop = true);
                    await _kubernetesService.PatchAsync(c, patch, attemptCancellationToken).ConfigureAwait(false);
                    var cu = await _kubernetesService.GetAsync<Container>(c.Metadata.Name, cancellationToken: attemptCancellationToken).ConfigureAwait(false);
                    if (cu.Status?.State == ContainerState.Exited)
                    {
                        _logger.LogDebug("Container '{ResourceName}' was stopped.", resourceReference.DcpResourceName);
                        return true;
                    }
                    else
                    {
                        _logger.LogDebug("Container '{ResourceName}' is still running; trying again to stop it...", resourceReference.DcpResourceName);
                        return false;
                    }

                case Executable e:
                    patch = CreatePatch(e, obj => obj.Spec.Stop = true);
                    await _kubernetesService.PatchAsync(e, patch, attemptCancellationToken).ConfigureAwait(false);
                    var eu = await _kubernetesService.GetAsync<Executable>(e.Metadata.Name, cancellationToken: attemptCancellationToken).ConfigureAwait(false);
                    if (eu.Status?.State == ExecutableState.Finished || eu.Status?.State == ExecutableState.Terminated)
                    {
                        _logger.LogDebug("Executable '{ResourceName}' was stopped.", resourceReference.DcpResourceName);
                        return true;
                    }
                    else
                    {
                        _logger.LogDebug("Executable '{ResourceName}' is still running; trying again to stop it...", resourceReference.DcpResourceName);
                        return false;
                    }

                case ContainerExec e:
                    // we dont have a way to stop it forcefully; so should just GetAsync and check the state?
                    var containerExecState = await _kubernetesService.GetAsync<ContainerExec>(e.Metadata.Name, cancellationToken: attemptCancellationToken).ConfigureAwait(false);
                    if (containerExecState.Status?.State is ExecutableState.Finished or ExecutableState.Terminated)
                    {
                        _logger.LogDebug("Executable '{ResourceName}' was stopped.", resourceReference.DcpResourceName);
                        return true;
                    }
                    else
                    {
                        _logger.LogDebug("Executable '{ResourceName}' is still running; waiting for completion...", resourceReference.DcpResourceName);
                        return false;
                    }

                default:
                    throw new InvalidOperationException($"Unexpected resource type: {appResource.DcpResource.GetType().FullName}");
            }
        }, resourceReference.DcpResourceName, cancellationToken).ConfigureAwait(false);

        if (!result)
        {
            throw new InvalidOperationException($"Failed to stop resource '{resourceReference.DcpResourceName}'.");
        }
    }

    public IResourceReference GetResource(string resourceName)
    {
        var matchingResource = _appResources
            .Where(r => r.DcpResource is not Service)
            .SingleOrDefault(r => string.Equals(r.DcpResource.Metadata.Name, resourceName, StringComparisons.ResourceName));
        if (matchingResource == null)
        {
            throw new InvalidOperationException($"Resource '{resourceName}' not found.");
        }

        return matchingResource;
    }

    public async Task StartResourceAsync(IResourceReference resourceReference, CancellationToken cancellationToken)
    {
        var appResource = (AppResource)resourceReference;
        var resourceType = GetResourceType(appResource.DcpResource, appResource.ModelResource);
        var resourceLogger = _loggerService.GetLogger(appResource.DcpResourceName);

        try
        {
            _logger.LogDebug("Starting {ResourceType} '{ResourceName}'.", resourceType, appResource.DcpResourceName);

            // Raise event after resource has been deleted. This is required because the event sets the status to "Starting" and resources being
            // deleted will temporarily override the status to a terminal state, such as "Exited".
            switch (appResource.DcpResource)
            {
                case Container c:
                    await EnsureResourceDeletedAsync<Container>(appResource.DcpResourceName).ConfigureAwait(false);

                    // Ensure we explicitly start the container
                    c.Spec.Start = true;

                    await _executorEvents.PublishAsync(new OnResourceStartingContext(cancellationToken, resourceType, appResource.ModelResource, appResource.DcpResourceName)).ConfigureAwait(false);
                    await CreateContainerAsync(appResource, resourceLogger, cancellationToken).ConfigureAwait(false);
                    break;
                case Executable e:
                    await EnsureResourceDeletedAsync<Executable>(appResource.DcpResourceName).ConfigureAwait(false);

                    await _executorEvents.PublishAsync(new OnResourceStartingContext(cancellationToken, resourceType, appResource.ModelResource, appResource.DcpResourceName)).ConfigureAwait(false);
                    await CreateExecutableAsync(appResource, resourceLogger, cancellationToken).ConfigureAwait(false);
                    break;
                case ContainerExec containerExec:
                    await EnsureResourceDeletedAsync<ContainerExec>(appResource.DcpResourceName).ConfigureAwait(false);

                    await _executorEvents.PublishAsync(new OnResourceStartingContext(cancellationToken, resourceType, appResource.ModelResource, appResource.DcpResourceName)).ConfigureAwait(false);
                    await CreateContainerExecutableAsync(appResource, resourceLogger, cancellationToken).ConfigureAwait(false);
                    break;

                default:
                    throw new InvalidOperationException($"Unexpected resource type: {appResource.DcpResource.GetType().FullName}");
            }
        }
        catch (FailedToApplyEnvironmentException)
        {
            // For this exception we don't want the noise of the stack trace, we've already
            // provided more detail where we detected the issue (e.g. envvar name). To get
            // more diagnostic information reduce logging level for DCP log category to Debug.
            await _executorEvents.PublishAsync(new OnResourceFailedToStartContext(cancellationToken, resourceType, appResource.ModelResource, appResource.DcpResourceName)).ConfigureAwait(false);
        }
        catch (Exception ex)
        {
            _logger.LogError(ex, "Failed to start resource {ResourceName}", appResource.ModelResource.Name);
            await _executorEvents.PublishAsync(new OnResourceFailedToStartContext(cancellationToken, resourceType, appResource.ModelResource, appResource.DcpResourceName)).ConfigureAwait(false);
            throw;
        }

        async Task EnsureResourceDeletedAsync<T>(string resourceName) where T : CustomResource
        {
            _logger.LogDebug("Ensuring '{ResourceName}' is deleted.", resourceName);

            var result = await DeleteResourceRetryPipeline.ExecuteAsync(async (resourceName, attemptCancellationToken) =>
            {
                string? uid = null;

                // Make deletion part of the retry loop--we have seen cases during test execution when
                // the deletion request completed with success code, but it was never "acted upon" by DCP.

                try
                {
                    var r = await _kubernetesService.DeleteAsync<T>(resourceName, cancellationToken: attemptCancellationToken).ConfigureAwait(false);
                    uid = r.Uid();

                    _logger.LogDebug("Delete request for '{ResourceName}' successfully completed. Resource to delete has UID '{Uid}'.", resourceName, uid);
                }
                catch (HttpOperationException ex) when (ex.Response.StatusCode == System.Net.HttpStatusCode.NotFound)
                {
                    _logger.LogDebug("Delete request for '{ResourceName}' returned NotFound.", resourceName);

                    // Not found means the resource is truly gone from the API server, which is our goal. Report success.
                    return true;
                }

                // Ensure resource is deleted. DeleteAsync returns before the resource is completely deleted so we must poll
                // to discover when it is safe to recreate the resource. This is required because the resources share the same name.
                // Deleting a resource might take a while (more than 10 seconds), because DCP tries to gracefully shut it down first
                // before resorting to more extreme measures.

                try
                {
                    _logger.LogDebug("Polling DCP to check if '{ResourceName}' is deleted...", resourceName);
                    var r = await _kubernetesService.GetAsync<T>(resourceName, cancellationToken: attemptCancellationToken).ConfigureAwait(false);
                    _logger.LogDebug("Get request for '{ResourceName}' returned resource with UID '{Uid}'.", resourceName, uid);

                    return false;
                }
                catch (HttpOperationException ex) when (ex.Response.StatusCode == System.Net.HttpStatusCode.NotFound)
                {
                    _logger.LogDebug("Get request for '{ResourceName}' returned NotFound.", resourceName);

                    // Success.
                    return true;
                }
            }, resourceName, cancellationToken).ConfigureAwait(false);

            if (!result)
            {
                throw new DistributedApplicationException($"Failed to delete '{resourceName}' successfully before restart.");
            }
        }
    }

    private async Task<(List<(string Value, bool IsSensitive)>, bool)> BuildArgsAsync(ILogger resourceLogger, IResource modelResource, CancellationToken cancellationToken)
    {
        var failedToApplyArgs = false;
        var args = new List<(string Value, bool IsSensitive)>();

        await modelResource.ProcessArgumentValuesAsync(
            _executionContext,
            (unprocessed, value, ex, isSensitive) =>
            {
                if (ex is not null)
                {
                    failedToApplyArgs = true;

                    resourceLogger.LogCritical(ex, "Failed to apply argument value '{ArgKey}'. A dependency may have failed to start.", ex.Data["ArgKey"]);
                    _logger.LogDebug(ex, "Failed to apply argument value '{ArgKey}' to '{ResourceName}'. A dependency may have failed to start.", ex.Data["ArgKey"], modelResource.Name);
                }
                else if (value is { } argument)
                {
                    args.Add((argument, isSensitive));
                }
            },
            resourceLogger,
            DefaultContainerHostName,
            cancellationToken).ConfigureAwait(false);

        return (args, failedToApplyArgs);
    }

    private async Task<List<ContainerCreateFileSystem>> BuildCreateFilesAsync(IResource modelResource, CancellationToken cancellationToken)
    {
        var createFiles = new List<ContainerCreateFileSystem>();

        if (modelResource.TryGetAnnotationsOfType<ContainerFileSystemCallbackAnnotation>(out var createFileAnnotations))
        {
            foreach (var a in createFileAnnotations)
            {
                var entries = await a.Callback(
                    new()
                    {
                        Model = modelResource,
                        ServiceProvider = _executionContext.ServiceProvider
                    },
                    cancellationToken).ConfigureAwait(false);

                createFiles.Add(new ContainerCreateFileSystem
                {
                    Destination = a.DestinationPath,
                    DefaultOwner = a.DefaultOwner,
                    DefaultGroup = a.DefaultGroup,
                    Umask = (int?)a.Umask,
                    Entries = entries.Select(e => e.ToContainerFileSystemEntry()).ToList(),
                });
            }
        }

        return createFiles;
    }

    private async Task<(List<EnvVar>, bool)> BuildEnvVarsAsync(ILogger resourceLogger, IResource modelResource, CancellationToken cancellationToken)
    {
        var failedToApplyConfiguration = false;
        var env = new List<EnvVar>();

        await modelResource.ProcessEnvironmentVariableValuesAsync(
            _executionContext,
            (key, unprocessed, value, ex) =>
            {
                if (ex is not null)
                {
                    failedToApplyConfiguration = true;
                    resourceLogger.LogCritical(ex, "Failed to apply environment variable '{Name}'. A dependency may have failed to start.", key);
                    _logger.LogDebug(ex, "Failed to apply environment variable '{Name}' to '{ResourceName}'. A dependency may have failed to start.", key, modelResource.Name);
                }
                else if (value is string s)
                {
                    env.Add(new EnvVar { Name = key, Value = s });
                }
            },
            resourceLogger,
            DefaultContainerHostName,
            cancellationToken).ConfigureAwait(false);

        return (env, failedToApplyConfiguration);
    }

    private async Task<(List<string>, bool)> BuildRunArgsAsync(ILogger resourceLogger, IResource modelResource, CancellationToken cancellationToken)
    {
        var failedToApplyArgs = false;
        var runArgs = new List<string>();

        await modelResource.ProcessContainerRuntimeArgValues(
            (a, ex) =>
            {
                if (ex is not null)
                {
                    failedToApplyArgs = true;
                    resourceLogger.LogCritical(ex, "Failed to apply argument value '{ArgKey}'. A dependency may have failed to start.", a);
                    _logger.LogDebug(ex, "Failed to apply argument value '{ArgKey}' to '{ResourceName}'. A dependency may have failed to start.", a, modelResource.Name);
                }
                else if (a is string s)
                {
                    runArgs.Add(s);
                }
            },
            resourceLogger,
            DefaultContainerHostName,
            cancellationToken).ConfigureAwait(false);

        return (runArgs, failedToApplyArgs);
    }

    private static List<ContainerPortSpec> BuildContainerPorts(AppResource cr)
    {
        var ports = new List<ContainerPortSpec>();

        foreach (var sp in cr.ServicesProduced)
        {
            var ea = sp.EndpointAnnotation;

            var portSpec = new ContainerPortSpec()
            {
                ContainerPort = ea.TargetPort,
            };

            if (!ea.IsProxied && ea.Port is int)
            {
                portSpec.HostPort = ea.Port;
            }

            switch (sp.EndpointAnnotation.Protocol)
            {
                case ProtocolType.Tcp:
                    portSpec.Protocol = PortProtocol.TCP;
                    break;
                case ProtocolType.Udp:
                    portSpec.Protocol = PortProtocol.UDP;
                    break;
            }

            if (sp.EndpointAnnotation.TargetHost != "localhost")
            {
                portSpec.HostIP = sp.EndpointAnnotation.TargetHost;
            }

            ports.Add(portSpec);
        }

        return ports;
    }

    private static List<VolumeMount> BuildContainerMounts(IResource container)
    {
        var volumeMounts = new List<VolumeMount>();

        if (container.TryGetContainerMounts(out var containerMounts))
        {
            foreach (var mount in containerMounts)
            {
                var volumeSpec = new VolumeMount
                {
                    Source = mount.Source,
                    Target = mount.Target,
                    Type = mount.Type == ContainerMountType.BindMount ? VolumeMountType.Bind : VolumeMountType.Volume,
                    IsReadOnly = mount.IsReadOnly
                };

                volumeMounts.Add(volumeSpec);
            }
        }

        return volumeMounts;
    }
}<|MERGE_RESOLUTION|>--- conflicted
+++ resolved
@@ -812,11 +812,7 @@
         var executablesTask = CreateExecutablesAsync(toCreate.Where(ar => ar.DcpResource is Executable), cancellationToken);
         var containerExecsTask = CreateContainerExecutablesAsync(toCreate.Where(ar => ar.DcpResource is ContainerExec), cancellationToken);
 
-<<<<<<< HEAD
-        await Task.WhenAll(containersTask, executablesTask, containerExecsTask).ConfigureAwait(false);
-=======
-        await Task.WhenAll(containersTask, executablesTask).WaitAsync(cancellationToken).ConfigureAwait(false);
->>>>>>> ef7b5b26
+        await Task.WhenAll(containersTask, executablesTask, containerExecsTask).WaitAsync(cancellationToken).ConfigureAwait(false);
     }
 
     private void AddAllocatedEndpointInfo(IEnumerable<AppResource> resources)
