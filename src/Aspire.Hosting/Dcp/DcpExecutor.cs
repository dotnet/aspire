--- conflicted
+++ resolved
@@ -1534,18 +1534,49 @@
             spec.Args.AddRange(projectArgs);
         }
 
+        // Build the base paths for certificate output in the DCP session directory.
         var certificatesRootDir = Path.Join(_locations.DcpSessionDir, exe.Name());
         var bundleOutputPath = Path.Join(certificatesRootDir, "cert.pem");
         var certificatesOutputPath = Path.Join(certificatesRootDir, "certs");
+        var baseServerAuthOutputPath = Path.Join(certificatesRootDir, "private");
 
         // Build the environment and args for the executable, including certificate trust configuration.
         var configContext = await er.ModelResource.ProcessConfigurationValuesAsync(
             _executionContext,
             resourceLogger,
-            withCertificateTrust: true,
-            bundlePathFactory: (scope) => ReferenceExpression.Create($"{bundleOutputPath}"),
-            certificateDirectoryPathsFactory: (scope) => ReferenceExpression.Create($"{certificatesOutputPath}"),
+            withCertificateTrustConfig: true,
+            withServerAuthCertificateConfig: true,
+            certificateTrustConfigContextFactory: (scope) => new()
+            {
+                CertificateBundlePath = ReferenceExpression.Create($"{bundleOutputPath}"),
+                CertificateDirectoriesPath = ReferenceExpression.Create($"{certificatesOutputPath}"),
+            },
+            serverAuthCertificateConfigContextFactory: (cert) => new()
+            {
+                CertificatePath = ReferenceExpression.Create($"{Path.Join(certificatesOutputPath, $"{cert.Thumbprint}.crt")}"),
+                KeyPath = ReferenceExpression.Create($"{Path.Join(certificatesOutputPath, $"{cert.Thumbprint}.key")}"),
+                PfxPath = ReferenceExpression.Create($"{Path.Join(certificatesOutputPath, $"{cert.Thumbprint}.pfx")}"),
+            },
             cancellationToken).ConfigureAwait(false);
+
+        if (configContext.ServerAuthCertificate is not null)
+        {
+            (var certificatePem, var keyPem) = GetCertificateKeyPair(configContext.ServerAuthCertificate, configContext.ServerAuthPassword);
+            var pfxBytes = configContext.ServerAuthCertificate.Export(X509ContentType.Pfx, configContext.ServerAuthPassword);
+
+            var certificateBytes = Encoding.ASCII.GetBytes(certificatePem);
+            var keyBytes = Encoding.ASCII.GetBytes(keyPem);
+
+            Directory.CreateDirectory(baseServerAuthOutputPath);
+
+            // Write each of the certificate, key, and PFX assets to the temp folder
+            File.WriteAllBytes(Path.Join(baseServerAuthOutputPath, $"{configContext.ServerAuthCertificate.Thumbprint}.key"), keyBytes);
+            File.WriteAllBytes(Path.Join(baseServerAuthOutputPath, $"{configContext.ServerAuthCertificate.Thumbprint}.crt"), certificateBytes);
+            File.WriteAllBytes(Path.Join(baseServerAuthOutputPath, $"{configContext.ServerAuthCertificate.Thumbprint}.pfx"), pfxBytes);
+
+            Array.Clear(keyPem, 0, keyPem.Length);
+            Array.Clear(keyBytes, 0, keyBytes.Length);
+        }
 
         // Add the certificates to the executable spec so they'll be placed in the DCP config
         ExecutablePemCertificates? pemCertificates = null;
@@ -1567,15 +1598,7 @@
 
         exe.Spec.PemCertificates = pemCertificates;
 
-<<<<<<< HEAD
         var launchArgs = BuildLaunchArgs(er, spec, configContext.Arguments);
-=======
-        (var keyPairArgs, var keyPairEnv, var failedToApplyKeyPairConfig) = await BuildExecutableCertificateKeyPairAsync(resourceLogger, er.ModelResource, cancellationToken).ConfigureAwait(false);
-
-        appHostArgs.AddRange(certificateArgs);
-        appHostArgs.AddRange(keyPairArgs);
-        var launchArgs = BuildLaunchArgs(er, spec, appHostArgs);
->>>>>>> 91481d9b
         var executableArgs = launchArgs.Where(a => !a.AnnotationOnly).Select(a => a.Value).ToList();
         if (executableArgs.Count > 0)
         {
@@ -1585,18 +1608,9 @@
         // Arg annotations are what is displayed in the dashboard.
         er.DcpResource.SetAnnotationAsObjectList(CustomResource.ResourceAppArgsAnnotation, launchArgs.Select(a => new AppLaunchArgumentAnnotation(a.Value, isSensitive: a.IsSensitive)));
 
-<<<<<<< HEAD
         spec.Env = configContext.EnvironmentVariables;
 
         if (configContext.Exception is not null)
-=======
-        env.AddRange(certificateEnv);
-        env.AddRange(keyPairEnv);
-
-        spec.Env = env;
-
-        if (failedToApplyConfiguration || failedToApplyArgs || failedToApplyCertificateConfig || failedToApplyKeyPairConfig)
->>>>>>> 91481d9b
         {
             throw new FailedToApplyEnvironmentException();
         }
@@ -1824,14 +1838,15 @@
             certificateDirsPaths = pathsAnnotation.DefaultCertificateDirectories ?? certificateDirsPaths;
         }
 
+        var serverAuthCertificatesBasePath = $"{certificatesDestination}/private";
+
         // Build the environment and args for the executable, including certificate trust configuration.
         var configContext = await cr.ModelResource.ProcessConfigurationValuesAsync(
             _executionContext,
             resourceLogger,
-            withCertificateTrust: true,
-            bundlePathFactory: (scope) => ReferenceExpression.Create($"{certificatesDestination}/cert.pem"),
-            certificateDirectoryPathsFactory: (scope) =>
-            {
+            withCertificateTrustConfig: true,
+            withServerAuthCertificateConfig: true,
+            certificateTrustConfigContextFactory: (scope) => {
                 var dirs = new List<string> { certificatesDestination + "/certs" };
                 if (scope == CertificateTrustScope.Append)
                 {
@@ -1839,8 +1854,18 @@
                     dirs.AddRange(certificateDirsPaths!);
                 }
 
-                // Build Linux PATH style colon-separated list of directories
-                return ReferenceExpression.Create($"{string.Join(':', dirs)}");
+                return new()
+                {
+                    CertificateBundlePath = ReferenceExpression.Create($"{certificatesDestination}/cert.pem"),
+                    // Build Linux PATH style colon-separated list of directories
+                    CertificateDirectoriesPath = ReferenceExpression.Create($"{string.Join(':', dirs)}"),
+                };
+            },
+            serverAuthCertificateConfigContextFactory: (cert) => new()
+            {
+                CertificatePath = ReferenceExpression.Create($"{serverAuthCertificatesBasePath}/{cert.Thumbprint}.crt"),
+                KeyPath = ReferenceExpression.Create($"{serverAuthCertificatesBasePath}/{cert.Thumbprint}.key"),
+                PfxPath = ReferenceExpression.Create($"{serverAuthCertificatesBasePath}/{cert.Thumbprint}.pfx"),
             },
             cancellationToken).ConfigureAwait(false);
 
@@ -1873,37 +1898,64 @@
 
         spec.PemCertificates = pemCertificates;
 
-<<<<<<< HEAD
         // Build files that need to be created inside the container
         var createFiles = await BuildCreateFilesAsync(modelContainerResource, cancellationToken).ConfigureAwait(false);
 
+        if (configContext.ServerAuthCertificate is not null)
+        {
+            (var certificatePem, var keyPem) = GetCertificateKeyPair(configContext.ServerAuthCertificate, configContext.ServerAuthPassword);
+            var pfxBytes = configContext.ServerAuthCertificate.Export(X509ContentType.Pfx, configContext.ServerAuthPassword);
+
+            // The PFX file is binary, so we need to write it to a temp file first
+            var baseOutputPath = Path.Join(_locations.DcpSessionDir, dcpContainerResource.Name(), "private");
+            var pfxOutputPath = Path.Join(baseOutputPath, $"{configContext.ServerAuthCertificate.Thumbprint}.pfx");
+            Directory.CreateDirectory(baseOutputPath);
+            File.WriteAllBytes(pfxOutputPath, pfxBytes);
+
+            // Write the certificate and key to the container filesystem
+            createFiles.Add(new ContainerCreateFileSystem
+            {
+                Destination = serverAuthCertificatesBasePath,
+                Entries = [
+                    new ContainerFileSystemEntry
+                    {
+                        Name = configContext.ServerAuthCertificate.Thumbprint + ".key",
+                        Type = ContainerFileSystemEntryType.File,
+                        Contents = new string(keyPem),
+                    },
+                    new ContainerFileSystemEntry
+                    {
+                        Name = configContext.ServerAuthCertificate.Thumbprint + ".crt",
+                        Type = ContainerFileSystemEntryType.File,
+                        Contents = new string(certificatePem),
+                    },
+                    // Copy the PFX file from the temp location
+                    new ContainerFileSystemEntry
+                    {
+                        Name = configContext.ServerAuthCertificate.Thumbprint + ".pfx",
+                        Type = ContainerFileSystemEntryType.File,
+                        Source = pfxOutputPath,
+                    },
+                ],
+            });
+
+            Array.Clear(keyPem, 0, keyPem.Length);
+            Array.Clear(pfxBytes, 0, pfxBytes.Length);
+        }
+
         // Set the final args, env vars, and create files on the container spec
-        spec.Args = configContext.Arguments.Select(a => a.Value).ToList();
+        var args = configContext.Arguments.Select(a => a.Value);
+        // Set the final args, env vars, and create files on the container spec
+        if (modelContainerResource is ContainerResource { ShellExecution: true })
+        {
+            spec.Args = ["-c", $"{string.Join(' ', args)}"];
+        }
+        else
+        {
+            spec.Args = args.ToList();
+        }
         dcpContainerResource.SetAnnotationAsObjectList(CustomResource.ResourceAppArgsAnnotation, configContext.Arguments.Select(a => new AppLaunchArgumentAnnotation(a.Value, isSensitive: a.IsSensitive)));
         spec.Env = configContext.EnvironmentVariables;
-=======
-        (var keyPairArgs, var keyPairEnv, var keyPairFiles, var failedToApplyKeyPairConfig) = await BuildContainerCertificateKeyPairAsync(resourceLogger, modelContainerResource, cancellationToken).ConfigureAwait(false);
-
-        args.AddRange(certificateArgs);
-        args.AddRange(keyPairArgs);
-        env.AddRange(certificateEnv);
-        env.AddRange(keyPairEnv);
-        createFiles.AddRange(certificateFiles);
-        createFiles.AddRange(keyPairFiles);
-
-        // Set the final args, env vars, and create files on the container spec
-        if (modelContainerResource is ContainerResource { ShellExecution: true })
-        {
-            spec.Args = ["-c", $"{string.Join(' ', args.Select(a => a.Value))}"];
-        }
-        else
-        {
-            spec.Args = args.Select(a => a.Value).ToList();
-        }
-
-        dcpContainerResource.SetAnnotationAsObjectList(CustomResource.ResourceAppArgsAnnotation, args.Select(a => new AppLaunchArgumentAnnotation(a.Value, isSensitive: a.IsSensitive)));
-        spec.Env = env;
->>>>>>> 91481d9b
         spec.CreateFiles = createFiles;
 
         if (modelContainerResource is ContainerResource containerResource)
@@ -1911,11 +1963,7 @@
             spec.Command = containerResource.Entrypoint;
         }
 
-<<<<<<< HEAD
         if (failedToApplyRunArgs || configContext.Exception is not null)
-=======
-        if (failedToApplyRunArgs || failedToApplyArgs || failedToApplyConfiguration || failedToApplyCertificateConfig || failedToApplyKeyPairConfig)
->>>>>>> 91481d9b
         {
             throw new FailedToApplyEnvironmentException();
         }
@@ -2349,524 +2397,6 @@
         return (runArgs, failedToApplyArgs);
     }
 
-<<<<<<< HEAD
-=======
-    /// <summary>
-    /// Build up the certificate authority trust configuration for an executable.
-    /// </summary>
-    /// <param name="resourceLogger">The logger for the resource.</param>
-    /// <param name="modelResource">The executable IResource.</param>
-    /// <param name="cancellationToken">A <see cref="CancellationToken"/> that can be used to cancel the operation.</param>
-    /// <returns>A <see cref="ValueTask"/> representing the asynchronous operation.</returns>
-    private async Task<(List<(string, bool)>, List<EnvVar>, bool)> BuildExecutableCertificateTrustConfigAsync(
-        ILogger resourceLogger,
-        IResource modelResource,
-        CancellationToken cancellationToken)
-    {
-        var certificatesRootDir = Path.Join(_locations.DcpSessionDir, modelResource.Name);
-        var bundleOutputPath = Path.Join(certificatesRootDir, "cert.pem");
-        var certificatesOutputPath = Path.Join(certificatesRootDir, "certs");
-
-        bool failedToApplyConfig = false;
-        var args = new List<(string Value, bool IsSensitive)>();
-        var env = new List<EnvVar>();
-
-        (_, var certificates) = await modelResource.ProcessCertificateTrustConfigAsync(
-            _executionContext,
-            (unprocessed, value, ex, isSensitive) =>
-            {
-                if (ex is not null)
-                {
-                    failedToApplyConfig = true;
-
-                    resourceLogger.LogCritical(ex, "Failed to apply argument value '{ArgKey}'. A dependency may have failed to start.", ex.Data["ArgKey"]);
-                    _logger.LogDebug(ex, "Failed to apply argument value '{ArgKey}' to '{ResourceName}'. A dependency may have failed to start.", ex.Data["ArgKey"], modelResource.Name);
-                }
-                else if (value is { } argument)
-                {
-                    args.Add((argument, isSensitive));
-                }
-            },
-            (key, unprocessed, value, ex) =>
-            {
-                if (ex is not null)
-                {
-                    failedToApplyConfig = true;
-
-                    resourceLogger.LogCritical(ex, "Failed to apply environment variable '{Name}'. A dependency may have failed to start.", key);
-                    _logger.LogDebug(ex, "Failed to apply environment variable '{Name}' to '{ResourceName}'. A dependency may have failed to start.", key, modelResource.Name);
-                }
-                else if (value is string s)
-                {
-                    env.Add(new EnvVar { Name = key, Value = s });
-                }
-            },
-            resourceLogger,
-            (scope) => ReferenceExpression.Create($"{bundleOutputPath}"),
-            (scope) => ReferenceExpression.Create($"{certificatesOutputPath}"),
-            cancellationToken).ConfigureAwait(false);
-
-        if (certificates?.Any() == true)
-        {
-            Directory.CreateDirectory(certificatesOutputPath);
-
-            // First build a CA bundle (concatenation of all certs in PEM format)
-            var caBundleBuilder = new StringBuilder();
-            foreach (var cert in certificates)
-            {
-                caBundleBuilder.Append(cert.ExportCertificatePem());
-                caBundleBuilder.Append('\n');
-
-                // TODO: Add support in DCP to generate OpenSSL compatible symlinks for executable resources
-                File.WriteAllText(Path.Join(certificatesOutputPath, cert.Thumbprint + ".pem"), cert.ExportCertificatePem());
-            }
-
-            File.WriteAllText(bundleOutputPath, caBundleBuilder.ToString());
-        }
-
-        return (args, env, failedToApplyConfig);
-    }
-
-    /// <summary>
-    /// Build up the certificate authority trust configuration for a container.
-    /// </summary>
-    /// <param name="resourceLogger">The logger for the resource.</param>
-    /// <param name="modelResource">The container IResource.</param>
-    /// <param name="cancellationToken">A <see cref="CancellationToken"/> that can be used to cancel the operation.</param>
-    /// <returns>A <see cref="ValueTask"/> representing the asynchronous operation.</returns>
-    private async Task<(List<(string Value, bool isSensitive)>, List<EnvVar>, List<ContainerCreateFileSystem>, bool)> BuildContainerCertificateAuthorityTrustAsync(
-        ILogger resourceLogger,
-        IResource modelResource,
-        CancellationToken cancellationToken)
-    {
-        var certificatesDestination = ContainerCertificatePathsAnnotation.DefaultCustomCertificatesDestination;
-        var bundlePaths = ContainerCertificatePathsAnnotation.DefaultCertificateBundlePaths.ToList();
-        var certificateDirsPaths = ContainerCertificatePathsAnnotation.DefaultCertificateDirectoriesPaths.ToList();
-
-        if (modelResource.TryGetLastAnnotation<ContainerCertificatePathsAnnotation>(out var pathsAnnotation))
-        {
-            certificatesDestination = pathsAnnotation.CustomCertificatesDestination ?? certificatesDestination;
-            bundlePaths = pathsAnnotation.DefaultCertificateBundles ?? bundlePaths;
-            certificateDirsPaths = pathsAnnotation.DefaultCertificateDirectories ?? certificateDirsPaths;
-        }
-
-        bool failedToApplyConfig = false;
-        var args = new List<(string Value, bool IsSensitive)>();
-        var env = new List<EnvVar>();
-        var createFiles = new List<ContainerCreateFileSystem>();
-
-        (var scope, var certificates) = await modelResource.ProcessCertificateTrustConfigAsync(
-            _executionContext,
-            (unprocessed, value, ex, isSensitive) =>
-            {
-                if (ex is not null)
-                {
-                    failedToApplyConfig = true;
-
-                    resourceLogger.LogCritical(ex, "Failed to apply argument value '{ArgKey}'. A dependency may have failed to start.", ex.Data["ArgKey"]);
-                    _logger.LogDebug(ex, "Failed to apply argument value '{ArgKey}' to '{ResourceName}'. A dependency may have failed to start.", ex.Data["ArgKey"], modelResource.Name);
-                }
-                else if (value is { } argument)
-                {
-                    args.Add((argument, isSensitive));
-                }
-            },
-            (key, unprocessed, value, ex) =>
-            {
-                if (ex is not null)
-                {
-                    failedToApplyConfig = true;
-
-                    resourceLogger.LogCritical(ex, "Failed to apply environment variable '{Name}'. A dependency may have failed to start.", key);
-                    _logger.LogDebug(ex, "Failed to apply environment variable '{Name}' to '{ResourceName}'. A dependency may have failed to start.", key, modelResource.Name);
-                }
-                else if (value is string s)
-                {
-                    env.Add(new EnvVar { Name = key, Value = s });
-                }
-            },
-            resourceLogger,
-            (scope) => ReferenceExpression.Create($"{certificatesDestination}/cert.pem"),
-            (scope) =>
-            {
-                var dirs = new List<string> { certificatesDestination + "/certs" };
-                if (scope == CertificateTrustScope.Append)
-                {
-                    // When appending to the default trust store, include the default certificate directories
-                    dirs.AddRange(certificateDirsPaths!);
-                }
-
-                // Build Linux PATH style colon-separated list of directories
-                return ReferenceExpression.Create($"{string.Join(':', dirs)}");
-            },
-            cancellationToken).ConfigureAwait(false);
-
-        if (certificates?.Any() == true)
-        {
-            // First build a CA bundle (concatenation of all certs in PEM format)
-            var caBundleBuilder = new StringBuilder();
-            var certificateFiles = new List<ContainerFileSystemEntry>();
-            foreach (var cert in certificates.OrderBy(c => c.Thumbprint))
-            {
-                caBundleBuilder.Append(cert.ExportCertificatePem());
-                caBundleBuilder.Append('\n');
-                certificateFiles.Add(new ContainerFileSystemEntry
-                {
-                    Name = cert.Thumbprint + ".pem",
-                    Type = ContainerFileSystemEntryType.OpenSSL,
-                    Contents = cert.ExportCertificatePem(),
-                    ContinueOnError = true,
-                });
-            }
-
-            createFiles.Add(new()
-            {
-                Destination = certificatesDestination,
-                Entries = [
-                    new ContainerFileSystemEntry
-                    {
-                        Name = "cert.pem",
-                        Contents = caBundleBuilder.ToString(),
-                    },
-                    new ContainerFileSystemEntry
-                    {
-                        Name = "certs",
-                        Type = ContainerFileSystemEntryType.Directory,
-                        Entries = certificateFiles.ToList(),
-                    }
-                ],
-            });
-
-            if (scope != CertificateTrustScope.Append)
-            {
-                // If overriding the default resource CA bundle, then we want to copy our bundle to the well-known locations
-                // used by common Linux distributions to make it easier to ensure applications pick it up.
-                // Group by common directory to avoid creating multiple file system entries for the same root directory.
-                foreach (var bundlePath in bundlePaths!.Select(bp =>
-                {
-                    var filename = Path.GetFileName(bp);
-                    var dir = bp.Substring(0, bp.Length - filename.Length);
-                    return (dir, filename);
-                }).GroupBy(parts => parts.dir))
-                {
-                    createFiles.Add(new ContainerCreateFileSystem
-                    {
-                        Destination = bundlePath.Key,
-                        Entries = bundlePath.Select(bp =>
-                            new ContainerFileSystemEntry
-                            {
-                                Name = bp.filename,
-                                Contents = caBundleBuilder.ToString(),
-                            }).ToList(),
-                    });
-                }
-            }
-        }
-
-        return (args, env, createFiles, failedToApplyConfig);
-    }
-
-    private async Task<(List<(string, bool)>, List<EnvVar>, bool)> BuildExecutableCertificateKeyPairAsync(
-        ILogger resourceLogger,
-        IResource modelResource,
-        CancellationToken cancellationToken = default)
-    {
-        var args = new List<(string, bool)>();
-        var envVars = new List<EnvVar>();
-
-        var failedToApplyConfiguration = false;
-
-        try
-        {
-            var effectiveAnnotation = new CertificateKeyPairAnnotation();
-            if (modelResource.TryGetLastAnnotation<CertificateKeyPairAnnotation>(out var annotation))
-            {
-                effectiveAnnotation = annotation;
-            }
-
-            if (effectiveAnnotation is null)
-            {
-                // Should never happen
-                return (args, envVars, false);
-            }
-
-            X509Certificate2? certificate = effectiveAnnotation.Certificate;
-            if (certificate is null && effectiveAnnotation.UseDeveloperCertificate.GetValueOrDefault(_developerCertificateService.DefaultTlsTerminationEnabled))
-            {
-                certificate = _developerCertificateService.Certificates.FirstOrDefault();
-            }
-
-            if (certificate is null)
-            {
-                // No certificate to configure, do nothing
-                return (args, envVars, false);
-            }
-
-            var baseOutputPath = Path.Join(_locations.DcpSessionDir, modelResource.Name, "private");
-            var keyOutputPath = Path.Join(baseOutputPath, $"{certificate.Thumbprint}.key");
-            var certificateOutputPath = Path.Join(baseOutputPath, $"{certificate.Thumbprint}.pem");
-            var pfxOutputPath = Path.Join(baseOutputPath, $"{certificate.Thumbprint}.pfx");
-
-            var context = new CertificateKeyPairConfigurationCallbackAnnotationContext
-            {
-                ExecutionContext = _executionContext,
-                Resource = modelResource,
-                Arguments = new(),
-                EnvironmentVariables = new(),
-                CertificatePath = ReferenceExpression.Create($"{certificateOutputPath}"),
-                KeyPath = ReferenceExpression.Create($"{keyOutputPath}"),
-                PfxPath = ReferenceExpression.Create($"{pfxOutputPath}"),
-                Password = effectiveAnnotation.Password,
-                CancellationToken = cancellationToken,
-            };
-
-            foreach (var callback in modelResource.TryGetAnnotationsOfType<CertificateKeyPairConfigurationCallbackAnnotation>(out var callbacks) ? callbacks : Enumerable.Empty<CertificateKeyPairConfigurationCallbackAnnotation>())
-            {
-                await callback.Callback(context).ConfigureAwait(false);
-            }
-
-            if (!context.Arguments.Any() && !context.EnvironmentVariables.Any())
-            {
-                // No configuration requested, do nothing
-                resourceLogger.LogWarning("Resource '{ResourceName}' does not have certificate key pair configuration defined. No TLS key pair override will be applied.", modelResource.Name);
-                return (args, envVars, false);
-            }
-
-            foreach (var a in context.Arguments)
-            {
-                try
-                {
-                    var resolvedValue = await modelResource.ResolveValueAsync(_executionContext, resourceLogger, a, key: null, cancellationToken: cancellationToken).ConfigureAwait(false);
-
-                    if (resolvedValue?.Value != null)
-                    {
-                        args.Add((resolvedValue.Value, resolvedValue.IsSensitive));
-                    }
-                }
-                catch
-                {
-                    failedToApplyConfiguration = true;
-                }
-            }
-
-            foreach (var (key, expr) in context.EnvironmentVariables)
-            {
-                try
-                {
-                    var resolvedValue = await modelResource.ResolveValueAsync(_executionContext, resourceLogger, expr, key, cancellationToken: cancellationToken).ConfigureAwait(false);
-
-                    if (resolvedValue?.Value is not null)
-                    {
-                        envVars.Add(new EnvVar
-                        {
-                            Name = key,
-                            Value = resolvedValue.Value,
-                        });
-                    }
-                }
-                catch
-                {
-                    failedToApplyConfiguration = true;
-                }
-            }
-
-            string? passphrase = null;
-            if (effectiveAnnotation.Password is { })
-            {
-                passphrase = await effectiveAnnotation.Password.GetValueAsync(cancellationToken).ConfigureAwait(false);
-            }
-
-            (var certificatePem, var keyPem) = GetCertificateKeyPair(certificate, passphrase);
-            var pfxBytes = certificate.Export(X509ContentType.Pfx, passphrase);
-
-            var certificateBytes = Encoding.ASCII.GetBytes(certificatePem);
-            var keyBytes = Encoding.ASCII.GetBytes(keyPem);
-
-            Directory.CreateDirectory(baseOutputPath);
-
-            // Write each of the certificate, key, and PFX assets to the temp folder
-            File.WriteAllBytes(keyOutputPath, keyBytes);
-            File.WriteAllBytes(certificateOutputPath, certificateBytes);
-            File.WriteAllBytes(pfxOutputPath, pfxBytes);
-
-            Array.Clear(keyPem, 0, keyPem.Length);
-            Array.Clear(keyBytes, 0, keyBytes.Length);
-        }
-        catch
-        {
-            failedToApplyConfiguration = true;
-        }
-
-        return (args, envVars, failedToApplyConfiguration);
-    }
-
-    private async Task<(List<(string, bool)>, List<EnvVar>, List<ContainerCreateFileSystem>, bool)> BuildContainerCertificateKeyPairAsync(
-        ILogger resourceLogger,
-        IResource modelResource,
-        CancellationToken cancellationToken = default)
-    {
-        var args = new List<(string, bool)>();
-        var envVars = new List<EnvVar>();
-        var createFiles = new List<ContainerCreateFileSystem>();
-
-        var failedToApplyConfiguration = false;
-
-        try
-        {
-            var effectiveAnnotation = new CertificateKeyPairAnnotation();
-            if (modelResource.TryGetLastAnnotation<CertificateKeyPairAnnotation>(out var annotation))
-            {
-                effectiveAnnotation = annotation;
-            }
-
-            if (effectiveAnnotation is null)
-            {
-                // Should never happen
-                return (args, envVars, createFiles, false);
-            }
-
-            X509Certificate2? certificate = effectiveAnnotation.Certificate;
-            if (certificate is null && effectiveAnnotation.UseDeveloperCertificate.GetValueOrDefault(_developerCertificateService.DefaultTlsTerminationEnabled))
-            {
-                certificate = _developerCertificateService.Certificates.FirstOrDefault();
-            }
-
-            if (certificate is null)
-            {
-                // No certificate to configure, do nothing
-                return (args, envVars, createFiles, false);
-            }
-
-            var certificatesDestination = ContainerCertificatePathsAnnotation.DefaultCustomCertificatesDestination;
-            if (modelResource.TryGetLastAnnotation<ContainerCertificatePathsAnnotation>(out var pathsAnnotation))
-            {
-                certificatesDestination = pathsAnnotation.CustomCertificatesDestination ?? certificatesDestination;
-            }
-
-            var context = new CertificateKeyPairConfigurationCallbackAnnotationContext
-            {
-                ExecutionContext = _executionContext,
-                Resource = modelResource,
-                Arguments = new(),
-                EnvironmentVariables = new(),
-                CertificatePath = ReferenceExpression.Create($"{certificatesDestination}/private/{certificate.Thumbprint}.pem"),
-                KeyPath = ReferenceExpression.Create($"{certificatesDestination}/private/{certificate.Thumbprint}.key"),
-                PfxPath = ReferenceExpression.Create($"{certificatesDestination}/private/{certificate.Thumbprint}.pfx"),
-                Password = effectiveAnnotation.Password,
-                CancellationToken = cancellationToken,
-            };
-
-            foreach (var callback in modelResource.TryGetAnnotationsOfType<CertificateKeyPairConfigurationCallbackAnnotation>(out var callbacks) ? callbacks : Enumerable.Empty<CertificateKeyPairConfigurationCallbackAnnotation>())
-            {
-                await callback.Callback(context).ConfigureAwait(false);
-            }
-
-            if (!context.Arguments.Any() && !context.EnvironmentVariables.Any())
-            {
-                // No configuration requested, do nothing
-                resourceLogger.LogWarning("Resource '{ResourceName}' does not have certificate key pair configuration defined. No TLS key pair override will be applied.", modelResource.Name);
-                return (args, envVars, createFiles, false);
-            }
-
-            foreach (var a in context.Arguments)
-            {
-                try
-                {
-                    var resolvedValue = await modelResource.ResolveValueAsync(_executionContext, resourceLogger, a, key: null, cancellationToken: cancellationToken).ConfigureAwait(false);
-
-                    if (resolvedValue?.Value != null)
-                    {
-                        args.Add((resolvedValue.Value, resolvedValue.IsSensitive));
-                    }
-                }
-                catch
-                {
-                    failedToApplyConfiguration = true;
-                }
-            }
-
-            foreach (var (key, expr) in context.EnvironmentVariables)
-            {
-                try
-                {
-                    var resolvedValue = await modelResource.ResolveValueAsync(_executionContext, resourceLogger, expr, key, cancellationToken: cancellationToken).ConfigureAwait(false);
-
-                    if (resolvedValue?.Value is not null)
-                    {
-                        envVars.Add(new EnvVar
-                        {
-                            Name = key,
-                            Value = resolvedValue.Value,
-                        });
-                    }
-                }
-                catch
-                {
-                    failedToApplyConfiguration = true;
-                }
-            }
-
-            string? passphrase = null;
-            if (effectiveAnnotation.Password is { })
-            {
-                passphrase = await effectiveAnnotation.Password.GetValueAsync(cancellationToken).ConfigureAwait(false);
-            }
-
-            (var certificatePem, var keyPem) = GetCertificateKeyPair(certificate, passphrase);
-            var pfxBytes = certificate.Export(X509ContentType.Pfx, passphrase);
-
-            // The PFX file is binary, so we need to write it to a temp file first
-            var baseOutputPath = Path.Join(_locations.DcpSessionDir, modelResource.Name, "private");
-            var pfxOutputPath = Path.Join(baseOutputPath, $"{certificate.Thumbprint}.pfx");
-            Directory.CreateDirectory(baseOutputPath);
-            File.WriteAllBytes(pfxOutputPath, pfxBytes);
-
-            // Write the certificate and key to the container filesystem
-            createFiles.Add(new ContainerCreateFileSystem
-            {
-                Destination = certificatesDestination,
-                Entries = [
-                    new ContainerFileSystemEntry
-                    {
-                        Name = "private",
-                        Type = ContainerFileSystemEntryType.Directory,
-                        Entries = [
-                            new ContainerFileSystemEntry
-                            {
-                                Name = certificate.Thumbprint + ".key",
-                                Type = ContainerFileSystemEntryType.File,
-                                Contents = new string(keyPem),
-                            },
-                            new ContainerFileSystemEntry
-                            {
-                                Name = certificate.Thumbprint + ".pem",
-                                Type = ContainerFileSystemEntryType.File,
-                                Contents = new string(certificatePem),
-                            },
-                            // Copy the PFX file from the temp location
-                            new ContainerFileSystemEntry
-                            {
-                                Name = certificate.Thumbprint + ".pfx",
-                                Type = ContainerFileSystemEntryType.File,
-                                Source = pfxOutputPath,
-                            },
-                        ],
-                    },
-                ],
-            });
-
-            Array.Clear(keyPem, 0, keyPem.Length);
-        }
-        catch (Exception ex)
-        {
-            failedToApplyConfiguration = true;
-            resourceLogger.LogCritical(ex, "Failed to apply certificate key pair configuration. A dependency may have failed to start.");
-            _logger.LogDebug(ex, "Failed to apply certificate key pair configuration to '{ResourceName}'. A dependency may have failed to start.", modelResource.Name);
-        }
-
-        return (args, envVars, createFiles, failedToApplyConfiguration);
-    }
-
     private static (char[] certificatePem, char[] keyPem) GetCertificateKeyPair(X509Certificate2 certificate, string? passphrase)
     {
         // See: https://github.com/dotnet/aspnetcore/blob/main/src/Shared/CertificateGeneration/CertificateManager.cs
@@ -2901,7 +2431,6 @@
         return (contents, pem);
     }
 
->>>>>>> 91481d9b
     private static List<ContainerPortSpec> BuildContainerPorts(RenderedModelResource cr)
     {
         var ports = new List<ContainerPortSpec>();
