// Licensed to the .NET Foundation under one or more agreements.
// The .NET Foundation licenses this file to you under the MIT license.

using System.Collections.Concurrent;
using System.Collections.Immutable;
using System.Diagnostics;
using System.Net.Sockets;
using System.Text.Json;
using Aspire.Dashboard.Model;
using Aspire.Hosting.ApplicationModel;
using Aspire.Hosting.Dashboard;
using Aspire.Hosting.Dcp.Model;
using Aspire.Hosting.Lifecycle;
using Aspire.Hosting.Utils;
using k8s;
using Microsoft.Extensions.Configuration;
using Microsoft.Extensions.Logging;
using Microsoft.Extensions.Options;
using Polly;
using Polly.Retry;

namespace Aspire.Hosting.Dcp;

internal class AppResource
{
    public IResource ModelResource { get; }
    public CustomResource DcpResource { get; }
    public virtual List<ServiceAppResource> ServicesProduced { get; } = [];
    public virtual List<ServiceAppResource> ServicesConsumed { get; } = [];

    public AppResource(IResource modelResource, CustomResource dcpResource)
    {
        ModelResource = modelResource;
        DcpResource = dcpResource;
    }
}

internal sealed class ServiceAppResource : AppResource
{
    public Service Service => (Service)DcpResource;
    public EndpointAnnotation EndpointAnnotation { get; }
    public ServiceProducerAnnotation DcpServiceProducerAnnotation { get; }

    public override List<ServiceAppResource> ServicesProduced
    {
        get { throw new InvalidOperationException("Service resources do not produce any services"); }
    }
    public override List<ServiceAppResource> ServicesConsumed
    {
        get { throw new InvalidOperationException("Service resources do not consume any services"); }
    }

    public ServiceAppResource(IResource modelResource, Service service, EndpointAnnotation sba) : base(modelResource, service)
    {
        EndpointAnnotation = sba;
        DcpServiceProducerAnnotation = new(service.Metadata.Name);
    }
}

internal sealed class ApplicationExecutor(ILogger<ApplicationExecutor> logger,
                                          ILogger<DistributedApplication> distributedApplicationLogger,
                                          DistributedApplicationModel model,
                                          DistributedApplicationOptions distributedApplicationOptions,
                                          IKubernetesService kubernetesService,
                                          IEnumerable<IDistributedApplicationLifecycleHook> lifecycleHooks,
                                          IConfiguration configuration,
                                          IOptions<DcpOptions> options,
                                          IDashboardEndpointProvider dashboardEndpointProvider,
                                          DistributedApplicationExecutionContext executionContext,
                                          ResourceNotificationService notificationService,
                                          ResourceLoggerService loggerService,
                                          IDcpDependencyCheckService dcpDependencyCheckService)
{
    private const string DebugSessionPortVar = "DEBUG_SESSION_PORT";

    private readonly ILogger<ApplicationExecutor> _logger = logger;
    private readonly DistributedApplicationModel _model = model;
    private readonly Dictionary<string, IResource> _applicationModel = model.Resources.ToDictionary(r => r.Name);
    private readonly ILookup<IResource?, IResourceWithParent> _parentChildLookup = GetParentChildLookup(model);
    private readonly IDistributedApplicationLifecycleHook[] _lifecycleHooks = lifecycleHooks.ToArray();
    private readonly IOptions<DcpOptions> _options = options;
    private readonly IDashboardEndpointProvider _dashboardEndpointProvider = dashboardEndpointProvider;
    private readonly DistributedApplicationExecutionContext _executionContext = executionContext;
    private readonly List<AppResource> _appResources = [];

    private readonly ConcurrentDictionary<string, Container> _containersMap = [];
    private readonly ConcurrentDictionary<string, Executable> _executablesMap = [];
    private readonly ConcurrentDictionary<string, Service> _servicesMap = [];
    private readonly ConcurrentDictionary<string, Endpoint> _endpointsMap = [];
    private readonly ConcurrentDictionary<(string, string), List<string>> _resourceAssociatedServicesMap = [];
    private readonly ConcurrentDictionary<string, CancellationTokenSource> _logStreams = new();
    private readonly ConcurrentDictionary<IResource, bool> _hiddenResources = new();
    private DcpInfo? _dcpInfo;

    private string DefaultContainerHostName => configuration["AppHost:ContainerHostname"] ?? _dcpInfo?.Containers?.ContainerHostName ?? "host.docker.internal";

    public async Task RunApplicationAsync(CancellationToken cancellationToken = default)
    {
        AspireEventSource.Instance.DcpModelCreationStart();

        _dcpInfo = await dcpDependencyCheckService.GetDcpInfoAsync(cancellationToken).ConfigureAwait(false);

        Debug.Assert(_dcpInfo is not null, "DCP info should not be null at this point");

        try
        {
            if (!distributedApplicationOptions.DisableDashboard)
            {
                if (_model.Resources.SingleOrDefault(r => StringComparers.ResourceName.Equals(r.Name, KnownResourceNames.AspireDashboard)) is not { } dashboardResource)
                {
                    // No dashboard is specified, so start one.
                    await StartDashboardAsDcpExecutableAsync(cancellationToken).ConfigureAwait(false);
                }
                else
                {
                    ConfigureAspireDashboardResource(dashboardResource);
                }
            }
            PrepareServices();
            PrepareContainers();
            PrepareExecutables();

            await PublishResourcesWithInitialStateAsync().ConfigureAwait(false);

            // Watch for changes to the resource state.
            WatchResourceChanges(cancellationToken);

            await CreateServicesAsync(cancellationToken).ConfigureAwait(false);

            await CreateContainersAndExecutablesAsync(cancellationToken).ConfigureAwait(false);

            foreach (var lifecycleHook in _lifecycleHooks)
            {
                await lifecycleHook.AfterResourcesCreatedAsync(_model, cancellationToken).ConfigureAwait(false);
            }
        }
        finally
        {
            AspireEventSource.Instance.DcpModelCreationStop();
        }
    }
    private static ILookup<IResource?, IResourceWithParent> GetParentChildLookup(DistributedApplicationModel model)
    {
        static IResource? SelectParentContainerResource(IResource resource) => resource switch
        {
            IResourceWithParent rp => SelectParentContainerResource(rp.Parent),
            IResource r when r.IsContainer() => r,
            _ => null
        };

        // parent -> children lookup
        return model.Resources.OfType<IResourceWithParent>()
                              .Select(x => (Child: x, Root: SelectParentContainerResource(x.Parent)))
                              .Where(x => x.Root is not null)
                              .ToLookup(x => x.Root, x => x.Child);
    }

    // Sets the state of the resource's children
    async Task SetChildResourceStateAsync(IResource resource, string state)
    {
        foreach (var child in _parentChildLookup[resource])
        {
            await notificationService.PublishUpdateAsync(child, s => s with
            {
                State = state
            })
            .ConfigureAwait(false);
        }
    }

    private async Task PublishResourcesWithInitialStateAsync()
    {
        // Publish the initial state of the resources that have a snapshot annotation.
        foreach (var resource in _model.Resources)
        {
            await notificationService.PublishUpdateAsync(resource, s => s).ConfigureAwait(false);
        }
    }

    private void WatchResourceChanges(CancellationToken cancellationToken)
    {
        var semaphore = new SemaphoreSlim(1);

        Task.Run(
            async () =>
            {
                using (semaphore)
                {
                    await Task.WhenAll(
                        Task.Run(() => WatchKubernetesResource<Executable>((t, r) => ProcessResourceChange(t, r, _executablesMap, "Executable", ToSnapshot)), cancellationToken),
                        Task.Run(() => WatchKubernetesResource<Container>((t, r) => ProcessResourceChange(t, r, _containersMap, "Container", ToSnapshot)), cancellationToken),
                        Task.Run(() => WatchKubernetesResource<Service>(ProcessServiceChange), cancellationToken),
                        Task.Run(() => WatchKubernetesResource<Endpoint>(ProcessEndpointChange), cancellationToken)).ConfigureAwait(false);
                }
            },
            cancellationToken);

        async Task WatchKubernetesResource<T>(Func<WatchEventType, T, Task> handler) where T : CustomResource
        {
            var retryUntilCancelled = new RetryStrategyOptions()
            {
                ShouldHandle = new PredicateBuilder().HandleInner<EndOfStreamException>(),
                BackoffType = DelayBackoffType.Exponential,
                MaxRetryAttempts = int.MaxValue,
                UseJitter = true,
                MaxDelay = TimeSpan.FromSeconds(30),
                OnRetry = (retry) =>
                {
                    _logger.LogDebug(
                        retry.Outcome.Exception,
                        "Long poll watch operation was ended by server after {LongPollDurationInMs} milliseconds (iteration {Iteration}).",
                        retry.Duration.TotalMilliseconds,
                        retry.AttemptNumber
                        );
                    return ValueTask.CompletedTask;
                }
            };

            var pipeline = new ResiliencePipelineBuilder().AddRetry(retryUntilCancelled).Build();

            try
            {
                await pipeline.ExecuteAsync(async (pipelineCancellationToken) =>
                {
                    _logger.LogDebug("Starting watch over DCP {ResourceType} resources", typeof(T).Name);

                    await foreach (var (eventType, resource) in kubernetesService.WatchAsync<T>(cancellationToken: pipelineCancellationToken))
                    {
                        await semaphore.WaitAsync(pipelineCancellationToken).ConfigureAwait(false);

                        try
                        {
                            await handler(eventType, resource).ConfigureAwait(false);
                        }
                        finally
                        {
                            semaphore.Release();
                        }
                    }
                }, cancellationToken).ConfigureAwait(false);
            }
            catch (Exception ex) when (ex is not OperationCanceledException)
            {
                _logger.LogCritical(ex, "Watch task over kubernetes {ResourceType} resources terminated unexpectedly. Check to ensure dcpd process is running.", typeof(T).Name);
            }
        }
    }

    private async Task ProcessResourceChange<T>(WatchEventType watchEventType, T resource, ConcurrentDictionary<string, T> resourceByName, string resourceKind, Func<T, CustomResourceSnapshot, CustomResourceSnapshot> snapshotFactory) where T : CustomResource
    {
        if (ProcessResourceChange(resourceByName, watchEventType, resource))
        {
            UpdateAssociatedServicesMap();

            var changeType = watchEventType switch
            {
                WatchEventType.Added or WatchEventType.Modified => ResourceSnapshotChangeType.Upsert,
                WatchEventType.Deleted => ResourceSnapshotChangeType.Delete,
                _ => throw new System.ComponentModel.InvalidEnumArgumentException($"Cannot convert {nameof(WatchEventType)} with value {watchEventType} into enum of type {nameof(ResourceSnapshotChangeType)}.")
            };

            // Find the associated application model resource and update it.
            var resourceName = resource.AppModelResourceName;

            if (resourceName is not null &&
                _applicationModel.TryGetValue(resourceName, out var appModelResource))
            {
                if (changeType == ResourceSnapshotChangeType.Delete)
                {
                    // Stop the log stream for the resource
                    if (_logStreams.TryRemove(resource.Metadata.Name, out var cts))
                    {
                        cts.Cancel();
                    }

                    // TODO: Handle resource deletion
                    if (_logger.IsEnabled(LogLevel.Trace))
                    {
                        _logger.LogTrace("Deleting application model resource {ResourceName} with {ResourceKind} resource {ResourceName}", appModelResource.Name, resourceKind, resource.Metadata.Name);
                    }
                }
                else
                {
                    if (_logger.IsEnabled(LogLevel.Trace))
                    {
                        _logger.LogTrace("Updating application model resource {ResourceName} with {ResourceKind} resource {ResourceName}", appModelResource.Name, resourceKind, resource.Metadata.Name);
                    }

                    if (_hiddenResources.TryAdd(appModelResource, true))
                    {
                        // Hide the application model resource because we have the DCP resource
                        await notificationService.PublishUpdateAsync(appModelResource, s => s with { State = "Hidden" }).ConfigureAwait(false);
                    }

                    // Notifications are associated with the application model resource, so we need to update with that context
                    await notificationService.PublishUpdateAsync(appModelResource, resource.Metadata.Name, s => snapshotFactory(resource, s)).ConfigureAwait(false);

                    StartLogStream(resource);
                }

                // Update all child resources of containers
                if (resource is Container c && c.Status?.State is string state)
                {
                    await SetChildResourceStateAsync(appModelResource, state).ConfigureAwait(false);
                }
            }
            else
            {
                // No application model resource found for the DCP resource. This should only happen for the dashboard.
                if (_logger.IsEnabled(LogLevel.Trace))
                {
                    _logger.LogTrace("No application model resource found for {ResourceKind} resource {ResourceName}", resourceKind, resource.Metadata.Name);
                }
            }
        }

        void UpdateAssociatedServicesMap()
        {
            // We keep track of associated services for the resource
            // So whenever we get the service we can figure out if the service can generate endpoint for the resource
            if (watchEventType == WatchEventType.Deleted)
            {
                _resourceAssociatedServicesMap.Remove((resourceKind, resource.Metadata.Name), out _);
            }
            else if (resource.Metadata.Annotations?.TryGetValue(CustomResource.ServiceProducerAnnotation, out var servicesProducedAnnotationJson) == true)
            {
                var serviceProducerAnnotations = JsonSerializer.Deserialize<ServiceProducerAnnotation[]>(servicesProducedAnnotationJson);
                if (serviceProducerAnnotations is not null)
                {
                    _resourceAssociatedServicesMap[(resourceKind, resource.Metadata.Name)]
                        = serviceProducerAnnotations.Select(e => e.ServiceName).ToList();
                }
            }
        }
    }

    private void StartLogStream<T>(T resource) where T : CustomResource
    {
        IAsyncEnumerable<IReadOnlyList<(string, bool)>>? enumerable = resource switch
        {
            Container c when c.LogsAvailable => new ResourceLogSource<T>(_logger, kubernetesService, resource),
            Executable e when e.LogsAvailable => new ResourceLogSource<T>(_logger, kubernetesService, resource),
            _ => null
        };

        // No way to get logs for this resource as yet
        if (enumerable is null)
        {
            return;
        }

        // This does not run concurrently for the same resource so we can safely use GetOrAdd without
        // creating multiple log streams.
        _logStreams.GetOrAdd(resource.Metadata.Name, (_) =>
        {
            var cts = new CancellationTokenSource();

            var task = Task.Run(async () =>
            {
                try
                {
                    if (_logger.IsEnabled(LogLevel.Debug))
                    {
                        _logger.LogDebug("Starting log streaming for {ResourceName}", resource.Metadata.Name);
                    }

                    // Pump the logs from the enumerable into the logger
                    var logger = loggerService.GetLogger(resource.Metadata.Name);

                    await foreach (var batch in enumerable.WithCancellation(cts.Token))
                    {
                        foreach (var (content, isError) in batch)
                        {
                            var level = isError ? LogLevel.Error : LogLevel.Information;
                            logger.Log(level, 0, content, null, (s, _) => s);
                        }
                    }
                }
                catch (OperationCanceledException)
                {
                    // Ignore
                    _logger.LogDebug("Log streaming for {ResourceName} was cancelled", resource.Metadata.Name);
                }
                catch (Exception ex)
                {
                    _logger.LogError(ex, "Error streaming logs for {ResourceName}", resource.Metadata.Name);
                }
                finally
                {
                    // Complete the log stream
                    loggerService.Complete(resource.Metadata.Name);
                }
            },
            cts.Token);

            return cts;
        });
    }

    private async Task ProcessEndpointChange(WatchEventType watchEventType, Endpoint endpoint)
    {
        if (!ProcessResourceChange(_endpointsMap, watchEventType, endpoint))
        {
            return;
        }

        if (endpoint.Metadata.OwnerReferences is null)
        {
            return;
        }

        foreach (var ownerReference in endpoint.Metadata.OwnerReferences)
        {
            await TryRefreshResource(ownerReference.Kind, ownerReference.Name).ConfigureAwait(false);
        }
    }

    private async Task ProcessServiceChange(WatchEventType watchEventType, Service service)
    {
        if (!ProcessResourceChange(_servicesMap, watchEventType, service))
        {
            return;
        }

        foreach (var ((resourceKind, resourceName), _) in _resourceAssociatedServicesMap.Where(e => e.Value.Contains(service.Metadata.Name)))
        {
            await TryRefreshResource(resourceKind, resourceName).ConfigureAwait(false);
        }
    }

    private async ValueTask TryRefreshResource(string resourceKind, string resourceName)
    {
        CustomResource? cr = resourceKind switch
        {
            "Container" => _containersMap.TryGetValue(resourceName, out var container) ? container : null,
            "Executable" => _executablesMap.TryGetValue(resourceName, out var executable) ? executable : null,
            _ => null
        };

        if (cr is not null)
        {
            var appModelResourceName = cr.AppModelResourceName;

            if (appModelResourceName is not null &&
                _applicationModel.TryGetValue(appModelResourceName, out var appModelResource))
            {
                await notificationService.PublishUpdateAsync(appModelResource, cr.Metadata.Name, s =>
                {
                    if (cr is Container container)
                    {
                        return ToSnapshot(container, s);
                    }
                    else if (cr is Executable exe)
                    {
                        return ToSnapshot(exe, s);
                    }
                    return s;
                })
                .ConfigureAwait(false);
            }
        }
    }

    private CustomResourceSnapshot ToSnapshot(Container container, CustomResourceSnapshot previous)
    {
        var containerId = container.Status?.ContainerId;
        var urls = GetUrls(container);

        var environment = GetEnvironmentVariables(container.Status?.EffectiveEnv ?? container.Spec.Env, container.Spec.Env);

        return previous with
        {
            ResourceType = KnownResourceTypes.Container,
            State = container.Status?.State,
            // Map a container exit code of -1 (unknown) to null
            ExitCode = container.Status?.ExitCode is null or Conventions.UnknownExitCode ? null : container.Status.ExitCode,
            Properties = [
                new(KnownProperties.Container.Image, container.Spec.Image),
                new(KnownProperties.Container.Id, containerId),
                new(KnownProperties.Container.Command, container.Spec.Command),
                new(KnownProperties.Container.Args, container.Status?.EffectiveArgs ?? []),
                new(KnownProperties.Container.Ports, GetPorts()),
            ],
            EnvironmentVariables = environment,
            CreationTimeStamp = container.Metadata.CreationTimestamp?.ToLocalTime(),
            Urls = urls
        };

        ImmutableArray<int> GetPorts()
        {
            if (container.Spec.Ports is null)
            {
                return [];
            }

            var ports = ImmutableArray.CreateBuilder<int>();
            foreach (var port in container.Spec.Ports)
            {
                if (port.ContainerPort != null)
                {
                    ports.Add(port.ContainerPort.Value);
                }
            }
            return ports.ToImmutable();
        }
    }

    private CustomResourceSnapshot ToSnapshot(Executable executable, CustomResourceSnapshot previous)
    {
        string? projectPath = null;

        if (executable.AppModelResourceName is not null &&
            _applicationModel.TryGetValue(executable.AppModelResourceName, out var appModelResource))
        {
            projectPath = appModelResource is ProjectResource p ? p.GetProjectMetadata().ProjectPath : null;
        }

        var urls = GetUrls(executable);

        var environment = GetEnvironmentVariables(executable.Status?.EffectiveEnv, executable.Spec.Env);

        if (projectPath is not null)
        {
            return previous with
            {
                ResourceType = KnownResourceTypes.Project,
                State = executable.Status?.State,
                ExitCode = executable.Status?.ExitCode,
                Properties = [
                    new(KnownProperties.Executable.Path, executable.Spec.ExecutablePath),
                    new(KnownProperties.Executable.WorkDir, executable.Spec.WorkingDirectory),
                    new(KnownProperties.Executable.Args, executable.Status?.EffectiveArgs ?? []),
                    new(KnownProperties.Executable.Pid, executable.Status?.ProcessId),
                    new(KnownProperties.Project.Path, projectPath)
                ],
                EnvironmentVariables = environment,
                CreationTimeStamp = executable.Metadata.CreationTimestamp?.ToLocalTime(),
                Urls = urls
            };
        }

        return previous with
        {
            ResourceType = KnownResourceTypes.Executable,
            State = executable.Status?.State,
            ExitCode = executable.Status?.ExitCode,
            Properties = [
                new(KnownProperties.Executable.Path, executable.Spec.ExecutablePath),
                new(KnownProperties.Executable.WorkDir, executable.Spec.WorkingDirectory),
                new(KnownProperties.Executable.Args, executable.Status?.EffectiveArgs ?? []),
                new(KnownProperties.Executable.Pid, executable.Status?.ProcessId)
            ],
            EnvironmentVariables = environment,
            CreationTimeStamp = executable.Metadata.CreationTimestamp?.ToLocalTime(),
            Urls = urls
        };
    }

    private ImmutableArray<UrlSnapshot> GetUrls(CustomResource resource)
    {
        var name = resource.Metadata.Name;

        var urls = ImmutableArray.CreateBuilder<UrlSnapshot>();

        foreach (var (_, endpoint) in _endpointsMap)
        {
            if (endpoint.Metadata.OwnerReferences?.Any(or => or.Kind == resource.Kind && or.Name == name) != true)
            {
                continue;
            }

            if (endpoint.Spec.ServiceName is not null &&
                _servicesMap.TryGetValue(endpoint.Spec.ServiceName, out var service) &&
                service.AppModelResourceName is string resourceName &&
                _applicationModel.TryGetValue(resourceName, out var appModelResource) &&
                appModelResource is IResourceWithEndpoints resourceWithEndpoints &&
                service.EndpointName is string endpointName)
            {
                var ep = resourceWithEndpoints.GetEndpoint(endpointName);

                if (ep.EndpointAnnotation.FromLaunchProfile &&
                    appModelResource is ProjectResource p &&
                    p.GetEffectiveLaunchProfile() is LaunchProfile profile &&
                    profile.LaunchUrl is string launchUrl)
                {
                    // Concat the launch url from the launch profile to the urls with IsFromLaunchProfile set to true

                    string CombineUrls(string url, string launchUrl)
                    {
                        if (!launchUrl.Contains("://"))
                        {
                            // This is relative URL
                            url += $"/{launchUrl}";
                        }
                        else
                        {
                            // For absolute URL we need to update the port value if possible
                            if (profile.ApplicationUrl is string applicationUrl
                                && launchUrl.StartsWith(applicationUrl))
                            {
                                url = launchUrl.Replace(applicationUrl, url);
                            }
                        }

                        return url;
                    }

                    if (ep.IsAllocated)
                    {
                        var url = CombineUrls(ep.Url, launchUrl);

                        urls.Add(new(Name: ep.EndpointName, Url: url, IsInternal: false));
                    }
                }
                else
                {
                    if (ep.IsAllocated)
                    {
                        urls.Add(new(Name: ep.EndpointName, Url: ep.Url, IsInternal: false));
                    }
                }

                if (ep.EndpointAnnotation.IsProxied)
                {
                    var endpointString = $"{ep.Scheme}://{endpoint.Spec.Address}:{endpoint.Spec.Port}";
                    urls.Add(new(Name: $"{ep.EndpointName}-listen-port", Url: endpointString, IsInternal: true));
                }
            }
        }

        return urls.ToImmutable();
    }

    private static ImmutableArray<EnvironmentVariableSnapshot> GetEnvironmentVariables(List<EnvVar>? effectiveSource, List<EnvVar>? specSource)
    {
        if (effectiveSource is null or { Count: 0 })
        {
            return [];
        }

        var environment = ImmutableArray.CreateBuilder<EnvironmentVariableSnapshot>(effectiveSource.Count);

        foreach (var env in effectiveSource)
        {
            if (env.Name is not null)
            {
                var isFromSpec = specSource?.Any(e => string.Equals(e.Name, env.Name, StringComparison.Ordinal)) is true or null;

                environment.Add(new(env.Name, env.Value ?? "", isFromSpec));
            }
        }

        environment.Sort((v1, v2) => string.Compare(v1.Name, v2.Name, StringComparison.Ordinal));

        return environment.ToImmutable();
    }

    private static bool ProcessResourceChange<T>(ConcurrentDictionary<string, T> map, WatchEventType watchEventType, T resource)
            where T : CustomResource
    {
        switch (watchEventType)
        {
            case WatchEventType.Added:
                map.TryAdd(resource.Metadata.Name, resource);
                break;

            case WatchEventType.Modified:
                map[resource.Metadata.Name] = resource;
                break;

            case WatchEventType.Deleted:
                map.Remove(resource.Metadata.Name, out _);
                break;

            default:
                return false;
        }

        return true;
    }

    private void ConfigureAspireDashboardResource(IResource dashboardResource)
    {
        // Don't publish the resource to the manifest.
        dashboardResource.Annotations.Add(ManifestPublishingCallbackAnnotation.Ignore);

        // Remove endpoint annotations because we are directly configuring
        // the dashboard app (it doesn't go through the proxy!).
        var endpointAnnotations = dashboardResource.Annotations.OfType<EndpointAnnotation>().ToList();
        foreach (var endpointAnnotation in endpointAnnotations)
        {
            dashboardResource.Annotations.Remove(endpointAnnotation);
        }

        dashboardResource.Annotations.Add(new EnvironmentCallbackAnnotation(async context =>
        {
            if (configuration["ASPNETCORE_URLS"] is not { } appHostApplicationUrl)
            {
                throw new DistributedApplicationException("Failed to configure dashboard resource because ASPNETCORE_URLS environment variable was not set.");
            }

            if (configuration["DOTNET_DASHBOARD_OTLP_ENDPOINT_URL"] is not { } otlpEndpointUrl)
            {
                throw new DistributedApplicationException("Failed to configure dashboard resource because DOTNET_DASHBOARD_OTLP_ENDPOINT_URL environment variable was not set.");
            }

            // Grab the resource service URL. We need to inject this into the resource.

            var grpcEndpointUrl = await _dashboardEndpointProvider.GetResourceServiceUriAsync(context.CancellationToken).ConfigureAwait(false);

            context.EnvironmentVariables["ASPNETCORE_URLS"] = appHostApplicationUrl;
            context.EnvironmentVariables["DOTNET_RESOURCE_SERVICE_ENDPOINT_URL"] = grpcEndpointUrl;
            context.EnvironmentVariables["DOTNET_DASHBOARD_OTLP_ENDPOINT_URL"] = otlpEndpointUrl;
            context.EnvironmentVariables["ResourceServiceClient__AuthMode"] = "Unsecured"; // No auth in local dev experience

            // No auth in local dev experience
            context.EnvironmentVariables["ResourceServiceClient__AuthMode"] = "Unsecured";
            context.EnvironmentVariables["Frontend__AuthMode"] = "Unsecured";

            if (configuration["AppHost:OtlpApiKey"] is { } otlpApiKey)
            {
                context.EnvironmentVariables["Otlp__AuthMode"] = "ApiKey"; // Matches value in OtlpAuthMode enum.
                context.EnvironmentVariables["Otlp__ApiKey"] = otlpApiKey;
            }
            else
            {
                context.EnvironmentVariables["DOTNET_DASHBOARD_OTLP_AUTH_MODE"] = "None"; // Matches value in OtlpAuthMode enum.
            }
        }));
    }

    private async Task StartDashboardAsDcpExecutableAsync(CancellationToken cancellationToken = default)
    {
        if (!distributedApplicationOptions.DashboardEnabled)
        {
            // The dashboard is disabled. Do nothing.
            return;
        }

        if (_options.Value.DashboardPath is not { } dashboardPath)
        {
            throw new DistributedApplicationException("Dashboard path empty or file does not exist.");
        }

        var fullyQualifiedDashboardPath = Path.GetFullPath(dashboardPath);
        var dashboardWorkingDirectory = Path.GetDirectoryName(fullyQualifiedDashboardPath);

        var dashboardExecutableSpec = new ExecutableSpec
        {
            ExecutionType = ExecutionType.Process,
            WorkingDirectory = dashboardWorkingDirectory
        };

        if (string.Equals(".dll", Path.GetExtension(fullyQualifiedDashboardPath), StringComparison.OrdinalIgnoreCase))
        {
            // The dashboard path is a DLL, so run it with `dotnet <dll>`
            dashboardExecutableSpec.ExecutablePath = "dotnet";
            dashboardExecutableSpec.Args = [fullyQualifiedDashboardPath];
        }
        else
        {
            // Assume the dashboard path is directly executable
            dashboardExecutableSpec.ExecutablePath = fullyQualifiedDashboardPath;
        }

        var grpcEndpointUrl = await _dashboardEndpointProvider.GetResourceServiceUriAsync(cancellationToken).ConfigureAwait(false);

        // Matches DashboardWebApplication.DashboardUrlDefaultValue
        const string defaultDashboardUrl = "http://localhost:18888";

        var otlpEndpointUrl = configuration["DOTNET_DASHBOARD_OTLP_ENDPOINT_URL"];
        var dashboardUrls = configuration["ASPNETCORE_URLS"] ?? defaultDashboardUrl;
        var aspnetcoreEnvironment = configuration["ASPNETCORE_ENVIRONMENT"];

        dashboardExecutableSpec.Env =
        [
            new()
            {
                Name = "DOTNET_RESOURCE_SERVICE_ENDPOINT_URL",
                Value = grpcEndpointUrl
            },
            new()
            {
                Name = "ResourceServiceClient__AuthMode",
                Value = "Unsecured" // No auth in local dev experience
            },
            new()
            {
<<<<<<< HEAD
=======
                Name = "Frontend__AuthMode",
                Value = "Unsecured" // No auth in local dev experience
            },
            new()
            {
>>>>>>> a8df59e4
                Name = "ASPNETCORE_URLS",
                Value = dashboardUrls
            },
            new()
            {
                Name = "DOTNET_DASHBOARD_OTLP_ENDPOINT_URL",
                Value = otlpEndpointUrl
            },
            new()
            {
                Name = "ASPNETCORE_ENVIRONMENT",
                Value = aspnetcoreEnvironment
            }
        ];

        if (configuration["AppHost:OtlpApiKey"] is { } otlpApiKey)
        {
            dashboardExecutableSpec.Env.AddRange([
                new()
                {
                    Name = "Otlp__ApiKey",
                    Value = otlpApiKey
                },
                new()
                {
                    Name = "Otlp__AuthMode",
                    Value = "ApiKey" // Matches value in OtlpAuthMode enum.
                }
            ]);
        }
        else
        {
            dashboardExecutableSpec.Env.AddRange([
                new()
                {
                    Name = "DOTNET_DASHBOARD_OTLP_AUTH_MODE",
                    Value = "None" // Matches value in OtlpAuthMode enum.
                }
            ]);
        }

        var dashboardExecutable = new Executable(dashboardExecutableSpec)
        {
            Metadata = { Name = KnownResourceNames.AspireDashboard }
        };

        await kubernetesService.CreateAsync(dashboardExecutable, cancellationToken).ConfigureAwait(false);
        PrintDashboardUrls(dashboardUrls);
    }

    private void PrintDashboardUrls(string delimitedUrlList)
    {
        if (StringUtils.TryGetUriFromDelimitedString(delimitedUrlList, ";", out var firstDashboardUrl))
        {
            distributedApplicationLogger.LogInformation("Now listening on: {DashboardUrl}", firstDashboardUrl.ToString().TrimEnd('/'));
        }
    }

    private async Task CreateServicesAsync(CancellationToken cancellationToken = default)
    {
        try
        {
            AspireEventSource.Instance.DcpServicesCreationStart();

            var needAddressAllocated = _appResources.OfType<ServiceAppResource>().Where(sr => !sr.Service.HasCompleteAddress).ToList();

            await CreateResourcesAsync<Service>(cancellationToken).ConfigureAwait(false);

            if (needAddressAllocated.Count == 0)
            {
                // No need to wait for any updates to Service objects from the orchestrator.
                return;
            }

            // We do not specify the initial list version, so the watcher will give us all updates to Service objects.
            IAsyncEnumerable<(WatchEventType, Service)> serviceChangeEnumerator = kubernetesService.WatchAsync<Service>(cancellationToken: cancellationToken);
            await foreach (var (evt, updated) in serviceChangeEnumerator)
            {
                if (evt == WatchEventType.Bookmark) { continue; } // Bookmarks do not contain any data.

                var srvResource = needAddressAllocated.Where(sr => sr.Service.Metadata.Name == updated.Metadata.Name).FirstOrDefault();
                if (srvResource == null) { continue; } // This service most likely already has full address information, so it is not on needAddressAllocated list.

                if (updated.HasCompleteAddress || updated.Spec.AddressAllocationMode == AddressAllocationModes.Proxyless)
                {
                    srvResource.Service.ApplyAddressInfoFrom(updated);
                    needAddressAllocated.Remove(srvResource);
                }

                if (needAddressAllocated.Count == 0)
                {
                    return; // We are done
                }
            }
        }
        finally
        {
            AspireEventSource.Instance.DcpServicesCreationStop();
        }
    }

    private async Task CreateContainersAndExecutablesAsync(CancellationToken cancellationToken)
    {
        var toCreate = _appResources.Where(r => r.DcpResource is Container || r.DcpResource is Executable || r.DcpResource is ExecutableReplicaSet);
        AddAllocatedEndpointInfo(toCreate);

        foreach (var lifecycleHook in _lifecycleHooks)
        {
            await lifecycleHook.AfterEndpointsAllocatedAsync(_model, cancellationToken).ConfigureAwait(false);
        }

        var containersTask = CreateContainersAsync(toCreate.Where(ar => ar.DcpResource is Container), cancellationToken);
        var executablesTask = CreateExecutablesAsync(toCreate.Where(ar => ar.DcpResource is Executable || ar.DcpResource is ExecutableReplicaSet), cancellationToken);

        await Task.WhenAll(containersTask, executablesTask).ConfigureAwait(false);
    }

    private void AddAllocatedEndpointInfo(IEnumerable<AppResource> resources)
    {
        var containerHost = DefaultContainerHostName;

        foreach (var appResource in resources)
        {
            foreach (var sp in appResource.ServicesProduced)
            {
                var svc = (Service)sp.DcpResource;

                if (!svc.HasCompleteAddress && sp.EndpointAnnotation.IsProxied)
                {
                    // This should never happen; if it does, we have a bug without a workaround for th the user.
                    throw new InvalidDataException($"Service {svc.Metadata.Name} should have valid address at this point");
                }

                if (!sp.EndpointAnnotation.IsProxied && svc.AllocatedPort is null)
                {
                    throw new InvalidOperationException($"Service '{svc.Metadata.Name}' needs to specify a port for endpoint '{sp.EndpointAnnotation.Name}' since it isn't using a proxy.");
                }

                sp.EndpointAnnotation.AllocatedEndpoint = new AllocatedEndpoint(
                    sp.EndpointAnnotation,
                    sp.EndpointAnnotation.IsProxied ? svc.AllocatedAddress! : "localhost",
                    (int)svc.AllocatedPort!,
                    containerHostAddress: appResource.ModelResource.IsContainer() ? containerHost : null);
            }
        }
    }

    private void PrepareServices()
    {
        var serviceProducers = _model.Resources
            .Select(r => (ModelResource: r, Endpoints: r.Annotations.OfType<EndpointAnnotation>()))
            .Where(sp => sp.Endpoints.Any());

        // We need to ensure that Services have unique names (otherwise we cannot really distinguish between
        // services produced by different resources).
        HashSet<string> serviceNames = [];

        foreach (var sp in serviceProducers)
        {
            var endpoints = sp.Endpoints.ToArray();

            foreach (var endpoint in endpoints)
            {
                var candidateServiceName = endpoints.Length == 1
                    ? GetObjectNameForResource(sp.ModelResource)
                    : GetObjectNameForResource(sp.ModelResource, endpoint.Name);

                var uniqueServiceName = GenerateUniqueServiceName(serviceNames, candidateServiceName);
                var svc = Service.Create(uniqueServiceName);

                var port = _options.Value.RandomizePorts is true && endpoint.IsProxied ? null : endpoint.Port;
                svc.Spec.Port = port;
                svc.Spec.Protocol = PortProtocol.FromProtocolType(endpoint.Protocol);
                svc.Spec.AddressAllocationMode = endpoint.IsProxied ? AddressAllocationModes.Localhost : AddressAllocationModes.Proxyless;

                // So we can associate the service with the resource that produced it and the endpoint it represents.
                svc.Annotate(CustomResource.ResourceNameAnnotation, sp.ModelResource.Name);
                svc.Annotate(CustomResource.EndpointNameAnnotation, endpoint.Name);

                _appResources.Add(new ServiceAppResource(sp.ModelResource, svc, endpoint));
            }
        }
    }

    private void PrepareExecutables()
    {
        PrepareProjectExecutables();
        PreparePlainExecutables();
    }

    private void PreparePlainExecutables()
    {
        var modelExecutableResources = _model.GetExecutableResources();

        foreach (var executable in modelExecutableResources)
        {
            var exeName = GetObjectNameForResource(executable);
            var exePath = executable.Command;
            var exe = Executable.Create(exeName, exePath);

            // The working directory is always relative to the app host project directory (if it exists).
            exe.Spec.WorkingDirectory = executable.WorkingDirectory;
            exe.Spec.ExecutionType = ExecutionType.Process;
            exe.Annotate(CustomResource.OtelServiceNameAnnotation, exe.Metadata.Name);
            exe.Annotate(CustomResource.ResourceNameAnnotation, executable.Name);

            var exeAppResource = new AppResource(executable, exe);
            AddServicesProducedInfo(executable, exe, exeAppResource);
            _appResources.Add(exeAppResource);
        }
    }

    private void PrepareProjectExecutables()
    {
        var modelProjectResources = _model.GetProjectResources();

        foreach (var project in modelProjectResources)
        {
            if (!project.TryGetLastAnnotation<IProjectMetadata>(out var projectMetadata))
            {
                throw new InvalidOperationException("A project resource is missing required metadata"); // Should never happen.
            }

            int replicas = project.GetReplicaCount();

            var ers = ExecutableReplicaSet.Create(GetObjectNameForResource(project), replicas, "dotnet");
            var exeSpec = ers.Spec.Template.Spec;
            exeSpec.WorkingDirectory = Path.GetDirectoryName(projectMetadata.ProjectPath);

            IAnnotationHolder annotationHolder = ers.Spec.Template;
            annotationHolder.Annotate(CustomResource.OtelServiceNameAnnotation, ers.Metadata.Name);
            annotationHolder.Annotate(CustomResource.ResourceNameAnnotation, project.Name);

            var projectLaunchConfiguration = new ProjectLaunchConfiguration();
            projectLaunchConfiguration.ProjectPath = projectMetadata.ProjectPath;

            if (!string.IsNullOrEmpty(configuration[DebugSessionPortVar]))
            {
                exeSpec.ExecutionType = ExecutionType.IDE;

                if (_dcpInfo?.Version?.CompareTo(DcpVersion.MinimumVersionIdeProtocolV1) >= 0)
                {
                    projectLaunchConfiguration.DisableLaunchProfile = project.TryGetLastAnnotation<ExcludeLaunchProfileAnnotation>(out _);
                    if (project.TryGetLastAnnotation<LaunchProfileAnnotation>(out var lpa))
                    {
                        projectLaunchConfiguration.LaunchProfile = lpa.LaunchProfileName;
                    }
                }
                else
                {
#pragma warning disable CS0612 // These annotations are obsolete; remove in Aspire Preview 6
                    annotationHolder.Annotate(Executable.CSharpProjectPathAnnotation, projectMetadata.ProjectPath);

                    // ExcludeLaunchProfileAnnotation takes precedence over LaunchProfileAnnotation.
                    if (project.TryGetLastAnnotation<ExcludeLaunchProfileAnnotation>(out _))
                    {
                        annotationHolder.Annotate(Executable.CSharpDisableLaunchProfileAnnotation, "true");
                    }
                    else if (project.TryGetLastAnnotation<LaunchProfileAnnotation>(out var lpa))
                    {
                        annotationHolder.Annotate(Executable.CSharpLaunchProfileAnnotation, lpa.LaunchProfileName);
                    }
#pragma warning restore CS0612
                }
            }
            else
            {
                exeSpec.ExecutionType = ExecutionType.Process;
                if (configuration.GetBool("DOTNET_WATCH") is not true)
                {
                    exeSpec.Args = [
                        "run",
                        "--no-build",
                        "--project",
                        projectMetadata.ProjectPath,
                    ];
                }
                else
                {
                    exeSpec.Args = [
                        "watch",
                        "--non-interactive",
                        "--no-hot-reload",
                        "--project",
                        projectMetadata.ProjectPath
                    ];
                }

                // We pretty much always want to suppress the normal launch profile handling
                // because the settings from the profile will override the ambient environment settings, which is not what we want
                // (the ambient environment settings for service processes come from the application model
                // and should be HIGHER priority than the launch profile settings).
                // This means we need to apply the launch profile settings manually--the invocation parameters here,
                // and the environment variables/application URLs inside CreateExecutableAsync().
                exeSpec.Args.Add("--no-launch-profile");

                var launchProfileName = project.SelectLaunchProfileName();
                if (!string.IsNullOrEmpty(launchProfileName))
                {
                    var launchProfile = project.GetEffectiveLaunchProfile();
                    if (launchProfile is not null && !string.IsNullOrWhiteSpace(launchProfile.CommandLineArgs))
                    {
                        var cmdArgs = launchProfile.CommandLineArgs.Split((string?)null, StringSplitOptions.TrimEntries | StringSplitOptions.RemoveEmptyEntries);
                        if (cmdArgs is not null && cmdArgs.Length > 0)
                        {
                            exeSpec.Args.Add("--");
                            exeSpec.Args.AddRange(cmdArgs);
                        }
                    }
                }
            }

            // We want this annotation even if we are not using IDE execution; see ToSnapshot() for details.
            annotationHolder.AnnotateAsObjectList(Executable.LaunchConfigurationsAnnotation, projectLaunchConfiguration);

            var exeAppResource = new AppResource(project, ers);
            AddServicesProducedInfo(project, annotationHolder, exeAppResource);
            _appResources.Add(exeAppResource);
        }
    }

    private Task CreateExecutablesAsync(IEnumerable<AppResource> executableResources, CancellationToken cancellationToken)
    {
        try
        {
            AspireEventSource.Instance.DcpExecutablesCreateStart();

            // Hoisting the aspire-dashboard resource if it exists to the top of
            // the list so we start it first.
            var sortedExecutableResources = executableResources.ToList();
            var (dashboardIndex, dashboardAppResource) = sortedExecutableResources.IndexOf(static r => StringComparers.ResourceName.Equals(r.ModelResource.Name, KnownResourceNames.AspireDashboard));

            if (dashboardIndex > 0)
            {
                sortedExecutableResources.RemoveAt(dashboardIndex);
                sortedExecutableResources.Insert(0, dashboardAppResource);
            }

            async Task CreateExecutableAsyncCore(AppResource cr, CancellationToken cancellationToken)
            {
                var logger = loggerService.GetLogger(cr.ModelResource);

                await notificationService.PublishUpdateAsync(cr.ModelResource, s => s with
                {
                    ResourceType = cr.ModelResource is ProjectResource ? KnownResourceTypes.Project : KnownResourceTypes.Executable,
                    Properties = [],
                    State = "Starting"
                })
                .ConfigureAwait(false);

                try
                {
                    await CreateExecutableAsync(cr, logger, cancellationToken).ConfigureAwait(false);
                }
                catch (Exception ex)
                {
                    logger.LogError(ex, "Failed to create resource {ResourceName}", cr.ModelResource.Name);

                    await notificationService.PublishUpdateAsync(cr.ModelResource, s => s with { State = "FailedToStart" }).ConfigureAwait(false);
                }
            }

            var tasks = new List<Task>();
            foreach (var er in sortedExecutableResources)
            {
                tasks.Add(CreateExecutableAsyncCore(er, cancellationToken));
            }

            return Task.WhenAll(tasks);
        }
        finally
        {
            AspireEventSource.Instance.DcpExecutablesCreateStop();
        }
    }

    private async Task CreateExecutableAsync(AppResource er, ILogger resourceLogger, CancellationToken cancellationToken)
    {
        ExecutableSpec spec;
        Func<Task<CustomResource>> createResource;

        switch (er.DcpResource)
        {
            case Executable exe:
                spec = exe.Spec;
                createResource = async () => await kubernetesService.CreateAsync(exe, cancellationToken).ConfigureAwait(false);
                break;
            case ExecutableReplicaSet ers:
                spec = ers.Spec.Template.Spec;
                createResource = async () => await kubernetesService.CreateAsync(ers, cancellationToken).ConfigureAwait(false);
                break;
            default:
                throw new InvalidOperationException($"Expected an Executable-like resource, but got {er.DcpResource.Kind} instead");
        }

        spec.Args ??= [];

        if (er.ModelResource.TryGetAnnotationsOfType<CommandLineArgsCallbackAnnotation>(out var exeArgsCallbacks))
        {
            var args = new List<object>();
            var commandLineContext = new CommandLineArgsCallbackContext(args, cancellationToken);

            foreach (var exeArgsCallback in exeArgsCallbacks)
            {
                await exeArgsCallback.Callback(commandLineContext).ConfigureAwait(false);
            }

            foreach (var arg in args)
            {
                var value = arg switch
                {
                    string s => s,
                    IValueProvider valueProvider => await GetValue(key: null, valueProvider, resourceLogger, isContainer: false, cancellationToken).ConfigureAwait(false),
                    null => null,
                    _ => throw new InvalidOperationException($"Unexpected value for {arg}")
                };

                if (value is not null)
                {
                    spec.Args.Add(value);
                }
            }
        }

        var config = new Dictionary<string, object>();
        var context = new EnvironmentCallbackContext(_executionContext, config, cancellationToken)
        {
            Logger = resourceLogger
        };

        // Need to apply configuration settings manually; see PrepareExecutables() for details.
        if (er.ModelResource is ProjectResource project && project.SelectLaunchProfileName() is { } launchProfileName && project.GetLaunchSettings() is { } launchSettings)
        {
            ApplyLaunchProfile(er, config, launchProfileName, launchSettings);
        }
        else
        {
            if (er.ServicesProduced.Count > 0)
            {
                if (er.ModelResource is ProjectResource)
                {
                    var urls = er.ServicesProduced.Where(IsUnspecifiedHttpService).Select(sar =>
                    {
                        var url = sar.EndpointAnnotation.UriScheme + "://localhost:{{- portForServing \"" + sar.Service.Metadata.Name + "\" -}}";
                        return url;
                    });

                    // REVIEW: Should we assume ASP.NET Core?
                    // We're going to use http and https urls as ASPNETCORE_URLS
                    config["ASPNETCORE_URLS"] = string.Join(";", urls);
                }

                InjectPortEnvVars(er, config);
            }
        }

        if (er.ModelResource.TryGetEnvironmentVariables(out var envVarAnnotations))
        {
            foreach (var ann in envVarAnnotations)
            {
                await ann.Callback(context).ConfigureAwait(false);
            }
        }

        spec.Env = [];
        foreach (var c in config)
        {
            var value = c.Value switch
            {
                string s => s,
                IValueProvider valueProvider => await GetValue(c.Key, valueProvider, resourceLogger, isContainer: false, cancellationToken).ConfigureAwait(false),
                null => null,
                _ => throw new InvalidOperationException($"Unexpected value for environment variable \"{c.Key}\".")
            };

            if (value is not null)
            {
                spec.Env.Add(new EnvVar { Name = c.Key, Value = value });
            }
        }

        await createResource().ConfigureAwait(false);

        // NOTE: This check is only necessary for the inner loop in the dotnet/aspire repo. When
        //       running in the dotnet/aspire repo we will normally launch the dashboard via
        //       AddProject<T>. When doing this we make sure that the dashboard is running.
        if (!distributedApplicationOptions.DisableDashboard && er.ModelResource.Name.Equals(KnownResourceNames.AspireDashboard, StringComparisons.ResourceName))
        {
            // We just check the HTTP endpoint because this will prove that the
            // dashboard is listening and is ready to process requests.
            if (configuration["ASPNETCORE_URLS"] is not { } dashboardUrls)
            {
                throw new DistributedApplicationException("Cannot check dashboard availability since ASPNETCORE_URLS environment variable not set.");
            }

            PrintDashboardUrls(dashboardUrls);
        }
    }

    private async Task<string?> GetValue(string? key, IValueProvider valueProvider, ILogger logger, bool isContainer, CancellationToken cancellationToken)
    {
        var task = valueProvider.GetValueAsync(cancellationToken);

        if (!task.IsCompleted)
        {
            if (valueProvider is IResource resource)
            {
                if (key is null)
                {
                    logger.LogInformation("Waiting for value from resource '{ResourceName}'", resource.Name);
                }
                else
                {
                    logger.LogInformation("Waiting for value for environment variable value '{Name}' from resource '{ResourceName}'", key, resource.Name);
                }
            }
            else if (valueProvider is ConnectionStringReference { Resource: var cs })
            {
                logger.LogInformation("Waiting for value for connection string from resource '{ResourceName}'", cs.Name);
            }
            else
            {
                if (key is null)
                {
                    logger.LogInformation("Waiting for value from {ValueProvider}.", valueProvider.ToString());
                }
                else
                {
                    logger.LogInformation("Waiting for value for environment variable value '{Name}' from {ValueProvider}.", key, valueProvider.ToString());
                }
            }
        }

        var value = await task.ConfigureAwait(false);

        if (value is not null && isContainer && valueProvider is ConnectionStringReference or EndpointReference or HostUrl)
        {
            // If the value is a connection string or endpoint reference, we need to replace localhost with the container host.
            return ReplaceLocalhostWithContainerHost(value);
        }

        return value;
    }

    private static void ApplyLaunchProfile(AppResource executableResource, Dictionary<string, object> config, string launchProfileName, LaunchSettings launchSettings)
    {
        // Populate DOTNET_LAUNCH_PROFILE environment variable for consistency with "dotnet run" and "dotnet watch".
        config.Add("DOTNET_LAUNCH_PROFILE", launchProfileName);

        var launchProfile = launchSettings.Profiles[launchProfileName];
        if (!string.IsNullOrWhiteSpace(launchProfile.ApplicationUrl))
        {
            if (executableResource.DcpResource is ExecutableReplicaSet)
            {
                var urls = executableResource.ServicesProduced.Where(IsUnspecifiedHttpService).Select(sar =>
                {
                    var url = sar.EndpointAnnotation.UriScheme + "://localhost:{{- portForServing \"" + sar.Service.Metadata.Name + "\" -}}";
                    return url;
                });

                config.Add("ASPNETCORE_URLS", string.Join(";", urls));
            }
            else
            {
                config.Add("ASPNETCORE_URLS", launchProfile.ApplicationUrl);
            }

            InjectPortEnvVars(executableResource, config);
        }

        foreach (var envVar in launchProfile.EnvironmentVariables)
        {
            string value = Environment.ExpandEnvironmentVariables(envVar.Value);
            config[envVar.Key] = value;
        }
    }

    private static void InjectPortEnvVars(AppResource executableResource, Dictionary<string, object> config)
    {
        ServiceAppResource? httpsServiceAppResource = null;
        // Inject environment variables for services produced by this executable.
        foreach (var serviceProduced in executableResource.ServicesProduced)
        {
            var name = serviceProduced.Service.Metadata.Name;
            var envVar = serviceProduced.EndpointAnnotation.EnvironmentVariable;

            if (envVar is not null)
            {
                config.Add(envVar, $"{{{{- portForServing \"{name}\" }}}}");
            }

            if (httpsServiceAppResource is null && serviceProduced.EndpointAnnotation.UriScheme == "https")
            {
                httpsServiceAppResource = serviceProduced;
            }
        }

        // REVIEW: If you run as an executable, we don't know that you're an ASP.NET Core application so we don't want to
        // inject ASPNETCORE_HTTPS_PORT.
        if (executableResource.ModelResource is ProjectResource)
        {
            // Add the environment variable for the HTTPS port if we have an HTTPS service. This will make sure the
            // HTTPS redirection middleware avoids redirecting to the internal port.
            if (httpsServiceAppResource is not null)
            {
                config.Add("ASPNETCORE_HTTPS_PORT", $"{{{{- portFor \"{httpsServiceAppResource.Service.Metadata.Name}\" }}}}");
            }
        }
    }

    private void PrepareContainers()
    {
        var modelContainerResources = _model.GetContainerResources();

        foreach (var container in modelContainerResources)
        {
            if (!container.TryGetContainerImageName(out var containerImageName))
            {
                // This should never happen! In order to get into this loop we need
                // to have the annotation, if we don't have the annotation by the time
                // we get here someone is doing something wrong.
                throw new InvalidOperationException();
            }

            var ctr = Container.Create(GetObjectNameForResource(container), containerImageName);

            ctr.Annotate(CustomResource.ResourceNameAnnotation, container.Name);
            ctr.Annotate(CustomResource.OtelServiceNameAnnotation, container.Name);

            if (container.TryGetContainerMounts(out var containerMounts))
            {
                ctr.Spec.VolumeMounts = [];

                foreach (var mount in containerMounts)
                {
                    var isBindMount = mount.Type == ContainerMountType.BindMount;
                    var resolvedSource = mount.Source;
                    if (isBindMount)
                    {
                        // Source is only optional for creating anonymous volume mounts.
                        if (mount.Source == null)
                        {
                            throw new InvalidDataException($"Bind mount for container '{container.Name}' is missing required source.");
                        }

                        if (!Path.IsPathRooted(mount.Source))
                        {
                            resolvedSource = Path.GetFullPath(mount.Source);
                        }
                    }

                    var volumeSpec = new VolumeMount
                    {
                        Source = resolvedSource,
                        Target = mount.Target,
                        Type = isBindMount ? VolumeMountType.Bind : VolumeMountType.Volume,
                        IsReadOnly = mount.IsReadOnly
                    };
                    ctr.Spec.VolumeMounts.Add(volumeSpec);
                }
            }

            var containerAppResource = new AppResource(container, ctr);
            AddServicesProducedInfo(container, ctr, containerAppResource);
            _appResources.Add(containerAppResource);
        }
    }

    private Task CreateContainersAsync(IEnumerable<AppResource> containerResources, CancellationToken cancellationToken)
    {
        try
        {
            AspireEventSource.Instance.DcpContainersCreateStart();

            async Task CreateContainerAsyncCore(AppResource cr, CancellationToken cancellationToken)
            {
                var logger = loggerService.GetLogger(cr.ModelResource);

                await notificationService.PublishUpdateAsync(cr.ModelResource, s => s with
                {
                    State = "Starting",
                    Properties = [
                        new(KnownProperties.Container.Image, cr.ModelResource.TryGetContainerImageName(out var imageName) ? imageName : ""),
                   ],
                    ResourceType = KnownResourceTypes.Container
                })
                .ConfigureAwait(false);

                await SetChildResourceStateAsync(cr.ModelResource, "Starting").ConfigureAwait(false);

                try
                {
                    await CreateContainerAsync(cr, logger, cancellationToken).ConfigureAwait(false);
                }
                catch (Exception ex)
                {
                    logger.LogError(ex, "Failed to create container resource {ResourceName}", cr.ModelResource.Name);

                    await notificationService.PublishUpdateAsync(cr.ModelResource, s => s with { State = "FailedToStart" }).ConfigureAwait(false);

                    await SetChildResourceStateAsync(cr.ModelResource, "FailedToStart").ConfigureAwait(false);
                }
            }

            var tasks = new List<Task>();
            foreach (var cr in containerResources)
            {
                tasks.Add(CreateContainerAsyncCore(cr, cancellationToken));
            }

            return Task.WhenAll(tasks);
        }
        finally
        {
            AspireEventSource.Instance.DcpContainersCreateStop();
        }
    }

    private async Task CreateContainerAsync(AppResource cr, ILogger resourceLogger, CancellationToken cancellationToken)
    {
        var dcpContainerResource = (Container)cr.DcpResource;
        var modelContainerResource = cr.ModelResource;

        var config = new Dictionary<string, object>();

        dcpContainerResource.Spec.Env = [];

        if (cr.ServicesProduced.Count > 0)
        {
            dcpContainerResource.Spec.Ports = new();

            foreach (var sp in cr.ServicesProduced)
            {
                var portSpec = new ContainerPortSpec()
                {
                    ContainerPort = sp.DcpServiceProducerAnnotation.Port,
                };

                if (!sp.EndpointAnnotation.IsProxied)
                {
                    // When DCP isn't proxying the container we need to set the host port that the containers internal port will be mapped to
                    portSpec.HostPort = sp.EndpointAnnotation.Port;
                }

                if (!string.IsNullOrEmpty(sp.DcpServiceProducerAnnotation.Address))
                {
                    portSpec.HostIP = sp.DcpServiceProducerAnnotation.Address;
                }

                switch (sp.EndpointAnnotation.Protocol)
                {
                    case ProtocolType.Tcp:
                        portSpec.Protocol = PortProtocol.TCP; break;
                    case ProtocolType.Udp:
                        portSpec.Protocol = PortProtocol.UDP; break;
                }

                dcpContainerResource.Spec.Ports.Add(portSpec);

                var name = sp.Service.Metadata.Name;
                var envVar = sp.EndpointAnnotation.EnvironmentVariable;

                if (envVar is not null)
                {
                    config.Add(envVar, $"{{{{- portForServing \"{name}\" }}}}");
                }
            }
        }

        if (modelContainerResource.TryGetEnvironmentVariables(out var containerEnvironmentVariables))
        {
            var context = new EnvironmentCallbackContext(_executionContext, config, cancellationToken);

            foreach (var v in containerEnvironmentVariables)
            {
                await v.Callback(context).ConfigureAwait(false);
            }
        }

        foreach (var kvp in config)
        {
            var value = kvp.Value switch
            {
                string s => s,
                IValueProvider valueProvider => await GetValue(kvp.Key, valueProvider, resourceLogger, isContainer: true, cancellationToken).ConfigureAwait(false),
                null => null,
                _ => throw new InvalidOperationException($"Unexpected value for environment variable \"{kvp.Key}\".")
            };

            if (value is not null)
            {
                dcpContainerResource.Spec.Env.Add(new EnvVar { Name = kvp.Key, Value = value });
            }
        }

        if (modelContainerResource.TryGetAnnotationsOfType<CommandLineArgsCallbackAnnotation>(out var argsCallback))
        {
            dcpContainerResource.Spec.Args ??= [];

            var args = new List<object>();

            var commandLineArgsContext = new CommandLineArgsCallbackContext(args, cancellationToken);

            foreach (var callback in argsCallback)
            {
                await callback.Callback(commandLineArgsContext).ConfigureAwait(false);
            }

            foreach (var arg in args)
            {
                var value = arg switch
                {
                    string s => s,
                    IValueProvider valueProvider => await GetValue(key: null, valueProvider, resourceLogger, isContainer: true, cancellationToken).ConfigureAwait(false),
                    null => null,
                    _ => throw new InvalidOperationException($"Unexpected value for {arg}")
                };

                if (value is not null)
                {
                    dcpContainerResource.Spec.Args.Add(value);
                }
            }
        }

        if (modelContainerResource is ContainerResource containerResource)
        {
            dcpContainerResource.Spec.Command = containerResource.Entrypoint;
        }

        await kubernetesService.CreateAsync(dcpContainerResource, cancellationToken).ConfigureAwait(false);
    }

    private void AddServicesProducedInfo(IResource modelResource, IAnnotationHolder dcpResource, AppResource appResource)
    {
        string modelResourceName = "(unknown)";
        try
        {
            modelResourceName = GetObjectNameForResource(modelResource);
        }
        catch { } // For error messages only, OK to fall back to (unknown)

        var servicesProduced = _appResources.OfType<ServiceAppResource>().Where(r => r.ModelResource == modelResource);
        foreach (var sp in servicesProduced)
        {
            // Projects/Executables have their ports auto-allocated; the port specified by the EndpointAnnotation
            // is applied to the Service objects and used by clients.
            // Containers use the port from the EndpointAnnotation directly.

            if (modelResource.IsContainer())
            {
                if (sp.EndpointAnnotation.ContainerPort is null)
                {
                    throw new InvalidOperationException($"The endpoint for container resource {modelResourceName} must specify the ContainerPort");
                }

                sp.DcpServiceProducerAnnotation.Port = sp.EndpointAnnotation.ContainerPort;
            }
            else if (!sp.EndpointAnnotation.IsProxied)
            {
                if (appResource.DcpResource is ExecutableReplicaSet ers && ers.Spec.Replicas > 1)
                {
                    throw new InvalidOperationException($"'{modelResourceName}' specifies multiple replicas and at least one proxyless endpoint. These features do not work together.");
                }

                // DCP will not allocate a port for this proxyless service
                // so we need to specify what the port is so DCP is aware of it.
                sp.DcpServiceProducerAnnotation.Port = sp.EndpointAnnotation.Port;
            }

            dcpResource.AnnotateAsObjectList(CustomResource.ServiceProducerAnnotation, sp.DcpServiceProducerAnnotation);
            appResource.ServicesProduced.Add(sp);
        }
    }

    private async Task CreateResourcesAsync<RT>(CancellationToken cancellationToken) where RT : CustomResource
    {
        try
        {
            var resourcesToCreate = _appResources.Select(r => r.DcpResource).OfType<RT>();
            if (!resourcesToCreate.Any())
            {
                return;
            }

            // CONSIDER batched creation
            foreach (var res in resourcesToCreate)
            {
                await kubernetesService.CreateAsync(res, cancellationToken).ConfigureAwait(false);
            }
        }
        catch (OperationCanceledException ex)
        {
            // We catch and suppress the OperationCancelledException because the user may CTRL-C
            // during start up of the resources.
            _logger.LogDebug(ex, "Cancellation during creation of resources.");
        }
    }

    private string GetObjectNameForResource(IResource resource, string suffix = "")
    {
        static string maybeWithSuffix(string s, string localSuffix, string? globalSuffix)
            => (string.IsNullOrWhiteSpace(localSuffix), string.IsNullOrWhiteSpace(globalSuffix)) switch
            {
                (true, true) => s,
                (false, true) => $"{s}_{localSuffix}",
                (true, false) => $"{s}_{globalSuffix}",
                (false, false) => $"{s}_{localSuffix}_{globalSuffix}"
            };
        return maybeWithSuffix(resource.Name, suffix, _options.Value.ResourceNameSuffix);
    }

    private static string GenerateUniqueServiceName(HashSet<string> serviceNames, string candidateName)
    {
        int suffix = 1;
        string uniqueName = candidateName;

        while (!serviceNames.Add(uniqueName))
        {
            uniqueName = $"{candidateName}_{suffix}";
            suffix++;
            if (suffix == 100)
            {
                // Should never happen, but we do not want to ever get into a infinite loop situation either.
                throw new ArgumentException($"Could not generate a unique name for service '{candidateName}'");
            }
        }

        return uniqueName;
    }

    // Returns true if this resource represents an HTTP service endpoint which does not specify an environment variable for the endpoint.
    // This is used to decide whether the endpoint should be propagated via the ASPNETCORE_URLS environment variable.
    private static bool IsUnspecifiedHttpService(ServiceAppResource serviceAppResource)
    {
        return serviceAppResource.EndpointAnnotation is
        {
            UriScheme: "http" or "https",
            EnvironmentVariable: null or { Length: 0 }
        };
    }

    public async Task DeleteResourcesAsync(CancellationToken cancellationToken = default)
    {
        try
        {
            AspireEventSource.Instance.DcpModelCleanupStart();
            await DeleteResourcesAsync<ExecutableReplicaSet>("project", cancellationToken).ConfigureAwait(false);
            await DeleteResourcesAsync<Executable>("project", cancellationToken).ConfigureAwait(false);
            await DeleteResourcesAsync<Container>("container", cancellationToken).ConfigureAwait(false);
            await DeleteResourcesAsync<Service>("service", cancellationToken).ConfigureAwait(false);
        }
        finally
        {
            AspireEventSource.Instance.DcpModelCleanupStop();
            _appResources.Clear();
        }
    }

    private async Task DeleteResourcesAsync<RT>(string resourceType, CancellationToken cancellationToken) where RT : CustomResource
    {
        var resourcesToDelete = _appResources.Select(r => r.DcpResource).OfType<RT>();
        if (!resourcesToDelete.Any())
        {
            return;
        }

        foreach (var res in resourcesToDelete)
        {
            try
            {
                await kubernetesService.DeleteAsync<RT>(res.Metadata.Name, res.Metadata.NamespaceProperty, cancellationToken).ConfigureAwait(false);
            }
            catch (Exception ex)
            {
                _logger.LogInformation(ex, "Could not stop {ResourceType} '{ResourceName}'.", resourceType, res.Metadata.Name);
            }
        }
    }

    private string ReplaceLocalhostWithContainerHost(string value)
    {
        // https://stackoverflow.com/a/43541732/45091

        // This configuration value is a workaround for the fact that host.docker.internal is not available on Linux by default.
        var hostName = DefaultContainerHostName;

        return value.Replace("localhost", hostName, StringComparison.OrdinalIgnoreCase)
                    .Replace("127.0.0.1", hostName)
                    .Replace("[::1]", hostName);
    }
}<|MERGE_RESOLUTION|>--- conflicted
+++ resolved
@@ -786,14 +786,11 @@
             },
             new()
             {
-<<<<<<< HEAD
-=======
                 Name = "Frontend__AuthMode",
                 Value = "Unsecured" // No auth in local dev experience
             },
             new()
             {
->>>>>>> a8df59e4
                 Name = "ASPNETCORE_URLS",
                 Value = dashboardUrls
             },
