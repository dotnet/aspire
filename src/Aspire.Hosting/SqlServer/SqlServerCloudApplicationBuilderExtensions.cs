// Licensed to the .NET Foundation under one or more agreements.
// The .NET Foundation licenses this file to you under the MIT license.

using System.Net.Sockets;
using System.Text.Json;
using Aspire.Hosting.ApplicationModel;

namespace Aspire.Hosting.SqlServer;

public static class SqlServerCloudApplicationBuilderExtensions
{
    private const string ConnectionStringEnvironmentName = "ConnectionStrings__";

    public static IDistributedApplicationComponentBuilder<SqlServerContainerComponent> AddSqlServerContainer(this IDistributedApplicationBuilder builder, string name, string? password = null, int? port = null)
    {
        var sqlServer = new SqlServerContainerComponent(name);

        var componentBuilder = builder.AddComponent(sqlServer);
        componentBuilder.WithAnnotation(new ManifestPublishingCallbackAnnotation(WriteSqlServerComponentToManifest));
        componentBuilder.WithAnnotation(new ServiceBindingAnnotation(ProtocolType.Tcp, port: port, containerPort: 1433));
        componentBuilder.WithAnnotation(new ContainerImageAnnotation { Registry = "mcr.microsoft.com", Image = "mssql/server", Tag = "2022-latest" });
        componentBuilder.WithEnvironment("ACCEPT_EULA", "Y");
        componentBuilder.WithEnvironment("MSSQL_SA_PASSWORD", sqlServer.GeneratedPassword);
        return componentBuilder;
    }

    private static async Task WriteSqlServerComponentToManifest(Utf8JsonWriter jsonWriter, CancellationToken cancellationToken)
    {
        jsonWriter.WriteString("type", "sqlserver.v1");
        await jsonWriter.FlushAsync(cancellationToken).ConfigureAwait(false);
    }

<<<<<<< HEAD
    public static IDistributedApplicationComponentBuilder<T> WithSqlServer<T>(this IDistributedApplicationComponentBuilder<T> projectBuilder, IDistributedApplicationComponentBuilder<SqlServerContainerComponent> sqlBuilder, string? databaseName, string? connectionName = null)
=======
    public static IDistributedApplicationComponentBuilder<T> WithSqlServer<T>(this IDistributedApplicationComponentBuilder<T> projectBuilder, IDistributedApplicationComponentBuilder<SqlServerContainerComponent> sqlBuilder, string? databaseName)
>>>>>>> d546b342
        where T : IDistributedApplicationComponentWithEnvironment
    {
        if (string.IsNullOrEmpty(connectionName) && !sqlBuilder.Component.TryGetName(out connectionName))
        {
            throw new DistributedApplicationException("SqlServer connection name could not be determined. Please provide one.");
        }

        return projectBuilder.WithEnvironment(ConnectionStringEnvironmentName + connectionName, () =>
        {
            if (!sqlBuilder.Component.TryGetAnnotationsOfType<AllocatedEndpointAnnotation>(out var allocatedEndpoints))
            {
                // HACK: When their are no allocated endpoints it could mean that there is a problem with
                //       DCP, however we want to try and use the same callback for now for generating the
                //       connection string expressions in the manifest. So rather than throwing where
                //       there are no allocated endpoints we will instead emit the appropriate expression.
                return $"{{{sqlBuilder.Component.Name}.connectionString}}";
            }

            var endpoint = allocatedEndpoints.Single();

            // HACK: Use  the 127.0.0.1 address because localhost is resolving to [::1] following
            //       up with DCP on this issue.
            return $"Server=127.0.0.1,{endpoint.Port};Database={databaseName ?? "master"};User ID=sa;Password={sqlBuilder.Component.GeneratedPassword};TrustServerCertificate=true;";
        });
    }

    public static IDistributedApplicationComponentBuilder<T> WithSqlServer<T>(this IDistributedApplicationComponentBuilder<T> projectBuilder, string connectionName, string connectionString)
        where T : IDistributedApplicationComponentWithEnvironment
    {
        return projectBuilder.WithEnvironment(ConnectionStringEnvironmentName + connectionName, connectionString);
    }
}<|MERGE_RESOLUTION|>--- conflicted
+++ resolved
@@ -30,17 +30,10 @@
         await jsonWriter.FlushAsync(cancellationToken).ConfigureAwait(false);
     }
 
-<<<<<<< HEAD
     public static IDistributedApplicationComponentBuilder<T> WithSqlServer<T>(this IDistributedApplicationComponentBuilder<T> projectBuilder, IDistributedApplicationComponentBuilder<SqlServerContainerComponent> sqlBuilder, string? databaseName, string? connectionName = null)
-=======
-    public static IDistributedApplicationComponentBuilder<T> WithSqlServer<T>(this IDistributedApplicationComponentBuilder<T> projectBuilder, IDistributedApplicationComponentBuilder<SqlServerContainerComponent> sqlBuilder, string? databaseName)
->>>>>>> d546b342
         where T : IDistributedApplicationComponentWithEnvironment
     {
-        if (string.IsNullOrEmpty(connectionName) && !sqlBuilder.Component.TryGetName(out connectionName))
-        {
-            throw new DistributedApplicationException("SqlServer connection name could not be determined. Please provide one.");
-        }
+        connectionName = connectionName ?? sqlBuilder.Component.Name;
 
         return projectBuilder.WithEnvironment(ConnectionStringEnvironmentName + connectionName, () =>
         {
