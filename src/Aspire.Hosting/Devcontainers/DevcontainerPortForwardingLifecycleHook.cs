--- conflicted
+++ resolved
@@ -11,44 +11,26 @@
 
 internal sealed class DevcontainerPortForwardingLifecycleHook : IDistributedApplicationEventingSubscriber
 {
-<<<<<<< HEAD
-=======
-    private readonly IDistributedApplicationEventing _eventing;
-    private readonly ILogger _hostingLogger;
->>>>>>> 55847be8
     private readonly IOptions<CodespacesOptions> _codespacesOptions;
     private readonly IOptions<DevcontainersOptions> _devcontainersOptions;
     private readonly IOptions<SshRemoteOptions> _sshRemoteOptions;
     private readonly DevcontainerSettingsWriter _settingsWriter;
 
-<<<<<<< HEAD
     public DevcontainerPortForwardingLifecycleHook(
         IOptions<CodespacesOptions> codespacesOptions,
         IOptions<DevcontainersOptions> devcontainersOptions,
         IOptions<SshRemoteOptions> sshRemoteOptions,
         DevcontainerSettingsWriter settingsWriter)
     {
-=======
-    public DevcontainerPortForwardingLifecycleHook(IDistributedApplicationEventing eventing, ILoggerFactory loggerFactory, IOptions<CodespacesOptions> codespacesOptions, IOptions<DevcontainersOptions> devcontainersOptions, IOptions<SshRemoteOptions> sshRemoteOptions, DevcontainerSettingsWriter settingsWriter)
-    {
-        _eventing = eventing;
-        _hostingLogger = loggerFactory.CreateLogger("Aspire.Hosting");
->>>>>>> 55847be8
         _codespacesOptions = codespacesOptions;
         _devcontainersOptions = devcontainersOptions;
         _sshRemoteOptions = sshRemoteOptions;
         _settingsWriter = settingsWriter;
     }
 
-<<<<<<< HEAD
     public async Task OnResourceEndpointsAllocatedAsync(ResourceEndpointsAllocatedEvent @event, CancellationToken cancellationToken)
     {
-        if (@event.Resource is not IResourceWithEndpoints resourceWithEndpoints)
-        {
-            return;
-        }
-
-        foreach (var endpoint in resourceWithEndpoints.Annotations.OfType<EndpointAnnotation>())
+        foreach (var endpoint in @event.Resource.Annotations.OfType<EndpointAnnotation>())
         {
             if (_codespacesOptions.Value.IsCodespace && !(endpoint.UriScheme is "https" or "http"))
             {
@@ -64,39 +46,6 @@
                 endpoint.UriScheme,
                 $"{@event.Resource.Name}-{endpoint.Name}");
         }
-=======
-    public Task BeforeStartAsync(DistributedApplicationModel appModel, CancellationToken cancellationToken = default)
-    {        
-        if (!_devcontainersOptions.Value.IsDevcontainer && !_codespacesOptions.Value.IsCodespace && !_sshRemoteOptions.Value.IsSshRemote)
-        {
-            // We aren't a codespace, devcontainer, or SSH remote so there is nothing to do here.
-            return Task.CompletedTask;
-        }
-
-        _eventing.Subscribe<ResourceEndpointsAllocatedEvent>((evt, cancellationToken) =>
-        {
-            var resource = evt.Resource;
-
-            foreach (var endpoint in resource.Annotations.OfType<EndpointAnnotation>())
-            {
-                if (_codespacesOptions.Value.IsCodespace && !(endpoint.UriScheme is "https" or "http"))
-                {
-                    // Codespaces only does port forwarding over HTTPS. If the protocol is not HTTP or HTTPS
-                    // it cannot be forwarded because it can't intercept access to the endpoint without breaking
-                    // the non-HTTP protocol to do GitHub auth.
-                    continue;
-                }
-
-                _settingsWriter.AddPortForward(
-                    endpoint.AllocatedEndpoint!.UriString,
-                    endpoint.AllocatedEndpoint!.Port,
-                    endpoint.UriScheme,
-                    $"{resource.Name}-{endpoint.Name}");
-            }
->>>>>>> 55847be8
-
-            return Task.CompletedTask;
-        });
 
         return Task.CompletedTask;
     }
