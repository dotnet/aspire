--- conflicted
+++ resolved
@@ -18,13 +18,8 @@
     /// <param name="builder">The <see cref="IDistributedApplicationBuilder"/>.</param>
     /// <param name="name">The name of the resource. This name will be used as the connection string name when referenced in a dependency.</param>
     /// <param name="port">The host port of RabbitMQ.</param>
-<<<<<<< HEAD
-    /// <param name="password">The password for RabbitMQ. The default is "guest".</param>
+    /// <param name="password">The password for RabbitMQ.</param>
     /// <returns>A reference to the <see cref="IResourceBuilder{T}"/>.</returns>
-=======
-    /// <param name="password">The password for RabbitMQ.</param>
-    /// <returns>A reference to the <see cref="IResourceBuilder{RabbitMQContainerResource}"/>.</returns>
->>>>>>> e8288d72
     public static IResourceBuilder<RabbitMQContainerResource> AddRabbitMQContainer(this IDistributedApplicationBuilder builder, string name, int? port = null, string? password = null)
     {
         password ??= Guid.NewGuid().ToString("N");
