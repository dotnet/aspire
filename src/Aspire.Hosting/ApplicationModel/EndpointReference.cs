--- conflicted
+++ resolved
@@ -277,22 +277,14 @@
     /// <exception cref="InvalidOperationException">Throws when the selected <see cref="EndpointProperty"/> enumeration is not known.</exception>
     public async ValueTask<string?> GetValueAsync(ValueProviderContext context, CancellationToken cancellationToken = default)
     {
-<<<<<<< HEAD
-        var networkContext = context.Network ?? context.Caller?.GetDefaultResourceNetwork() ?? KnownNetworkIdentifiers.LocalhostNetwork;
-=======
         // If the EndpointReference was for a specific network context, then use that. Otherwise, use the network context from the ValueProviderContext.
         // This allows the EndpointReference to be resolved in the context of the caller's network if it was not explicitly set.
         var networkContext = Endpoint.ContextNetworkID ?? context.GetNetworkIdentifier();
->>>>>>> fe028267
 
         return Property switch
         {
             EndpointProperty.Scheme => new(Endpoint.Scheme),
-<<<<<<< HEAD
-            EndpointProperty.IPV4Host when context is null || networkContext == KnownNetworkIdentifiers.LocalhostNetwork => "127.0.0.1",
-=======
             EndpointProperty.IPV4Host when networkContext == KnownNetworkIdentifiers.LocalhostNetwork => "127.0.0.1",
->>>>>>> fe028267
             EndpointProperty.TargetPort when Endpoint.TargetPort is int port => new(port.ToString(CultureInfo.InvariantCulture)),
             _ => await ResolveValueWithAllocatedAddress().ConfigureAwait(false)
         };
