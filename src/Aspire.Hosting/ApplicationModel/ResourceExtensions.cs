--- conflicted
+++ resolved
@@ -271,7 +271,6 @@
     /// </param>
     /// <param name="logger">The logger used for logging information or errors during the argument processing.</param>
     /// <param name="cancellationToken">A token for cancelling the operation, if needed.</param>
-    /// <param name="networkContext">An optional network identifier providing context for resolving network-related values.</param>
     /// <returns>A task representing the asynchronous operation.</returns>
     public static async ValueTask ProcessArgumentValuesAsync(
         this IResource resource,
@@ -279,8 +278,7 @@
         // (unprocessed, processed, exception, isSensitive)
         Action<object?, string?, Exception?, bool> processValue,
         ILogger logger,
-        CancellationToken cancellationToken = default,
-        NetworkIdentifier? networkContext = null)
+        CancellationToken cancellationToken = default)
     {
         if (resource.TryGetAnnotationsOfType<CommandLineArgsCallbackAnnotation>(out var callbacks))
         {
@@ -296,13 +294,11 @@
                 await callback.Callback(context).ConfigureAwait(false);
             }
 
-            networkContext ??= resource.GetDefaultResourceNetwork();
-
             foreach (var a in args)
             {
                 try
                 {
-                    var resolvedValue = await ResolveValueAsync(executionContext, logger, a, null, networkContext, cancellationToken).ConfigureAwait(false);
+                    var resolvedValue = await resource.ResolveValueAsync(executionContext, logger, a, null, cancellationToken).ConfigureAwait(false);
 
                     if (resolvedValue?.Value != null)
                     {
@@ -325,15 +321,13 @@
     /// <param name="processValue">An action delegate invoked for each environment variable, providing the key, the unprocessed value, the processed value (if available), and any exception encountered during processing.</param>
     /// <param name="logger">The logger used to log any information or errors during the environment variables processing.</param>
     /// <param name="cancellationToken">A cancellation token to observe during the asynchronous operation.</param>
-    /// <param name="networkContext">An optional network identifier providing context for resolving network-related values.</param>
     /// <returns>A task that represents the asynchronous operation.</returns>
     public static async ValueTask ProcessEnvironmentVariableValuesAsync(
         this IResource resource,
         DistributedApplicationExecutionContext executionContext,
         Action<string, object?, string?, Exception?> processValue,
         ILogger logger,
-        CancellationToken cancellationToken = default,
-        NetworkIdentifier? networkContext = null)
+        CancellationToken cancellationToken = default)
     {
         if (resource.TryGetEnvironmentVariables(out var callbacks))
         {
@@ -348,13 +342,11 @@
                 await callback.Callback(context).ConfigureAwait(false);
             }
 
-            networkContext ??= resource.GetDefaultResourceNetwork();
-
             foreach (var (key, expr) in config)
             {
                 try
                 {
-                    var resolvedValue = await ResolveValueAsync(executionContext, logger, expr, key, networkContext, cancellationToken).ConfigureAwait(false);
+                    var resolvedValue = await resource.ResolveValueAsync(executionContext, logger, expr, key, cancellationToken).ConfigureAwait(false);
 
                     if (resolvedValue?.Value is not null)
                     {
@@ -378,8 +370,8 @@
     /// Processes trusted certificates configuration for the specified resource within the given execution context.
     /// This may produce additional <see cref="CommandLineArgsCallbackAnnotation"/> and <see cref="EnvironmentCallbackAnnotation"/>
     /// annotations on the resource to configure certificate trust as needed and therefore must be run before
-    /// <see cref="ProcessArgumentValuesAsync(IResource, DistributedApplicationExecutionContext, Action{object?, string?, Exception?, bool}, ILogger, CancellationToken, NetworkIdentifier?)"/>
-    /// and <see cref="ProcessEnvironmentVariableValuesAsync(IResource, DistributedApplicationExecutionContext, Action{string, object?, string?, Exception?}, ILogger, CancellationToken, NetworkIdentifier?)"/> are called.
+    /// <see cref="ProcessArgumentValuesAsync(IResource, DistributedApplicationExecutionContext, Action{object?, string?, Exception?, bool}, ILogger, CancellationToken)"/>
+    /// and <see cref="ProcessEnvironmentVariableValuesAsync(IResource, DistributedApplicationExecutionContext, Action{string, object?, string?, Exception?}, ILogger, CancellationToken)"/> are called.
     /// </summary>
     /// <param name="resource">The resource for which to process the certificate trust configuration.</param>
     /// <param name="executionContext">The execution context used during the processing.</param>
@@ -388,7 +380,6 @@
     /// <param name="logger">The logger used for logging information during the processing.</param>
     /// <param name="bundlePathFactory">A function that takes the active <see cref="CertificateTrustScope"/> and returns a <see cref="ReferenceExpression"/> representing the path to a custom certificate bundle for the resource.</param>
     /// <param name="certificateDirectoryPathsFactory">A function that takes the active <see cref="CertificateTrustScope"/> and returns a <see cref="ReferenceExpression"/> representing path(s) to a directory containing the custom certificates for the resource.</param>
-    /// <param name="networkContext">An optional network identifier providing context for resolving network-related values.</param>
     /// <param name="cancellationToken">A cancellation token to observe while processing.</param>
     /// <returns>A task that represents the asynchronous operation.</returns>
     public static async ValueTask<(CertificateTrustScope, X509Certificate2Collection?)> ProcessCertificateTrustConfigAsync(
@@ -401,7 +392,6 @@
         ILogger logger,
         Func<CertificateTrustScope, ReferenceExpression> bundlePathFactory,
         Func<CertificateTrustScope, ReferenceExpression> certificateDirectoryPathsFactory,
-        NetworkIdentifier? networkContext = null,
         CancellationToken cancellationToken = default)
     {
         var developerCertificateService = executionContext.ServiceProvider.GetRequiredService<IDeveloperCertificateService>();
@@ -494,7 +484,7 @@
         {
             try
             {
-                var resolvedValue = await ResolveValueAsync(executionContext, logger, a, null, networkContext, cancellationToken).ConfigureAwait(false);
+                var resolvedValue = await resource.ResolveValueAsync(executionContext, logger, a, null, cancellationToken).ConfigureAwait(false);
 
                 if (resolvedValue?.Value != null)
                 {
@@ -511,7 +501,7 @@
         {
             try
             {
-                var resolvedValue = await ResolveValueAsync(executionContext, logger, expr, key, networkContext, cancellationToken).ConfigureAwait(false);
+                var resolvedValue = await resource.ResolveValueAsync(executionContext, logger, expr, key, cancellationToken).ConfigureAwait(false);
 
                 if (resolvedValue?.Value is not null)
                 {
@@ -527,28 +517,19 @@
         return (scope, certificates);
     }
 
-<<<<<<< HEAD
     internal static async ValueTask<ResolvedValue?> ResolveValueAsync(
         this IResource resource,
         DistributedApplicationExecutionContext executionContext,
         ILogger logger,
         object? value,
-        string? containerHostName = null,
-=======
-    private static async ValueTask<ResolvedValue?> ResolveValueAsync(
-        DistributedApplicationExecutionContext executionContext,
-        ILogger logger,
-        object value,
->>>>>>> 35728216
         string? key = null,
-        NetworkIdentifier? networkContext = null,
         CancellationToken cancellationToken = default)
     {
         return (executionContext.Operation, value) switch
         {
             (_, string s) => new(s, false),
-            (DistributedApplicationOperation.Run, IValueProvider provider) => await GetValue(key, provider, logger, networkContext, cancellationToken).ConfigureAwait(false),
-            (DistributedApplicationOperation.Run, IResourceBuilder<IResource> rb) when rb.Resource is IValueProvider provider => await GetValue(key, provider, logger, networkContext, cancellationToken).ConfigureAwait(false),
+            (DistributedApplicationOperation.Run, IValueProvider provider) => await resource.GetValue(executionContext, key, provider, logger, cancellationToken).ConfigureAwait(false),
+            (DistributedApplicationOperation.Run, IResourceBuilder<IResource> rb) when rb.Resource is IValueProvider provider => await resource.GetValue(executionContext, key, provider, logger, cancellationToken).ConfigureAwait(false),
             (DistributedApplicationOperation.Publish, IManifestExpressionProvider provider) => new(provider.ValueExpression, false),
             (DistributedApplicationOperation.Publish, IResourceBuilder<IResource> rb) when rb.Resource is IManifestExpressionProvider provider => new(provider.ValueExpression, false),
             (_, { } o) => new(o.ToString(), false),
@@ -565,10 +546,10 @@
 
     internal static async ValueTask ProcessContainerRuntimeArgValues(
         this IResource resource,
+        DistributedApplicationExecutionContext executionContext,
         Action<string?, Exception?> processValue,
         ILogger logger,
-        CancellationToken cancellationToken = default,
-        NetworkIdentifier? context = null)
+        CancellationToken cancellationToken = default)
     {
         // Apply optional extra arguments to the container run command.
         if (resource.TryGetAnnotationsOfType<ContainerRuntimeArgsCallbackAnnotation>(out var runArgsCallback))
@@ -589,7 +570,7 @@
                     var value = arg switch
                     {
                         string s => s,
-                        IValueProvider valueProvider => (await GetValue(key: null, valueProvider, logger, context, cancellationToken).ConfigureAwait(false))?.Value,
+                        IValueProvider valueProvider => (await resource.GetValue(executionContext, key: null, valueProvider, logger, cancellationToken).ConfigureAwait(false))?.Value,
                         { } obj => obj.ToString(),
                         null => null
                     };
@@ -607,21 +588,21 @@
         }
     }
 
-    private static async Task<ResolvedValue?> GetValue(string? key, IValueProvider valueProvider, ILogger logger, NetworkIdentifier? networkContext, CancellationToken cancellationToken)
-    {
-        var task = ExpressionResolver.ResolveAsync(valueProvider, new ValueProviderContext() { Network = networkContext }, cancellationToken);
+    private static async Task<ResolvedValue?> GetValue(this IResource resource, DistributedApplicationExecutionContext executionContext, string? key, IValueProvider valueProvider, ILogger logger, CancellationToken cancellationToken)
+    {
+        var task = ExpressionResolver.ResolveAsync(valueProvider, new ValueProviderContext() { ExecutionContext = executionContext, Caller = resource }, cancellationToken);
 
         if (!task.IsCompleted)
         {
-            if (valueProvider is IResource resource)
+            if (valueProvider is IResource providerResource)
             {
                 if (key is null)
                 {
-                    logger.LogInformation("Waiting for value from resource '{ResourceName}'", resource.Name);
+                    logger.LogInformation("Waiting for value from resource '{ResourceName}'", providerResource.Name);
                 }
                 else
                 {
-                    logger.LogInformation("Waiting for value for environment variable value '{Name}' from resource '{ResourceName}'", key, resource.Name);
+                    logger.LogInformation("Waiting for value for environment variable value '{Name}' from resource '{ResourceName}'", key, providerResource.Name);
                 }
             }
             else if (valueProvider is ConnectionStringReference { Resource: var cs })
