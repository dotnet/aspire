// Licensed to the .NET Foundation under one or more agreements.
// The .NET Foundation licenses this file to you under the MIT license.

using System.Diagnostics.CodeAnalysis;

namespace Aspire.Hosting.ApplicationModel;

/// <summary>
/// Provides extension methods for the <see cref="IResource"/> interface.
/// </summary>
public static class ResourceExtensions
{
    /// <summary>
    /// Attempts to get the last annotation of the specified type from the resource.
    /// </summary>
    /// <typeparam name="T">The type of the annotation to get.</typeparam>
    /// <param name="resource">The resource to get the annotation from.</param>
    /// <param name="annotation">When this method returns, contains the last annotation of the specified type from the resource, if found; otherwise, the default value for <typeparamref name="T"/>.</param>
    /// <returns><c>true</c> if the last annotation of the specified type was found in the resource; otherwise, <c>false</c>.</returns>
    public static bool TryGetLastAnnotation<T>(this IResource resource, [NotNullWhen(true)] out T? annotation) where T : IResourceAnnotation
    {
        if (resource.Annotations.OfType<T>().LastOrDefault() is { } lastAnnotation)
        {
            annotation = lastAnnotation;
            return true;
        }
        else
        {
            annotation = default(T);
            return false;
        }
    }

    /// <summary>
    /// Attempts to retrieve all annotations of the specified type from the given resource.
    /// </summary>
    /// <typeparam name="T">The type of annotation to retrieve.</typeparam>
    /// <param name="resource">The resource to retrieve annotations from.</param>
    /// <param name="result">When this method returns, contains the annotations of the specified type, if found; otherwise, null.</param>
    /// <returns>true if annotations of the specified type were found; otherwise, false.</returns>
    public static bool TryGetAnnotationsOfType<T>(this IResource resource, [NotNullWhen(true)] out IEnumerable<T>? result) where T : IResourceAnnotation
    {
        var matchingTypeAnnotations = resource.Annotations.OfType<T>();

        if (matchingTypeAnnotations.Any())
        {
            result = matchingTypeAnnotations.ToArray();
            return true;
        }
        else
        {
            result = null;
            return false;
        }
    }

    /// <summary>
    /// Attempts to retrieve all annotations of the specified type from the given resource including from parents.
    /// </summary>
    /// <typeparam name="T">The type of annotation to retrieve.</typeparam>
    /// <param name="resource">The resource to retrieve annotations from.</param>
    /// <param name="result">When this method returns, contains the annotations of the specified type, if found; otherwise, null.</param>
    /// <returns>true if annotations of the specified type were found; otherwise, false.</returns>
    public static bool TryGetAnnotationsIncludingAncestorsOfType<T>(this IResource resource, [NotNullWhen(true)] out IEnumerable<T>? result) where T : IResourceAnnotation
    {
        var matchingTypeAnnotations = resource.Annotations.OfType<T>();

        if (resource is IResourceWithParent resourceWithParent)
        {
            if (resourceWithParent.Parent.TryGetAnnotationsIncludingAncestorsOfType<T>(out var ancestorMatchingTypeAnnotations))
            {
                result = matchingTypeAnnotations.Concat(ancestorMatchingTypeAnnotations);
                return true;
            }
            else if (matchingTypeAnnotations.Any())
            {
                result = matchingTypeAnnotations;
                return true;
            }
            else
            {
                result = null;
                return false;
            }
        }
        else if (matchingTypeAnnotations.Any())
        {
            result = matchingTypeAnnotations.ToArray();
            return true;
        }
        else
        {
            result = null;
            return false;
        }
    }

    /// <summary>
    /// Attempts to get the environment variables from the given resource.
    /// </summary>
    /// <param name="resource">The resource to get the environment variables from.</param>
    /// <param name="environmentVariables">The environment variables retrieved from the resource, if any.</param>
    /// <returns>True if the environment variables were successfully retrieved, false otherwise.</returns>
    public static bool TryGetEnvironmentVariables(this IResource resource, [NotNullWhen(true)] out IEnumerable<EnvironmentCallbackAnnotation>? environmentVariables)
    {
        return TryGetAnnotationsOfType(resource, out environmentVariables);
    }

    /// <summary>
    /// Get the environment variables from the given resource.
    /// </summary>
    /// <remarks>
    /// This method is useful when you want to make sure the environment variables are added properly to resources, mostly in test situations.
    /// This method has asynchronous behavior when <paramref name = "applicationOperation" /> is <see cref="DistributedApplicationOperation.Run"/>
    /// and environment variables were provided from <see cref="IValueProvider"/> otherwise it will be synchronous.
    /// </remarks>
    /// <param name="resource">The resource to get the environment variables from.</param>
    /// <param name="applicationOperation">The context in which the AppHost is being executed.</param>
    /// <returns>The environment variables retrieved from the resource.</returns>
    /// <example>
    /// Using <see cref="GetEnvironmentVariableValuesAsync(IResourceWithEnvironment, DistributedApplicationOperation)"/> inside
    /// a unit test to validate environment variable values.
    /// <code>
    /// var builder = DistributedApplication.CreateBuilder();
    /// var container = builder.AddContainer("elasticsearch", "library/elasticsearch", "8.14.0")
    ///  .WithEnvironment("discovery.type", "single-node")
    ///  .WithEnvironment("xpack.security.enabled", "true");
    ///
    /// var env = await container.Resource.GetEnvironmentVariableValuesAsync();
    ///
    /// Assert.Collection(env,
    ///     env =>
    ///         {
    ///             Assert.Equal("discovery.type", env.Key);
    ///             Assert.Equal("single-node", env.Value);
    ///         },
    ///         env =>
    ///         {
    ///             Assert.Equal("xpack.security.enabled", env.Key);
    ///             Assert.Equal("true", env.Value);
    ///         });
    /// </code>
    /// </example>
    public static async ValueTask<Dictionary<string, string>> GetEnvironmentVariableValuesAsync(this IResourceWithEnvironment resource,
            DistributedApplicationOperation applicationOperation = DistributedApplicationOperation.Run)
    {
        var environmentVariables = new Dictionary<string, string>();

        if (resource.TryGetEnvironmentVariables(out var callbacks))
        {
            var config = new Dictionary<string, object>();
            var executionContext = new DistributedApplicationExecutionContext(applicationOperation);
            var context = new EnvironmentCallbackContext(executionContext, config);

            foreach (var callback in callbacks)
            {
                await callback.Callback(context).ConfigureAwait(false);
            }

            foreach (var (key, expr) in config)
            {
                var value = (applicationOperation, expr) switch
                {
                    (_, string s) => s,
                    (DistributedApplicationOperation.Run, IValueProvider provider) => await provider.GetValueAsync().ConfigureAwait(false),
                    (DistributedApplicationOperation.Publish, IManifestExpressionProvider provider) => provider.ValueExpression,
                    (_, null) => null,
                    _ => throw new InvalidOperationException($"Unsupported expression type: {expr.GetType()}")
                };

                if (value is not null)
                {
                    environmentVariables[key] = value;
                }
            }
        }

        return environmentVariables;
    }

    /// <summary>
    /// Attempts to get the container mounts for the specified resource.
    /// </summary>
    /// <param name="resource">The resource to get the volume mounts for.</param>
    /// <param name="volumeMounts">When this method returns, contains the volume mounts for the specified resource, if found; otherwise, <c>null</c>.</param>
    /// <returns><c>true</c> if the volume mounts were successfully retrieved; otherwise, <c>false</c>.</returns>
    public static bool TryGetContainerMounts(this IResource resource, [NotNullWhen(true)] out IEnumerable<ContainerMountAnnotation>? volumeMounts)
    {
        return TryGetAnnotationsOfType<ContainerMountAnnotation>(resource, out volumeMounts);
    }

    /// <summary>
    /// Attempts to retrieve the endpoints for the given resource.
    /// </summary>
    /// <param name="resource">The resource to retrieve the endpoints for.</param>
    /// <param name="endpoints">The endpoints for the given resource, if found.</param>
    /// <returns>True if the endpoints were found, false otherwise.</returns>
    public static bool TryGetEndpoints(this IResource resource, [NotNullWhen(true)] out IEnumerable<EndpointAnnotation>? endpoints)
    {
        return TryGetAnnotationsOfType(resource, out endpoints);
    }

    /// <summary>
    /// Gets the endpoints for the specified resource.
    /// </summary>
    /// <param name="resource">The <see cref="IResourceWithEndpoints"/> which contains <see cref="EndpointAnnotation"/> annotations.</param>
    /// <returns>An enumeration of <see cref="EndpointReference"/> based on the <see cref="EndpointAnnotation"/> annotations from the resources' <see cref="IResource.Annotations"/> collection.</returns>
    public static IEnumerable<EndpointReference> GetEndpoints(this IResourceWithEndpoints resource)
    {
        if (TryGetAnnotationsOfType<EndpointAnnotation>(resource, out var endpoints))
        {
            return endpoints.Select(e => new EndpointReference(resource, e));
        }

        return [];
    }

    /// <summary>
    /// Gets an endpoint reference for the specified endpoint name.
    /// </summary>
    /// <param name="resource">The <see cref="IResourceWithEndpoints"/> which contains <see cref="EndpointAnnotation"/> annotations.</param>
    /// <param name="endpointName">The name of the endpoint.</param>
    /// <returns>An <see cref="EndpointReference"/> object representing the endpoint reference
    /// for the specified endpoint.</returns>
    public static EndpointReference GetEndpoint(this IResourceWithEndpoints resource, string endpointName)
    {
        return new EndpointReference(resource, endpointName);
    }

    /// <summary>
    /// Attempts to get the container image name from the given resource.
    /// </summary>
    /// <param name="resource">The resource to get the container image name from.</param>
    /// <param name="imageName">The container image name if found, otherwise null.</param>
    /// <returns>True if the container image name was found, otherwise false.</returns>
    public static bool TryGetContainerImageName(this IResource resource, [NotNullWhen(true)] out string? imageName)
    {
        if (resource.Annotations.OfType<ContainerImageAnnotation>().LastOrDefault() is { } imageAnnotation)
        {
            var registryPrefix = string.IsNullOrEmpty(imageAnnotation.Registry) ? string.Empty : $"{imageAnnotation.Registry}/";

            if (string.IsNullOrEmpty(imageAnnotation.SHA256))
            {
                var tagSuffix = string.IsNullOrEmpty(imageAnnotation.Tag) ? string.Empty : $":{imageAnnotation.Tag}";
                imageName = $"{registryPrefix}{imageAnnotation.Image}{tagSuffix}";
            }
            else
            {
                var shaSuffix = $"@sha256:{imageAnnotation.SHA256}";
                imageName = $"{registryPrefix}{imageAnnotation.Image}{shaSuffix}";
            }

            return true;
        }

        imageName = null;
        return false;
    }

    /// <summary>
    /// Gets the number of replicas for the specified resource. Defaults to <c>1</c> if no
    /// <see cref="ReplicaAnnotation" /> is found.
    /// </summary>
    /// <param name="resource">The resource to get the replica count for.</param>
    /// <returns>The number of replicas for the specified resource.</returns>
    public static int GetReplicaCount(this IResource resource)
    {
        if (resource.TryGetLastAnnotation<ReplicaAnnotation>(out var replicaAnnotation))
        {
            return replicaAnnotation.Replicas;
        }
        else
        {
            return 1;
        }
    }

    /// <summary>
<<<<<<< HEAD
    /// Gets the lifetime type of the container for the specified resource. Defaults to <see cref="ContainerLifetime.Default"/> if
    /// no <see cref="ContainerLifetimeAnnotation"/> is found.
=======
    /// Gets the lifetime type of the container for the specified resource.
    /// Defaults to <see cref="ContainerLifetime.Default"/> if no <see cref="ContainerLifetimeAnnotation"/> is found.
>>>>>>> b562e6c1
    /// </summary>
    /// <param name="resource">The resource to the get the ContainerLifetimeType for.</param>
    /// <returns>
    /// The <see cref="ContainerLifetime"/> from the <see cref="ContainerLifetimeAnnotation"/> for the resource (if the annotation exists).
    /// Defaults to <see cref="ContainerLifetime.Default"/> if the annotation is not set.
    /// </returns>
    internal static ContainerLifetime GetContainerLifetimeType(this IResource resource)
    {
        if (resource.TryGetLastAnnotation<ContainerLifetimeAnnotation>(out var lifetimeAnnotation))
        {
            return lifetimeAnnotation.Lifetime;
        }

        return ContainerLifetime.Default;
    }

    /// <summary>
    /// Gets resolved names for the specified resource.
    /// DCP resources are given a unique suffix as part of the complete name. We want to use that value.
    /// Also, a DCP resource could have multiple instances. All instance names are returned for a resource.
    /// </summary>
    internal static string[] GetResolvedResourceNames(this IResource resource)
    {
        if (resource.TryGetLastAnnotation<DcpInstancesAnnotation>(out var replicaAnnotation) && !replicaAnnotation.Instances.IsEmpty)
        {
            return replicaAnnotation.Instances.Select(i => i.Name).ToArray();
        }
        else
        {
            return [resource.Name];
        }
    }
}<|MERGE_RESOLUTION|>--- conflicted
+++ resolved
@@ -276,13 +276,8 @@
     }
 
     /// <summary>
-<<<<<<< HEAD
-    /// Gets the lifetime type of the container for the specified resource. Defaults to <see cref="ContainerLifetime.Default"/> if
-    /// no <see cref="ContainerLifetimeAnnotation"/> is found.
-=======
     /// Gets the lifetime type of the container for the specified resource.
     /// Defaults to <see cref="ContainerLifetime.Default"/> if no <see cref="ContainerLifetimeAnnotation"/> is found.
->>>>>>> b562e6c1
     /// </summary>
     /// <param name="resource">The resource to the get the ContainerLifetimeType for.</param>
     /// <returns>
