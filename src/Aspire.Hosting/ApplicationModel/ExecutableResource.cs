--- conflicted
+++ resolved
@@ -18,12 +18,7 @@
 /// <para/> 
 /// To run an executable file that's in the current directory, specify the full path or use the relative path <c>./</c> to represent the current directory.
 /// </remarks>
-<<<<<<< HEAD
-public class ExecutableResource(string name, string command, string workingDirectory)
-    : Resource(name), IResourceWithEnvironment, IResourceWithArgs, IResourceWithEndpoints, IResourceWithWaitSupport, IResourceWithProbes,
-=======
-public class ExecutableResource : Resource, IResourceWithEnvironment, IResourceWithArgs, IResourceWithEndpoints, IResourceWithWaitSupport,
->>>>>>> 0bd946ef
+public class ExecutableResource : Resource, IResourceWithEnvironment, IResourceWithArgs, IResourceWithEndpoints, IResourceWithWaitSupport, IResourceWithProbes,
     IComputeResource
 {
     /// <param name="name">The name of the resource.</param>
