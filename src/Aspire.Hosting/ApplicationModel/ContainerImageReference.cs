--- conflicted
+++ resolved
@@ -1,10 +1,6 @@
 // Licensed to the .NET Foundation under one or more agreements.
 // The .NET Foundation licenses this file to you under the MIT license.
 
-<<<<<<< HEAD
-#pragma warning disable ASPIRECOMPUTE001 // Type is for evaluation purposes only and is subject to change or removal in future updates. Suppress this diagnostic to proceed.
-=======
->>>>>>> 9c5eb96a
 #pragma warning disable ASPIREPIPELINES003 // Type is for evaluation purposes only and is subject to change or removal in future updates. Suppress this diagnostic to proceed.
 
 using System.Diagnostics;
