--- conflicted
+++ resolved
@@ -3028,39 +3028,6 @@
     }
 
     /// <summary>
-<<<<<<< HEAD
-    /// Registers an MCP endpoint for the resource so Aspire MCP can proxy its tools.
-    /// </summary>
-    /// <typeparam name="T">Type of resource.</typeparam>
-    /// <param name="builder">The resource builder.</param>
-    /// <param name="endpoint">The MCP endpoint definition.</param>
-    /// <returns>The <see cref="IResourceBuilder{T}"/>.</returns>
-    public static IResourceBuilder<T> WithMcpEndpoint<T>(this IResourceBuilder<T> builder, McpEndpointDefinition endpoint) where T : IResource
-    {
-        ArgumentNullException.ThrowIfNull(builder);
-        ArgumentNullException.ThrowIfNull(endpoint);
-
-        return builder.WithAnnotation(new McpEndpointAnnotation(endpoint));
-    }
-
-    /// <summary>
-    /// Registers an MCP endpoint for the resource using an <see cref="EndpointReference"/> that is resolved at runtime.
-    /// </summary>
-    /// <typeparam name="T">Type of resource.</typeparam>
-    /// <param name="builder">The resource builder.</param>
-    /// <param name="endpointReference">Endpoint reference pointing to the MCP server.</param>
-    /// <param name="transport">Transport used by the MCP server (e.g. http, websocket, stdio).</param>
-    /// <param name="authToken">Optional bearer token used to authenticate against the MCP server.</param>
-    /// <param name="namespace">Optional namespace to group tools from this endpoint.</param>
-    /// <returns>The <see cref="IResourceBuilder{T}"/>.</returns>
-    public static IResourceBuilder<T> WithMcpEndpoint<T>(this IResourceBuilder<T> builder, EndpointReference endpointReference, string transport, string? authToken = null, string? @namespace = null) where T : IResource
-    {
-        ArgumentNullException.ThrowIfNull(builder);
-        ArgumentNullException.ThrowIfNull(endpointReference);
-        ArgumentNullException.ThrowIfNull(transport);
-
-        return builder.WithAnnotation(new McpEndpointAnnotation(transport, endpointReference, authToken, @namespace));
-=======
     /// Adds a callback to configure container image push options for the resource.
     /// </summary>
     /// <typeparam name="T">The resource type.</typeparam>
@@ -3204,6 +3171,39 @@
         {
             context.Options.RemoteImageTag = remoteImageTag;
         });
->>>>>>> b472a152
+	}
+
+ 	/// <summary>       
+    /// Registers an MCP endpoint for the resource so Aspire MCP can proxy its tools.
+    /// </summary>
+    /// <typeparam name="T">Type of resource.</typeparam>
+    /// <param name="builder">The resource builder.</param>
+    /// <param name="endpoint">The MCP endpoint definition.</param>
+    /// <returns>The <see cref="IResourceBuilder{T}"/>.</returns>
+    public static IResourceBuilder<T> WithMcpEndpoint<T>(this IResourceBuilder<T> builder, McpEndpointDefinition endpoint) where T : IResource
+    {
+        ArgumentNullException.ThrowIfNull(builder);
+        ArgumentNullException.ThrowIfNull(endpoint);
+
+        return builder.WithAnnotation(new McpEndpointAnnotation(endpoint));
+    }
+
+    /// <summary>
+    /// Registers an MCP endpoint for the resource using an <see cref="EndpointReference"/> that is resolved at runtime.
+    /// </summary>
+    /// <typeparam name="T">Type of resource.</typeparam>
+    /// <param name="builder">The resource builder.</param>
+    /// <param name="endpointReference">Endpoint reference pointing to the MCP server.</param>
+    /// <param name="transport">Transport used by the MCP server (e.g. http, websocket, stdio).</param>
+    /// <param name="authToken">Optional bearer token used to authenticate against the MCP server.</param>
+    /// <param name="namespace">Optional namespace to group tools from this endpoint.</param>
+    /// <returns>The <see cref="IResourceBuilder{T}"/>.</returns>
+    public static IResourceBuilder<T> WithMcpEndpoint<T>(this IResourceBuilder<T> builder, EndpointReference endpointReference, string transport, string? authToken = null, string? @namespace = null) where T : IResource
+    {
+        ArgumentNullException.ThrowIfNull(builder);
+        ArgumentNullException.ThrowIfNull(endpointReference);
+        ArgumentNullException.ThrowIfNull(transport);
+
+        return builder.WithAnnotation(new McpEndpointAnnotation(transport, endpointReference, authToken, @namespace));
     }
 }