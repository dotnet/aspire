--- conflicted
+++ resolved
@@ -2261,8 +2261,41 @@
         return builder;
     }
 
-    /// <summary>
-<<<<<<< HEAD
+    /// Adds support for debugging the resource in VS Code when running in an extension host.
+    /// </summary>
+    /// <param name="builder">The resource builder.</param>
+    /// <param name="projectPath">The path to the project file.</param>
+    /// <param name="debugAdapterId">The debug adapter ID to use. Ie, coreclr</param>
+    /// <param name="requiredExtensionId">The ID of the required VS Code extension. If specified, the extension must be installed for debugging to be enabled.</param>
+    /// <param name="argsCallback">Optional callback to add or modify command line arguments when running in an extension host. Useful if the entrypoint is usually provided as an argument to the resource executable.</param>
+    [Experimental("ASPIREEXTENSION001")]
+    public static IResourceBuilder<T> WithVSCodeDebugSupport<T>(this IResourceBuilder<T> builder, string projectPath, string debugAdapterId, string? requiredExtensionId, Action<CommandLineArgsCallbackContext>? argsCallback = null) where T : IResource
+    {
+        ArgumentNullException.ThrowIfNull(builder);
+        ArgumentException.ThrowIfNullOrWhiteSpace(projectPath);
+        ArgumentException.ThrowIfNullOrWhiteSpace(debugAdapterId);
+
+        if (builder is IResourceBuilder<IResourceWithArgs> resourceWithArgs)
+        {
+            resourceWithArgs.WithArgs(ctx =>
+            {
+                if (!ctx.ExecutionContext.IsRunMode)
+                {
+                    return;
+                }
+
+                var config = ctx.ExecutionContext.ServiceProvider.GetRequiredService<IConfiguration>();
+                if (ExtensionUtils.IsExtensionHost(config) && argsCallback is not null)
+                {
+                    argsCallback(ctx);
+                }
+            });
+        }
+
+        return builder.WithAnnotation(new SupportsDebuggingAnnotation(projectPath, debugAdapterId, requiredExtensionId));
+    }
+
+    /// <summary>
     /// Adds a HTTP probe to the resource.
     /// </summary>
     /// <typeparam name="T">Type of resource.</typeparam>
@@ -2380,39 +2413,5 @@
         }
 
         return builder.WithAnnotation(probeAnnotation);
-=======
-    /// Adds support for debugging the resource in VS Code when running in an extension host.
-    /// </summary>
-    /// <param name="builder">The resource builder.</param>
-    /// <param name="projectPath">The path to the project file.</param>
-    /// <param name="debugAdapterId">The debug adapter ID to use. Ie, coreclr</param>
-    /// <param name="requiredExtensionId">The ID of the required VS Code extension. If specified, the extension must be installed for debugging to be enabled.</param>
-    /// <param name="argsCallback">Optional callback to add or modify command line arguments when running in an extension host. Useful if the entrypoint is usually provided as an argument to the resource executable.</param>
-    [Experimental("ASPIREEXTENSION001")]
-    public static IResourceBuilder<T> WithVSCodeDebugSupport<T>(this IResourceBuilder<T> builder, string projectPath, string debugAdapterId, string? requiredExtensionId, Action<CommandLineArgsCallbackContext>? argsCallback = null) where T : IResource
-    {
-        ArgumentNullException.ThrowIfNull(builder);
-        ArgumentException.ThrowIfNullOrWhiteSpace(projectPath);
-        ArgumentException.ThrowIfNullOrWhiteSpace(debugAdapterId);
-
-        if (builder is IResourceBuilder<IResourceWithArgs> resourceWithArgs)
-        {
-            resourceWithArgs.WithArgs(ctx =>
-            {
-                if (!ctx.ExecutionContext.IsRunMode)
-                {
-                    return;
-                }
-
-                var config = ctx.ExecutionContext.ServiceProvider.GetRequiredService<IConfiguration>();
-                if (ExtensionUtils.IsExtensionHost(config) && argsCallback is not null)
-                {
-                    argsCallback(ctx);
-                }
-            });
-        }
-
-        return builder.WithAnnotation(new SupportsDebuggingAnnotation(projectPath, debugAdapterId, requiredExtensionId));
->>>>>>> 15e3d916
     }
 }