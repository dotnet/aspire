// Licensed to the .NET Foundation under one or more agreements.
// The .NET Foundation licenses this file to you under the MIT license.

using System.Diagnostics.CodeAnalysis;
using System.Net.Sockets;
using System.Runtime.CompilerServices;
using System.Security.Cryptography.X509Certificates;
using Aspire.Dashboard.Model;
using Aspire.Hosting.ApplicationModel;
using Aspire.Hosting.Publishing;
using Aspire.Hosting.Utils;
using Microsoft.Extensions.Configuration;
using Microsoft.Extensions.DependencyInjection;
using Microsoft.Extensions.Logging;
using Microsoft.Extensions.Options;

namespace Aspire.Hosting;

/// <summary>
/// Provides extension methods for configuring resources with environment variables.
/// </summary>
public static class ResourceBuilderExtensions
{
    private const string ConnectionStringEnvironmentName = "ConnectionStrings__";

    /// <summary>
    /// Adds an environment variable to the resource.
    /// </summary>
    /// <typeparam name="T">The resource type.</typeparam>
    /// <param name="builder">The resource builder.</param>
    /// <param name="name">The name of the environment variable.</param>
    /// <param name="value">The value of the environment variable.</param>
    /// <returns>The <see cref="IResourceBuilder{T}"/>.</returns>
    public static IResourceBuilder<T> WithEnvironment<T>(this IResourceBuilder<T> builder, string name, string? value) where T : IResourceWithEnvironment
    {
        ArgumentNullException.ThrowIfNull(builder);
        ArgumentNullException.ThrowIfNull(name);

        return builder.WithAnnotation(new EnvironmentAnnotation(name, value ?? string.Empty));
    }

    /// <summary>
    /// Adds an environment variable to the resource.
    /// </summary>
    /// <typeparam name="T">The resource type.</typeparam>
    /// <param name="builder">The resource builder.</param>
    /// <param name="name">The name of the environment variable.</param>
    /// <param name="value">The value of the environment variable.</param>
    /// <returns>The <see cref="IResourceBuilder{T}"/>.</returns>
    public static IResourceBuilder<T> WithEnvironment<T>(this IResourceBuilder<T> builder, string name, in ReferenceExpression.ExpressionInterpolatedStringHandler value)
        where T : IResourceWithEnvironment
    {
        ArgumentNullException.ThrowIfNull(builder);
        ArgumentNullException.ThrowIfNull(name);

        var expression = value.GetExpression();

        builder.WithReferenceRelationship(expression);

        return builder.WithEnvironment(context =>
        {
            context.EnvironmentVariables[name] = expression;
        });
    }

    /// <summary>
    /// Adds an environment variable to the resource.
    /// </summary>
    /// <typeparam name="T">The resource type.</typeparam>
    /// <param name="builder">The resource builder.</param>
    /// <param name="name">The name of the environment variable.</param>
    /// <param name="value">The value of the environment variable.</param>
    /// <returns>The <see cref="IResourceBuilder{T}"/>.</returns>
    public static IResourceBuilder<T> WithEnvironment<T>(this IResourceBuilder<T> builder, string name, ReferenceExpression value)
        where T : IResourceWithEnvironment
    {
        ArgumentNullException.ThrowIfNull(builder);
        ArgumentNullException.ThrowIfNull(name);
        ArgumentNullException.ThrowIfNull(value);

        builder.WithReferenceRelationship(value);

        return builder.WithEnvironment(context =>
        {
            context.EnvironmentVariables[name] = value;
        });
    }

    /// <summary>
    /// Adds an environment variable to the resource.
    /// </summary>
    /// <typeparam name="T">The resource type.</typeparam>
    /// <param name="builder">The resource builder.</param>
    /// <param name="name">The name of the environment variable.</param>
    /// <param name="callback">A callback that allows for deferred execution of a specific environment variable. This runs after resources have been allocated by the orchestrator and allows access to other resources to resolve computed data, e.g. connection strings, ports.</param>
    /// <returns>The <see cref="IResourceBuilder{T}"/>.</returns>
    public static IResourceBuilder<T> WithEnvironment<T>(this IResourceBuilder<T> builder, string name, Func<string> callback) where T : IResourceWithEnvironment
    {
        ArgumentNullException.ThrowIfNull(builder);
        ArgumentNullException.ThrowIfNull(name);
        ArgumentNullException.ThrowIfNull(callback);

        return builder.WithAnnotation(new EnvironmentCallbackAnnotation(name, callback));
    }

    /// <summary>
    /// Allows for the population of environment variables on a resource.
    /// </summary>
    /// <typeparam name="T">The resource type.</typeparam>
    /// <param name="builder">The resource builder.</param>
    /// <param name="callback">A callback that allows for deferred execution for computing many environment variables. This runs after resources have been allocated by the orchestrator and allows access to other resources to resolve computed data, e.g. connection strings, ports.</param>
    /// <returns>The <see cref="IResourceBuilder{T}"/>.</returns>
    public static IResourceBuilder<T> WithEnvironment<T>(this IResourceBuilder<T> builder, Action<EnvironmentCallbackContext> callback) where T : IResourceWithEnvironment
    {
        ArgumentNullException.ThrowIfNull(builder);
        ArgumentNullException.ThrowIfNull(callback);

        return builder.WithAnnotation(new EnvironmentCallbackAnnotation(callback));
    }

    /// <summary>
    /// Allows for the population of environment variables on a resource.
    /// </summary>
    /// <typeparam name="T">The resource type.</typeparam>
    /// <param name="builder">The resource builder.</param>
    /// <param name="callback">A callback that allows for deferred execution for computing many environment variables. This runs after resources have been allocated by the orchestrator and allows access to other resources to resolve computed data, e.g. connection strings, ports.</param>
    /// <returns>The <see cref="IResourceBuilder{T}"/>.</returns>
    public static IResourceBuilder<T> WithEnvironment<T>(this IResourceBuilder<T> builder, Func<EnvironmentCallbackContext, Task> callback) where T : IResourceWithEnvironment
    {
        ArgumentNullException.ThrowIfNull(builder);
        ArgumentNullException.ThrowIfNull(callback);

        return builder.WithAnnotation(new EnvironmentCallbackAnnotation(callback));
    }

    /// <summary>
    /// Adds an environment variable to the resource with the endpoint for <paramref name="endpointReference"/>.
    /// </summary>
    /// <typeparam name="T">The resource type.</typeparam>
    /// <param name="builder">The resource builder.</param>
    /// <param name="name">The name of the environment variable.</param>
    /// <param name="endpointReference">The endpoint from which to extract the url.</param>
    /// <returns>The <see cref="IResourceBuilder{T}"/>.</returns>
    public static IResourceBuilder<T> WithEnvironment<T>(this IResourceBuilder<T> builder, string name, EndpointReference endpointReference)
        where T : IResourceWithEnvironment
    {
        ArgumentNullException.ThrowIfNull(builder);
        ArgumentNullException.ThrowIfNull(name);
        ArgumentNullException.ThrowIfNull(endpointReference);

        builder.WithReferenceRelationship(endpointReference.Resource);

        return builder.WithEnvironment(context =>
        {
            context.EnvironmentVariables[name] = endpointReference;
        });
    }

    /// <summary>
    /// Adds an environment variable to the resource with the URL from the <see cref="ExternalServiceResource"/>.
    /// </summary>
    /// <typeparam name="T">The resource type.</typeparam>
    /// <param name="builder">The resource builder.</param>
    /// <param name="name">The name of the environment variable.</param>
    /// <param name="externalService">The external service.</param>
    /// <returns>The <see cref="IResourceBuilder{T}"/>.</returns>
    public static IResourceBuilder<T> WithEnvironment<T>(this IResourceBuilder<T> builder, string name, IResourceBuilder<ExternalServiceResource> externalService)
        where T : IResourceWithEnvironment
    {
        ArgumentNullException.ThrowIfNull(builder);
        ArgumentNullException.ThrowIfNull(externalService);

        builder.WithReferenceRelationship(externalService.Resource);

        if (externalService.Resource.Uri is not null)
        {
            builder.WithEnvironment(name, externalService.Resource.Uri.ToString());
        }
        else if (externalService.Resource.UrlParameter is not null)
        {
            builder.WithEnvironment(async context =>
            {
                // In publish mode we can't validate the parameter value so we'll just use it without validating.
                if (!context.ExecutionContext.IsPublishMode)
                {
                    var url = await externalService.Resource.UrlParameter.GetValueAsync(context.CancellationToken).ConfigureAwait(false);
                    if (!ExternalServiceResource.UrlIsValidForExternalService(url, out var _, out var message))
                    {
                        throw new DistributedApplicationException($"The URL parameter '{externalService.Resource.UrlParameter.Name}' for the external service '{externalService.Resource.Name}' is invalid: {message}");
                    }
                }

                context.EnvironmentVariables[name] = externalService.Resource.UrlParameter;
            });
        }

        return builder;
    }

    /// <summary>
    /// Adds an environment variable to the resource with the value from <paramref name="parameter"/>.
    /// </summary>
    /// <typeparam name="T">The resource type.</typeparam>
    /// <param name="builder">The resource builder.</param>
    /// <param name="name">Name of environment variable.</param>
    /// <param name="parameter">Resource builder for the parameter resource.</param>
    /// <returns>The <see cref="IResourceBuilder{T}"/>.</returns>
    public static IResourceBuilder<T> WithEnvironment<T>(this IResourceBuilder<T> builder, string name, IResourceBuilder<ParameterResource> parameter) where T : IResourceWithEnvironment
    {
        ArgumentNullException.ThrowIfNull(builder);
        ArgumentNullException.ThrowIfNull(name);
        ArgumentNullException.ThrowIfNull(parameter);

        builder.WithReferenceRelationship(parameter.Resource);

        return builder.WithEnvironment(context =>
        {
            context.EnvironmentVariables[name] = parameter.Resource;
        });
    }

    /// <summary>
    /// Adds an environment variable to the resource with the connection string from the referenced resource.
    /// </summary>
    /// <typeparam name="T">The destination resource type.</typeparam>
    /// <param name="builder">The destination resource builder to which the environment variable will be added.</param>
    /// <param name="envVarName">The name of the environment variable under which the connection string will be set.</param>
    /// <param name="resource">The resource builder of the referenced service from which to pull the connection string.</param>
    /// <returns>The <see cref="IResourceBuilder{T}"/>.</returns>
    public static IResourceBuilder<T> WithEnvironment<T>(
        this IResourceBuilder<T> builder,
        string envVarName,
        IResourceBuilder<IResourceWithConnectionString> resource)
        where T : IResourceWithEnvironment
    {
        ArgumentNullException.ThrowIfNull(builder);
        ArgumentNullException.ThrowIfNull(envVarName);
        ArgumentNullException.ThrowIfNull(resource);

        builder.WithReferenceRelationship(resource.Resource);

        return builder.WithEnvironment(context =>
        {
            context.EnvironmentVariables[envVarName] = new ConnectionStringReference(resource.Resource, optional: false);
        });
    }

    /// <summary>
    /// Adds an environment variable to the resource with a value that implements both <see cref="IValueProvider"/> and <see cref="IManifestExpressionProvider"/>.
    /// </summary>
    /// <typeparam name="T">The resource type.</typeparam>
    /// <typeparam name="TValue">The value type that implements both <see cref="IValueProvider"/> and <see cref="IManifestExpressionProvider"/>.</typeparam>
    /// <param name="builder">The resource builder.</param>
    /// <param name="name">The name of the environment variable.</param>
    /// <param name="value">The value that provides both runtime values and manifest expressions.</param>
    /// <returns>The <see cref="IResourceBuilder{T}"/>.</returns>
    public static IResourceBuilder<T> WithEnvironment<T, TValue>(this IResourceBuilder<T> builder, string name, TValue value)
        where T : IResourceWithEnvironment
        where TValue : IValueProvider, IManifestExpressionProvider
    {
        ArgumentNullException.ThrowIfNull(builder);
        ArgumentNullException.ThrowIfNull(name);
        ArgumentNullException.ThrowIfNull(value);

        // Check if the value has resource references and link them
        if (value is IValueWithReferences valueWithReferences)
        {
            WalkAndLinkResourceReferences(builder, valueWithReferences.References);
        }

        return builder.WithEnvironment(context =>
        {
            context.EnvironmentVariables[name] = value;
        });
    }

    /// <summary>
    /// Adds arguments to be passed to a resource that supports arguments when it is launched.
    /// </summary>
    /// <typeparam name="T">The resource type.</typeparam>
    /// <param name="builder">The resource builder for a resource implementing <see cref="IResourceWithArgs"/>.</param>
    /// <param name="args">The arguments to be passed to the resource when it is started.</param>
    /// <returns>The <see cref="IResourceBuilder{T}"/>.</returns>
    public static IResourceBuilder<T> WithArgs<T>(this IResourceBuilder<T> builder, params string[] args) where T : IResourceWithArgs
    {
        ArgumentNullException.ThrowIfNull(builder);
        ArgumentNullException.ThrowIfNull(args);

        return builder.WithArgs(context => context.Args.AddRange(args));
    }

    /// <summary>
    /// Adds arguments to be passed to a resource that supports arguments when it is launched.
    /// </summary>
    /// <typeparam name="T">The resource type.</typeparam>
    /// <param name="builder">The resource builder for a resource implementing <see cref="IResourceWithArgs"/>.</param>
    /// <param name="args">The arguments to be passed to the resource when it is started.</param>
    /// <returns>The <see cref="IResourceBuilder{T}"/>.</returns>
    public static IResourceBuilder<T> WithArgs<T>(this IResourceBuilder<T> builder, params object[] args) where T : IResourceWithArgs
    {
        ArgumentNullException.ThrowIfNull(builder);
        ArgumentNullException.ThrowIfNull(args);

        WalkAndLinkResourceReferences(builder, args);

        return builder.WithArgs(context => context.Args.AddRange(args));
    }

    /// <summary>
    /// Adds a callback to be executed with a list of command-line arguments when a resource is started.
    /// </summary>
    /// <typeparam name="T"></typeparam>
    /// <param name="builder">The resource builder for a resource implementing <see cref="IResourceWithArgs"/>.</param>
    /// <param name="callback">A callback that allows for deferred execution for computing arguments. This runs after resources have been allocated by the orchestrator and allows access to other resources to resolve computed data, e.g. connection strings, ports.</param>
    /// <returns>The <see cref="IResourceBuilder{T}"/>.</returns>
    public static IResourceBuilder<T> WithArgs<T>(this IResourceBuilder<T> builder, Action<CommandLineArgsCallbackContext> callback) where T : IResourceWithArgs
    {
        ArgumentNullException.ThrowIfNull(builder);
        ArgumentNullException.ThrowIfNull(callback);

        return builder.WithArgs(context =>
        {
            callback(context);
            return Task.CompletedTask;
        });
    }

    /// <summary>
    /// Adds an asynchronous callback to be executed with a list of command-line arguments when a resource is started.
    /// </summary>
    /// <typeparam name="T">The resource type.</typeparam>
    /// <param name="builder">The resource builder for a resource implementing <see cref="IResourceWithArgs"/>.</param>
    /// <param name="callback">An asynchronous callback that allows for deferred execution for computing arguments. This runs after resources have been allocated by the orchestrator and allows access to other resources to resolve computed data, e.g. connection strings, ports.</param>
    /// <returns>The <see cref="IResourceBuilder{T}"/>.</returns>
    public static IResourceBuilder<T> WithArgs<T>(this IResourceBuilder<T> builder, Func<CommandLineArgsCallbackContext, Task> callback) where T : IResourceWithArgs
    {
        ArgumentNullException.ThrowIfNull(builder);
        ArgumentNullException.ThrowIfNull(callback);

        return builder.WithAnnotation(new CommandLineArgsCallbackAnnotation(callback));
    }

    /// <summary>
    /// Registers a callback which is invoked when manifest is generated for the app model.
    /// </summary>
    /// <typeparam name="T">The resource type.</typeparam>
    /// <param name="builder">The resource builder.</param>
    /// <param name="callback">Callback method which takes a <see cref="ManifestPublishingContext"/> which can be used to inject JSON into the manifest.</param>
    /// <returns>The <see cref="IResourceBuilder{T}"/>.</returns>
    public static IResourceBuilder<T> WithManifestPublishingCallback<T>(this IResourceBuilder<T> builder, Action<ManifestPublishingContext> callback) where T : IResource
    {
        ArgumentNullException.ThrowIfNull(builder);
        ArgumentNullException.ThrowIfNull(callback);

        // You can only ever have one manifest publishing callback, so it must be a replace operation.
        return builder.WithAnnotation(new ManifestPublishingCallbackAnnotation(callback), ResourceAnnotationMutationBehavior.Replace);
    }

    /// <summary>
    /// Registers an async callback which is invoked when manifest is generated for the app model.
    /// </summary>
    /// <typeparam name="T">The resource type.</typeparam>
    /// <param name="builder">The resource builder.</param>
    /// <param name="callback">Callback method which takes a <see cref="ManifestPublishingContext"/> which can be used to inject JSON into the manifest.</param>
    /// <returns>The <see cref="IResourceBuilder{T}"/>.</returns>
    public static IResourceBuilder<T> WithManifestPublishingCallback<T>(this IResourceBuilder<T> builder, Func<ManifestPublishingContext, Task> callback) where T : IResource
    {
        ArgumentNullException.ThrowIfNull(builder);
        ArgumentNullException.ThrowIfNull(callback);

        // You can only ever have one manifest publishing callback, so it must be a replace operation.
        return builder.WithAnnotation(new ManifestPublishingCallbackAnnotation(callback), ResourceAnnotationMutationBehavior.Replace);
    }

    /// <summary>
    /// Registers a callback which is invoked when a connection string is requested for a resource.
    /// </summary>
    /// <typeparam name="T">The resource type.</typeparam>
    /// <param name="builder">The resource builder.</param>
    /// <param name="resource">Resource to which connection string generation is redirected.</param>
    /// <returns>The <see cref="IResourceBuilder{T}"/>.</returns>
    public static IResourceBuilder<T> WithConnectionStringRedirection<T>(this IResourceBuilder<T> builder, IResourceWithConnectionString resource) where T : IResourceWithConnectionString
    {
        ArgumentNullException.ThrowIfNull(builder);
        ArgumentNullException.ThrowIfNull(resource);

        // You can only ever have one manifest publishing callback, so it must be a replace operation.
        return builder.WithAnnotation(new ConnectionStringRedirectAnnotation(resource), ResourceAnnotationMutationBehavior.Replace);
    }

    private static Action<EnvironmentCallbackContext> CreateEndpointReferenceEnvironmentPopulationCallback(EndpointReferenceAnnotation endpointReferencesAnnotation, string? specificEndpointName = null, string? name = null)
    {
        return (context) =>
        {
            var annotation = endpointReferencesAnnotation;
            var serviceName = name ?? annotation.Resource.Name;

            // Determine what to inject based on the annotation on the destination resource
            context.Resource.TryGetLastAnnotation<ReferenceEnvironmentInjectionAnnotation>(out var injectionAnnotation);
            var flags = injectionAnnotation?.Flags ?? ReferenceEnvironmentInjectionFlags.All;

            foreach (var endpoint in annotation.Resource.GetEndpoints(annotation.ContextNetworkID))
            {
                if (specificEndpointName != null && !string.Equals(endpoint.EndpointName, specificEndpointName, StringComparison.OrdinalIgnoreCase))
                {
                    // Skip this endpoint since it's not the one we want to reference.
                    continue;
                }

                var endpointName = endpoint.EndpointName;
                if (!annotation.UseAllEndpoints && !annotation.EndpointNames.Contains(endpointName))
                {
                    // Skip this endpoint since it's not in the list of endpoints we want to reference.
                    continue;
                }

                // Add the endpoint, rewriting localhost to the container host if necessary.

                if (flags.HasFlag(ReferenceEnvironmentInjectionFlags.Endpoints))
                {
                    var serviceKey = name is null ? serviceName.ToUpperInvariant() : name;
                    context.EnvironmentVariables[$"{serviceKey}_{endpointName.ToUpperInvariant()}"] = endpoint;
                }

                if (flags.HasFlag(ReferenceEnvironmentInjectionFlags.ServiceDiscovery))
                {
                    context.EnvironmentVariables[$"services__{serviceName}__{endpointName}__0"] = endpoint;
                }
            }
        };
    }

    /// <summary>
    /// Configures how information is injected into environment variables when the resource references other resources.
    /// </summary>
    /// <typeparam name="TDestination">The destination resource.</typeparam>
    /// <param name="builder">The resource to configure.</param>
    /// <param name="flags">The injection flags determining which reference information is emitted.</param>
    /// <returns>The <see cref="IResourceBuilder{T}"/>.</returns>
    public static IResourceBuilder<TDestination> WithReferenceEnvironment<TDestination>(this IResourceBuilder<TDestination> builder, ReferenceEnvironmentInjectionFlags flags)
        where TDestination : IResourceWithEnvironment
    {
        ArgumentNullException.ThrowIfNull(builder);

        return builder.WithAnnotation(new ReferenceEnvironmentInjectionAnnotation(flags));
    }

    /// <summary>
    /// Injects a connection string as an environment variable from the source resource into the destination resource, using the source resource's name as the connection string name (if not overridden).
    /// The format of the environment variable will be "ConnectionStrings__{sourceResourceName}={connectionString}".
    /// <para>
    /// Each resource defines the format of the connection string value. The
    /// underlying connection string value can be retrieved using <see cref="IResourceWithConnectionString.GetConnectionStringAsync(CancellationToken)"/>.
    /// </para>
    /// <para>
    /// Connection strings are also resolved by the configuration system (appSettings.json in the AppHost project, or environment variables). If a connection string is not found on the resource, the configuration system will be queried for a connection string
    /// using the resource's name.
    /// </para>
    /// </summary>
    /// <typeparam name="TDestination">The destination resource.</typeparam>
    /// <param name="builder">The resource where connection string will be injected.</param>
    /// <param name="source">The resource from which to extract the connection string.</param>
    /// <param name="connectionName">An override of the source resource's name for the connection string. The resulting connection string will be "ConnectionStrings__connectionName" if this is not null.</param>
    /// <param name="optional"><see langword="true"/> to allow a missing connection string; <see langword="false"/> to throw an exception if the connection string is not found.</param>
    /// <exception cref="DistributedApplicationException">Throws an exception if the connection string resolves to null. It can be null if the resource has no connection string, and if the configuration has no connection string for the source resource.</exception>
    /// <returns>The <see cref="IResourceBuilder{T}"/>.</returns>
    public static IResourceBuilder<TDestination> WithReference<TDestination>(this IResourceBuilder<TDestination> builder, IResourceBuilder<IResourceWithConnectionString> source, string? connectionName = null, bool optional = false)
        where TDestination : IResourceWithEnvironment
    {
        ArgumentNullException.ThrowIfNull(builder);
        ArgumentNullException.ThrowIfNull(source);

        var resource = source.Resource;
        connectionName ??= resource.Name;

        builder.WithReferenceRelationship(resource);

        // Determine what to inject based on the annotation on the destination resource
        builder.Resource.TryGetLastAnnotation<ReferenceEnvironmentInjectionAnnotation>(out var injectionAnnotation);
        var flags = injectionAnnotation?.Flags ?? ReferenceEnvironmentInjectionFlags.All;

        return builder.WithEnvironment(context =>
        {
            if (flags.HasFlag(ReferenceEnvironmentInjectionFlags.ConnectionString))
            {
                var connectionStringName = resource.ConnectionStringEnvironmentVariable ?? $"{ConnectionStringEnvironmentName}{connectionName}";
                context.EnvironmentVariables[connectionStringName] = new ConnectionStringReference(resource, optional);
            }

            if (flags.HasFlag(ReferenceEnvironmentInjectionFlags.ConnectionProperties))
            {
                var prefix = connectionName switch
                {
                    "" => "",
                    _ => $"{connectionName.ToUpperInvariant()}_"
                };

                SplatConnectionProperties(resource, prefix, context);
            }
        });
    }

    /// <summary>
    /// Retrieves the value of a specified connection property from the resource's connection properties.
    /// </summary>
    /// <remarks>Throws a KeyNotFoundException if the specified key does not exist in the resource's
    /// connection properties.</remarks>
    /// <param name="resource">The resource that provides the connection properties. Cannot be null.</param>
    /// <param name="key">The key of the connection property to retrieve. Cannot be null.</param>
    /// <returns>The value associated with the specified connection property key.</returns>
    public static ReferenceExpression GetConnectionProperty(this IResourceWithConnectionString resource, string key)
    {
        foreach (var connectionProperty in resource.GetConnectionProperties())
        {
            if (string.Equals(connectionProperty.Key, key, StringComparison.OrdinalIgnoreCase))
            {
                return connectionProperty.Value;
            }
        }

        return ReferenceExpression.Empty;
    }

    private static void SplatConnectionProperties(IResourceWithConnectionString resource, string prefix, EnvironmentCallbackContext context)
    {
        ArgumentNullException.ThrowIfNull(resource);

        foreach (var connectionProperty in resource.GetConnectionProperties())
        {
            context.EnvironmentVariables[$"{prefix}{connectionProperty.Key.ToUpperInvariant()}"] = connectionProperty.Value;
        }
    }

    /// <summary>
    /// Injects service discovery and endpoint information as environment variables from the project resource into the destination resource, using the source resource's name as the service name.
    /// Each endpoint defined on the project resource will be injected using the format defined by the <see cref="ReferenceEnvironmentInjectionAnnotation"/> on the destination resource, i.e.
    /// either "services__{sourceResourceName}__{endpointName}__{endpointIndex}={uriString}" for .NET service discovery, or "{RESOURCE_ENDPOINT}={uri}" for endpoint injection.
    /// </summary>
    /// <typeparam name="TDestination">The destination resource.</typeparam>
    /// <param name="builder">The resource where the service discovery information will be injected.</param>
    /// <param name="source">The resource from which to extract service discovery information.</param>
    /// <returns>The <see cref="IResourceBuilder{T}"/>.</returns>
    public static IResourceBuilder<TDestination> WithReference<TDestination>(this IResourceBuilder<TDestination> builder, IResourceBuilder<IResourceWithServiceDiscovery> source)
        where TDestination : IResourceWithEnvironment
    {
        ArgumentNullException.ThrowIfNull(builder);
        ArgumentNullException.ThrowIfNull(source);

        ApplyEndpoints(builder, source.Resource);
        return builder;
    }

    /// <summary>
    /// Injects service discovery and endpoint information as environment variables from the project resource into the destination resource, using the source resource's name as the service name.
    /// Each endpoint defined on the project resource will be injected using the format defined by the <see cref="ReferenceEnvironmentInjectionAnnotation"/> on the destination resource, i.e.
    /// either "services__{name}__{endpointName}__{endpointIndex}={uriString}" for .NET service discovery, or "{name}_{ENDPOINT}={uri}" for endpoint injection.
    /// </summary>
    /// <typeparam name="TDestination">The destination resource.</typeparam>
    /// <param name="builder">The resource where the service discovery information will be injected.</param>
    /// <param name="source">The resource from which to extract service discovery information.</param>
    /// <param name="name">The name of the resource for the environment variable.</param>
    /// <returns>The <see cref="IResourceBuilder{T}"/>.</returns>
    public static IResourceBuilder<TDestination> WithReference<TDestination>(this IResourceBuilder<TDestination> builder, IResourceBuilder<IResourceWithServiceDiscovery> source, string name)
        where TDestination : IResourceWithEnvironment
    {
        ArgumentNullException.ThrowIfNull(builder);
        ArgumentNullException.ThrowIfNull(source);

        ApplyEndpoints(builder, source.Resource, endpointName: null, name);
        return builder;
    }

    /// <summary>
    /// Injects service discovery and endpoint information as environment variables from the uri into the destination resource, using the name as the service name.
    /// The uri will be injected using the format defined by the <see cref="ReferenceEnvironmentInjectionAnnotation"/> on the destination resource, i.e.
    /// either "services__{name}__default__0={uri}" for .NET service discovery, or "{name}={uri}" for endpoint injection.
    /// </summary>
    /// <typeparam name="TDestination"></typeparam>
    /// <param name="builder">The resource where the service discovery information will be injected.</param>
    /// <param name="name">The name of the service.</param>
    /// <param name="uri">The uri of the service.</param>
    /// <returns>The <see cref="IResourceBuilder{T}"/>.</returns>
    public static IResourceBuilder<TDestination> WithReference<TDestination>(this IResourceBuilder<TDestination> builder, string name, Uri uri)
        where TDestination : IResourceWithEnvironment
    {
        ArgumentNullException.ThrowIfNull(builder);
        ArgumentNullException.ThrowIfNull(name);
        ArgumentNullException.ThrowIfNull(uri);

        if (!uri.IsAbsoluteUri)
        {
            throw new InvalidOperationException("The uri for service reference must be absolute.");
        }

        if (uri.AbsolutePath != "/")
        {
            throw new InvalidOperationException("The uri absolute path must be \"/\".");
        }

        // Determine what to inject based on the annotation on the destination resource
        builder.Resource.TryGetLastAnnotation<ReferenceEnvironmentInjectionAnnotation>(out var injectionAnnotation);
        var flags = injectionAnnotation?.Flags ?? ReferenceEnvironmentInjectionFlags.All;

        if (flags.HasFlag(ReferenceEnvironmentInjectionFlags.ServiceDiscovery))
        {
            builder.WithEnvironment($"services__{name}__default__0", uri.ToString());
        }

        if (flags.HasFlag(ReferenceEnvironmentInjectionFlags.Endpoints))
        {
            builder.WithEnvironment($"{name}", uri.ToString());
        }

        return builder;
    }

    /// <summary>
    /// Injects service discovery information as environment variables from the <see cref="ExternalServiceResource"/> into the destination resource, using the name as the service name.
    /// The uri will be injected using the format "services__{name}__default__0={uri}."
    /// </summary>
    /// <typeparam name="TDestination"></typeparam>
    /// <param name="builder">The resource where the service discovery information will be injected.</param>
    /// <param name="externalService">The external service.</param>
    /// <returns>The <see cref="IResourceBuilder{T}"/>.</returns>
    public static IResourceBuilder<TDestination> WithReference<TDestination>(this IResourceBuilder<TDestination> builder, IResourceBuilder<ExternalServiceResource> externalService)
        where TDestination : IResourceWithEnvironment
    {
        ArgumentNullException.ThrowIfNull(builder);
        ArgumentNullException.ThrowIfNull(externalService);

        builder.WithReferenceRelationship(externalService.Resource);

        // Determine what to inject based on the annotation on the destination resource
        builder.Resource.TryGetLastAnnotation<ReferenceEnvironmentInjectionAnnotation>(out var injectionAnnotation);
        var flags = injectionAnnotation?.Flags ?? ReferenceEnvironmentInjectionFlags.All;

        if (externalService.Resource.Uri is { } uri)
        {
            if (flags.HasFlag(ReferenceEnvironmentInjectionFlags.Endpoints))
            {
                var envVarName = $"{externalService.Resource.Name.ToUpperInvariant()}";
                builder.WithEnvironment(envVarName, uri.ToString());
            }

            if (flags.HasFlag(ReferenceEnvironmentInjectionFlags.ServiceDiscovery))
            {
                var envVarName = $"services__{externalService.Resource.Name}__{uri.Scheme}__0";
                builder.WithEnvironment(envVarName, uri.ToString());
            }
        }
        else if (externalService.Resource.UrlParameter is not null)
        {
            builder.WithEnvironment(async context =>
            {
                string discoveryEnvVarName;
                string endpointEnvVarName;

                if (context.ExecutionContext.IsPublishMode)
                {
                    // In publish mode we can't read the parameter value to get the scheme so use 'default'
                    discoveryEnvVarName = $"services__{externalService.Resource.Name}__default__0";
                    endpointEnvVarName = externalService.Resource.Name.ToUpperInvariant();
                }
                else if (ExternalServiceResource.UrlIsValidForExternalService(await externalService.Resource.UrlParameter.GetValueAsync(context.CancellationToken).ConfigureAwait(false), out var uri, out var message))
                {
                    discoveryEnvVarName = $"services__{externalService.Resource.Name}__{uri.Scheme}__0";
                    endpointEnvVarName = $"{externalService.Resource.Name.ToUpperInvariant()}_{uri.Scheme.ToUpperInvariant()}";
                }
                else
                {
                    throw new DistributedApplicationException($"The URL parameter '{externalService.Resource.UrlParameter.Name}' for the external service '{externalService.Resource.Name}' is invalid: {message}");
                }

                if (flags.HasFlag(ReferenceEnvironmentInjectionFlags.ServiceDiscovery))
                {
                    context.EnvironmentVariables[discoveryEnvVarName] = externalService.Resource.UrlParameter;
                }

                if (flags.HasFlag(ReferenceEnvironmentInjectionFlags.Endpoints))
                {
                    context.EnvironmentVariables[endpointEnvVarName] = externalService.Resource.UrlParameter;
                }
            });
        }

        return builder;
    }

    /// <summary>
    /// Injects service discovery and endpoint information from the specified endpoint into the project resource using the source resource's name as the service name.
    /// Each endpoint uri will be injected using the format defined by the <see cref="ReferenceEnvironmentInjectionAnnotation"/> on the destination resource, i.e.
    /// either "services__{name}__{endpointName}__{endpointIndex}={uriString}" for .NET service discovery, or "{NAME}_{ENDPOINT}={uri}" for endpoint injection.
    /// </summary>
    /// <typeparam name="TDestination">The destination resource.</typeparam>
    /// <param name="builder">The resource where the service discovery information will be injected.</param>
    /// <param name="endpointReference">The endpoint from which to extract the url.</param>
    /// <returns>The <see cref="IResourceBuilder{T}"/>.</returns>
    public static IResourceBuilder<TDestination> WithReference<TDestination>(this IResourceBuilder<TDestination> builder, EndpointReference endpointReference)
        where TDestination : IResourceWithEnvironment
    {
        ArgumentNullException.ThrowIfNull(builder);
        ArgumentNullException.ThrowIfNull(endpointReference);

        ApplyEndpoints(builder, endpointReference.Resource, endpointReference.EndpointName);
        return builder;
    }

    private static void ApplyEndpoints<T>(this IResourceBuilder<T> builder, IResourceWithEndpoints resourceWithEndpoints, string? endpointName = null, string? name = null)
        where T : IResourceWithEnvironment
    {
        // When adding an endpoint we get to see whether there is an EndpointReferenceAnnotation
        // on the resource, if there is then it means we have already been here before and we can just
        // skip this and note the endpoint that we want to apply to the environment in the future
        // in a single pass. There is one EndpointReferenceAnnotation per endpoint source.
        var endpointReferenceAnnotation = builder.Resource.Annotations
            .OfType<EndpointReferenceAnnotation>()
            .Where(sra => sra.Resource == resourceWithEndpoints)
            .SingleOrDefault();

        if (endpointReferenceAnnotation == null)
        {
            endpointReferenceAnnotation = new EndpointReferenceAnnotation(resourceWithEndpoints);
            if (builder.Resource.IsContainer())
            {
                endpointReferenceAnnotation.ContextNetworkID = KnownNetworkIdentifiers.DefaultAspireContainerNetwork;
            }
            builder.WithAnnotation(endpointReferenceAnnotation);

            var callback = CreateEndpointReferenceEnvironmentPopulationCallback(endpointReferenceAnnotation, null, name);
            builder.WithEnvironment(callback);
        }

        // If no specific endpoint name is specified, go and add all the endpoints.
        if (endpointName == null)
        {
            endpointReferenceAnnotation.UseAllEndpoints = true;
        }
        else
        {
            endpointReferenceAnnotation.EndpointNames.Add(endpointName);
        }

        builder.WithReferenceRelationship(resourceWithEndpoints);
    }

    /// <summary>
    /// Changes an existing endpoint or creates a new endpoint if it doesn't exist and invokes callback to modify the defaults.
    /// </summary>
    /// <param name="builder">Resource builder for resource with endpoints.</param>
    /// <param name="endpointName">Name of endpoint to change.</param>
    /// <param name="callback">Callback that modifies the endpoint.</param>
    /// <param name="createIfNotExists">Create endpoint if it does not exist.</param>
    /// <returns>The <see cref="IResourceBuilder{T}"/>.</returns>
    /// <remarks>
    /// <para>
    /// The <see cref="WithEndpoint{T}(IResourceBuilder{T}, string, Action{EndpointAnnotation}, bool)"/> method allows
    /// developers to mutate any aspect of an endpoint annotation. Note that changing one value does not automatically change
    /// other values to compatible/consistent values. For example setting the <see cref="EndpointAnnotation.Protocol"/> property
    /// of the endpoint annotation in the callback will not automatically change the <see cref="EndpointAnnotation.UriScheme"/>.
    /// All values should be set in the callback if the defaults are not acceptable.
    /// </para>
    /// <example>
    /// Configure an endpoint to use UDP.
    /// <code lang="C#">
    /// var builder = DistributedApplication.Create(args);
    /// var container = builder.AddContainer("mycontainer", "myimage")
    ///                        .WithEndpoint("myendpoint", e => {
    ///                          e.Port = 9998;
    ///                          e.TargetPort = 9999;
    ///                          e.Protocol = ProtocolType.Udp;
    ///                          e.UriScheme = "udp";
    ///                        });
    /// </code>
    /// </example>
    /// </remarks>
    [System.Diagnostics.CodeAnalysis.SuppressMessage("ApiDesign", "RS0026:Do not add multiple public overloads with optional parameters", Justification = "<Pending>")]
    public static IResourceBuilder<T> WithEndpoint<T>(this IResourceBuilder<T> builder, [EndpointName] string endpointName, Action<EndpointAnnotation> callback, bool createIfNotExists = true) where T : IResourceWithEndpoints
    {
        ArgumentNullException.ThrowIfNull(builder);
        ArgumentNullException.ThrowIfNull(endpointName);
        ArgumentNullException.ThrowIfNull(callback);

        var endpoint = builder.Resource.Annotations
            .OfType<EndpointAnnotation>()
            .Where(ea => StringComparers.EndpointAnnotationName.Equals(ea.Name, endpointName))
            .SingleOrDefault();

        if (endpoint != null)
        {
            callback(endpoint);
        }

        if (endpoint == null && createIfNotExists)
        {
            // Endpoints for a Container will be consumed from localhost network by default, but the same EndpointAnnotation
            // can also be resolved in the context of container-to-container communication by using the target port
            // and the container name as the host. This is why we only set the context network to localhost,
            // for both container and non-container resources.
            endpoint = new EndpointAnnotation(ProtocolType.Tcp, name: endpointName, networkID: KnownNetworkIdentifiers.LocalhostNetwork);
            callback(endpoint);
            builder.Resource.Annotations.Add(endpoint);
        }
        else if (endpoint == null && !createIfNotExists)
        {
            return builder;
        }

        return builder;
    }

    /// <summary>
    /// Exposes an endpoint on a resource. A reference to this endpoint can be retrieved using <see cref="ResourceBuilderExtensions.GetEndpoint{T}(IResourceBuilder{T}, string, NetworkIdentifier)"/>.
    /// The endpoint name will be the scheme name if not specified.
    /// </summary>
    /// <typeparam name="T">The resource type.</typeparam>
    /// <param name="builder">The resource builder.</param>
    /// <param name="targetPort">This is the port the resource is listening on. If the endpoint is used for the container, it is the container port.</param>
    /// <param name="port">An optional port. This is the port that will be given to other resource to communicate with this resource.</param>
    /// <param name="scheme">An optional scheme e.g. (http/https). Defaults to the <paramref name="protocol"/> argument if it is defined or "tcp" otherwise.</param>
    /// <param name="name">An optional name of the endpoint. Defaults to the scheme name if not specified.</param>
    /// <param name="env">An optional name of the environment variable that will be used to inject the <paramref name="targetPort"/>. If the target port is null one will be dynamically generated and assigned to the environment variable.</param>
    /// <param name="isExternal">Indicates that this endpoint should be exposed externally at publish time.</param>
    /// <param name="protocol">Network protocol: TCP or UDP are supported today, others possibly in future.</param>
    /// <param name="isProxied">Specifies if the endpoint will be proxied by DCP. Defaults to true.</param>
    /// <returns>The <see cref="IResourceBuilder{T}"/>.</returns>
    /// <exception cref="DistributedApplicationException">Throws an exception if an endpoint with the same name already exists on the specified resource.</exception>
    [System.Diagnostics.CodeAnalysis.SuppressMessage("ApiDesign", "RS0026:Do not add multiple public overloads with optional parameters", Justification = "<Pending>")]
    public static IResourceBuilder<T> WithEndpoint<T>(this IResourceBuilder<T> builder, int? port = null, int? targetPort = null, string? scheme = null, [EndpointName] string? name = null, string? env = null, bool isProxied = true, bool? isExternal = null, ProtocolType? protocol = null) where T : IResourceWithEndpoints
    {
        ArgumentNullException.ThrowIfNull(builder);

        // Endpoints for a Container will be consumed from localhost network by default, but the same EndpointAnnotation
        // can also be resolved in the context of container-to-container communication by using the target port
        // and the container name as the host. This is why we only set the context network to localhost,
        // for both container and non-container resources.
        var annotation = new EndpointAnnotation(
            protocol: protocol ?? ProtocolType.Tcp,
            uriScheme: scheme,
            name: name,
            port: port,
            targetPort: targetPort,
            isExternal: isExternal,
            isProxied: isProxied,
            networkID: KnownNetworkIdentifiers.LocalhostNetwork);

        if (builder.Resource.Annotations.OfType<EndpointAnnotation>().Any(sb => string.Equals(sb.Name, annotation.Name, StringComparisons.EndpointAnnotationName)))
        {
            throw new DistributedApplicationException($"Endpoint with name '{annotation.Name}' already exists. Endpoint name may not have been explicitly specified and was derived automatically from scheme argument (e.g. 'http', 'https', or 'tcp'). Multiple calls to WithEndpoint (and related methods) may result in a conflict if name argument is not specified. Each endpoint must have a unique name. For more information on networking in Aspire see: https://aka.ms/dotnet/aspire/networking");
        }

        // Set the environment variable on the resource
        if (env is not null && builder.Resource is IResourceWithEndpoints resourceWithEndpoints and IResourceWithEnvironment)
        {
            annotation.TargetPortEnvironmentVariable = env;

            var endpointReference = new EndpointReference(resourceWithEndpoints, annotation, KnownNetworkIdentifiers.LocalhostNetwork);

            builder.WithAnnotation(new EnvironmentCallbackAnnotation(context =>
            {
                context.EnvironmentVariables[env] = endpointReference.Property(EndpointProperty.TargetPort);
            }));
        }

        return builder.WithAnnotation(annotation);
    }

    /// <summary>
    /// Exposes an endpoint on a resource. This endpoint reference can be retrieved using <see cref="ResourceBuilderExtensions.GetEndpoint{T}(IResourceBuilder{T}, string, NetworkIdentifier)"/>.
    /// The endpoint name will be the scheme name if not specified.
    /// </summary>
    /// <typeparam name="T">The resource type.</typeparam>
    /// <param name="builder">The resource builder.</param>
    /// <param name="targetPort">This is the port the resource is listening on. If the endpoint is used for the container, it is the container port.</param>
    /// <param name="port">An optional port. This is the port that will be given to other resource to communicate with this resource.</param>
    /// <param name="scheme">An optional scheme e.g. (http/https). Defaults to "tcp" if not specified.</param>
    /// <param name="name">An optional name of the endpoint. Defaults to the scheme name if not specified.</param>
    /// <param name="env">An optional name of the environment variable that will be used to inject the <paramref name="targetPort"/>. If the target port is null one will be dynamically generated and assigned to the environment variable.</param>
    /// <param name="isExternal">Indicates that this endpoint should be exposed externally at publish time.</param>
    /// <param name="isProxied">Specifies if the endpoint will be proxied by DCP. Defaults to true.</param>
    /// <returns>The <see cref="IResourceBuilder{T}"/>.</returns>
    /// <exception cref="DistributedApplicationException">Throws an exception if an endpoint with the same name already exists on the specified resource.</exception>
    public static IResourceBuilder<T> WithEndpoint<T>(this IResourceBuilder<T> builder, int? port, int? targetPort, string? scheme, [EndpointName] string? name, string? env, bool isProxied, bool? isExternal) where T : IResourceWithEndpoints
    {
        return WithEndpoint(builder, port, targetPort, scheme, name, env, isProxied, isExternal, protocol: null);
    }

    /// <summary>
    /// Exposes an HTTP endpoint on a resource. This endpoint reference can be retrieved using <see cref="ResourceBuilderExtensions.GetEndpoint{T}(IResourceBuilder{T}, string, NetworkIdentifier)"/>.
    /// The endpoint name will be "http" if not specified.
    /// </summary>
    /// <typeparam name="T">The resource type.</typeparam>
    /// <param name="builder">The resource builder.</param>
    /// <param name="targetPort">This is the port the resource is listening on. If the endpoint is used for the container, it is the container port.</param>
    /// <param name="port">An optional port. This is the port that will be given to other resource to communicate with this resource.</param>
    /// <param name="name">An optional name of the endpoint. Defaults to "http" if not specified.</param>
    /// <param name="env">An optional name of the environment variable to inject.</param>
    /// <param name="isProxied">Specifies if the endpoint will be proxied by DCP. Defaults to true.</param>
    /// <returns>The <see cref="IResourceBuilder{T}"/>.</returns>
    /// <exception cref="DistributedApplicationException">Throws an exception if an endpoint with the same name already exists on the specified resource.</exception>
    public static IResourceBuilder<T> WithHttpEndpoint<T>(this IResourceBuilder<T> builder, int? port = null, int? targetPort = null, [EndpointName] string? name = null, string? env = null, bool isProxied = true) where T : IResourceWithEndpoints
    {
        ArgumentNullException.ThrowIfNull(builder);

        return builder.WithEndpoint(targetPort: targetPort, port: port, scheme: "http", name: name, env: env, isProxied: isProxied);
    }

    /// <summary>
    /// Exposes an HTTPS endpoint on a resource. This endpoint reference can be retrieved using <see cref="ResourceBuilderExtensions.GetEndpoint{T}(IResourceBuilder{T}, string, NetworkIdentifier)"/>.
    /// The endpoint name will be "https" if not specified.
    /// </summary>
    /// <typeparam name="T">The resource type.</typeparam>
    /// <param name="builder">The resource builder.</param>
    /// <param name="targetPort">This is the port the resource is listening on. If the endpoint is used for the container, it is the container port.</param>
    /// <param name="port">An optional host port.</param>
    /// <param name="name">An optional name of the endpoint. Defaults to "https" if not specified.</param>
    /// <param name="env">An optional name of the environment variable to inject.</param>
    /// <param name="isProxied">Specifies if the endpoint will be proxied by DCP. Defaults to true.</param>
    /// <returns>The <see cref="IResourceBuilder{T}"/>.</returns>
    /// <exception cref="DistributedApplicationException">Throws an exception if an endpoint with the same name already exists on the specified resource.</exception>
    public static IResourceBuilder<T> WithHttpsEndpoint<T>(this IResourceBuilder<T> builder, int? port = null, int? targetPort = null, [EndpointName] string? name = null, string? env = null, bool isProxied = true) where T : IResourceWithEndpoints
    {
        ArgumentNullException.ThrowIfNull(builder);

        return builder.WithEndpoint(targetPort: targetPort, port: port, scheme: "https", name: name, env: env, isProxied: isProxied);
    }

    /// <summary>
    /// Marks existing http or https endpoints on a resource as external.
    /// </summary>
    /// <typeparam name="T">The resource type.</typeparam>
    /// <param name="builder">The resource builder.</param>
    /// <returns>The <see cref="IResourceBuilder{T}"/>.</returns>
    public static IResourceBuilder<T> WithExternalHttpEndpoints<T>(this IResourceBuilder<T> builder) where T : IResourceWithEndpoints
    {
        ArgumentNullException.ThrowIfNull(builder);

        if (!builder.Resource.TryGetAnnotationsOfType<EndpointAnnotation>(out var endpoints))
        {
            return builder;
        }

        foreach (var endpoint in endpoints)
        {
            if (endpoint.UriScheme == "http" || endpoint.UriScheme == "https")
            {
                endpoint.IsExternal = true;
            }
        }

        return builder;
    }

    /// <summary>
    /// Gets an <see cref="EndpointReference"/> by name from the resource. These endpoints are declared either using <see cref="WithEndpoint{T}(IResourceBuilder{T}, int?, int?, string?, string?, string?, bool, bool?, ProtocolType?)"/> or by launch settings (for project resources).
    /// The <see cref="EndpointReference"/> can be used to resolve the address of the endpoint in <see cref="WithEnvironment{T}(IResourceBuilder{T}, Action{EnvironmentCallbackContext})"/>.
    /// </summary>
    /// <typeparam name="T">The resource type.</typeparam>
    /// <param name="builder">The the resource builder.</param>
    /// <param name="name">The name of the endpoint.</param>
    /// <param name="contextNetworkID">The network context in which to resolve the endpoint. If null, localhost (loopback) network context will be used.</param>
    /// <returns>An <see cref="EndpointReference"/> that can be used to resolve the address of the endpoint after resource allocation has occurred.</returns>
    public static EndpointReference GetEndpoint<T>(this IResourceBuilder<T> builder, [EndpointName] string name, NetworkIdentifier contextNetworkID) where T : IResourceWithEndpoints
    {
        ArgumentNullException.ThrowIfNull(builder);

        return builder.Resource.GetEndpoint(name, contextNetworkID);
    }

    /// <summary>
    /// Gets an <see cref="EndpointReference"/> by name from the resource. These endpoints are declared either using <see cref="WithEndpoint{T}(IResourceBuilder{T}, int?, int?, string?, string?, string?, bool, bool?, ProtocolType?)"/> or by launch settings (for project resources).
    /// The <see cref="EndpointReference"/> can be used to resolve the address of the endpoint in <see cref="WithEnvironment{T}(IResourceBuilder{T}, Action{EnvironmentCallbackContext})"/>.
    /// </summary>
    /// <typeparam name="T">The resource type.</typeparam>
    /// <param name="builder">The the resource builder.</param>
    /// <param name="name">The name of the endpoint.</param>
    /// <returns>An <see cref="EndpointReference"/> that can be used to resolve the address of the endpoint after resource allocation has occurred.</returns>
    public static EndpointReference GetEndpoint<T>(this IResourceBuilder<T> builder, [EndpointName] string name) where T : IResourceWithEndpoints
    {
        ArgumentNullException.ThrowIfNull(builder);

        return builder.Resource.GetEndpoint(name);
    }

    /// <summary>
    /// Configures a resource to mark all endpoints' transport as HTTP/2. This is useful for HTTP/2 services that need prior knowledge.
    /// </summary>
    /// <typeparam name="T">The resource type.</typeparam>
    /// <param name="builder">The resource builder.</param>
    /// <returns>The <see cref="IResourceBuilder{T}"/>.</returns>
    public static IResourceBuilder<T> AsHttp2Service<T>(this IResourceBuilder<T> builder) where T : IResourceWithEndpoints
    {
        ArgumentNullException.ThrowIfNull(builder);

        return builder.WithAnnotation(new Http2ServiceAnnotation());
    }

    /// <summary>
    /// Registers a callback to customize the URLs displayed for the resource.
    /// </summary>
    /// <typeparam name="T">The resource type.</typeparam>
    /// <param name="builder">The builder for the resource.</param>
    /// <param name="callback">The callback that will customize URLs for the resource.</param>
    /// <returns>The <see cref="IResourceBuilder{T}"/>.</returns>
    /// <remarks>
    /// <para>
    /// The callback will be executed after endpoints have been allocated for this resource.<br/>
    /// This allows you to modify any URLs for the resource, including adding, modifying, or even deletion.<br/>
    /// Note that any endpoints on the resource will automatically get a corresponding URL added for them.
    /// </para>
    /// <example>
    /// Update all displayed URLs to have display text:
    /// <code lang="C#">
    /// var frontend = builder.AddProject&lt;Projects.Frontend&gt;("frontend")
    ///                       .WithUrls(c =>
    ///                       {
    ///                           foreach (var url in c.Urls)
    ///                           {
    ///                               if (string.IsNullOrEmpty(url.DisplayText))
    ///                               {
    ///                                   url.DisplayText = "frontend";
    ///                               }
    ///                           }
    ///                       });
    /// </code>
    /// </example>
    /// <example>
    /// Update endpoint URLs to use a custom host name based on the resource name:
    /// <code lang="C#">
    /// var frontend = builder.AddProject&lt;Projects.Frontend&gt;("frontend")
    ///                       .WithUrls(c =>
    ///                       {
    ///                           foreach (var url in c.Urls)
    ///                           {
    ///                               if (url.Endpoint is not null)
    ///                               {
    ///                                   var uri = new UriBuilder(url.Url) { Host = $"{c.Resource.Name}.localhost" };
    ///                                   url.Url = uri.ToString();
    ///                               }
    ///                           }
    ///                       });
    /// </code>
    /// </example>
    /// </remarks>
    public static IResourceBuilder<T> WithUrls<T>(this IResourceBuilder<T> builder, Action<ResourceUrlsCallbackContext> callback)
        where T : IResource
    {
        ArgumentNullException.ThrowIfNull(builder);
        ArgumentNullException.ThrowIfNull(callback);

        return builder.WithAnnotation(new ResourceUrlsCallbackAnnotation(callback));
    }

    /// <summary>
    /// Registers an async callback to customize the URLs displayed for the resource.
    /// </summary>
    /// <typeparam name="T">The resource type.</typeparam>
    /// <param name="builder">The builder for the resource.</param>
    /// <param name="callback">The async callback that will customize URLs for the resource.</param>
    /// <returns>The <see cref="IResourceBuilder{T}"/>.</returns>
    /// <remarks>
    /// <para>
    /// The callback will be executed after endpoints have been allocated for this resource.<br/>
    /// This allows you to modify any URLs for the resource, including adding, modifying, or even deletion.<br/>
    /// Note that any endpoints on the resource will automatically get a corresponding URL added for them.
    /// </para>
    /// </remarks>
    public static IResourceBuilder<T> WithUrls<T>(this IResourceBuilder<T> builder, Func<ResourceUrlsCallbackContext, Task> callback)
        where T : IResource
    {
        ArgumentNullException.ThrowIfNull(builder);
        ArgumentNullException.ThrowIfNull(callback);

        return builder.WithAnnotation(new ResourceUrlsCallbackAnnotation(callback));
    }

    /// <summary>
    /// Adds a URL to be displayed for the resource.
    /// </summary>
    /// <typeparam name="T">The resource type.</typeparam>
    /// <param name="builder">The builder for the resource.</param>
    /// <param name="url">A URL to show for the resource.</param>
    /// <param name="displayText">The display text to show when the link is displayed.</param>
    /// <returns>The <see cref="IResourceBuilder{T}"/>.</returns>
    /// <remarks>
    /// Use this method to add a URL to be displayed for the resource.<br/>
    /// If the URL is relative, it will be applied to all URLs for the resource, replacing the path portion of the URL.<br/>
    /// Note that any endpoints on the resource will automatically get a corresponding URL added for them.<br/>
    /// To modify the URL for a specific endpoint, use <see cref="WithUrlForEndpoint{T}(IResourceBuilder{T}, string, Action{ResourceUrlAnnotation})"/>.
    /// </remarks>
    /// <example>
    /// Add a static URL to be displayed for the resource:
    /// <code lang="C#">
    /// var frontend = builder.AddProject&lt;Projects.Frontend&gt;("frontend")
    ///                       .WithUrl("https://example.com/", "Home");
    /// </code>
    /// </example>
    /// <example>
    /// Update all displayed URLs to use the specified path and (optional) display text:
    /// <code lang="C#">
    /// var frontend = builder.AddProject&lt;Projects.Frontend&gt;("frontend")
    ///                       .WithUrl("/home", "Home");
    /// </code>
    /// </example>
    public static IResourceBuilder<T> WithUrl<T>(this IResourceBuilder<T> builder, string url, string? displayText = null)
        where T : IResource
    {
        ArgumentNullException.ThrowIfNull(builder);
        ArgumentNullException.ThrowIfNull(url);

        if (Uri.TryCreate(url, UriKind.Relative, out var relativeUri))
        {
            // Apply relative URL to all URLs for the resource
            return builder.WithUrls(c =>
            {
                foreach (var u in c.Urls)
                {
                    if (Uri.TryCreate(u.Url, UriKind.Absolute, out var absoluteUri)
                        && Uri.TryCreate(absoluteUri, relativeUri, out var uri))
                    {
                        u.Url = uri.ToString();
                        u.DisplayText = displayText ?? u.DisplayText;
                    }
                }
            });
        }

        // Treat as a static URL
        return builder.WithAnnotation(new ResourceUrlAnnotation { Url = url, DisplayText = displayText });
    }

    /// <summary>
    /// Adds a URL to be displayed for the resource.
    /// </summary>
    /// <typeparam name="T">The resource type.</typeparam>
    /// <param name="builder">The builder for the resource.</param>
    /// <param name="url">The interpolated string that produces the URL.</param>
    /// <param name="displayText">The display text to show when the link is displayed.</param>
    /// <returns>The <see cref="IResourceBuilder{T}"/>.</returns>
    /// <remarks>
    /// Use this method to add a URL to be displayed for the resource.<br/>
    /// Note that any endpoints on the resource will automatically get a corresponding URL added for them.
    /// </remarks>
    public static IResourceBuilder<T> WithUrl<T>(this IResourceBuilder<T> builder, in ReferenceExpression.ExpressionInterpolatedStringHandler url, string? displayText = null)
        where T : IResource
    {
        ArgumentNullException.ThrowIfNull(builder);

        var expression = url.GetExpression();

        return builder.WithUrl(expression, displayText);
    }

    /// <summary>
    /// Adds a URL to be displayed for the resource.
    /// </summary>
    /// <typeparam name="T">The resource type.</typeparam>
    /// <param name="builder">The builder for the resource.</param>
    /// <param name="url">A <see cref="ReferenceExpression"/> that will produce the URL.</param>
    /// <param name="displayText">The display text to show when the link is displayed.</param>
    /// <returns>The <see cref="IResourceBuilder{T}"/>.</returns>
    /// <remarks>
    /// Use this method to add a URL to be displayed for the resource.<br/>
    /// Note that any endpoints on the resource will automatically get a corresponding URL added for them.
    /// </remarks>
    public static IResourceBuilder<T> WithUrl<T>(this IResourceBuilder<T> builder, ReferenceExpression url, string? displayText = null)
        where T : IResource
    {
        ArgumentNullException.ThrowIfNull(builder);
        ArgumentNullException.ThrowIfNull(url);

        return builder.WithAnnotation(new ResourceUrlsCallbackAnnotation(async c =>
        {
            var endpoint = url.ValueProviders.OfType<EndpointReference>().FirstOrDefault();
            var urlValue = await url.GetValueAsync(c.CancellationToken).ConfigureAwait(false);
            if (!string.IsNullOrEmpty(urlValue))
            {
                c.Urls.Add(new() { Endpoint = endpoint, Url = urlValue, DisplayText = displayText });
            }
        }));
    }

    /// <summary>
    /// Registers a callback to update the URL displayed for the endpoint with the specified name.
    /// </summary>
    /// <typeparam name="T">The resource type.</typeparam>
    /// <param name="builder">The builder for the resource.</param>
    /// <param name="endpointName">The name of the endpoint to customize the URL for.</param>
    /// <param name="callback">The callback that will customize the URL.</param>
    /// <returns>The <see cref="IResourceBuilder{T}"/>.</returns>
    /// <remarks>
    /// <para>
    /// Use this method to customize the URL that is automatically added for an endpoint on the resource.<br/>
    /// To add another URL for an endpoint, use <see cref="WithUrlForEndpoint{T}(IResourceBuilder{T}, string, Func{EndpointReference, ResourceUrlAnnotation})"/>.
    /// </para>
    /// <para>
    /// The callback will be executed after endpoints have been allocated and the URL has been generated.<br/>
    /// This allows you to modify the URL or its display text.
    /// </para>
    /// <para>
    /// If the URL returned by <paramref name="callback"/> is relative, it will be combined with the endpoint URL to create an absolute URL.
    /// </para>
    /// <para>
    /// If the endpoint with the specified name does not exist, the callback will not be executed and a warning will be logged.
    /// </para>
    /// <example>
    /// Customize the URL for the "https" endpoint to use the link text "Home":
    /// <code lang="C#">
    /// var frontend = builder.AddProject&lt;Projects.Frontend&gt;("frontend")
    ///                       .WithUrlForEndpoint("https", url => url.DisplayText = "Home");
    /// </code>
    /// </example>
    /// <example>
    /// Customize the URL for the "https" endpoint to deep to the "/home" path:
    /// <code lang="C#">
    /// var frontend = builder.AddProject&lt;Projects.Frontend&gt;("frontend")
    ///                       .WithUrlForEndpoint("https", url => url.Url = "/home");
    /// </code>
    /// </example>
    /// </remarks>
    public static IResourceBuilder<T> WithUrlForEndpoint<T>(this IResourceBuilder<T> builder, string endpointName, Action<ResourceUrlAnnotation> callback)
        where T : IResource
    {
        builder.WithUrls(context =>
        {
            var urlForEndpoint = context.Urls.FirstOrDefault(u => u.Endpoint?.EndpointName == endpointName);
            if (urlForEndpoint is not null)
            {
                callback(urlForEndpoint);
            }
            else
            {
                context.Logger.LogWarning("Could not execute callback to customize endpoint URL as no endpoint with name '{EndpointName}' could be found on resource '{ResourceName}'.", endpointName, builder.Resource.Name);
            }
        });

        return builder;
    }

    /// <summary>
    /// Registers a callback to add a URL for the endpoint with the specified name.
    /// </summary>
    /// <typeparam name="T">The resource type.</typeparam>
    /// <param name="builder">The builder for the resource.</param>
    /// <param name="endpointName">The name of the endpoint to add the URL for.</param>
    /// <param name="callback">The callback that will create the URL.</param>
    /// <returns>The <see cref="IResourceBuilder{T}"/>.</returns>
    /// <remarks>
    /// <para>
    /// Use this method to add another URL for an endpoint on the resource.<br/>
    /// To customize the URL that is automatically added for an endpoint, use <see cref="WithUrlForEndpoint{T}(IResourceBuilder{T}, string, Action{ResourceUrlAnnotation})"/>.
    /// </para>
    /// <para>
    /// The callback will be executed after endpoints have been allocated and the resource is about to start.
    /// </para>
    /// <para>
    /// If the endpoint with the specified name does not exist, the callback will not be executed and a warning will be logged.
    /// </para>
    /// <example>
    /// Add a URL for the "https" endpoint that deep-links to an admin page with the text "Admin":
    /// <code lang="C#">
    /// var frontend = builder.AddProject&lt;Projects.Frontend&gt;("frontend")
    ///                       .WithUrlForEndpoint("https", ep => new() { Url = "/admin", DisplayText = "Admin" });
    /// </code>
    /// </example>
    /// </remarks>
    public static IResourceBuilder<T> WithUrlForEndpoint<T>(this IResourceBuilder<T> builder, string endpointName, Func<EndpointReference, ResourceUrlAnnotation> callback)
        where T : IResourceWithEndpoints
    {
        builder.WithUrls(context =>
        {
            var endpoint = builder.GetEndpoint(endpointName);
            if (endpoint.Exists)
            {
                var url = callback(endpoint).WithEndpoint(endpoint);
                context.Urls.Add(url);
            }
            else
            {
                context.Logger.LogWarning("Could not execute callback to add an endpoint URL as no endpoint with name '{EndpointName}' could be found on resource '{ResourceName}'.", endpointName, builder.Resource.Name);
            }
        });

        return builder;
    }

    /// <summary>
    /// Configures the resource to copy container files from the specified source resource during publishing.
    /// </summary>
    /// <typeparam name="T">The type of resource being built. Must implement <see cref="IContainerFilesDestinationResource"/>.</typeparam>
    /// <param name="builder">The resource builder to which container files will be copied to.</param>
    /// <param name="source">The resource which contains the container files to be copied.</param>
    /// <param name="destinationPath">The destination path within the resource's container where the files will be copied.</param>
    public static IResourceBuilder<T> PublishWithContainerFiles<T>(
         this IResourceBuilder<T> builder,
         IResourceBuilder<IResourceWithContainerFiles> source,
         string destinationPath) where T : IContainerFilesDestinationResource
    {
        ArgumentNullException.ThrowIfNull(builder);
        ArgumentNullException.ThrowIfNull(source);
        ArgumentException.ThrowIfNullOrEmpty(destinationPath);

        if (!builder.ApplicationBuilder.ExecutionContext.IsPublishMode)
        {
            return builder;
        }

        return builder.WithAnnotation(new ContainerFilesDestinationAnnotation()
        {
            Source = source.Resource,
            DestinationPath = destinationPath
        });
    }

    /// <summary>
    /// Adds a container files source annotation to the resource being built, specifying the path to the container files
    /// source.
    /// </summary>
    /// <typeparam name="T">The type of resource that supports container files and is being built.</typeparam>
    /// <param name="builder">The resource builder to which the container files source annotation will be added. Cannot be null.</param>
    /// <param name="sourcePath">The path to the container files source to associate with the resource. Cannot be null.</param>
    /// <returns>The resource builder instance with the container files source annotation applied.</returns>
    public static IResourceBuilder<T> WithContainerFilesSource<T>(
         this IResourceBuilder<T> builder,
         string sourcePath) where T : IResourceWithContainerFiles
    {
        ArgumentNullException.ThrowIfNull(builder);
        ArgumentNullException.ThrowIfNull(sourcePath);

        return builder.WithAnnotation(new ContainerFilesSourceAnnotation()
        {
            SourcePath = sourcePath
        });
    }

    /// <summary>
    /// Removes any container files source annotation from the resource being built.
    /// </summary>
    /// <typeparam name="T">The type of resource that supports container files and is being built.</typeparam>
    /// <param name="builder">The resource builder to which the container files source annotations should be removed. Cannot be null.</param>
    /// <returns>The resource builder instance with the container files source annotation applied.</returns>
    public static IResourceBuilder<T> ClearContainerFilesSources<T>(
         this IResourceBuilder<T> builder) where T : IResourceWithContainerFiles
    {
        ArgumentNullException.ThrowIfNull(builder);

        builder.Resource.Annotations
                .OfType<ContainerFilesSourceAnnotation>()
                .ToList()
                .ForEach(w => builder.Resource.Annotations.Remove(w));

        return builder;
    }

    /// <summary>
    /// Excludes a resource from being published to the manifest.
    /// </summary>
    /// <typeparam name="T">The resource type.</typeparam>
    /// <param name="builder">The resource to exclude.</param>
    /// <returns>The <see cref="IResourceBuilder{T}"/>.</returns>
    public static IResourceBuilder<T> ExcludeFromManifest<T>(this IResourceBuilder<T> builder) where T : IResource
    {
        ArgumentNullException.ThrowIfNull(builder);

        return builder.WithAnnotation(ManifestPublishingCallbackAnnotation.Ignore);
    }

    /// <summary>
    /// Waits for the dependency resource to enter the Running state before starting the resource.
    /// </summary>
    /// <typeparam name="T">The type of the resource.</typeparam>
    /// <param name="builder">The resource builder for the resource that will be waiting.</param>
    /// <param name="dependency">The resource builder for the dependency resource.</param>
    /// <returns>The <see cref="IResourceBuilder{T}"/>.</returns>
    /// <remarks>
    /// <para>This method is useful when a resource should wait until another has started running. This can help
    /// reduce errors in logs during local development where dependency resources.</para>
    /// <para>Some resources automatically register health checks with the application host container. For these
    /// resources, calling <see cref="WaitFor{T}(IResourceBuilder{T}, IResourceBuilder{IResource})"/> also results
    /// in the resource being blocked from starting until the health checks associated with the dependency resource
    /// return <see cref="Microsoft.Extensions.Diagnostics.HealthChecks.HealthStatus.Healthy"/>.</para>
    /// <para>The <see cref="WithHealthCheck{T}(IResourceBuilder{T}, string)"/> method can be used to associate
    /// additional health checks with a resource.</para>
    /// <example>
    /// Start message queue before starting the worker service.
    /// <code lang="C#">
    /// var builder = DistributedApplication.CreateBuilder(args);
    /// var messaging = builder.AddRabbitMQ("messaging");
    /// builder.AddProject&lt;Projects.MyApp&gt;("myapp")
    ///        .WithReference(messaging)
    ///        .WaitFor(messaging);
    /// </code>
    /// </example>
    /// </remarks>
    public static IResourceBuilder<T> WaitFor<T>(this IResourceBuilder<T> builder, IResourceBuilder<IResource> dependency) where T : IResourceWithWaitSupport
    {
        ArgumentNullException.ThrowIfNull(builder);
        ArgumentNullException.ThrowIfNull(dependency);

        return WaitForCore(builder, dependency, waitBehavior: null, addRelationship: true);
    }

    /// <summary>
    /// Waits for the dependency resource to enter the Running state before starting the resource.
    /// </summary>
    /// <typeparam name="T">The type of the resource.</typeparam>
    /// <param name="builder">The resource builder for the resource that will be waiting.</param>
    /// <param name="dependency">The resource builder for the dependency resource.</param>
    /// <param name="waitBehavior">The wait behavior to use.</param>
    /// <returns>The <see cref="IResourceBuilder{T}"/>.</returns>
    /// <remarks>
    /// <para>This method is useful when a resource should wait until another has started running. This can help
    /// reduce errors in logs during local development where dependency resources.</para>
    /// <para>Some resources automatically register health checks with the application host container. For these
    /// resources, calling <see cref="WaitFor{T}(IResourceBuilder{T}, IResourceBuilder{IResource}, WaitBehavior)"/> also results
    /// in the resource being blocked from starting until the health checks associated with the dependency resource
    /// return <see cref="Microsoft.Extensions.Diagnostics.HealthChecks.HealthStatus.Healthy"/>.</para>
    /// <para>The <see cref="WithHealthCheck{T}(IResourceBuilder{T}, string)"/> method can be used to associate
    /// additional health checks with a resource.</para>
    /// <para>The <paramref name="waitBehavior"/> parameter can be used to control the behavior of the
    /// wait operation. When <see cref="WaitBehavior.WaitOnResourceUnavailable"/> is specified, the wait
    /// operation will continue to wait until the resource becomes healthy. This is the default
    /// behavior with the <see cref="WaitFor{T}(IResourceBuilder{T}, IResourceBuilder{IResource})"/> overload.</para>
    /// <para>When <see cref="WaitBehavior.StopOnResourceUnavailable"/> is specified, the wait operation
    /// will throw a <see cref="DistributedApplicationException"/> if the resource enters an unavailable state.</para>
    /// <example>
    /// Start message queue before starting the worker service.
    /// <code lang="C#">
    /// var builder = DistributedApplication.CreateBuilder(args);
    /// var messaging = builder.AddRabbitMQ("messaging");
    /// builder.AddProject&lt;Projects.MyApp&gt;("myapp")
    ///        .WithReference(messaging)
    ///        .WaitFor(messaging, WaitBehavior.StopOnResourceUnavailable);
    /// </code>
    /// </example>
    /// </remarks>
    public static IResourceBuilder<T> WaitFor<T>(this IResourceBuilder<T> builder, IResourceBuilder<IResource> dependency, WaitBehavior waitBehavior) where T : IResourceWithWaitSupport
    {
        ArgumentNullException.ThrowIfNull(builder);
        ArgumentNullException.ThrowIfNull(dependency);

        return WaitForCore(builder, dependency, waitBehavior, addRelationship: true);
    }

    private static IResourceBuilder<T> WaitForCore<T>(this IResourceBuilder<T> builder, IResourceBuilder<IResource> dependency, WaitBehavior? waitBehavior, bool addRelationship) where T : IResourceWithWaitSupport
    {
        if (builder.Resource as IResource == dependency.Resource)
        {
            throw new DistributedApplicationException($"The '{builder.Resource.Name}' resource cannot wait for itself.");
        }

        if (builder.Resource is IResourceWithParent resourceWithParent && resourceWithParent.Parent == dependency.Resource)
        {
            throw new DistributedApplicationException($"The '{builder.Resource.Name}' resource cannot wait for its parent '{dependency.Resource.Name}'.");
        }

        if (dependency.Resource is IResourceWithParent dependencyResourceWithParent)
        {
            // If the dependency resource is a child resource we automatically apply
            // the WaitFor to the parent resource. This caters for situations where
            // the child resource itself does not have any health checks setup.
            var parentBuilder = builder.ApplicationBuilder.CreateResourceBuilder(dependencyResourceWithParent.Parent);

            // Waiting for the parent is an internal implementaiton detail. Don't add a relationship here.
            builder.WaitForCore(parentBuilder, waitBehavior, addRelationship: false);
        }

        if (addRelationship)
        {
            builder.WithRelationship(dependency.Resource, KnownRelationshipTypes.WaitFor);
        }

        return builder.WithAnnotation(new WaitAnnotation(dependency.Resource, WaitType.WaitUntilHealthy) { WaitBehavior = waitBehavior });
    }

    /// <summary>
    /// Waits for the dependency resource to enter the Running state before starting the resource.
    /// </summary>
    /// <typeparam name="T">The type of the resource.</typeparam>
    /// <param name="builder">The resource builder for the resource that will be waiting.</param>
    /// <param name="dependency">The resource builder for the dependency resource.</param>
    /// <returns>The <see cref="IResourceBuilder{T}"/>.</returns>
    /// <remarks>
    /// <para>This method is useful when a resource should wait until another has started running but
    /// doesn't need to wait for health checks to pass. This can help enable initialization scenarios
    /// where services need to start before health checks can pass.</para>
    /// <para>Unlike <see cref="WaitFor{T}(IResourceBuilder{T}, IResourceBuilder{IResource})"/>, this method
    /// only waits for the dependency resource to enter the Running state and ignores any health check
    /// annotations associated with the dependency resource.</para>
    /// <example>
    /// Start message queue before starting the worker service, but don't wait for health checks.
    /// <code lang="C#">
    /// var builder = DistributedApplication.CreateBuilder(args);
    /// var messaging = builder.AddRabbitMQ("messaging");
    /// builder.AddProject&lt;Projects.MyApp&gt;("myapp")
    ///        .WithReference(messaging)
    ///        .WaitForStart(messaging);
    /// </code>
    /// </example>
    /// </remarks>
    public static IResourceBuilder<T> WaitForStart<T>(this IResourceBuilder<T> builder, IResourceBuilder<IResource> dependency) where T : IResourceWithWaitSupport
    {
        ArgumentNullException.ThrowIfNull(builder);
        ArgumentNullException.ThrowIfNull(dependency);

        return WaitForStartCore(builder, dependency, waitBehavior: null, addRelationship: true);
    }

    /// <summary>
    /// Waits for the dependency resource to enter the Running state before starting the resource.
    /// </summary>
    /// <typeparam name="T">The type of the resource.</typeparam>
    /// <param name="builder">The resource builder for the resource that will be waiting.</param>
    /// <param name="dependency">The resource builder for the dependency resource.</param>
    /// <param name="waitBehavior">The wait behavior to use.</param>
    /// <returns>The <see cref="IResourceBuilder{T}"/>.</returns>
    /// <remarks>
    /// <para>This method is useful when a resource should wait until another has started running but
    /// doesn't need to wait for health checks to pass. This can help enable initialization scenarios
    /// where services need to start before health checks can pass.</para>
    /// <para>Unlike <see cref="WaitFor{T}(IResourceBuilder{T}, IResourceBuilder{IResource}, WaitBehavior)"/>, this method
    /// only waits for the dependency resource to enter the Running state and ignores any health check
    /// annotations associated with the dependency resource.</para>
    /// <para>The <paramref name="waitBehavior"/> parameter can be used to control the behavior of the
    /// wait operation. When <see cref="WaitBehavior.WaitOnResourceUnavailable"/> is specified, the wait
    /// operation will continue to wait until the resource enters the Running state. This is the default
    /// behavior with the <see cref="WaitForStart{T}(IResourceBuilder{T}, IResourceBuilder{IResource})"/> overload.</para>
    /// <para>When <see cref="WaitBehavior.StopOnResourceUnavailable"/> is specified, the wait operation
    /// will throw a <see cref="DistributedApplicationException"/> if the resource enters an unavailable state.</para>
    /// <example>
    /// Start message queue before starting the worker service, but don't wait for health checks.
    /// <code lang="C#">
    /// var builder = DistributedApplication.CreateBuilder(args);
    /// var messaging = builder.AddRabbitMQ("messaging");
    /// builder.AddProject&lt;Projects.MyApp&gt;("myapp")
    ///        .WithReference(messaging)
    ///        .WaitForStart(messaging, WaitBehavior.StopOnResourceUnavailable);
    /// </code>
    /// </example>
    /// </remarks>
    public static IResourceBuilder<T> WaitForStart<T>(this IResourceBuilder<T> builder, IResourceBuilder<IResource> dependency, WaitBehavior waitBehavior) where T : IResourceWithWaitSupport
    {
        ArgumentNullException.ThrowIfNull(builder);
        ArgumentNullException.ThrowIfNull(dependency);

        return WaitForStartCore(builder, dependency, waitBehavior, addRelationship: true);
    }

    private static IResourceBuilder<T> WaitForStartCore<T>(this IResourceBuilder<T> builder, IResourceBuilder<IResource> dependency, WaitBehavior? waitBehavior, bool addRelationship) where T : IResourceWithWaitSupport
    {
        if (builder.Resource as IResource == dependency.Resource)
        {
            throw new DistributedApplicationException($"The '{builder.Resource.Name}' resource cannot wait for itself.");
        }

        if (builder.Resource is IResourceWithParent resourceWithParent && resourceWithParent.Parent == dependency.Resource)
        {
            throw new DistributedApplicationException($"The '{builder.Resource.Name}' resource cannot wait for its parent '{dependency.Resource.Name}'.");
        }

        if (dependency.Resource is IResourceWithParent dependencyResourceWithParent)
        {
            // If the dependency resource is a child resource we automatically apply
            // the WaitForStart to the parent resource. This caters for situations where
            // the child resource itself does not have any health checks setup.
            var parentBuilder = builder.ApplicationBuilder.CreateResourceBuilder(dependencyResourceWithParent.Parent);

            // Waiting for the parent is an internal implementation detail. Don't add a relationship here.
            builder.WaitForStartCore(parentBuilder, waitBehavior, addRelationship: false);
        }

        // Wait for any referenced resources in the connection string.
        if (dependency.Resource is ConnectionStringResource cs)
        {
            // We only look at top level resources with the assumption that they are transitive themselves.
            foreach (var referencedResource in cs.ConnectionStringExpression.ValueProviders.OfType<IResource>())
            {
                builder.WaitForStartCore(builder.ApplicationBuilder.CreateResourceBuilder(referencedResource), waitBehavior, addRelationship: false);
            }
        }

        if (addRelationship)
        {
            builder.WithRelationship(dependency.Resource, KnownRelationshipTypes.WaitFor);
        }

        return builder.WithAnnotation(new WaitAnnotation(dependency.Resource, WaitType.WaitUntilStarted) { WaitBehavior = waitBehavior });
    }

    /// <summary>
    /// Adds a <see cref="ExplicitStartupAnnotation" /> annotation to the resource so it doesn't automatically start
    /// with the app host startup.
    /// </summary>
    /// <typeparam name="T">The type of the resource.</typeparam>
    /// <param name="builder">The resource builder.</param>
    /// <returns>The <see cref="IResourceBuilder{T}"/>.</returns>
    /// <remarks>
    /// <para>This method is useful when a resource shouldn't automatically start when the app host starts.</para>
    /// <example>
    /// The database clean up tool project isn't started with the app host.
    /// The resource start command can be used to run it ondemand later.
    /// <code lang="C#">
    /// var builder = DistributedApplication.CreateBuilder(args);
    /// var pgsql = builder.AddPostgres("postgres");
    /// builder.AddProject&lt;Projects.CleanUpDatabase&gt;("dbcleanuptool")
    ///        .WithReference(pgsql)
    ///        .WithExplicitStart();
    /// </code>
    /// </example>
    /// </remarks>
    public static IResourceBuilder<T> WithExplicitStart<T>(this IResourceBuilder<T> builder) where T : IResource
    {
        return builder.WithAnnotation(new ExplicitStartupAnnotation());
    }

    /// <summary>
    /// Waits for the dependency resource to enter the Exited or Finished state before starting the resource.
    /// </summary>
    /// <typeparam name="T">The type of the resource.</typeparam>
    /// <param name="builder">The resource builder for the resource that will be waiting.</param>
    /// <param name="dependency">The resource builder for the dependency resource.</param>
    /// <param name="exitCode">The exit code which is interpreted as successful.</param>
    /// <returns>The <see cref="IResourceBuilder{T}"/>.</returns>
    /// <remarks>
    /// <para>This method is useful when a resource should wait until another has completed. A common usage pattern
    /// would be to include a console application that initializes the database schema or performs other one off
    /// initialization tasks.</para>
    /// <para>Note that this method has no impact at deployment time and only works for local development.</para>
    /// <example>
    /// Wait for database initialization app to complete running.
    /// <code lang="C#">
    /// var builder = DistributedApplication.CreateBuilder(args);
    /// var pgsql = builder.AddPostgres("postgres");
    /// var dbprep = builder.AddProject&lt;Projects.DbPrepApp&gt;("dbprep")
    ///                     .WithReference(pgsql);
    /// builder.AddProject&lt;Projects.DatabasePrepTool&gt;("dbpreptool")
    ///        .WithReference(pgsql)
    ///        .WaitForCompletion(dbprep);
    /// </code>
    /// </example>
    /// </remarks>
    public static IResourceBuilder<T> WaitForCompletion<T>(this IResourceBuilder<T> builder, IResourceBuilder<IResource> dependency, int exitCode = 0) where T : IResourceWithWaitSupport
    {
        ArgumentNullException.ThrowIfNull(builder);
        ArgumentNullException.ThrowIfNull(dependency);

        if (builder.Resource as IResource == dependency.Resource)
        {
            throw new DistributedApplicationException($"The '{builder.Resource.Name}' resource cannot wait for itself.");
        }

        if (builder.Resource is IResourceWithParent resourceWithParent && resourceWithParent.Parent == dependency.Resource)
        {
            throw new DistributedApplicationException($"The '{builder.Resource.Name}' resource cannot wait for its parent '{dependency.Resource.Name}'.");
        }

        builder.WithRelationship(dependency.Resource, KnownRelationshipTypes.WaitFor);

        return builder.WithAnnotation(new WaitAnnotation(dependency.Resource, WaitType.WaitForCompletion, exitCode));
    }

    /// <summary>
    /// Adds a <see cref="HealthCheckAnnotation"/> to the resource annotations to associate a resource with a named health check managed by the health check service.
    /// </summary>
    /// <typeparam name="T">The type of the resource.</typeparam>
    /// <param name="builder">The resource builder.</param>
    /// <param name="key">The key for the health check.</param>
    /// <returns>The <see cref="IResourceBuilder{T}"/>.</returns>
    /// <remarks>
    /// <para>
    /// The <see cref="WithHealthCheck{T}(IResourceBuilder{T}, string)"/> method is used in conjunction with
    /// the <see cref="WaitFor{T}(IResourceBuilder{T}, IResourceBuilder{IResource})"/> to associate a resource
    /// registered in the application hosts dependency injection container. The <see cref="WithHealthCheck{T}(IResourceBuilder{T}, string)"/>
    /// method does not inject the health check itself it is purely an association mechanism.
    /// </para>
    /// <example>
    /// Define a custom health check and associate it with a resource.
    /// <code lang="C#">
    /// var builder = DistributedApplication.CreateBuilder(args);
    ///
    /// var startAfter = DateTime.Now.AddSeconds(30);
    ///
    /// builder.Services.AddHealthChecks().AddCheck(mycheck", () =>
    /// {
    ///     return DateTime.Now > startAfter ? HealthCheckResult.Healthy() : HealthCheckResult.Unhealthy();
    /// });
    ///
    /// var pg = builder.AddPostgres("pg")
    ///                 .WithHealthCheck("mycheck");
    ///
    /// builder.AddProject&lt;Projects.MyApp&gt;("myapp")
    ///        .WithReference(pg)
    ///        .WaitFor(pg); // This will result in waiting for the building check, and the
    ///                      // custom check defined in the code.
    /// </code>
    /// </example>
    /// </remarks>
    public static IResourceBuilder<T> WithHealthCheck<T>(this IResourceBuilder<T> builder, string key) where T : IResource
    {
        ArgumentNullException.ThrowIfNull(builder);
        ArgumentNullException.ThrowIfNull(key);

        if (builder.Resource.TryGetAnnotationsOfType<HealthCheckAnnotation>(out var annotations) && annotations.Any(a => a.Key == key))
        {
            throw new DistributedApplicationException($"Resource '{builder.Resource.Name}' already has a health check with key '{key}'.");
        }

        builder.WithAnnotation(new HealthCheckAnnotation(key));

        return builder;
    }

    /// <summary>
    /// Adds a health check to the resource which is mapped to a specific endpoint.
    /// </summary>
    /// <typeparam name="T">A resource type that implements <see cref="IResourceWithEndpoints" />.</typeparam>
    /// <param name="builder">A resource builder.</param>
    /// <param name="path">The relative path to test.</param>
    /// <param name="statusCode">The result code to interpret as healthy.</param>
    /// <param name="endpointName">The name of the endpoint to derive the base address from.</param>
    /// <returns>The <see cref="IResourceBuilder{T}"/>.</returns>
    /// <remarks>
    /// <para>
    /// This method adds a health check to the health check service which polls the specified endpoint on the resource
    /// on a periodic basis. The base address is dynamically determined based on the endpoint that was selected. By
    /// default the path is set to "/" and the status code is set to 200.
    /// </para>
    /// <example>
    /// This example shows adding an HTTP health check to a backend project.
    /// The health check makes sure that the front end does not start until the backend is
    /// reporting a healthy status based on the return code returned from the
    /// "/health" path on the backend server.
    /// <code lang="C#">
    /// var builder = DistributedApplication.CreateBuilder(args);
    /// var backend = builder.AddProject&lt;Projects.Backend&gt;("backend")
    ///                      .WithHttpHealthCheck("/health");
    /// builder.AddProject&lt;Projects.Frontend&gt;("frontend")
    ///        .WithReference(backend).WaitFor(backend);
    /// </code>
    /// </example>
    /// </remarks>
    public static IResourceBuilder<T> WithHttpHealthCheck<T>(this IResourceBuilder<T> builder, string? path = null, int? statusCode = null, string? endpointName = null) where T : IResourceWithEndpoints
    {
        ArgumentNullException.ThrowIfNull(builder);

        var endpointSelector = endpointName is not null
            ? NamedEndpointSelector(builder, [endpointName], "HTTP health check")
            : NamedEndpointSelector(builder, s_httpSchemes, "HTTP health check");

        return WithHttpHealthCheck(builder, endpointSelector, path, statusCode);
    }

    /// <summary>
    /// Adds a health check to the resource which is mapped to a specific endpoint.
    /// </summary>
    /// <typeparam name="T">A resource type that implements <see cref="IResourceWithEndpoints" />.</typeparam>
    /// <param name="builder">A resource builder.</param>
    /// <param name="endpointSelector"></param>
    /// <param name="path">The relative path to test.</param>
    /// <param name="statusCode">The result code to interpret as healthy.</param>
    /// <returns>The <see cref="IResourceBuilder{T}"/>.</returns>
    /// <remarks>
    /// <para>
    /// This method adds a health check to the health check service which polls the specified endpoint on a periodic basis.
    /// The base address is dynamically determined based on the endpoint that was selected. By default the path is set to "/"
    /// and the status code is set to 200.
    /// </para>
    /// <example>
    /// This example shows adding an HTTP health check to a backend project.
    /// The health check makes sure that the front end does not start until the backend is
    /// reporting a healthy status based on the return code returned from the
    /// "/health" path on the backend server.
    /// <code lang="C#">
    /// var builder = DistributedApplication.CreateBuilder(args);
    /// var backend = builder.AddProject&lt;Projects.Backend&gt;("backend");
    /// backend.WithHttpHealthCheck(() => backend.GetEndpoint("https"), path: "/health")
    /// builder.AddProject&lt;Projects.Frontend&gt;("frontend")
    ///        .WithReference(backend).WaitFor(backend);
    /// </code>
    /// </example>
    /// </remarks>
    public static IResourceBuilder<T> WithHttpHealthCheck<T>(this IResourceBuilder<T> builder, Func<EndpointReference>? endpointSelector, string? path = null, int? statusCode = null) where T : IResourceWithEndpoints
    {
        endpointSelector ??= DefaultEndpointSelector(builder);

        var endpoint = endpointSelector()
            ?? throw new DistributedApplicationException($"Could not create HTTP health check for resource '{builder.Resource.Name}' as the endpoint selector returned null.");

        if (endpoint.Scheme != "http" && endpoint.Scheme != "https")
        {
            throw new DistributedApplicationException($"Could not create HTTP health check for resource '{builder.Resource.Name}' as the endpoint with name '{endpoint.EndpointName}' and scheme '{endpoint.Scheme}' is not an HTTP endpoint.");
        }

        path ??= "/";
        statusCode ??= 200;

        var endpointName = endpoint.EndpointName;

        builder.OnResourceEndpointsAllocated((_, @event, ct) =>
        {
            if (!endpoint.Exists)
            {
                throw new DistributedApplicationException($"The endpoint '{endpointName}' does not exist on the resource '{builder.Resource.Name}'.");
            }

            return Task.CompletedTask;
        });

        Uri? uri = null;
        builder.OnBeforeResourceStarted((_, @event, ct) =>
        {
            var baseUri = new Uri(endpoint.Url, UriKind.Absolute);
            uri = new Uri(baseUri, path);
            return Task.CompletedTask;
        });

        var healthCheckKey = $"{builder.Resource.Name}_{endpointName}_{path}_{statusCode}_check";

        builder.ApplicationBuilder.Services.SuppressHealthCheckHttpClientLogging(healthCheckKey);

        builder.ApplicationBuilder.Services.AddHealthChecks().AddUrlGroup(options =>
        {
            if (uri is null)
            {
                throw new DistributedApplicationException($"The URI for the health check is not set. Ensure that the resource has been allocated before the health check is executed.");
            }

            options.AddUri(uri, setup => setup.ExpectHttpCode(statusCode ?? 200));
        }, healthCheckKey);

        builder.WithHealthCheck(healthCheckKey);

        return builder;
    }

    /// <summary>
    /// Adds a health check to the resource which is mapped to a specific endpoint.
    /// </summary>
    /// <typeparam name="T">A resource type that implements <see cref="IResourceWithEndpoints" />.</typeparam>
    /// <param name="builder">A resource builder.</param>
    /// <param name="path">The relative path to test.</param>
    /// <param name="statusCode">The result code to interpret as healthy.</param>
    /// <param name="endpointName">The name of the endpoint to derive the base address from.</param>
    /// <returns>The <see cref="IResourceBuilder{T}"/>.</returns>
    /// <remarks>
    /// <para>
    /// This method adds a health check to the health check service which polls the specified endpoint on the resource
    /// on a periodic basis. The base address is dynamically determined based on the endpoint that was selected. By
    /// default the path is set to "/" and the status code is set to 200.
    /// </para>
    /// <example>
    /// This example shows adding an HTTPS health check to a backend project.
    /// The health check makes sure that the front end does not start until the backend is
    /// reporting a healthy status based on the return code returned from the
    /// "/health" path on the backend server.
    /// <code lang="C#">
    /// var builder = DistributedApplication.CreateBuilder(args);
    /// var backend = builder.AddProject&lt;Projects.Backend&gt;("backend")
    ///                      .WithHttpsHealthCheck("/health");
    /// builder.AddProject&lt;Projects.Frontend&gt;("frontend")
    ///        .WithReference(backend).WaitFor(backend);
    /// </code>
    /// </example>
    /// </remarks>
    [Obsolete("This method is obsolete and will be removed in a future version. Use the WithHttpHealthCheck method instead.")]
    public static IResourceBuilder<T> WithHttpsHealthCheck<T>(this IResourceBuilder<T> builder, string? path = null, int? statusCode = null, string? endpointName = null) where T : IResourceWithEndpoints
    {
        ArgumentNullException.ThrowIfNull(builder);

        return builder.WithHttpHealthCheck(path, statusCode, endpointName ?? "https");
    }

    /// <summary>
    /// Adds a <see cref="ResourceCommandAnnotation"/> to the resource annotations to add a resource command.
    /// </summary>
    /// <typeparam name="T">The type of the resource.</typeparam>
    /// <param name="builder">The resource builder.</param>
    /// <param name="name">The name of the command. The name uniquely identifies the command.</param>
    /// <param name="displayName">The display name visible in UI.</param>
    /// <param name="executeCommand">
    /// A callback that is executed when the command is executed. The callback is run inside the .NET Aspire host.
    /// The callback result is used to indicate success or failure in the UI.
    /// </param>
    /// <param name="commandOptions">Optional configuration for the command.</param>
    /// <returns>The <see cref="IResourceBuilder{T}"/>.</returns>
    /// <remarks>
    /// <para>The <c>WithCommand</c> method is used to add commands to the resource. Commands are displayed in the dashboard
    /// and can be executed by a user using the dashboard UI.</para>
    /// <para>When a command is executed, the <paramref name="executeCommand"/> callback is called and is run inside the .NET Aspire host.</para>
    /// </remarks>
    [OverloadResolutionPriority(1)]
    public static IResourceBuilder<T> WithCommand<T>(
        this IResourceBuilder<T> builder,
        string name,
        string displayName,
        Func<ExecuteCommandContext, Task<ExecuteCommandResult>> executeCommand,
        CommandOptions? commandOptions = null) where T : IResource
    {
        ArgumentNullException.ThrowIfNull(builder);
        ArgumentNullException.ThrowIfNull(name);
        ArgumentNullException.ThrowIfNull(displayName);
        ArgumentNullException.ThrowIfNull(executeCommand);

        commandOptions ??= CommandOptions.Default;

        // Replace existing annotation with the same name.
        var existingAnnotation = builder.Resource.Annotations.OfType<ResourceCommandAnnotation>().SingleOrDefault(a => a.Name == name);
        if (existingAnnotation is not null)
        {
            builder.Resource.Annotations.Remove(existingAnnotation);
        }

        return builder.WithAnnotation(new ResourceCommandAnnotation(name, displayName, commandOptions.UpdateState ?? (c => ResourceCommandState.Enabled), executeCommand, commandOptions.Description, commandOptions.Parameter, commandOptions.ConfirmationMessage, commandOptions.IconName, commandOptions.IconVariant, commandOptions.IsHighlighted));
    }

    /// <summary>
    /// Adds a <see cref="ResourceCommandAnnotation"/> to the resource annotations to add a resource command.
    /// </summary>
    /// <typeparam name="T">The type of the resource.</typeparam>
    /// <param name="builder">The resource builder.</param>
    /// <param name="name">The name of the command. The name uniquely identifies the command.</param>
    /// <param name="displayName">The display name visible in UI.</param>
    /// <param name="executeCommand">
    /// A callback that is executed when the command is executed. The callback is run inside the .NET Aspire host.
    /// The callback result is used to indicate success or failure in the UI.
    /// </param>
    /// <param name="updateState">
    /// <para>A callback that is used to update the command state. The callback is executed when the command's resource snapshot is updated.</para>
    /// <para>If a callback isn't specified, the command is always enabled.</para>
    /// </param>
    /// <param name="displayDescription">
    /// Optional description of the command, to be shown in the UI.
    /// Could be used as a tooltip. May be localized.
    /// </param>
    /// <param name="parameter">
    /// Optional parameter that configures the command in some way.
    /// Clients must return any value provided by the server when invoking the command.
    /// </param>
    /// <param name="confirmationMessage">
    /// When a confirmation message is specified, the UI will prompt with an OK/Cancel dialog
    /// and the confirmation message before starting the command.
    /// </param>
    /// <param name="iconName">The icon name for the command. The name should be a valid FluentUI icon name from <see href="https://aka.ms/fluentui-system-icons"/></param>
    /// <param name="iconVariant">The icon variant.</param>
    /// <param name="isHighlighted">A flag indicating whether the command is highlighted in the UI.</param>
    /// <returns>The <see cref="IResourceBuilder{T}"/>.</returns>
    /// <remarks>
    /// <para>The <c>WithCommand</c> method is used to add commands to the resource. Commands are displayed in the dashboard
    /// and can be executed by a user using the dashboard UI.</para>
    /// <para>When a command is executed, the <paramref name="executeCommand"/> callback is called and is run inside the .NET Aspire host.</para>
    /// </remarks>
    [Obsolete("This method is obsolete and will be removed in a future version. Use the overload that accepts a CommandOptions instance instead.")]
    public static IResourceBuilder<T> WithCommand<T>(
        this IResourceBuilder<T> builder,
        string name,
        string displayName,
        Func<ExecuteCommandContext, Task<ExecuteCommandResult>> executeCommand,
        Func<UpdateCommandStateContext, ResourceCommandState>? updateState = null,
        string? displayDescription = null,
        object? parameter = null,
        string? confirmationMessage = null,
        string? iconName = null,
        IconVariant? iconVariant = null,
        bool isHighlighted = false) where T : IResource
    {
        ArgumentNullException.ThrowIfNull(builder);
        ArgumentNullException.ThrowIfNull(name);
        ArgumentNullException.ThrowIfNull(displayName);
        ArgumentNullException.ThrowIfNull(executeCommand);

        // Replace existing annotation with the same name.
        var existingAnnotation = builder.Resource.Annotations.OfType<ResourceCommandAnnotation>().SingleOrDefault(a => a.Name == name);
        if (existingAnnotation != null)
        {
            builder.Resource.Annotations.Remove(existingAnnotation);
        }

        return builder.WithAnnotation(new ResourceCommandAnnotation(name, displayName, updateState ?? (c => ResourceCommandState.Enabled), executeCommand, displayDescription, parameter, confirmationMessage, iconName, iconVariant, isHighlighted));
    }

    /// <summary>
    /// Adds a command to the resource that when invoked sends an HTTP request to the specified endpoint and path.
    /// </summary>
    /// <typeparam name="TResource">The type of the resource.</typeparam>
    /// <param name="builder">The resource builder.</param>
    /// <param name="path">The path to send the request to when the command is invoked.</param>
    /// <param name="displayName">The display name visible in UI.</param>
    /// <param name="endpointName">The name of the HTTP endpoint on this resource to send the request to when the command is invoked.</param>
    /// <param name="commandName">Optional name of the command. The name uniquely identifies the command. If a name isn't specified then it's inferred using the command's endpoint and HTTP method.</param>
    /// <param name="commandOptions">Optional configuration for the command.</param>
    /// <returns>The <see cref="IResourceBuilder{T}"/>.</returns>
    /// <remarks>
    /// <para>
    /// The command will be added to the resource represented by <paramref name="builder"/>.
    /// </para>
    /// <para>
    /// If <paramref name="endpointName"/> is specified, the request will be sent to the endpoint with that name on the resource represented by <paramref name="builder"/>.
    /// If an endpoint with that name is not found, or the endpoint with that name is not an HTTP endpoint, an exception will be thrown.
    /// </para>
    /// <para>
    /// If no <paramref name="endpointName"/> is specified, the first HTTP endpoint found on the resource will be used.
    /// HTTP endpoints with an <c>https</c> scheme are preferred over those with an <c>http</c> scheme. If no HTTP endpoint
    /// is found on the resource, an exception will be thrown.
    /// </para>
    /// <para>
    /// The command will not be enabled until the endpoint is allocated and the resource the endpoint is associated with is healthy.
    /// </para>
    /// <para>
    /// If <see cref="HttpCommandOptions.Method"/> is not specified, <c>POST</c> will be used.
    /// </para>
    /// <para>
    /// Specifying <see cref="HttpCommandOptions.HttpClientName"/> will use that named <see cref="HttpClient"/> when sending the request. This allows you to configure the <see cref="HttpClient"/>
    /// instance with a specific handler or other options using <see cref="HttpClientFactoryServiceCollectionExtensions.AddHttpClient(IServiceCollection, string)"/>.
    /// If <see cref="HttpCommandOptions.HttpClientName"/> is not specified, the default <see cref="HttpClient"/> will be used.
    /// </para>
    /// <para>
    /// The <see cref="HttpCommandOptions.PrepareRequest"/> callback will be invoked to configure the request before it is sent. This can be used to add headers or a request payload
    /// before the request is sent.
    /// </para>
    /// <para>
    /// The <see cref="HttpCommandOptions.GetCommandResult"/> callback will be invoked after the response is received to determine the result of the command invocation. If this callback
    /// is not specified, the command will be considered succesful if the response status code is in the 2xx range.
    /// </para>
    /// <example>
    /// Adds a command to the project resource that when invoked sends an HTTP POST request to the path <c>/clear-cache</c>.
    /// <code lang="csharp">
    /// var apiService = builder.AddProject&gt;MyApiService&gt;("api")
    ///     .WithHttpCommand("/clear-cache", "Clear cache");
    /// </code>
    /// </example>
    /// <example>
    /// Adds a command to the project resource that when invoked sends an HTTP GET request to the path <c>/reset-db</c> on endpoint named <c>admin</c>.
    /// The request's headers are configured to include an <c>X-Admin-Key</c> header for verification.
    /// <code lang="csharp">
    /// var adminKey = builder.AddParameter("admin-key");
    /// var apiService = builder.AddProject&gt;MyApiService&gt;("api")
    ///     .WithHttpsEndpoint("admin")
    ///     .WithEnvironment("ADMIN_KEY", adminKey)
    ///     .WithHttpCommand("/reset-db", "Reset database",
    ///                      endpointName: "admin",
    ///                      commandOptions: new ()
    ///                      {
    ///                         Method = HttpMethod.Get,
    ///                         ConfirmationMessage = "Are you sure you want to reset the database?",
    ///                         PrepareRequest: request =>
    ///                         {
    ///                             request.Headers.Add("X-Admin-Key", adminKey);
    ///                             return Task.CompletedTask;
    ///                         }
    ///                      });
    /// </code>
    /// </example>
    /// </remarks>
    public static IResourceBuilder<TResource> WithHttpCommand<TResource>(
        this IResourceBuilder<TResource> builder,
        string path,
        string displayName,
        [EndpointName] string? endpointName = null,
        string? commandName = null,
        HttpCommandOptions? commandOptions = null)
        where TResource : IResourceWithEndpoints
        => builder.WithHttpCommand(
            path: path,
            displayName: displayName,
            endpointSelector: endpointName is not null
                ? NamedEndpointSelector(builder, [endpointName], "HTTP command")
                : NamedEndpointSelector(builder, s_httpSchemes, "HTTP command"),
            commandName: commandName,
            commandOptions: commandOptions);

    /// <summary>
    /// Adds a command to the resource that when invoked sends an HTTP request to the specified endpoint and path.
    /// </summary>
    /// <typeparam name="TResource">The type of the resource.</typeparam>
    /// <param name="builder">The resource builder.</param>
    /// <param name="path">The path to send the request to when the command is invoked.</param>
    /// <param name="displayName">The display name visible in UI.</param>
    /// <param name="endpointSelector">A callback that selects the HTTP endpoint to send the request to when the command is invoked.</param>
    /// <param name="commandOptions">Optional configuration for the command.</param>
    /// <param name="commandName">The name of command. The name uniquely identifies the command.</param>
    /// <returns>The <see cref="IResourceBuilder{T}"/>.</returns>
    /// <exception cref="DistributedApplicationException"></exception>
    /// <remarks>
    /// <para>
    /// The command will be added to the resource represented by <paramref name="builder"/>.
    /// </para>
    /// <para>
    /// If no <see cref="HttpCommandOptions.EndpointSelector"/> is specified, the first HTTP endpoint found on the resource will be used.
    /// HTTP endpoints with an <c>https</c> scheme are preferred over those with an <c>http</c> scheme. If no HTTP endpoint
    /// is found on the resource, an exception will be thrown.
    /// </para>
    /// <para>
    /// The supplied <see cref="HttpCommandOptions.EndpointSelector"/> may return an endpoint from a different resource to that which the command is being added to.
    /// </para>
    /// <para>
    /// The command will not be enabled until the endpoint is allocated and the resource the endpoint is associated with is healthy.
    /// </para>
    /// <para>
    /// If <see cref="HttpCommandOptions.Method"/> is not specified, <c>POST</c> will be used.
    /// </para>
    /// <para>
    /// Specifying a <see cref="HttpCommandOptions.HttpClientName"/> will use that named <see cref="HttpClient"/> when sending the request. This allows you to configure the <see cref="HttpClient"/>
    /// instance with a specific handler or other options using <see cref="HttpClientFactoryServiceCollectionExtensions.AddHttpClient(IServiceCollection, string)"/>.
    /// If no <see cref="HttpCommandOptions.HttpClientName"/> is specified, the default <see cref="HttpClient"/> will be used.
    /// </para>
    /// <para>
    /// The <see cref="HttpCommandOptions.PrepareRequest"/> callback will be invoked to configure the request before it is sent. This can be used to add headers or a request payload
    /// before the request is sent.
    /// </para>
    /// <para>
    /// The <see cref="HttpCommandOptions.GetCommandResult"/> callback will be invoked after the response is received to determine the result of the command invocation. If this callback
    /// is not specified, the command will be considered succesful if the response status code is in the 2xx range.
    /// </para>
    /// <example>
    /// Adds commands to a project resource that when invoked sends an HTTP POST request to an endpoint on a separate load generator resource, to generate load against the
    /// resource the command was executed against.
    /// <code lang="csharp">
    /// var loadGenerator = builder.AddProject&gt;LoadGenerator&gt;("load");
    /// var loadGeneratorEndpoint = loadGenerator.GetEndpoint("https");
    /// var customerService = builder.AddProject&gt;CustomerService&gt;("customer-service")
    ///     .WithHttpCommand("/stress?resource=customer-service&amp;requests=1000", "Apply load (1000)", endpointSelector: () => loadGeneratorEndpoint)
    ///     .WithHttpCommand("/stress?resource=customer-service&amp;requests=5000", "Apply load (5000)", endpointSelector: () => loadGeneratorEndpoint);
    /// loadGenerator.WithReference(customerService);
    /// </code>
    /// </example>
    /// </remarks>
    public static IResourceBuilder<TResource> WithHttpCommand<TResource>(
        this IResourceBuilder<TResource> builder,
        string path,
        string displayName,
        Func<EndpointReference>? endpointSelector,
        string? commandName = null,
        HttpCommandOptions? commandOptions = null)
        where TResource : IResourceWithEndpoints
    {
        endpointSelector ??= DefaultEndpointSelector(builder);

        var endpoint = endpointSelector()
            ?? throw new DistributedApplicationException($"Could not create HTTP command for resource '{builder.Resource.Name}' as the endpoint selector returned null.");

        if (endpoint.Scheme != "http" && endpoint.Scheme != "https")
        {
            throw new DistributedApplicationException($"Could not create HTTP command for resource '{builder.Resource.Name}' as the endpoint with name '{endpoint.EndpointName}' and scheme '{endpoint.Scheme}' is not an HTTP endpoint.");
        }

        builder.ApplicationBuilder.Services.AddHttpClient();

        commandOptions ??= HttpCommandOptions.Default;
        commandOptions.Method ??= HttpMethod.Post;

        commandName ??= $"{endpoint.Resource.Name}-{endpoint.EndpointName}-http-{commandOptions.Method.Method.ToLowerInvariant()}-{path}";

        if (commandOptions.UpdateState is null)
        {
            var targetRunning = false;
            builder.ApplicationBuilder.Eventing.Subscribe<BeforeStartEvent>((e, ct) =>
            {
                var rns = e.Services.GetRequiredService<ResourceNotificationService>();
                _ = Task.Run(async () =>
                {
                    await foreach (var resourceEvent in rns.WatchAsync(ct).WithCancellation(ct))
                    {
                        if (resourceEvent.Resource == endpoint.Resource)
                        {
                            var resourceState = resourceEvent.Snapshot.State?.Text;
                            targetRunning = resourceState == KnownResourceStates.Running || resourceState == KnownResourceStates.RuntimeUnhealthy;
                        }
                    }
                }, ct);

                return Task.CompletedTask;
            });
            commandOptions.UpdateState = context => targetRunning ? ResourceCommandState.Enabled : ResourceCommandState.Disabled;
        }

        builder.WithCommand(commandName, displayName,
            async context =>
            {
                if (!endpoint.IsAllocated)
                {
                    return new ExecuteCommandResult { Success = false, ErrorMessage = "Endpoints are not yet allocated." };
                }

                var uri = new UriBuilder(endpoint.Url) { Path = path }.Uri;
                var httpClient = context.ServiceProvider.GetRequiredService<IHttpClientFactory>().CreateClient(commandOptions.HttpClientName ?? Options.DefaultName);
                var request = new HttpRequestMessage(commandOptions.Method, uri);
                if (commandOptions.PrepareRequest is not null)
                {
                    var requestContext = new HttpCommandRequestContext
                    {
                        ServiceProvider = context.ServiceProvider,
                        ResourceName = context.ResourceName,
                        Endpoint = endpoint,
                        CancellationToken = context.CancellationToken,
                        HttpClient = httpClient,
                        Request = request
                    };
                    await commandOptions.PrepareRequest(requestContext).ConfigureAwait(false);
                }
                try
                {
                    var response = await httpClient.SendAsync(request, context.CancellationToken).ConfigureAwait(false);
                    if (commandOptions.GetCommandResult is not null)
                    {
                        var resultContext = new HttpCommandResultContext
                        {
                            ServiceProvider = context.ServiceProvider,
                            ResourceName = context.ResourceName,
                            Endpoint = endpoint,
                            CancellationToken = context.CancellationToken,
                            HttpClient = httpClient,
                            Response = response
                        };
                        return await commandOptions.GetCommandResult(resultContext).ConfigureAwait(false);
                    }

                    return response.IsSuccessStatusCode
                        ? CommandResults.Success()
                        : CommandResults.Failure($"Request failed with status code {response.StatusCode}");
                }
                catch (Exception ex)
                {
                    return CommandResults.Failure(ex);
                }
            },
            commandOptions);

        return builder;
    }

    /// <summary>
    /// Adds a <see cref="CertificateAuthorityCollectionAnnotation"/> to the resource annotations to associate a certificate authority collection with the resource.
    /// This is used to configure additional trusted certificate authorities for the resource.
    /// Custom certificate trust is only applied in run mode; in publish mode resources will use their default certificate trust behavior.
    /// </summary>
    /// <typeparam name="TResource">The type of the resource.</typeparam>
    /// <param name="builder">The resource builder.</param>
    /// <param name="certificateAuthorityCollection">Additional certificates in a <see cref="CertificateAuthorityCollection"/> to treat as trusted certificate authorities for the resource.</param>
    /// <returns>The <see cref="IResourceBuilder{TResource}"/>.</returns>
    /// <remarks>
    /// <example>
    /// Add a certificate authority collection to a container resource.
    /// <code lang="csharp">
    /// var caCollection = builder.AddCertificateAuthorityCollection("my-cas")
    ///     .WithCertificatesFromFile("../my-ca.pem");
    ///
    /// var container = builder.AddContainer("my-service", "my-service:latest")
    ///     .WithCertificateAuthorityCollection(caCollection);
    /// </code>
    /// </example>
    /// </remarks>
    public static IResourceBuilder<TResource> WithCertificateAuthorityCollection<TResource>(this IResourceBuilder<TResource> builder, IResourceBuilder<CertificateAuthorityCollection> certificateAuthorityCollection)
        where TResource : IResourceWithEnvironment, IResourceWithArgs
    {
        ArgumentNullException.ThrowIfNull(builder);
        ArgumentNullException.ThrowIfNull(certificateAuthorityCollection);

        var annotation = new CertificateAuthorityCollectionAnnotation
        {
            CertificateAuthorityCollections = { certificateAuthorityCollection.Resource },
        };
        if (builder.Resource.TryGetLastAnnotation<CertificateAuthorityCollectionAnnotation>(out var existingAnnotation))
        {
            foreach (var existingCollection in existingAnnotation.CertificateAuthorityCollections)
            {
                if (existingCollection != certificateAuthorityCollection.Resource)
                {
                    annotation.CertificateAuthorityCollections.Add(existingCollection);
                }
            }
            annotation.TrustDeveloperCertificates ??= existingAnnotation.TrustDeveloperCertificates;
            annotation.Scope ??= existingAnnotation.Scope;
        }

        return builder.WithAnnotation(annotation, ResourceAnnotationMutationBehavior.Replace);
    }

    /// <summary>
    /// Indicates whether developer certificates should be treated as trusted certificate authorities for the resource at run time.
    /// Currently this indicates trust for the ASP.NET Core developer certificate. The developer certificate will only be trusted
    /// when running in local development scenarios; in publish mode resources will use their default certificate trust.
    /// </summary>
    /// <typeparam name="TResource">The type of the resource.</typeparam>
    /// <param name="builder">The resource builder.</param>
    /// <param name="trust">Indicates whether the developer certificate should be treated as trusted.</param>
    /// <returns>The <see cref="IResourceBuilder{TResource}"/>.</returns>
    /// <remarks>
    /// <example>
    /// Disable trust for app host managed developer certificate(s) for a container resource.
    /// <code lang="csharp">
    /// var container = builder.AddContainer("my-service", "my-service:latest")
    ///     .WithDeveloperCertificateTrust(false);
    /// </code>
    /// </example>
    /// <example>
    /// Disable automatic trust for app host managed developer certificate(s), but explicitly enable it for a specific resource.
    /// <code lang="csharp">
    /// var builder = DistributedApplication.CreateBuilder(new DistributedApplicationOptions()
    /// {
    ///     Args = args,
    ///     TrustDeveloperCertificate = false,
    /// });
    /// var project = builder.AddProject&lt;MyService&gt;("my-service")
    ///    .WithDeveloperCertificateTrust(true);
    /// </code>
    /// </example>
    /// </remarks>
    public static IResourceBuilder<TResource> WithDeveloperCertificateTrust<TResource>(this IResourceBuilder<TResource> builder, bool trust)
        where TResource : IResourceWithEnvironment, IResourceWithArgs
    {
        ArgumentNullException.ThrowIfNull(builder);

        var annotation = new CertificateAuthorityCollectionAnnotation
        {
            TrustDeveloperCertificates = trust,
        };
        if (builder.Resource.TryGetLastAnnotation<CertificateAuthorityCollectionAnnotation>(out var existingAnnotation))
        {
            annotation.CertificateAuthorityCollections.AddRange(existingAnnotation.CertificateAuthorityCollections);
            annotation.TrustDeveloperCertificates ??= existingAnnotation.TrustDeveloperCertificates;
            annotation.Scope ??= existingAnnotation.Scope;
        }

        return builder.WithAnnotation(annotation, ResourceAnnotationMutationBehavior.Replace);
    }

    /// <summary>
    /// Sets the <see cref="CertificateTrustScope"/> for custom certificate authorities associated with the resource. The scope
    /// specifies how custom certificate authorities should be applied to a resource at run time in local development scenarios.
    /// Custom certificate trust is only applied in run mode; in publish mode resources will use their default certificate trust behavior.
    /// </summary>
    /// <typeparam name="TResource">The type of the resource.</typeparam>
    /// <param name="builder">The resource builder.</param>
    /// <param name="scope">The scope to apply to custom certificate authorities associated with the resource.</param>
    /// <returns>The <see cref="IResourceBuilder{TResource}"/>.</returns>
    /// <remarks>
    /// The default scope if not overridden is <see cref="CertificateTrustScope.Append"/> which means that custom certificate
    /// authorities should be appended to the default trusted certificate authorities for the resource. Setting the scope to
    /// <see cref="CertificateTrustScope.Override"/> indicates the set of certificates in referenced
    /// <see cref="CertificateAuthorityCollection"/> (and optionally Aspire developer certificiates) should be used as the
    /// exclusive source of trust for a resource.
    /// In all cases, this is a best effort implementation as not all resources support full customization of certificate
    /// trust.
    /// <example>
    /// Set the scope for custom certificate authorities to override the default trusted certificate authorities for a container resource.
    /// <code lang="csharp">
    /// var caCollection = builder.AddCertificateAuthorityCollection("my-cas")
    ///     .WithCertificate(new X509Certificate2("my-ca.pem"));
    ///
    /// var container = builder.AddContainer("my-service", "my-service:latest")
    ///     .WithCertificateAuthorityCollection(caCollection)
    ///     .WithCertificateTrustScope(CertificateTrustScope.Override);
    /// </code>
    /// </example>
    /// </remarks>
    public static IResourceBuilder<TResource> WithCertificateTrustScope<TResource>(this IResourceBuilder<TResource> builder, CertificateTrustScope scope)
        where TResource : IResourceWithEnvironment, IResourceWithArgs
    {
        ArgumentNullException.ThrowIfNull(builder);

        var annotation = new CertificateAuthorityCollectionAnnotation
        {
            Scope = scope,
        };
        if (builder.Resource.TryGetLastAnnotation<CertificateAuthorityCollectionAnnotation>(out var existingAnnotation))
        {
            annotation.CertificateAuthorityCollections.AddRange(existingAnnotation.CertificateAuthorityCollections);
            annotation.TrustDeveloperCertificates ??= existingAnnotation.TrustDeveloperCertificates;
            annotation.Scope ??= existingAnnotation.Scope;
        }

        return builder.WithAnnotation(annotation, ResourceAnnotationMutationBehavior.Replace);
    }

    /// <summary>
    /// Adds a <see cref="CertificateTrustConfigurationCallbackAnnotation"/> to the resource annotations to associate a callback that
    /// is invoked when a resource needs to configure itself for custom certificate trust. May be called multiple times to register
    /// additional callbacks to append additional configuration.
    /// Custom certificate trust is only applied in run mode; in publish mode resources will use their default certificate trust behavior.
    /// </summary>
    /// <typeparam name="TResource">The type of the resource.</typeparam>
    /// <param name="builder">The resource builder.</param>
    /// <param name="callback">The callback to invoke when a resource needs to configure itself for custom certificate trust.</param>
    /// <returns>The updated resource builder.</returns>
    /// <remarks>
    /// <example>
    /// Add an environment variable that needs to reference the path to the certificate bundle for the container resource.
    /// <code lang="csharp">
    /// var container = builder.AddContainer("my-service", "my-service:latest")
    ///     .WithCertificateTrustConfigurationCallback(ctx =>
    ///     {
    ///         if (ctx.Scope != CertificateTrustScope.Append)
    ///         {
    ///             ctx.EnvironmentVariables["CUSTOM_CERTS_BUNDLE_ENV"] = ctx.CertificateBundlePath;
    ///         }
    ///         ctx.EnvironmentVariables["ADDITIONAL_CERTS_DIR_ENV"] = ctx.CertificateDirectoriesPath;
    ///     });
    /// </code>
    /// </example>
    /// </remarks>
    public static IResourceBuilder<TResource> WithCertificateTrustConfiguration<TResource>(this IResourceBuilder<TResource> builder, Func<CertificateTrustConfigurationCallbackAnnotationContext, Task> callback)
        where TResource : IResourceWithArgs, IResourceWithEnvironment
    {
        ArgumentNullException.ThrowIfNull(builder);
        ArgumentNullException.ThrowIfNull(callback);

        return builder.WithAnnotation(new CertificateTrustConfigurationCallbackAnnotation(callback), ResourceAnnotationMutationBehavior.Replace);
    }

    /// <summary>
    /// Indicates that a resource should use a developer certificate key pair for HTTPS endpoints at run time.
    /// Currently this indicates use of the ASP.NET Core developer certificate. The developer certificate will only be used
    /// when running in local development scenarios; in publish mode resources will use their default certificate configuration.
    /// </summary>
    /// <typeparam name="TResource">The type of the resource.</typeparam>
    /// <param name="builder">The resource builder.</param>
    /// <param name="password">A parameter specifying the password used to encrypt the certificate private key.</param>
    /// <returns>The <see cref="IResourceBuilder{TResource}"/>.</returns>
    /// <remarks>
    /// <example>
    /// <code lang="csharp">
    /// builder.AddContainer("my-service", "my-image")
    ///     .WithServerAuthenticationDeveloperCertificate()
    /// </code>
    /// </example>
    /// </remarks>
    [Experimental("ASPIRECERTIFICATES001", UrlFormat = "https://aka.ms/aspire/diagnostics/{0}")]
    public static IResourceBuilder<TResource> WithServerAuthenticationDeveloperCertificate<TResource>(this IResourceBuilder<TResource> builder, IResourceBuilder<ParameterResource>? password = null)
        where TResource : IResourceWithEnvironment, IResourceWithArgs
    {
        ArgumentNullException.ThrowIfNull(builder);

        var annotation = new ServerAuthenticationCertificateAnnotation
        {
            UseDeveloperCertificate = true,
            Password = password?.Resource,
        };

        return builder.WithAnnotation(annotation, ResourceAnnotationMutationBehavior.Replace);
    }

    /// <summary>
    /// Adds a <see cref="ServerAuthenticationCertificateAnnotation"/> to the resource annotations to associate a certificate key pair with the resource.
    /// This is used to configure the certificate presented by the resource for HTTPS endpoints.
    /// </summary>
    /// <typeparam name="TResource">The type of the resource.</typeparam>
    /// <param name="builder">The resource builder.</param>
    /// <param name="certificate">An <see cref="X509Certificate2"/> key pair to use for HTTPS endpoints on the resource.</param>
    /// <param name="password">A parameter specifying the password used to encrypt the certificate private key.</param>
    /// <returns>The <see cref="IResourceBuilder{TResource}"/>.</returns>
    [Experimental("ASPIRECERTIFICATES001", UrlFormat = "https://aka.ms/aspire/diagnostics/{0}")]
    public static IResourceBuilder<TResource> WithServerAuthenticationCertificate<TResource>(this IResourceBuilder<TResource> builder, X509Certificate2 certificate, IResourceBuilder<ParameterResource>? password = null)
        where TResource : IResourceWithEnvironment, IResourceWithArgs
    {
        ArgumentNullException.ThrowIfNull(builder);

        var annotation = new ServerAuthenticationCertificateAnnotation
        {
            Certificate = certificate,
            Password = password?.Resource,
        };

        return builder.WithAnnotation(annotation, ResourceAnnotationMutationBehavior.Replace);
    }

    /// <summary>
    /// Disable server authentication certificate configuration for the resource. No TLS termination configuration will be applied.
    /// </summary>
    /// <typeparam name="TResource">The type of the resource.</typeparam>
    /// <param name="builder">The resource builder.</param>
    /// <returns>The <see cref="IResourceBuilder{TResource}"/>.</returns>
    [Experimental("ASPIRECERTIFICATES001", UrlFormat = "https://aka.ms/aspire/diagnostics/{0}")]
    public static IResourceBuilder<TResource> WithoutServerAuthenticationCertificate<TResource>(this IResourceBuilder<TResource> builder)
        where TResource : IResourceWithEnvironment, IResourceWithArgs
    {
        ArgumentNullException.ThrowIfNull(builder);

        var annotation = new ServerAuthenticationCertificateAnnotation
        {
            Certificate = null,
            UseDeveloperCertificate = false,
        };

        return builder.WithAnnotation(annotation, ResourceAnnotationMutationBehavior.Replace);
    }

    /// <summary>
    /// Adds a callback that allows configuring the resource to use a TLS certificate key pair.
    /// </summary>
    /// <typeparam name="TResource">The type of the resource.</typeparam>
    /// <param name="builder">The resource builder.</param>
    /// <param name="callback">The callback to configure the resource to use a certificate key pair.</param>
    /// <returns>The updated resource builder.</returns>
    [Experimental("ASPIRECERTIFICATES001", UrlFormat = "https://aka.ms/aspire/diagnostics/{0}")]
    public static IResourceBuilder<TResource> WithServerAuthenticationCertificateConfiguration<TResource>(this IResourceBuilder<TResource> builder, Func<ServerAuthenticationCertificateConfigurationCallbackAnnotationContext, Task> callback)
        where TResource : IResourceWithEnvironment, IResourceWithArgs
    {
        ArgumentNullException.ThrowIfNull(builder);
        ArgumentNullException.ThrowIfNull(callback);

        var annotation = new ServerAuthenticationCertificateConfigurationCallbackAnnotation(callback);

        return builder.WithAnnotation(annotation, ResourceAnnotationMutationBehavior.Append);
    }

    // These match the default endpoint names resulting from calling WithHttpsEndpoint or WithHttpEndpoint as well as the defaults
    // created for ASP.NET Core projects with the default launch settings added via AddProject. HTTPS is first so that we prefer it
    // if found.
    private static readonly string[] s_httpSchemes = ["https", "http"];

    private static Func<EndpointReference> NamedEndpointSelector<TResource>(IResourceBuilder<TResource> builder, string[] endpointNames, string errorDisplayNoun)
        where TResource : IResourceWithEndpoints
        => () =>
        {
            // Find a matching endpoint using those names and if not an HTTP endpoint or not found throw an exception.
            var endpoints = builder.Resource.GetEndpoints();
            EndpointReference? matchingEndpoint = null;

            foreach (var name in endpointNames)
            {
                matchingEndpoint = endpoints.FirstOrDefault(e => string.Equals(e.EndpointName, name, StringComparisons.EndpointAnnotationName));
                if (matchingEndpoint is not null)
                {
                    if (!s_httpSchemes.Contains(matchingEndpoint.Scheme, StringComparers.EndpointAnnotationUriScheme))
                    {
                        throw new DistributedApplicationException($"Could not create {errorDisplayNoun} for resource '{builder.Resource.Name}' as the endpoint with name '{matchingEndpoint.EndpointName}' and scheme '{matchingEndpoint.Scheme}' is not an HTTP endpoint.");
                    }
                    return matchingEndpoint;
                }
            }

            // No endpoint found with the specified names
            var endpointNamesString = string.Join(", ", endpointNames);
            throw new DistributedApplicationException($"Could not create {errorDisplayNoun} for resource '{builder.Resource.Name}' as no endpoint was found matching one of the specified names: {endpointNamesString}");
        };

    private static Func<EndpointReference> DefaultEndpointSelector<TResource>(IResourceBuilder<TResource> builder)
        where TResource : IResourceWithEndpoints
        => () =>
        {
            // Use the first HTTP endpoint (preferring HTTPS over HTTP), otherwise throw an exception if no endpoint is found.
            var endpoints = builder.Resource.GetEndpoints();
            EndpointReference? matchingEndpoint = null;

            foreach (var scheme in s_httpSchemes)
            {
                matchingEndpoint = endpoints.FirstOrDefault(e => string.Equals(e.EndpointName, scheme, StringComparisons.EndpointAnnotationUriScheme));
                if (matchingEndpoint is not null)
                {
                    return matchingEndpoint;
                }
            }

            throw new DistributedApplicationException($"Could not create HTTP command for resource '{builder.Resource.Name}' as it has no HTTP endpoints.");
        };

    /// <summary>
    /// Adds a <see cref="ResourceRelationshipAnnotation"/> to the resource annotations to add a relationship.
    /// </summary>
    /// <typeparam name="T">The type of the resource.</typeparam>
    /// <param name="builder">The resource builder.</param>
    /// <param name="resource">The resource that the relationship is to.</param>
    /// <param name="type">The relationship type.</param>
    /// <returns>A resource builder.</returns>
    /// <remarks>
    /// <para>
    /// The <c>WithRelationship</c> method is used to add relationships to the resource. Relationships are used to link
    /// resources together in UI. The <paramref name="type"/> indicates information about the relationship type.
    /// </para>
    /// <example>
    /// This example shows adding a relationship between two resources.
    /// <code lang="C#">
    /// var builder = DistributedApplication.CreateBuilder(args);
    /// var backend = builder.AddProject&lt;Projects.Backend&gt;("backend");
    /// var manager = builder.AddProject&lt;Projects.Manager&gt;("manager")
    ///                      .WithRelationship(backend.Resource, "Manager");
    /// </code>
    /// </example>
    /// </remarks>
    public static IResourceBuilder<T> WithRelationship<T>(
        this IResourceBuilder<T> builder,
        IResource resource,
        string type) where T : IResource
    {
        ArgumentNullException.ThrowIfNull(builder);
        ArgumentNullException.ThrowIfNull(resource);
        ArgumentNullException.ThrowIfNull(type);

        return builder.WithAnnotation(new ResourceRelationshipAnnotation(resource, type));
    }

    /// <summary>
    /// Adds a <see cref="ResourceRelationshipAnnotation"/> to the resource annotations to add a reference to another resource.
    /// </summary>
    /// <typeparam name="T">The type of the resource.</typeparam>
    /// <param name="builder">The resource builder.</param>
    /// <param name="resource">The resource that the relationship is to.</param>
    /// <returns>A resource builder.</returns>
    public static IResourceBuilder<T> WithReferenceRelationship<T>(
        this IResourceBuilder<T> builder,
        IResource resource) where T : IResource
    {
        ArgumentNullException.ThrowIfNull(builder);
        ArgumentNullException.ThrowIfNull(resource);

        return builder.WithAnnotation(new ResourceRelationshipAnnotation(resource, KnownRelationshipTypes.Reference));
    }

    /// <summary>
    /// Walks the reference expression and adds <see cref="ResourceRelationshipAnnotation"/>s for all resources found in the expression.
    /// </summary>
    /// <typeparam name="T">The type of the resource.</typeparam>
    /// <param name="builder">The resource builder.</param>
    /// <param name="expression">The reference expression.</param>
    /// <returns>A resource builder.</returns>
    public static IResourceBuilder<T> WithReferenceRelationship<T>(
        this IResourceBuilder<T> builder,
        ReferenceExpression expression) where T : IResource
    {
        ArgumentNullException.ThrowIfNull(builder);
        ArgumentNullException.ThrowIfNull(expression);

        WalkAndLinkResourceReferences(builder, expression.ValueProviders);

        return builder;
    }

    private static void WalkAndLinkResourceReferences<T>(IResourceBuilder<T> builder, IEnumerable<object> values)
        where T : IResource
    {
        var processed = new HashSet<object>();

        void AddReference(IResource resource)
        {
            builder.WithReferenceRelationship(resource);
        }

        void Walk(object value)
        {
            if (!processed.Add(value))
            {
                return;
            }

            if (value is IResource resource)
            {
                AddReference(resource);
            }
            else if (value is IResourceBuilder<IResource> resourceBuilder)
            {
                AddReference(resourceBuilder.Resource);
            }
            else if (value is IValueWithReferences valueWithReferences)
            {
                foreach (var reference in valueWithReferences.References)
                {
                    Walk(reference);
                }
            }
        }

        foreach (var value in values)
        {
            Walk(value);
        }
    }

    /// <summary>
    /// Adds a <see cref="ResourceRelationshipAnnotation"/> to the resource annotations to add a reference to another resource.
    /// </summary>
    /// <typeparam name="T">The type of the resource.</typeparam>
    /// <param name="builder">The resource builder.</param>
    /// <param name="resourceBuilder">The resource builder that the relationship is to.</param>
    /// <returns>A resource builder.</returns>
    public static IResourceBuilder<T> WithReferenceRelationship<T>(
        this IResourceBuilder<T> builder,
        IResourceBuilder<IResource> resourceBuilder) where T : IResource
    {
        ArgumentNullException.ThrowIfNull(builder);
        ArgumentNullException.ThrowIfNull(resourceBuilder);

        return builder.WithAnnotation(new ResourceRelationshipAnnotation(resourceBuilder.Resource, KnownRelationshipTypes.Reference));
    }

    /// <summary>
    /// Adds a <see cref="ResourceRelationshipAnnotation"/> to the resource annotations to add a parent-child relationship.
    /// </summary>
    /// <typeparam name="T">The type of the resource.</typeparam>
    /// <param name="builder">The resource builder.</param>
    /// <param name="parent">The parent of <paramref name="builder"/>.</param>
    /// <returns>A resource builder.</returns>
    /// <remarks>
    /// <para>
    /// The <c>WithParentRelationship</c> method is used to add parent relationships to the resource. Relationships are used to link
    /// resources together in UI.
    /// </para>
    /// <example>
    /// This example shows adding a relationship between two resources.
    /// <code lang="C#">
    /// var builder = DistributedApplication.CreateBuilder(args);
    /// var backend = builder.AddProject&lt;Projects.Backend&gt;("backend");
    ///
    /// var frontend = builder.AddProject&lt;Projects.Manager&gt;("frontend")
    ///                      .WithParentRelationship(backend);
    /// </code>
    /// </example>
    /// </remarks>
    public static IResourceBuilder<T> WithParentRelationship<T>(
        this IResourceBuilder<T> builder,
        IResourceBuilder<IResource> parent) where T : IResource
    {
        return builder.WithParentRelationship(parent.Resource);
    }

    /// <summary>
    /// Adds a <see cref="ResourceRelationshipAnnotation"/> to the resource annotations to add a parent-child relationship.
    /// </summary>
    /// <typeparam name="T">The type of the resource.</typeparam>
    /// <param name="builder">The resource builder.</param>
    /// <param name="parent">The parent of <paramref name="builder"/>.</param>
    /// <returns>A resource builder.</returns>
    /// <remarks>
    /// <para>
    /// The <c>WithParentRelationship</c> method is used to add parent relationships to the resource. Relationships are used to link
    /// resources together in UI.
    /// </para>
    /// <example>
    /// This example shows adding a relationship between two resources.
    /// <code lang="C#">
    /// var builder = DistributedApplication.CreateBuilder(args);
    /// var backend = builder.AddProject&lt;Projects.Backend&gt;("backend");
    ///
    /// var frontend = builder.AddProject&lt;Projects.Manager&gt;("frontend")
    ///                      .WithParentRelationship(backend.Resource);
    /// </code>
    /// </example>
    /// </remarks>
    public static IResourceBuilder<T> WithParentRelationship<T>(
        this IResourceBuilder<T> builder,
        IResource parent) where T : IResource
    {
        return builder.WithRelationship(parent, KnownRelationshipTypes.Parent);
    }

    /// <summary>
    /// Adds a <see cref="ResourceRelationshipAnnotation"/> to the resource annotations to add a parent-child relationship.
    /// </summary>
    /// <typeparam name="T">The type of the resource.</typeparam>
    /// <param name="builder">The resource builder.</param>
    /// <param name="child">The child of <paramref name="builder"/>.</param>
    /// <returns>A resource builder.</returns>
    /// <remarks>
    /// <para>
    /// The <c>WithChildRelationship</c> method is used to add child relationships to the resource. Relationships are used to link
    /// resources together in UI.
    /// </para>
    /// <example>
    /// This example shows adding a relationship between two resources.
    /// <code lang="C#">
    /// var builder = DistributedApplication.CreateBuilder(args);
    ///
    /// var parameter = builder.AddParameter("parameter");
    ///
    /// var backend = builder.AddProject&lt;Projects.Backend&gt;("backend");
    ///                      .WithChildRelationship(parameter);
    /// </code>
    /// </example>
    /// </remarks>
    public static IResourceBuilder<T> WithChildRelationship<T>(
        this IResourceBuilder<T> builder,
        IResourceBuilder<IResource> child) where T : IResource
    {
        child.WithRelationship(builder.Resource, KnownRelationshipTypes.Parent);
        return builder;
    }

    /// <summary>
    /// Adds a <see cref="ResourceRelationshipAnnotation"/> to the resource annotations to add a parent-child relationship.
    /// </summary>
    /// <typeparam name="T">The type of the resource.</typeparam>
    /// <param name="builder">The resource builder.</param>
    /// <param name="child">The child of <paramref name="builder"/>.</param>
    /// <returns>A resource builder.</returns>
    /// <remarks>
    /// <para>
    /// The <c>WithChildRelationship</c> method is used to add child relationships to the resource. Relationships are used to link
    /// resources together in UI.
    /// </para>
    /// <example>
    /// This example shows adding a relationship between two resources.
    /// <code lang="C#">
    /// var builder = DistributedApplication.CreateBuilder(args);
    ///
    /// var parameter = builder.AddParameter("parameter");
    ///
    /// var backend = builder.AddProject&lt;Projects.Backend&gt;("backend");
    ///                     .WithChildRelationship(parameter.Resource);
    /// </code>
    /// </example>
    /// </remarks>
    public static IResourceBuilder<T> WithChildRelationship<T>(
         this IResourceBuilder<T> builder,
         IResource child) where T : IResource
    {
        var childBuilder = builder.ApplicationBuilder.CreateResourceBuilder(child);
        return builder.WithChildRelationship(childBuilder);
    }

    /// <summary>
    /// Specifies the icon to use when displaying the resource in the dashboard.
    /// </summary>
    /// <typeparam name="T">The resource type.</typeparam>
    /// <param name="builder">The resource builder.</param>
    /// <param name="iconName">The name of the FluentUI icon to use. See https://aka.ms/fluentui-system-icons for available icons.</param>
    /// <param name="iconVariant">The variant of the icon (Regular or Filled). Defaults to Filled.</param>
    /// <returns>The <see cref="IResourceBuilder{T}"/>.</returns>
    /// <remarks>
    /// <para>
    /// This method allows you to specify a custom FluentUI icon that will be displayed for the resource in the dashboard.
    /// If no custom icon is specified, the dashboard will use default icons based on the resource type.
    /// </para>
    /// <example>
    /// Set a Redis resource to use the Database icon:
    /// <code lang="C#">
    /// var redis = builder.AddContainer("redis", "redis:latest")
    ///     .WithIconName("Database");
    /// </code>
    /// </example>
    /// <example>
    /// Set a custom service to use a specific icon with Regular variant:
    /// <code lang="C#">
    /// var service = builder.AddProject&lt;Projects.MyService&gt;("service")
    ///     .WithIconName("CloudArrowUp", IconVariant.Regular);
    /// </code>
    /// </example>
    /// </remarks>
    public static IResourceBuilder<T> WithIconName<T>(this IResourceBuilder<T> builder, string iconName, IconVariant iconVariant = IconVariant.Filled) where T : IResource
    {
        ArgumentNullException.ThrowIfNull(builder);
        ArgumentException.ThrowIfNullOrWhiteSpace(iconName);

        return builder.WithAnnotation(new ResourceIconAnnotation(iconName, iconVariant));
    }

    /// <summary>
    /// Configures the compute environment for the compute resource.
    /// </summary>
    /// <param name="builder">The compute resource builder.</param>
    /// <param name="computeEnvironmentResource">The compute environment resource to associate with the compute resource.</param>
    /// <returns>A reference to the <see cref="IResourceBuilder{T}"/>.</returns>
    /// <remarks>
    /// This method allows associating a specific compute environment with the compute resource.
    /// </remarks>
    public static IResourceBuilder<T> WithComputeEnvironment<T>(this IResourceBuilder<T> builder, IResourceBuilder<IComputeEnvironmentResource> computeEnvironmentResource)
        where T : IComputeResource
    {
        ArgumentNullException.ThrowIfNull(builder);
        ArgumentNullException.ThrowIfNull(computeEnvironmentResource);

        builder.WithAnnotation(new ComputeEnvironmentAnnotation(computeEnvironmentResource.Resource));
        return builder;
    }

    /// <summary>
    /// Adds support for debugging the resource in VS Code when running in an extension host.
    /// </summary>
    /// <param name="builder">The resource builder.</param>
    /// <param name="launchConfigurationProducer">Launch configuration producer for the resource.</param>
    /// <param name="launchConfigurationType">The type of the resource.</param>
    /// <param name="argsCallback">Optional callback to add or modify command line arguments when running in an extension host. Useful if the entrypoint is usually provided as an argument to the resource executable.</param>
    [Experimental("ASPIREEXTENSION001", UrlFormat = "https://aka.ms/aspire/diagnostics/{0}")]
    public static IResourceBuilder<T> WithDebugSupport<T, TLaunchConfiguration>(this IResourceBuilder<T> builder, Func<string, TLaunchConfiguration> launchConfigurationProducer, string launchConfigurationType, Action<CommandLineArgsCallbackContext>? argsCallback = null)
        where T : IResource
    {
        ArgumentNullException.ThrowIfNull(builder);
        ArgumentNullException.ThrowIfNull(launchConfigurationProducer);

        if (!builder.ApplicationBuilder.ExecutionContext.IsRunMode)
        {
            return builder;
        }

        if (builder is IResourceBuilder<IResourceWithArgs> resourceWithArgs)
        {
            resourceWithArgs.WithArgs(async ctx =>
            {
                var config = ctx.ExecutionContext.ServiceProvider.GetRequiredService<IConfiguration>();
                if (resourceWithArgs.SupportsDebugging(config) && argsCallback is not null)
                {
                    argsCallback(ctx);
                }
            });
        }

        return builder.WithAnnotation(SupportsDebuggingAnnotation.Create(launchConfigurationType, launchConfigurationProducer));
    }

    /// <summary>
    /// Adds a HTTP probe to the resource.
    /// </summary>
    /// <typeparam name="T">Type of resource.</typeparam>
    /// <param name="builder">Resource builder.</param>
    /// <param name="type">Type of the probe.</param>
    /// <param name="path">The path to be used.</param>
    /// <param name="initialDelaySeconds">The initial delay before calling the probe endpoint for the first time.</param>
    /// <param name="periodSeconds">The period between each probe.</param>
    /// <param name="timeoutSeconds">Number of seconds after which the probe times out.</param>
    /// <param name="failureThreshold">Number of failures in a row before considers that the overall check has failed.</param>
    /// <param name="successThreshold">Minimum consecutive successes for the probe to be considered successful after having failed.</param>
    /// <param name="endpointName">The name of the endpoint to be used for the probe.</param>
    /// <returns>A reference to the <see cref="IResourceBuilder{T}"/>.</returns>
    /// <remarks>
    /// <para>
    /// This method allows you to specify a probe and implicit adds an http health check to the resource based on probe parameters.
    /// </para>
    /// <example>
    /// For example add a probe to a resource in this way:
    /// <code lang="C#">
    /// var service = builder.AddProject&lt;Projects.MyService&gt;("service")
    ///     .WithHttpProbe(ProbeType.Liveness, "/health");
    /// </code>
    /// Is the same of writing:
    /// <code lang="C#">
    /// var service = builder.AddProject&lt;Projects.MyService&gt;("service")
    ///     .WithHttpProbe(ProbeType.Liveness, "/health")
    ///     .WithHttpHealthCheck("/health");
    /// </code>
    /// </example>
    /// </remarks>
    [Experimental("ASPIREPROBES001", UrlFormat = "https://aka.ms/aspire/diagnostics/{0}")]
    public static IResourceBuilder<T> WithHttpProbe<T>(this IResourceBuilder<T> builder, ProbeType type, string? path = null, int? initialDelaySeconds = null, int? periodSeconds = null, int? timeoutSeconds = null, int? failureThreshold = null, int? successThreshold = null, string? endpointName = null)
        where T : IResourceWithEndpoints, IResourceWithProbes
    {
        ArgumentNullException.ThrowIfNull(builder);

        var endpointSelector = endpointName is not null
            ? NamedEndpointSelector(builder, [endpointName], "HTTP probe")
            : NamedEndpointSelector(builder, s_httpSchemes, "HTTP probe");

        return builder.WithHttpProbe(type, endpointSelector, path, initialDelaySeconds, periodSeconds, timeoutSeconds, failureThreshold, successThreshold);
    }

    /// <summary>
    /// Adds a HTTP probe to the resource.
    /// </summary>
    /// <typeparam name="T">Type of resource.</typeparam>
    /// <param name="builder">Resource builder.</param>
    /// <param name="type">Type of the probe.</param>
    /// <param name="endpointSelector">The selector used to get endpoint reference.</param>
    /// <param name="path">The path to be used.</param>
    /// <param name="initialDelaySeconds">The initial delay before calling the probe endpoint for the first time.</param>
    /// <param name="periodSeconds">The period between each probe.</param>
    /// <param name="timeoutSeconds">Number of seconds after which the probe times out.</param>
    /// <param name="failureThreshold">Number of failures in a row before considers that the overall check has failed.</param>
    /// <param name="successThreshold">Minimum consecutive successes for the probe to be considered successful after having failed.</param>
    /// <returns>A reference to the <see cref="IResourceBuilder{T}"/>.</returns>
    /// <remarks>
    /// <para>
    /// This method allows you to specify a probe and implicit adds an http health check to the resource based on probe parameters.
    /// </para>
    /// <example>
    /// For example add a probe to a resource in this way:
    /// <code lang="C#">
    /// var service = builder.AddProject&lt;Projects.MyService&gt;("service")
    ///     .WithHttpProbe(ProbeType.Liveness, "/health");
    /// </code>
    /// Is the same of writing:
    /// <code lang="C#">
    /// var service = builder.AddProject&lt;Projects.MyService&gt;("service")
    ///     .WithHttpProbe(ProbeType.Liveness, "/health")
    ///     .WithHttpHealthCheck("/health");
    /// </code>
    /// </example>
    /// </remarks>
    [Experimental("ASPIREPROBES001", UrlFormat = "https://aka.ms/aspire/diagnostics/{0}")]
    public static IResourceBuilder<T> WithHttpProbe<T>(this IResourceBuilder<T> builder, ProbeType type, Func<EndpointReference>? endpointSelector, string? path = null, int? initialDelaySeconds = null, int? periodSeconds = null, int? timeoutSeconds = null, int? failureThreshold = null, int? successThreshold = null)
        where T : IResourceWithEndpoints, IResourceWithProbes
    {
        endpointSelector ??= DefaultEndpointSelector(builder);

        var endpoint = endpointSelector() ?? throw new DistributedApplicationException($"Could not create HTTP probe for resource '{builder.Resource.Name}' as the endpoint selector returned null.");
        var endpointProbeAnnotation = new EndpointProbeAnnotation
        {
            Type = type,
            EndpointReference = endpoint,
            Path = path ?? "/",
            InitialDelaySeconds = initialDelaySeconds ?? 5,
            PeriodSeconds = periodSeconds ?? 5,
            TimeoutSeconds = timeoutSeconds ?? 1,
            FailureThreshold = failureThreshold ?? 3,
            SuccessThreshold = successThreshold ?? 1,
        };

        return builder
            .WithProbe(endpointProbeAnnotation)
            .WithHttpHealthCheck(endpointSelector, path);
    }

    /// <summary>
    /// Adds a probe to the resource to check its health state.
    /// </summary>
    /// <typeparam name="T">Type of resource.</typeparam>
    /// <param name="builder">Resource builder.</param>
    /// <param name="probeAnnotation">Probe annotation to add to resource.</param>
    /// <returns>A reference to the <see cref="IResourceBuilder{T}"/>.</returns>
    [Experimental("ASPIREPROBES001", UrlFormat = "https://aka.ms/aspire/diagnostics/{0}")]
    private static IResourceBuilder<T> WithProbe<T>(this IResourceBuilder<T> builder, ProbeAnnotation probeAnnotation) where T : IResourceWithProbes
    {
        // Replace existing annotation with the same type
        if (builder.Resource.Annotations.OfType<ProbeAnnotation>().SingleOrDefault(a => a.Type == probeAnnotation.Type) is { } existingAnnotation)
        {
            builder.Resource.Annotations.Remove(existingAnnotation);
        }

        return builder.WithAnnotation(probeAnnotation);
    }

    /// <summary>
    /// Exclude the resource from MCP operations using the Aspire MCP server. The resource is excluded from results that return resources, console logs and telemetry.
    /// </summary>
    /// <typeparam name="T">The resource type.</typeparam>
    /// <param name="builder">The resource builder.</param>
    /// <returns>The <see cref="IResourceBuilder{T}"/>.</returns>
    public static IResourceBuilder<T> ExcludeFromMcp<T>(this IResourceBuilder<T> builder) where T : IResource
    {
        ArgumentNullException.ThrowIfNull(builder);

        return builder.WithAnnotation(new ExcludeFromMcpAnnotation());
    }

    /// <summary>
<<<<<<< HEAD
    /// Adds a resource configuration finalizer callback annotation to the resource.
    /// </summary>
    /// <typeparam name="T">The resource type.</typeparam>
    /// <param name="builder">The resource builder.</param>
    /// <param name="callback">The callback to be invoked during resource finalization. All resource configuration finalizers will be invoked in reverse order of their registration immediately after the BeforeStartEvent is complete.</param>
    /// <returns>The <see cref="IResourceBuilder{T}"/>.</returns>
    public static IResourceBuilder<T> WithConfigurationFinalizer<T>(this IResourceBuilder<T> builder, Func<FinalizeResourceConfigurationCallbackAnnotationContext, Task> callback)
=======
    /// Adds a callback to configure container image push options for the resource.
    /// </summary>
    /// <typeparam name="T">The resource type.</typeparam>
    /// <param name="builder">The resource builder.</param>
    /// <param name="callback">The callback to configure push options.</param>
    /// <returns>The <see cref="IResourceBuilder{T}"/>.</returns>
    /// <exception cref="ArgumentNullException">Thrown when <paramref name="builder"/> or <paramref name="callback"/> is <c>null</c>.</exception>
    /// <remarks>
    /// This method allows customization of how container images are named and tagged when pushed to a registry.
    /// The callback receives a <see cref="ContainerImagePushOptionsCallbackContext"/> that provides access to the resource
    /// and the <see cref="ContainerImagePushOptions"/> that can be modified.
    /// Multiple callbacks can be registered on the same resource, and they will be invoked in the order they were added.
    /// </remarks>
    /// <example>
    /// Configure a custom image name and tag for a container resource:
    /// <code>
    /// var container = builder.AddContainer("myapp", "myapp:latest")
    ///     .WithImagePushOptions(context =>
    ///     {
    ///         context.Options.RemoteImageName = "myorg/myapp";
    ///         context.Options.RemoteImageTag = "v1.0.0";
    ///     });
    /// </code>
    /// </example>
    [Experimental("ASPIRECOMPUTE002", UrlFormat = "https://aka.ms/aspire/diagnostics#{0}")]
    public static IResourceBuilder<T> WithImagePushOptions<T>(
        this IResourceBuilder<T> builder,
        Action<ContainerImagePushOptionsCallbackContext> callback)
>>>>>>> 9c4c8165
        where T : IResource
    {
        ArgumentNullException.ThrowIfNull(builder);
        ArgumentNullException.ThrowIfNull(callback);

<<<<<<< HEAD
        return builder.WithAnnotation(new FinalizeResourceConfigurationCallbackAnnotation
        {
            Callback = callback,
        }, ResourceAnnotationMutationBehavior.Append);
=======
        return builder.WithAnnotation(new ContainerImagePushOptionsCallbackAnnotation(callback));
    }

    /// <summary>
    /// Adds an asynchronous callback to configure container image push options for the resource.
    /// </summary>
    /// <typeparam name="T">The resource type.</typeparam>
    /// <param name="builder">The resource builder.</param>
    /// <param name="callback">The asynchronous callback to configure push options.</param>
    /// <returns>The <see cref="IResourceBuilder{T}"/>.</returns>
    /// <exception cref="ArgumentNullException">Thrown when <paramref name="builder"/> or <paramref name="callback"/> is <c>null</c>.</exception>
    /// <remarks>
    /// This method allows customization of how container images are named and tagged when pushed to a registry using an asynchronous callback.
    /// Use this overload when the callback needs to perform asynchronous operations such as retrieving configuration values from external sources.
    /// The callback receives a <see cref="ContainerImagePushOptionsCallbackContext"/> that provides access to the resource
    /// and the <see cref="ContainerImagePushOptions"/> that can be modified.
    /// Multiple callbacks can be registered on the same resource, and they will be invoked in the order they were added.
    /// </remarks>
    /// <example>
    /// Configure image options asynchronously by retrieving values from configuration:
    /// <code>
    /// var container = builder.AddContainer("myapp", "myapp:latest")
    ///     .WithImagePushOptions(async context =>
    ///     {
    ///         var config = await GetConfigurationAsync();
    ///         context.Options.RemoteImageName = config.ImageName;
    ///         context.Options.RemoteImageTag = config.ImageTag;
    ///     });
    /// </code>
    /// </example>
    [Experimental("ASPIRECOMPUTE002", UrlFormat = "https://aka.ms/aspire/diagnostics#{0}")]
    public static IResourceBuilder<T> WithImagePushOptions<T>(
        this IResourceBuilder<T> builder,
        Func<ContainerImagePushOptionsCallbackContext, Task> callback)
        where T : IResource
    {
        ArgumentNullException.ThrowIfNull(builder);
        ArgumentNullException.ThrowIfNull(callback);

        return builder.WithAnnotation(new ContainerImagePushOptionsCallbackAnnotation(callback));
    }

    /// <summary>
    /// Sets the remote image name (without registry endpoint or tag) for container push operations.
    /// </summary>
    /// <typeparam name="T">The resource type.</typeparam>
    /// <param name="builder">The resource builder.</param>
    /// <param name="remoteImageName">The remote image name (e.g., "myapp" or "myorg/myapp").</param>
    /// <returns>The <see cref="IResourceBuilder{T}"/>.</returns>
    /// <exception cref="ArgumentNullException">Thrown when <paramref name="builder"/> or <paramref name="remoteImageName"/> is <c>null</c>.</exception>
    /// <remarks>
    /// This is a convenience method that registers a callback to set the <see cref="ContainerImagePushOptions.RemoteImageName"/> property.
    /// The remote image name should not include the registry endpoint or tag. Those are managed separately.
    /// This method can be combined with <see cref="WithRemoteImageTag{T}"/> to fully customize the image reference.
    /// </remarks>
    /// <example>
    /// Set a custom remote image name for a container:
    /// <code>
    /// var container = builder.AddContainer("myapp", "myapp:latest")
    ///     .WithRemoteImageName("myorg/myapp");
    /// </code>
    /// </example>
    [Experimental("ASPIRECOMPUTE002", UrlFormat = "https://aka.ms/aspire/diagnostics#{0}")]
    public static IResourceBuilder<T> WithRemoteImageName<T>(
        this IResourceBuilder<T> builder,
        string remoteImageName)
        where T : IResource
    {
        ArgumentNullException.ThrowIfNull(builder);
        ArgumentNullException.ThrowIfNull(remoteImageName);

        return builder.WithImagePushOptions(context =>
        {
            context.Options.RemoteImageName = remoteImageName;
        });
    }

    /// <summary>
    /// Sets the remote image tag for container push operations.
    /// </summary>
    /// <typeparam name="T">The resource type.</typeparam>
    /// <param name="builder">The resource builder.</param>
    /// <param name="remoteImageTag">The remote image tag (e.g., "latest", "v1.0.0").</param>
    /// <returns>The <see cref="IResourceBuilder{T}"/>.</returns>
    /// <exception cref="ArgumentNullException">Thrown when <paramref name="builder"/> or <paramref name="remoteImageTag"/> is <c>null</c>.</exception>
    /// <remarks>
    /// This is a convenience method that registers a callback to set the <see cref="ContainerImagePushOptions.RemoteImageTag"/> property.
    /// The tag can be any valid container image tag such as version numbers, environment names, or deployment identifiers.
    /// This method can be combined with <see cref="WithRemoteImageName{T}"/> to fully customize the image reference.
    /// </remarks>
    /// <example>
    /// Set a specific version tag for a container:
    /// <code>
    /// var container = builder.AddContainer("myapp", "myapp:latest")
    ///     .WithRemoteImageTag("v1.0.0");
    /// </code>
    /// </example>
    [Experimental("ASPIRECOMPUTE002", UrlFormat = "https://aka.ms/aspire/diagnostics#{0}")]
    public static IResourceBuilder<T> WithRemoteImageTag<T>(
        this IResourceBuilder<T> builder,
        string remoteImageTag)
        where T : IResource
    {
        ArgumentNullException.ThrowIfNull(builder);
        ArgumentNullException.ThrowIfNull(remoteImageTag);

        return builder.WithImagePushOptions(context =>
        {
            context.Options.RemoteImageTag = remoteImageTag;
        });
>>>>>>> 9c4c8165
    }
}<|MERGE_RESOLUTION|>--- conflicted
+++ resolved
@@ -3028,15 +3028,25 @@
     }
 
     /// <summary>
-<<<<<<< HEAD
-    /// Adds a resource configuration finalizer callback annotation to the resource.
+        /// Adds a resource configuration finalizer callback annotation to the resource.
     /// </summary>
     /// <typeparam name="T">The resource type.</typeparam>
     /// <param name="builder">The resource builder.</param>
     /// <param name="callback">The callback to be invoked during resource finalization. All resource configuration finalizers will be invoked in reverse order of their registration immediately after the BeforeStartEvent is complete.</param>
     /// <returns>The <see cref="IResourceBuilder{T}"/>.</returns>
     public static IResourceBuilder<T> WithConfigurationFinalizer<T>(this IResourceBuilder<T> builder, Func<FinalizeResourceConfigurationCallbackAnnotationContext, Task> callback)
-=======
+    where T : IResource
+    {
+        ArgumentNullException.ThrowIfNull(builder);
+        ArgumentNullException.ThrowIfNull(callback);
+
+        return builder.WithAnnotation(new FinalizeResourceConfigurationCallbackAnnotation
+        {
+            Callback = callback,
+        }, ResourceAnnotationMutationBehavior.Append);
+    }
+
+    /// <summary>
     /// Adds a callback to configure container image push options for the resource.
     /// </summary>
     /// <typeparam name="T">The resource type.</typeparam>
@@ -3065,18 +3075,11 @@
     public static IResourceBuilder<T> WithImagePushOptions<T>(
         this IResourceBuilder<T> builder,
         Action<ContainerImagePushOptionsCallbackContext> callback)
->>>>>>> 9c4c8165
         where T : IResource
     {
         ArgumentNullException.ThrowIfNull(builder);
         ArgumentNullException.ThrowIfNull(callback);
 
-<<<<<<< HEAD
-        return builder.WithAnnotation(new FinalizeResourceConfigurationCallbackAnnotation
-        {
-            Callback = callback,
-        }, ResourceAnnotationMutationBehavior.Append);
-=======
         return builder.WithAnnotation(new ContainerImagePushOptionsCallbackAnnotation(callback));
     }
 
@@ -3187,6 +3190,5 @@
         {
             context.Options.RemoteImageTag = remoteImageTag;
         });
->>>>>>> 9c4c8165
     }
 }