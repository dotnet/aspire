// Licensed to the .NET Foundation under one or more agreements.
// The .NET Foundation licenses this file to you under the MIT license.

using Aspire.Hosting.ApplicationModel;
using Aspire.Hosting.Lifecycle;
using Microsoft.Extensions.Configuration;
using Microsoft.Extensions.DependencyInjection;
using Microsoft.Extensions.Logging;

namespace Aspire.Hosting;

/// <summary>
/// Provides extension methods for adding parameter resources to an application.
/// </summary>
public static class ParameterResourceBuilderExtensions
{
    /// <summary>
    /// Adds a parameter resource to the application.
    /// </summary>
    /// <param name="builder">Distributed application builder</param>
    /// <param name="name">Name of parameter resource</param>
    /// <param name="secret">Optional flag indicating whether the parameter should be regarded as secret.</param>
    /// <returns>Resource builder for the parameter.</returns>
    /// <exception cref="DistributedApplicationException"></exception>
    public static IResourceBuilder<ParameterResource> AddParameter(this IDistributedApplicationBuilder builder, string name, bool secret = false)
    {
        return builder.AddParameter(name, parameterDefault => GetParameterValue(builder.Configuration, name, parameterDefault), secret: secret);
    }

    /// <summary>
    /// Adds a parameter resource to the application with a given value.
    /// </summary>
    /// <param name="builder">Distributed application builder</param>
    /// <param name="name">Name of parameter resource</param>
    /// <param name="value">A string value to use for the paramater</param>
    /// <param name="publishValueAsDefault">Indicates whether the value should be published to the manifest. This is not meant for sensitive data.</param>
    /// <param name="secret">Optional flag indicating whether the parameter should be regarded as secret.</param>
    /// <returns>Resource builder for the parameter.</returns>
    [System.Diagnostics.CodeAnalysis.SuppressMessage("ApiDesign", "RS0026:Do not add multiple public overloads with optional parameters",
                                                     Justification = "third parameters are mutually exclusive.")]
    public static IResourceBuilder<ParameterResource> AddParameter(this IDistributedApplicationBuilder builder, string name, string value, bool publishValueAsDefault = false, bool secret = false)
    {
        return builder.AddParameter(name, () => value, publishValueAsDefault, secret);
    }

    /// <summary>
    /// Adds a parameter resource to the application with a value coming from a callback function.
    /// </summary>
    /// <param name="builder">Distributed application builder</param>
    /// <param name="name">Name of parameter resource</param>
    /// <param name="valueGetter">A callback function that returns the value of the parameter</param>
    /// <param name="publishValueAsDefault">Indicates whether the value should be published to the manifest. This is not meant for sensitive data.</param>
    /// <param name="secret">Optional flag indicating whether the parameter should be regarded as secret.</param>
    /// <returns>Resource builder for the parameter.</returns>
    [System.Diagnostics.CodeAnalysis.SuppressMessage("ApiDesign", "RS0026:Do not add multiple public overloads with optional parameters",
                                                     Justification = "third parameters are mutually exclusive.")]
    public static IResourceBuilder<ParameterResource> AddParameter(this IDistributedApplicationBuilder builder, string name, Func<string> valueGetter, bool publishValueAsDefault = false, bool secret = false)
    {
        // If publishValueAsDefault is set, we wrap the valueGetter in a ConstantParameterDefault, which gives
        // us both the runtime value and the value to publish to the manifest.
        // Otherwise, we just use the valueGetter directly, which only gives us the runtime value.
        return builder.AddParameter(name,
            parameterDefault => parameterDefault != null ? parameterDefault.GetDefaultValue() : valueGetter(),
            secret: secret,
            parameterDefault: publishValueAsDefault ? new ConstantParameterDefault(valueGetter) : null);
    }

    /// <summary>
    /// Adds a parameter resource to the application, with a value coming from configuration.
    /// </summary>
    /// <param name="builder">Distributed application builder</param>
    /// <param name="name">Name of parameter resource</param>
    /// <param name="configurationKey">Configuration key used to get the value of the parameter</param>
    /// <param name="secret">Optional flag indicating whether the parameter should be regarded as secret.</param>
    /// <returns>Resource builder for the parameter.</returns>
    public static IResourceBuilder<ParameterResource> AddParameterFromConfiguration(this IDistributedApplicationBuilder builder, string name, string configurationKey, bool secret = false)
    {
        return builder.AddParameter(
            name,
            parameterDefault => GetParameterValue(builder.Configuration, name, parameterDefault, configurationKey),
            secret,
            configurationKey: configurationKey);
    }

    /// <summary>
    /// Adds a parameter resource to the application, with a value coming from a ParameterDefault.
    /// </summary>
    /// <param name="builder">Distributed application builder</param>
    /// <param name="name">Name of parameter resource</param>
    /// <param name="value">A <see cref="ParameterDefault"/> that is used to provide the parameter value</param>
    /// <param name="secret">Optional flag indicating whether the parameter should be regarded as secret.</param>
    /// <param name="persist">Persist the value to the app host project's user secrets store. This is typically
    /// done when the value is generated, so that it stays stable across runs. This is only relevant when
    /// <see cref="DistributedApplicationExecutionContext.IsRunMode"/> is <c>true</c>
    /// </param>
    /// <returns>Resource builder for the parameter.</returns>
    [System.Diagnostics.CodeAnalysis.SuppressMessage("ApiDesign", "RS0026:Do not add multiple public overloads with optional parameters",
                                                     Justification = "third parameters are mutually exclusive.")]
    public static IResourceBuilder<ParameterResource> AddParameter(this IDistributedApplicationBuilder builder, string name, ParameterDefault value, bool secret = false, bool persist = false)
    {
        // If it needs persistence, wrap it in a UserSecretsParameterDefault
        if (persist && builder.ExecutionContext.IsRunMode && builder.AppHostAssembly is not null)
        {
            value = new UserSecretsParameterDefault(builder.AppHostAssembly, builder.Environment.ApplicationName, name, value);
        }

        return builder.AddParameter(
            name,
            parameterDefault => parameterDefault!.GetDefaultValue(),
            secret: secret,
            parameterDefault: value);
    }

    private static string GetParameterValue(IConfiguration configuration, string name, ParameterDefault? parameterDefault, string? configurationKey = null)
    {
        configurationKey ??= $"Parameters:{name}";
        return configuration[configurationKey]
            ?? parameterDefault?.GetDefaultValue()
            ?? throw new DistributedApplicationException($"Parameter resource could not be used because configuration key '{configurationKey}' is missing and the Parameter has no default value."); ;
    }

    internal static IResourceBuilder<ParameterResource> AddParameter(this IDistributedApplicationBuilder builder,
                                                                     string name,
                                                                     Func<ParameterDefault?, string> callback,
                                                                     bool secret = false,
                                                                     bool connectionString = false,
                                                                     ParameterDefault? parameterDefault = null,
                                                                     string? configurationKey = null)
    {
        var resource = new ParameterResource(name, callback, secret);
        resource.IsConnectionString = connectionString;
        resource.Default = parameterDefault;

        configurationKey ??= connectionString ? $"ConnectionStrings:{name}" : $"Parameters:{name}";

        var state = new CustomResourceSnapshot()
        {
            ResourceType = "Parameter",
            // hide parameters by default
            State = KnownResourceStates.Hidden,
            Properties = [
<<<<<<< HEAD
                new("parameter.secret", secret.ToString(), IsSensitive: false),
                new(CustomResourceKnownProperties.Source, connectionString ? $"ConnectionStrings:{name}" : $"Parameters:{name}", IsSensitive: secret)
=======
                new("parameter.secret", secret.ToString()),
                new(CustomResourceKnownProperties.Source, configurationKey)
>>>>>>> 4d807459
            ]
        };

        try
        {
            state = state with { Properties = [.. state.Properties, new("Value", resource.Value, IsSensitive: secret)] };
        }
        catch (DistributedApplicationException ex)
        {
            state = state with
            {
                State = new ResourceStateSnapshot("Configuration missing", KnownResourceStateStyles.Error),
                Properties = [.. state.Properties, new("Value", ex.Message, IsSensitive: false)]
            };

            builder.Services.AddLifecycleHook((sp) => new WriteParameterLogsHook(
                sp.GetRequiredService<ResourceLoggerService>(),
                name,
                ex.Message));
        }

        return builder.AddResource(resource)
                      .WithInitialState(state);
    }

    /// <summary>
    /// Writes the message to the specified resource's logs.
    /// </summary>
    private sealed class WriteParameterLogsHook(ResourceLoggerService loggerService, string resourceName, string message) : IDistributedApplicationLifecycleHook
    {
        public Task BeforeStartAsync(DistributedApplicationModel appModel, CancellationToken cancellationToken)
        {
            loggerService.GetLogger(resourceName).LogError(message);

            return Task.CompletedTask;
        }
    }

    /// <summary>
    /// Adds a parameter to the distributed application but wrapped in a resource with a connection string for use with <see cref="ResourceBuilderExtensions.WithReference{TDestination}(IResourceBuilder{TDestination}, IResourceBuilder{IResourceWithConnectionString}, string?, bool)"/>
    /// </summary>
    /// <param name="builder">Distributed application builder</param>
    /// <param name="name">Name of parameter resource. The value of the connection string is read from the "ConnectionStrings:{resourcename}" configuration section, for example in appsettings.json or user secrets</param>
    /// <param name="environmentVariableName">Environment variable name to set when WithReference is used.</param>
    /// <returns>Resource builder for the parameter.</returns>
    /// <exception cref="DistributedApplicationException"></exception>
    public static IResourceBuilder<IResourceWithConnectionString> AddConnectionString(this IDistributedApplicationBuilder builder, string name, string? environmentVariableName = null)
    {
        var parameterBuilder = builder.AddParameter(name, _ =>
        {
            return builder.Configuration.GetConnectionString(name) ?? throw new DistributedApplicationException($"Connection string parameter resource could not be used because connection string '{name}' is missing.");
        },
        secret: true,
        connectionString: true);

        var surrogate = new ResourceWithConnectionStringSurrogate(parameterBuilder.Resource, environmentVariableName);
        return builder.CreateResourceBuilder(surrogate);
    }

    /// <summary>
    /// Changes the resource to be published as a connection string reference in the manifest.
    /// </summary>
    /// <typeparam name="T">The resource type.</typeparam>
    /// <param name="builder">The resource builder.</param>
    /// <returns>The configured <see cref="IResourceBuilder{T}"/>.</returns>
    public static IResourceBuilder<T> PublishAsConnectionString<T>(this IResourceBuilder<T> builder)
        where T : ContainerResource, IResourceWithConnectionString
    {
        ConfigureConnectionStringManifestPublisher(builder);
        return builder;
    }

    /// <summary>
    /// Configures the manifest writer for this resource to be a parameter resource.
    /// </summary>
    /// <param name="builder">The <see cref="IResourceBuilder{T}"/>.</param>
    public static void ConfigureConnectionStringManifestPublisher(IResourceBuilder<IResourceWithConnectionString> builder)
    {
        // Create a parameter resource that we use to write to the manifest
        var parameter = new ParameterResource(builder.Resource.Name, _ => "", secret: true);
        parameter.IsConnectionString = true;

        builder.WithManifestPublishingCallback(context => context.WriteParameterAsync(parameter));
    }

    /// <summary>
    /// Creates a default password parameter that generates a random password.
    /// </summary>
    /// <param name="builder">Distributed application builder</param>
    /// <param name="name">Name of parameter resource</param>
    /// <param name="lower"><see langword="true" /> if lowercase alphabet characters should be included; otherwise, <see langword="false" />.</param>
    /// <param name="upper"><see langword="true" /> if uppercase alphabet characters should be included; otherwise, <see langword="false" />.</param>
    /// <param name="numeric"><see langword="true" /> if numeric characters should be included; otherwise, <see langword="false" />.</param>
    /// <param name="special"><see langword="true" /> if special characters should be included; otherwise, <see langword="false" />.</param>
    /// <param name="minLower">The minimum number of lowercase characters in the result.</param>
    /// <param name="minUpper">The minimum number of uppercase characters in the result.</param>
    /// <param name="minNumeric">The minimum number of numeric characters in the result.</param>
    /// <param name="minSpecial">The minimum number of special characters in the result.</param>
    /// <returns>The created <see cref="ParameterResource"/>.</returns>
    /// <remarks>
    /// To ensure the generated password has enough entropy, see the remarks in <see cref="GenerateParameterDefault"/>.<br/>
    /// The value will be saved to the app host project's user secrets store when <see cref="DistributedApplicationExecutionContext.IsRunMode"/> is <c>true</c>.
    /// </remarks>
    public static ParameterResource CreateDefaultPasswordParameter(
        IDistributedApplicationBuilder builder, string name,
        bool lower = true, bool upper = true, bool numeric = true, bool special = true,
        int minLower = 0, int minUpper = 0, int minNumeric = 0, int minSpecial = 0)
    {
        var generatedPassword = new GenerateParameterDefault
        {
            MinLength = 22, // enough to give 128 bits of entropy when using the default 67 possible characters. See remarks in GenerateParameterDefault
            Lower = lower,
            Upper = upper,
            Numeric = numeric,
            Special = special,
            MinLower = minLower,
            MinUpper = minUpper,
            MinNumeric = minNumeric,
            MinSpecial = minSpecial
        };

        return CreateGeneratedParameter(builder, name, secret: true, generatedPassword);
    }

    /// <summary>
    /// Creates a new <see cref="ParameterResource"/> that has a generated value using the <paramref name="parameterDefault"/>.
    /// </summary>
    /// <remarks>
    /// The value will be saved to the app host project's user secrets store when <see cref="DistributedApplicationExecutionContext.IsRunMode"/> is <c>true</c>.
    /// </remarks>
    /// <param name="builder">Distributed application builder</param>
    /// <param name="name">Name of parameter resource</param>
    /// <param name="secret">Flag indicating whether the parameter should be regarded as secret.</param>
    /// <param name="parameterDefault">The <see cref="GenerateParameterDefault"/> that describes how the parameter's value should be generated.</param>
    /// <returns>The created <see cref="ParameterResource"/>.</returns>
    public static ParameterResource CreateGeneratedParameter(
        IDistributedApplicationBuilder builder, string name, bool secret, GenerateParameterDefault parameterDefault)
    {
        var parameterResource = new ParameterResource(name, defaultValue => GetParameterValue(builder.Configuration, name, defaultValue), secret)
        {
            Default = parameterDefault
        };

        if (builder.ExecutionContext.IsRunMode && builder.AppHostAssembly is not null)
        {
            parameterResource.Default = new UserSecretsParameterDefault(builder.AppHostAssembly, builder.Environment.ApplicationName, name, parameterResource.Default);
        }

        return parameterResource;
    }
}<|MERGE_RESOLUTION|>--- conflicted
+++ resolved
@@ -32,7 +32,7 @@
     /// </summary>
     /// <param name="builder">Distributed application builder</param>
     /// <param name="name">Name of parameter resource</param>
-    /// <param name="value">A string value to use for the paramater</param>
+    /// <param name="value">A string value to use for the parameter</param>
     /// <param name="publishValueAsDefault">Indicates whether the value should be published to the manifest. This is not meant for sensitive data.</param>
     /// <param name="secret">Optional flag indicating whether the parameter should be regarded as secret.</param>
     /// <returns>Resource builder for the parameter.</returns>
@@ -139,13 +139,8 @@
             // hide parameters by default
             State = KnownResourceStates.Hidden,
             Properties = [
-<<<<<<< HEAD
                 new("parameter.secret", secret.ToString(), IsSensitive: false),
-                new(CustomResourceKnownProperties.Source, connectionString ? $"ConnectionStrings:{name}" : $"Parameters:{name}", IsSensitive: secret)
-=======
-                new("parameter.secret", secret.ToString()),
-                new(CustomResourceKnownProperties.Source, configurationKey)
->>>>>>> 4d807459
+                new(CustomResourceKnownProperties.Source, configurationKey, IsSensitive: secret)
             ]
         };
 
