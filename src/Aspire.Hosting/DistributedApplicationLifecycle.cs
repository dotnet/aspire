--- conflicted
+++ resolved
@@ -1,11 +1,7 @@
 // Licensed to the .NET Foundation under one or more agreements.
 // The .NET Foundation licenses this file to you under the MIT license.
 
-<<<<<<< HEAD
 using System.Reflection;
-using Aspire.Hosting.Publishing;
-=======
->>>>>>> b4d93387
 using Microsoft.Extensions.Configuration;
 using Microsoft.Extensions.Hosting;
 using Microsoft.Extensions.Logging;
@@ -31,7 +27,6 @@
 
     public Task StartingAsync(CancellationToken cancellationToken)
     {
-<<<<<<< HEAD
         if (GetType().Assembly.GetCustomAttribute<AssemblyInformationalVersionAttribute>()?.InformationalVersion is string informationalVersion)
         {
             // Write version at info level so it's written to the console by default. Help us debug user issues.
@@ -39,10 +34,7 @@
             logger.LogInformation("Aspire version: {Version}", informationalVersion);
         }
 
-        if (publishingOptions.Value.Publisher != "manifest")
-=======
         if (executionContext.Operation == DistributedApplicationOperation.Run)
->>>>>>> b4d93387
         {
             logger.LogInformation("Distributed application starting.");
             logger.LogInformation("Application host directory is: {AppHostDirectory}", configuration["AppHost:Directory"]);
