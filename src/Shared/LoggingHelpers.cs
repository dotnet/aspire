--- conflicted
+++ resolved
@@ -21,13 +21,9 @@
             var message = !isContainer
                 ? "Login to the dashboard at {DashboardLoginUrl}"
                 : "Login to the dashboard at {DashboardLoginUrl}. The URL may need changes depending on how network access to the container is configured.";
-<<<<<<< HEAD
-            logger.LogInformation(message, $"{firstDashboardUrl.GetLeftPart(UriPartial.Path)}login?t={token}");
-=======
 
-            var dashboardUrl = $"{firstDashboardUrl.GetLeftPart(UriPartial.Authority)}/login?t={token}";
+            var dashboardUrl = $"{firstDashboardUrl.GetLeftPart(UriPartial.Path)}/login?t={token}";
             logger.LogInformation(message, dashboardUrl);
->>>>>>> 1c65ede9
         }
     }
 }