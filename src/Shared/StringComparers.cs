--- conflicted
+++ resolved
@@ -23,11 +23,8 @@
     public static StringComparer GridColumn => StringComparer.Ordinal;
     public static StringComparer OtlpAttribute => StringComparer.Ordinal;
     public static StringComparer OtlpFieldValue => StringComparer.OrdinalIgnoreCase;
-<<<<<<< HEAD
+    public static StringComparer OtlpSpanId => StringComparer.Ordinal;
     public static StringComparer HealthReportPropertyValue => StringComparer.Ordinal;
-=======
-    public static StringComparer OtlpSpanId => StringComparer.Ordinal;
->>>>>>> 194b7835
 }
 
 internal static class StringComparisons
@@ -48,9 +45,6 @@
     public static StringComparison GridColumn => StringComparison.Ordinal;
     public static StringComparison OtlpAttribute => StringComparison.Ordinal;
     public static StringComparison OtlpFieldValue => StringComparison.OrdinalIgnoreCase;
-<<<<<<< HEAD
+    public static StringComparison OtlpSpanId => StringComparison.Ordinal;
     public static StringComparison HealthReportPropertyValue => StringComparison.Ordinal;
-=======
-    public static StringComparison OtlpSpanId => StringComparison.Ordinal;
->>>>>>> 194b7835
 }