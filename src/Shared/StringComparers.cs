// Licensed to the .NET Foundation under one or more agreements.
// The .NET Foundation licenses this file to you under the MIT license.

namespace Aspire;

// NOTE unit tests enforce that these two classes are kept in sync

internal static class StringComparers
{
    public static StringComparer ResourceName => StringComparer.OrdinalIgnoreCase;
    public static StringComparer ResourceState => StringComparer.OrdinalIgnoreCase;
    public static StringComparer EndpointAnnotationName => StringComparer.OrdinalIgnoreCase;
    public static StringComparer ResourceType => StringComparer.Ordinal;
    public static StringComparer ResourcePropertyName => StringComparer.Ordinal;
    public static StringComparer ResourceOwnerName => StringComparer.Ordinal;
    public static StringComparer ResourceOwnerKind => StringComparer.Ordinal;
    public static StringComparer ResourceOwnerUid => StringComparer.Ordinal;
    public static StringComparer UserTextSearch => StringComparer.CurrentCultureIgnoreCase;
    public static StringComparer EnvironmentVariableName => StringComparer.InvariantCultureIgnoreCase;
    public static StringComparer UrlPath => StringComparer.OrdinalIgnoreCase;
    public static StringComparer UrlHost => StringComparer.OrdinalIgnoreCase;
    public static StringComparer Attribute => StringComparer.Ordinal;
    public static StringComparer OtlpInstrumentName => StringComparer.OrdinalIgnoreCase;
    public static StringComparer OtlpApplicationName => StringComparer.OrdinalIgnoreCase;
    public static StringComparer GridColumn => StringComparer.Ordinal;
<<<<<<< HEAD
    public static StringComparer DashpageName => StringComparer.OrdinalIgnoreCase;
=======
>>>>>>> de2a719a
}

internal static class StringComparisons
{
    public static StringComparison ResourceName => StringComparison.OrdinalIgnoreCase;
    public static StringComparison ResourceState => StringComparison.OrdinalIgnoreCase;
    public static StringComparison EndpointAnnotationName => StringComparison.OrdinalIgnoreCase;
    public static StringComparison ResourceType => StringComparison.Ordinal;
    public static StringComparison ResourcePropertyName => StringComparison.Ordinal;
    public static StringComparison ResourceOwnerName => StringComparison.Ordinal;
    public static StringComparison ResourceOwnerKind => StringComparison.Ordinal;
    public static StringComparison ResourceOwnerUid => StringComparison.Ordinal;
    public static StringComparison UserTextSearch => StringComparison.CurrentCultureIgnoreCase;
    public static StringComparison EnvironmentVariableName => StringComparison.InvariantCultureIgnoreCase;
    public static StringComparison UrlPath => StringComparison.OrdinalIgnoreCase;
    public static StringComparison UrlHost => StringComparison.OrdinalIgnoreCase;
    public static StringComparison Attribute => StringComparison.Ordinal;
    public static StringComparison GridColumn => StringComparison.Ordinal;
    public static StringComparison OtlpInstrumentName => StringComparison.OrdinalIgnoreCase;
    public static StringComparison OtlpApplicationName => StringComparison.OrdinalIgnoreCase;
<<<<<<< HEAD
    public static StringComparison DashpageName => StringComparison.OrdinalIgnoreCase;
=======
    public static StringComparison GridColumn => StringComparison.Ordinal;
>>>>>>> de2a719a
}<|MERGE_RESOLUTION|>--- conflicted
+++ resolved
@@ -23,10 +23,7 @@
     public static StringComparer OtlpInstrumentName => StringComparer.OrdinalIgnoreCase;
     public static StringComparer OtlpApplicationName => StringComparer.OrdinalIgnoreCase;
     public static StringComparer GridColumn => StringComparer.Ordinal;
-<<<<<<< HEAD
     public static StringComparer DashpageName => StringComparer.OrdinalIgnoreCase;
-=======
->>>>>>> de2a719a
 }
 
 internal static class StringComparisons
@@ -47,9 +44,6 @@
     public static StringComparison GridColumn => StringComparison.Ordinal;
     public static StringComparison OtlpInstrumentName => StringComparison.OrdinalIgnoreCase;
     public static StringComparison OtlpApplicationName => StringComparison.OrdinalIgnoreCase;
-<<<<<<< HEAD
+    public static StringComparison GridColumn => StringComparison.Ordinal;
     public static StringComparison DashpageName => StringComparison.OrdinalIgnoreCase;
-=======
-    public static StringComparison GridColumn => StringComparison.Ordinal;
->>>>>>> de2a719a
 }