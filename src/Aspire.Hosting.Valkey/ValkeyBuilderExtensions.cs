// Licensed to the .NET Foundation under one or more agreements.
// The .NET Foundation licenses this file to you under the MIT license.

using System.Globalization;
using Aspire.Hosting.ApplicationModel;
using Aspire.Hosting.Valkey;
using Aspire.Hosting.Utils;
using Microsoft.Extensions.DependencyInjection;

namespace Aspire.Hosting;

/// <summary>
/// Provides extension methods for adding Valkey resources to the application model.
/// </summary>
public static class ValkeyBuilderExtensions
{
    private const string ValkeyContainerDataDirectory = "/data";

    /// <summary>
    /// Adds a Valkey container to the application model.
    /// </summary>
    /// <remarks>
    /// This version of the package defaults to the <inheritdoc cref="ValkeyContainerImageTags.Tag"/> tag of the <inheritdoc cref="ValkeyContainerImageTags.Image"/> container image.
    /// </remarks>
    /// <param name="builder">The <see cref="IDistributedApplicationBuilder"/>.</param>
    /// <param name="name">The name of the resource. This name will be used as the connection string name when referenced in a dependency.</param>
    /// <param name="port">The host port to bind the underlying container to.</param>
    /// <example>
    /// Use in application host
    /// <code lang="csharp">
    /// var builder = DistributedApplication.CreateBuilder(args);
    ///
    /// var valkey = builder.AddValkey("valkey");
    /// var api = builder.AddProject&lt;Projects.Api&gt;("api)
    ///                  .WithReference(valkey);
    ///
    /// builder.Build().Run();
    /// </code>
    /// </example>
    /// <example>
    /// Use in service project with Aspire.StackExchange.Redis package.
    /// <code lang="csharp">
    /// var builder = WebApplication.CreateBuilder(args);
    /// builder.AddRedisClient("valkey");
    ///
    /// var multiplexer = builder.Services.BuildServiceProvider()
    ///                                   .GetRequiredService&lt;IConnectionMultiplexer&gt;();
    ///
    /// var db = multiplexer.GetDatabase();
    /// db.HashSet("key", [new HashEntry("hash", "value")]);
    /// var value = db.HashGet("key", "hash");
    /// </code>
    /// </example>
    /// <returns>A reference to the <see cref="IResourceBuilder{T}"/>.</returns>
    public static IResourceBuilder<ValkeyResource> AddValkey(this IDistributedApplicationBuilder builder,
        string name,
        int? port = null)
    {
        ArgumentNullException.ThrowIfNull(builder);
        ArgumentNullException.ThrowIfNull(name);

        var valkey = new ValkeyResource(name);

        string? connectionString = null;

        builder.Eventing.Subscribe<ConnectionStringAvailableEvent>(valkey, async (@event, ct) =>
        {
            connectionString = await valkey.ConnectionStringExpression.GetValueAsync(ct).ConfigureAwait(false);

            if (connectionString is null)
            {
                throw new DistributedApplicationException($"ConnectionStringAvailableEvent was published for the '{valkey.Name}' resource but the connection string was null.");
            }
        });

        var healthCheckKey = $"{name}_check";
        builder.Services.AddHealthChecks()
            .AddRedis(sp => connectionString ?? throw new InvalidOperationException("Connection string is unavailable"), name: healthCheckKey);

        return builder.AddResource(valkey)
            .WithEndpoint(port: port, targetPort: 6379, name: ValkeyResource.PrimaryEndpointName)
            .WithImage(ValkeyContainerImageTags.Image, ValkeyContainerImageTags.Tag)
            .WithImageRegistry(ValkeyContainerImageTags.Registry)
            .WithHealthCheck(healthCheckKey);
    }

    /// <summary>
    /// Adds a named volume for the data folder to a Valkey container resource and enables Valkey persistence.
    /// </summary>
    /// <param name="builder">The resource builder.</param>
    /// <param name="name">The name of the volume. Defaults to an auto-generated name based on the application and resource names.</param>
    /// <param name="isReadOnly">
    /// A flag that indicates if this is a read-only volume. Setting this to <c>true</c> will disable Valkey persistence.<br/>
    /// Defaults to <c>false</c>.
    /// </param>
    /// <example>
    /// Use <see cref="WithPersistence(IResourceBuilder{ValkeyResource}, TimeSpan?, long)"/> to adjust Valkey persistence configuration, e.g.:
    /// <code lang="csharp">
    /// var cache = builder.AddValkey("cache")
    ///                    .WithDataVolume()
    ///                    .WithPersistence(TimeSpan.FromSeconds(10), 5);
    /// </code>
    /// </example>
    /// <returns>The <see cref="IResourceBuilder{T}"/>.</returns>
    public static IResourceBuilder<ValkeyResource> WithDataVolume(this IResourceBuilder<ValkeyResource> builder,
        string? name = null, bool isReadOnly = false)
    {
<<<<<<< HEAD
        ArgumentNullException.ThrowIfNull(builder);

        builder.WithVolume(name ?? VolumeNameGenerator.CreateVolumeName(builder, "data"), ValkeyContainerDataDirectory,
=======
        builder.WithVolume(name ?? VolumeNameGenerator.Generate(builder, "data"), ValkeyContainerDataDirectory,
>>>>>>> 5a2470ff
            isReadOnly);
        if (!isReadOnly)
        {
            builder.WithPersistence();
        }

        return builder;
    }

    /// <summary>
    /// Adds a bind mount for the data folder to a Valkey container resource and enables Valkey persistence.
    /// </summary>
    /// <param name="builder">The resource builder.</param>
    /// <param name="source">The source directory on the host to mount into the container.</param>
    /// <param name="isReadOnly">
    /// A flag that indicates if this is a read-only mount. Setting this to <c>true</c> will disable Valkey persistence.<br/>
    /// Defaults to <c>false</c>.
    /// </param>
    /// <example>
    /// Use <see cref="WithPersistence(IResourceBuilder{ValkeyResource}, TimeSpan?, long)"/> to adjust Valkey persistence configuration, e.g.:
    /// <code lang="csharp">
    /// var valkey = builder.AddValkey("valkey")
    ///                    .WithDataBindMount("mydata")
    ///                    .WithPersistence(TimeSpan.FromSeconds(10), 5);
    /// </code>
    /// </example>
    /// <returns>The <see cref="IResourceBuilder{T}"/>.</returns>
    public static IResourceBuilder<ValkeyResource> WithDataBindMount(this IResourceBuilder<ValkeyResource> builder,
        string source, bool isReadOnly = false)
    {
        ArgumentNullException.ThrowIfNull(builder);
        ArgumentNullException.ThrowIfNull(source);

        builder.WithBindMount(source, ValkeyContainerDataDirectory, isReadOnly);
        if (!isReadOnly)
        {
            builder.WithPersistence();
        }

        return builder;
    }

    /// <summary>
    /// Configures a Valkey container resource for persistence.
    /// </summary>
    /// <param name="builder">The resource builder.</param>
    /// <param name="interval">The interval between snapshot exports. Defaults to 60 seconds.</param>
    /// <param name="keysChangedThreshold">The number of key change operations required to trigger a snapshot at the interval. Defaults to 1.</param>
    /// <example>
    /// Use with <see cref="WithDataBindMount(IResourceBuilder{ValkeyResource}, string, bool)"/>
    /// or <see cref="WithDataVolume(IResourceBuilder{ValkeyResource}, string?, bool)"/> to persist Valkey data across sessions with custom persistence configuration, e.g.:
    /// <code lang="csharp">
    /// var cache = builder.AddValkey("cache")
    ///                    .WithDataVolume()
    ///                    .WithPersistence(TimeSpan.FromSeconds(10), 5);
    /// </code>
    /// </example>
    /// <returns>The <see cref="IResourceBuilder{T}"/>.</returns>
    public static IResourceBuilder<ValkeyResource> WithPersistence(this IResourceBuilder<ValkeyResource> builder,
        TimeSpan? interval = null, long keysChangedThreshold = 1)
    {
        ArgumentNullException.ThrowIfNull(builder);

        return builder.WithAnnotation(new CommandLineArgsCallbackAnnotation(context =>
        {
            context.Args.Add("--save");
            context.Args.Add(
                (interval ?? TimeSpan.FromSeconds(60)).TotalSeconds.ToString(CultureInfo.InvariantCulture));
            context.Args.Add(keysChangedThreshold.ToString(CultureInfo.InvariantCulture));
            return Task.CompletedTask;
        }), ResourceAnnotationMutationBehavior.Replace);
    }
}<|MERGE_RESOLUTION|>--- conflicted
+++ resolved
@@ -105,13 +105,10 @@
     public static IResourceBuilder<ValkeyResource> WithDataVolume(this IResourceBuilder<ValkeyResource> builder,
         string? name = null, bool isReadOnly = false)
     {
-<<<<<<< HEAD
         ArgumentNullException.ThrowIfNull(builder);
 
-        builder.WithVolume(name ?? VolumeNameGenerator.CreateVolumeName(builder, "data"), ValkeyContainerDataDirectory,
-=======
         builder.WithVolume(name ?? VolumeNameGenerator.Generate(builder, "data"), ValkeyContainerDataDirectory,
->>>>>>> 5a2470ff
+
             isReadOnly);
         if (!isReadOnly)
         {
