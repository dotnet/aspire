#pragma warning disable ASPIRECOMPUTE001 // Type is for evaluation purposes only and is subject to change or removal in future updates. Suppress this diagnostic to proceed.

// Licensed to the .NET Foundation under one or more agreements.
// The .NET Foundation licenses this file to you under the MIT license.

using Aspire.Hosting.ApplicationModel;
using Aspire.Hosting.Azure.AppContainers;
using Aspire.Hosting.Eventing;
using Aspire.Hosting.Lifecycle;
using Microsoft.Extensions.Logging;
using Microsoft.Extensions.Options;

namespace Aspire.Hosting.Azure;

/// <summary>
/// Represents the infrastructure for Azure Container Apps within the Aspire Hosting environment.
/// </summary>
internal sealed class AzureContainerAppsInfrastructure(
    ILogger<AzureContainerAppsInfrastructure> logger,
<<<<<<< HEAD
    DistributedApplicationExecutionContext executionContext,
    IOptions<AzureProvisioningOptions> options) : IDistributedApplicationEventingSubscriber
=======
    IOptions<AzureProvisioningOptions> provisioningOptions,
    DistributedApplicationExecutionContext executionContext,
    IServiceProvider serviceProvider) : IDistributedApplicationLifecycleHook
>>>>>>> aa570653
{
    private async Task OnBeforeStartAsync(BeforeStartEvent @event, CancellationToken cancellationToken = default)
    {
        var caes = @event.Model.Resources.OfType<AzureContainerAppEnvironmentResource>().ToArray();

        if (caes.Length == 0)
        {
            EnsureNoPublishAsAcaAnnotations(@event.Model);
            return;
        }

        foreach (var environment in caes)
        {
            var containerAppEnvironmentContext = new ContainerAppEnvironmentContext(
                logger,
                executionContext,
                environment,
                serviceProvider);

            foreach (var r in @event.Model.GetComputeResources())
            {
                var containerApp = await containerAppEnvironmentContext.CreateContainerAppAsync(r, options.Value, cancellationToken).ConfigureAwait(false);

                // Capture information about the container registry used by the
                // container app environment in the deployment target information
                // associated with each compute resource that needs an image
                r.Annotations.Add(new DeploymentTargetAnnotation(containerApp)
                {
                    ContainerRegistry = environment,
                    ComputeEnvironment = environment
                });
            }
        }
    }

    private static void EnsureNoPublishAsAcaAnnotations(DistributedApplicationModel appModel)
    {
        foreach (var r in appModel.GetComputeResources())
        {
            if (r.HasAnnotationOfType<AzureContainerAppCustomizationAnnotation>() ||
#pragma warning disable ASPIREAZURE002 // Type is for evaluation purposes only and is subject to change or removal in future updates. Suppress this diagnostic to proceed.
                r.HasAnnotationOfType<AzureContainerAppJobCustomizationAnnotation>())
#pragma warning restore ASPIREAZURE002 // Type is for evaluation purposes only and is subject to change or removal in future updates. Suppress this diagnostic to proceed.
            {
                throw new InvalidOperationException($"Resource '{r.Name}' is configured to publish as an Azure Container App, but there are no '{nameof(AzureContainerAppEnvironmentResource)}' resources. Ensure you have added one by calling '{nameof(AzureContainerAppExtensions.AddAzureContainerAppEnvironment)}'.");
            }
        }
    }

    public Task SubscribeAsync(IDistributedApplicationEventing eventing, DistributedApplicationExecutionContext executionContext, CancellationToken cancellationToken)
    {
        if (!executionContext.IsRunMode)
        {
            eventing.Subscribe<BeforeStartEvent>(OnBeforeStartAsync);
        }

        return Task.CompletedTask;
    }
}<|MERGE_RESOLUTION|>--- conflicted
+++ resolved
@@ -17,14 +17,8 @@
 /// </summary>
 internal sealed class AzureContainerAppsInfrastructure(
     ILogger<AzureContainerAppsInfrastructure> logger,
-<<<<<<< HEAD
     DistributedApplicationExecutionContext executionContext,
     IOptions<AzureProvisioningOptions> options) : IDistributedApplicationEventingSubscriber
-=======
-    IOptions<AzureProvisioningOptions> provisioningOptions,
-    DistributedApplicationExecutionContext executionContext,
-    IServiceProvider serviceProvider) : IDistributedApplicationLifecycleHook
->>>>>>> aa570653
 {
     private async Task OnBeforeStartAsync(BeforeStartEvent @event, CancellationToken cancellationToken = default)
     {
@@ -42,7 +36,7 @@
                 logger,
                 executionContext,
                 environment,
-                serviceProvider);
+                @event.Services);
 
             foreach (var r in @event.Model.GetComputeResources())
             {
