--- conflicted
+++ resolved
@@ -100,9 +100,6 @@
                 ProvisioningBuildOptions = provisioningOptions.ProvisioningBuildOptions
             };
 
-<<<<<<< HEAD
-            provisioningResource.Annotations.Add(new ManifestPublishingCallbackAnnotation(provisioningResource.WriteToManifest));
-
             if (context.RoleAssignments.Count > 0)
             {
                 var (roleAssignmentsResource, existingResourceRoleAssignments) = context.CreateRoleAssignmentResources(provisioningOptions);
@@ -116,9 +113,6 @@
             }
 
             return (provisioningResource, null);
-=======
-            return provisioningResource;
->>>>>>> cda8270f
         }
 
         private async Task<ContainerAppContext> ProcessResourceAsync(IResource resource, DistributedApplicationExecutionContext executionContext, CancellationToken cancellationToken)
