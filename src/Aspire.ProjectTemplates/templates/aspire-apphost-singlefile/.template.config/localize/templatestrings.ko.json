--- conflicted
+++ resolved
@@ -1,18 +1,11 @@
 ﻿{
   "author": "Microsoft",
-<<<<<<< HEAD
-  "name": "Aspire Single-File App Host",
-  "description": "A minimal Aspire AppHost for single-file scenarios (Aspire 9.5+, .NET 10+).",
-  "symbols/Framework/choices/net10.0/description": "Target net10.0",
-  "symbols/AspireVersionCli/description": "Aspire version",
-  "symbols/AspireVersionCli/choices/13.0/displayName": "13.0",
-  "symbols/AspireVersionCli/choices/13.0/description": "Aspire 13.0",
-=======
   "name": "Aspire 단일 파일 앱 호스트",
   "description": "단일 파일 시나리오(Aspire 9.5+, .NET 10+)를 위한 최소한의 Aspire AppHost입니다.",
   "symbols/Framework/choices/net10.0/description": "대상 net10.0",
   "symbols/AspireVersionCli/description": "Aspire 버전",
->>>>>>> 7da1cf5a
+  "symbols/AspireVersionCli/choices/13.0/displayName": "13.0",
+  "symbols/AspireVersionCli/choices/13.0/description": "Aspire 13.0",
   "symbols/AspireVersionCli/choices/9.5/displayName": "9.5",
   "symbols/AspireVersionCli/choices/9.5/description": "Aspire 9.5",
   "symbols/appHostHttpPort/description": "AppHost 프로젝트의 launchSettings.json HTTP 엔드포인트에 사용할 포트 번호입니다.",
