--- conflicted
+++ resolved
@@ -1,18 +1,11 @@
 ﻿{
   "author": "Microsoft",
-<<<<<<< HEAD
-  "name": "Aspire Single-File App Host",
-  "description": "A minimal Aspire AppHost for single-file scenarios (Aspire 9.5+, .NET 10+).",
-  "symbols/Framework/choices/net10.0/description": "Target net10.0",
-  "symbols/AspireVersionCli/description": "Aspire version",
-  "symbols/AspireVersionCli/choices/13.0/displayName": "13.0",
-  "symbols/AspireVersionCli/choices/13.0/description": "Aspire 13.0",
-=======
   "name": "Host de Aplicativo de Arquivo Único Aspire",
   "description": "Um AppHost Aspire mínimo para cenários de arquivo único (Aspire 9.5+, .NET 10+).",
   "symbols/Framework/choices/net10.0/description": "Net10.0 de destino",
   "symbols/AspireVersionCli/description": "Versão Aspire",
->>>>>>> 7da1cf5a
+  "symbols/AspireVersionCli/choices/13.0/displayName": "13.0",
+  "symbols/AspireVersionCli/choices/13.0/description": "Aspire 13.0",
   "symbols/AspireVersionCli/choices/9.5/displayName": "9.5",
   "symbols/AspireVersionCli/choices/9.5/description": "Aspire 9.5",
   "symbols/appHostHttpPort/description": "Número da porta a ser usado para o ponto de extremidade HTTP launchSettings.json do projeto AppHost.",
