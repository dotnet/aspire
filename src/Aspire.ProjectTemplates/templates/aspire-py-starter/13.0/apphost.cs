#:sdk Aspire.AppHost.Sdk@!!REPLACE_WITH_LATEST_VERSION!!
#:package Aspire.Hosting.NodeJs@!!REPLACE_WITH_LATEST_VERSION!!
#:package Aspire.Hosting.Python@!!REPLACE_WITH_LATEST_VERSION!!
#if UseRedisCache
#:package Aspire.Hosting.Redis@!!REPLACE_WITH_LATEST_VERSION!!
#endif

#pragma warning disable ASPIREHOSTINGPYTHON001

var builder = DistributedApplication.CreateBuilder(args);

#if UseRedisCache
var cache = builder.AddRedis("cache");

#endif
var app = builder.AddUvicornApp("app", "./app", "app:app")
    .WithUvEnvironment()
    .WithExternalHttpEndpoints()
#if UseRedisCache
    .WithReference(cache)
    .WaitFor(cache)
#endif
    .WithHttpHealthCheck("/health");

var frontend = builder.AddViteApp("frontend", "./frontend")
    .WithNpmPackageInstallation()
    .WithReference(app)
    .WaitFor(app)
    .PublishAsDockerFile(c =>
    {
#pragma warning disable ASPIREDOCKERFILEBUILDER001 // Type is for evaluation purposes only and is subject to change or removal in future updates. Suppress this diagnostic to proceed.
        c.WithDockerfileBuilder("./frontend", async context =>
        {
            context.Builder.From("node:22-slim")
                .Copy(".", "/app")
                .WorkDir("/app")
                .Run("npm install")
                .Run("npm run build");
        });
#pragma warning restore ASPIREDOCKERFILEBUILDER001 // Type is for evaluation purposes only and is subject to change or removal in future updates. Suppress this diagnostic to proceed.
    })
    .WithAnnotation(new StaticDockerFilesAnnotation() { SourcePath = "/app/dist" });

<<<<<<< HEAD
app.PublishWithStaticFiles(frontend, "./static");
=======
builder.AddViteApp("frontend", "./frontend")
    .WithNpmPackageManager()
    .WithReference(apiService)
    .WaitFor(apiService);
>>>>>>> a0eb933f

builder.Build().Run();<|MERGE_RESOLUTION|>--- conflicted
+++ resolved
@@ -25,29 +25,8 @@
 var frontend = builder.AddViteApp("frontend", "./frontend")
     .WithNpmPackageInstallation()
     .WithReference(app)
-    .WaitFor(app)
-    .PublishAsDockerFile(c =>
-    {
-#pragma warning disable ASPIREDOCKERFILEBUILDER001 // Type is for evaluation purposes only and is subject to change or removal in future updates. Suppress this diagnostic to proceed.
-        c.WithDockerfileBuilder("./frontend", async context =>
-        {
-            context.Builder.From("node:22-slim")
-                .Copy(".", "/app")
-                .WorkDir("/app")
-                .Run("npm install")
-                .Run("npm run build");
-        });
-#pragma warning restore ASPIREDOCKERFILEBUILDER001 // Type is for evaluation purposes only and is subject to change or removal in future updates. Suppress this diagnostic to proceed.
-    })
-    .WithAnnotation(new StaticDockerFilesAnnotation() { SourcePath = "/app/dist" });
+    .WaitFor(app);
 
-<<<<<<< HEAD
 app.PublishWithStaticFiles(frontend, "./static");
-=======
-builder.AddViteApp("frontend", "./frontend")
-    .WithNpmPackageManager()
-    .WithReference(apiService)
-    .WaitFor(apiService);
->>>>>>> a0eb933f
 
 builder.Build().Run();