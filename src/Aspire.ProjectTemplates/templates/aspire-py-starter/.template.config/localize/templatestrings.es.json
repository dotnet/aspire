--- conflicted
+++ resolved
@@ -2,13 +2,8 @@
   "author": "Microsoft",
   "name": "Aplicación de inicio de Aspire Python",
   "description": "Una plantilla de proyecto para crear una aplicación Aspire con un servicio de API de back-end en Python y un front-end en JavaScript usando Vite y React.",
-<<<<<<< HEAD
-  "symbols/UseRedisCache/displayName": "_Use Redis for caching (requires a supported container runtime)",
-  "symbols/UseRedisCache/description": "Configures whether to setup the application to use Redis for caching. Requires a supported container runtime to run locally, see https://aka.ms/dotnet/aspire/containers for more details.",
-=======
   "symbols/UseRedisCache/displayName": "_Use Redis para el almacenamiento en caché (requiere un runtime de contenedor compatible)",
   "symbols/UseRedisCache/description": "Configura si se va a configurar la aplicación para que use Redis para el almacenamiento en caché. Requiere un contenedor de runtime compatible para ejecutarse localmente. Consulte https://aka.ms/aspire/containers para obtener más detalles.",
->>>>>>> 5f275383
   "symbols/appHostHttpPort/description": "Número de puerto que se va a usar para el punto de conexión HTTP en launchSettings.json del proyecto AppHost.",
   "symbols/appHostOtlpHttpPort/description": "Número de puerto que se va a usar para el punto de conexión HTTP de OTLP en launchSettings.json del proyecto AppHost.",
   "symbols/appHostMcpHttpPort/description": "Número de puerto que se va a usar para el punto de conexión MCP HTTP en launchSettings.json del proyecto AppHost.",
