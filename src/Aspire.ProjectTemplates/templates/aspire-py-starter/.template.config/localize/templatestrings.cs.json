﻿{
  "author": "Microsoft",
  "name": "Úvodní aplikace Aspire pro Python",
  "description": "Šablona projektu pro vytvoření aplikace Aspire se službou rozhraní API back-endu v jazyce Python a front-endem v JavaScriptu využívajícím Vite a React",
<<<<<<< HEAD
  "symbols/UseRedisCache/displayName": "_Use Redis for caching (requires a supported container runtime)",
  "symbols/UseRedisCache/description": "Configures whether to setup the application to use Redis for caching. Requires a supported container runtime to run locally, see https://aka.ms/dotnet/aspire/containers for more details.",
=======
  "symbols/UseRedisCache/displayName": "Po_užít Redis pro ukládání do mezipaměti (vyžaduje Docker)",
  "symbols/UseRedisCache/description": "Nakonfiguruje, jestli se má aplikace nastavit tak, aby pro ukládání do mezipaměti používala Redis. K místnímu spouštění se vyžaduje podporovaný modul runtime kontejneru. Další podrobnosti najdete na https://aka.ms/aspire/containers.",
>>>>>>> 5f275383
  "symbols/appHostHttpPort/description": "Číslo portu, který se má použít pro koncový bod HTTP v launchSettings.json projektu AppHost.",
  "symbols/appHostOtlpHttpPort/description": "Číslo portu, který se má použít pro koncový bod HTTP OTLP v launchSettings.json projektu AppHost.",
  "symbols/appHostMcpHttpPort/description": "Číslo portu, který se má použít pro koncový bod MCP HTTP v launchSettings.json projektu AppHost.",
  "symbols/appHostResourceHttpPort/description": "Číslo portu, který se má použít pro koncový bod HTTP služby prostředků v launchSettings.json projektu AppHost.",
  "symbols/appHostHttpsPort/description": "Číslo portu, který se má použít pro koncový bod HTTPS v launchSettings.json projektu AppHost. Tato možnost se dá použít jenom v případě, že se nepoužívá parametr no-https.",
  "symbols/appHostOtlpHttpsPort/description": "Číslo portu, který se má použít pro koncový bod HTTPS OTLP v launchSettings.json projektu AppHost.",
  "symbols/appHostMcpHttpsPort/description": "Číslo portu, který se má použít pro koncový bod MCP HTTPS v launchSettings.json projektu AppHost.",
  "symbols/appHostResourceHttpsPort/description": "Číslo portu, který se má použít pro koncový bod HTTPS služby prostředků v launchSettings.json projektu AppHost.",
  "symbols/NoHttps/description": "Určuje, jestli se má vypnout protokol HTTPS.",
  "symbols/LocalhostTld/displayName": "Použití TLD .dev.localhost v adrese URL aplikace",
  "symbols/LocalhostTld/description": "Určuje, jestli se má název projektu zkombinovat s TLD .dev.localhost v adrese URL aplikace pro místní vývoj, například https://myapp.dev.localhost:12345. Podporováno v .NET 10 a novějších verzích."
}<|MERGE_RESOLUTION|>--- conflicted
+++ resolved
@@ -2,13 +2,8 @@
   "author": "Microsoft",
   "name": "Úvodní aplikace Aspire pro Python",
   "description": "Šablona projektu pro vytvoření aplikace Aspire se službou rozhraní API back-endu v jazyce Python a front-endem v JavaScriptu využívajícím Vite a React",
-<<<<<<< HEAD
-  "symbols/UseRedisCache/displayName": "_Use Redis for caching (requires a supported container runtime)",
-  "symbols/UseRedisCache/description": "Configures whether to setup the application to use Redis for caching. Requires a supported container runtime to run locally, see https://aka.ms/dotnet/aspire/containers for more details.",
-=======
   "symbols/UseRedisCache/displayName": "Po_užít Redis pro ukládání do mezipaměti (vyžaduje Docker)",
   "symbols/UseRedisCache/description": "Nakonfiguruje, jestli se má aplikace nastavit tak, aby pro ukládání do mezipaměti používala Redis. K místnímu spouštění se vyžaduje podporovaný modul runtime kontejneru. Další podrobnosti najdete na https://aka.ms/aspire/containers.",
->>>>>>> 5f275383
   "symbols/appHostHttpPort/description": "Číslo portu, který se má použít pro koncový bod HTTP v launchSettings.json projektu AppHost.",
   "symbols/appHostOtlpHttpPort/description": "Číslo portu, který se má použít pro koncový bod HTTP OTLP v launchSettings.json projektu AppHost.",
   "symbols/appHostMcpHttpPort/description": "Číslo portu, který se má použít pro koncový bod MCP HTTP v launchSettings.json projektu AppHost.",
