﻿{
  "author": "Microsoft",
  "name": "Aspire Python Başlangıç Uygulaması",
  "description": "Python arka uç API'si hizmeti ve Vite ve React kullanılarak JavaScript ön uç ile Aspire uygulaması oluşturmak için bir proje şablonu.",
<<<<<<< HEAD
  "symbols/UseRedisCache/displayName": "_Use Redis for caching (requires a supported container runtime)",
  "symbols/UseRedisCache/description": "Configures whether to setup the application to use Redis for caching. Requires a supported container runtime to run locally, see https://aka.ms/dotnet/aspire/containers for more details.",
=======
  "symbols/UseRedisCache/displayName": "Önbelleğe alma için Redis’i k_ullan (desteklenen bir kapsayıcı çalışma zamanı gerektirir)",
  "symbols/UseRedisCache/description": "Uygulamanın önbelleğe alma için Redis’i kullanmak üzere ayarlanıp ayarlanmayacağını yapılandırır. Yerel olarak çalıştırmak için desteklenen bir kapsayıcı çalışma zamanı gerektirir. Daha fazla ayrıntı için https://aka.ms/aspire/containers sayfasına bakın.",
>>>>>>> 5f275383
  "symbols/appHostHttpPort/description": "AppHost projesinin HTTP uç noktası launchSettings.json bağlantı noktası numarası.",
  "symbols/appHostOtlpHttpPort/description": "AppHost projesinin OTLP HTTP uç noktası launchSettings.json bağlantı noktası numarası.",
  "symbols/appHostMcpHttpPort/description": "AppHost projesinin launchSettings.json dosyasında MCP HTTP uç noktası için kullanılacak bağlantı noktası numarası.",
  "symbols/appHostResourceHttpPort/description": "AppHost projesinin kaynak hizmeti HTTP uç noktası launchSettings.json bağlantı noktası numarası.",
  "symbols/appHostHttpsPort/description": "AppHost projesinin HTTPS uç noktası launchSettings.json bağlantı noktası numarası. Bu seçenek yalnızca no-https parametresi kullanılmadığında uygulanabilir.",
  "symbols/appHostOtlpHttpsPort/description": "AppHost projesinin OTLP HTTPS uç noktası launchSettings.json bağlantı noktası numarası.",
  "symbols/appHostMcpHttpsPort/description": "AppHost projesinin launchSettings.json dosyasında MCP HTTPS uç noktası için kullanılacak bağlantı noktası numarası.",
  "symbols/appHostResourceHttpsPort/description": "AppHost projesinin kaynak hizmeti HTTPS uç noktası launchSettings.json bağlantı noktası numarası.",
  "symbols/NoHttps/description": "HTTPS'nin kapatılıp kapatılmayacağı.",
  "symbols/LocalhostTld/displayName": "Uygulama URL'sinde .dev.localhost TLD'sini kullanın.",
  "symbols/LocalhostTld/description": "Yerel geliştirme için uygulama URL'sinde proje adının .dev.localhost TLD ile birleştirilip birleştirilmeyeceği, örneğin https://myapp.dev.localhost:12345. .NET 10 ve sonraki sürümlerde desteklenir."
}<|MERGE_RESOLUTION|>--- conflicted
+++ resolved
@@ -2,13 +2,8 @@
   "author": "Microsoft",
   "name": "Aspire Python Başlangıç Uygulaması",
   "description": "Python arka uç API'si hizmeti ve Vite ve React kullanılarak JavaScript ön uç ile Aspire uygulaması oluşturmak için bir proje şablonu.",
-<<<<<<< HEAD
-  "symbols/UseRedisCache/displayName": "_Use Redis for caching (requires a supported container runtime)",
-  "symbols/UseRedisCache/description": "Configures whether to setup the application to use Redis for caching. Requires a supported container runtime to run locally, see https://aka.ms/dotnet/aspire/containers for more details.",
-=======
   "symbols/UseRedisCache/displayName": "Önbelleğe alma için Redis’i k_ullan (desteklenen bir kapsayıcı çalışma zamanı gerektirir)",
   "symbols/UseRedisCache/description": "Uygulamanın önbelleğe alma için Redis’i kullanmak üzere ayarlanıp ayarlanmayacağını yapılandırır. Yerel olarak çalıştırmak için desteklenen bir kapsayıcı çalışma zamanı gerektirir. Daha fazla ayrıntı için https://aka.ms/aspire/containers sayfasına bakın.",
->>>>>>> 5f275383
   "symbols/appHostHttpPort/description": "AppHost projesinin HTTP uç noktası launchSettings.json bağlantı noktası numarası.",
   "symbols/appHostOtlpHttpPort/description": "AppHost projesinin OTLP HTTP uç noktası launchSettings.json bağlantı noktası numarası.",
   "symbols/appHostMcpHttpPort/description": "AppHost projesinin launchSettings.json dosyasında MCP HTTP uç noktası için kullanılacak bağlantı noktası numarası.",
