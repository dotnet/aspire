﻿{
  "author": "Microsoft",
  "name": "Aspire Python 入門應用程式",
  "description": "一個專案範本，用於建立具有 Python 後端 API 服務及使用 Vite 和 React 的 JavaScript 前端的 Aspire 應用程式。",
<<<<<<< HEAD
  "symbols/UseRedisCache/displayName": "_Use Redis for caching (requires a supported container runtime)",
  "symbols/UseRedisCache/description": "Configures whether to setup the application to use Redis for caching. Requires a supported container runtime to run locally, see https://aka.ms/dotnet/aspire/containers for more details.",
=======
  "symbols/UseRedisCache/displayName": "使用 Redis 進行快取 (需要支援的容器執行階段)(_U)",
  "symbols/UseRedisCache/description": "設定是否要將應用程式設為使用 Redis 進行快取。需要支援的容器執行階段，才能在本機執行，如需詳細資料，請參閱 https://aka.ms/aspire/containers。",
>>>>>>> 5f275383
  "symbols/appHostHttpPort/description": "要用於 AppHost 專案 launchSettings.json 中 HTTP 端點的連接埠號碼。",
  "symbols/appHostOtlpHttpPort/description": "要用於 AppHost 專案 launchSettings.json 中 OTLP HTTP 端點的連接埠號碼。",
  "symbols/appHostMcpHttpPort/description": "要用於 AppHost 專案 launchSettings.json 中 MCP HTTP 端點的連接埠號碼。",
  "symbols/appHostResourceHttpPort/description": "要用於 AppHost 專案 launchSettings.json 中資源服務 HTTP 端點的連接埠號碼。",
  "symbols/appHostHttpsPort/description": "要用於 AppHost 專案 launchSettings.json 中 HTTPS 端點的連接埠號碼。只有在未使用參數 no-https 時，才適用此選項。",
  "symbols/appHostOtlpHttpsPort/description": "要用於 AppHost 專案 launchSettings.json 中 OTLP HTTPS 端點的連接埠號碼。",
  "symbols/appHostMcpHttpsPort/description": "要用於 AppHost 專案 launchSettings.json 中 MCP HTTPS 端點的連接埠號碼。",
  "symbols/appHostResourceHttpsPort/description": "要用於 AppHost 專案 launchSettings.json 中資源服務 HTTPS 端點的連接埠號碼。",
  "symbols/NoHttps/description": "是否要關閉 HTTPS。",
  "symbols/LocalhostTld/displayName": "在應用程式 URL 中使用 .dev.localhost TLD",
  "symbols/LocalhostTld/description": "是否要在用於本機開發的應用程式 URL 中將專案名稱結合 .dev.localhost TLD，例如 https://myapp.dev.localhost:12345。在 .NET 10 及更新版本上支援。"
}<|MERGE_RESOLUTION|>--- conflicted
+++ resolved
@@ -2,13 +2,8 @@
   "author": "Microsoft",
   "name": "Aspire Python 入門應用程式",
   "description": "一個專案範本，用於建立具有 Python 後端 API 服務及使用 Vite 和 React 的 JavaScript 前端的 Aspire 應用程式。",
-<<<<<<< HEAD
-  "symbols/UseRedisCache/displayName": "_Use Redis for caching (requires a supported container runtime)",
-  "symbols/UseRedisCache/description": "Configures whether to setup the application to use Redis for caching. Requires a supported container runtime to run locally, see https://aka.ms/dotnet/aspire/containers for more details.",
-=======
   "symbols/UseRedisCache/displayName": "使用 Redis 進行快取 (需要支援的容器執行階段)(_U)",
   "symbols/UseRedisCache/description": "設定是否要將應用程式設為使用 Redis 進行快取。需要支援的容器執行階段，才能在本機執行，如需詳細資料，請參閱 https://aka.ms/aspire/containers。",
->>>>>>> 5f275383
   "symbols/appHostHttpPort/description": "要用於 AppHost 專案 launchSettings.json 中 HTTP 端點的連接埠號碼。",
   "symbols/appHostOtlpHttpPort/description": "要用於 AppHost 專案 launchSettings.json 中 OTLP HTTP 端點的連接埠號碼。",
   "symbols/appHostMcpHttpPort/description": "要用於 AppHost 專案 launchSettings.json 中 MCP HTTP 端點的連接埠號碼。",
