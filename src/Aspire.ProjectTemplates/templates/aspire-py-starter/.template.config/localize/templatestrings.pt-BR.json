﻿{
  "author": "Microsoft",
  "name": "Aplicativo inicial Python do Aspire",
  "description": "Um modelo de projeto para criar um aplicativo Aspire com um serviço de API de back-end do Python e um front-end do JavaScript usando Vite e React.",
<<<<<<< HEAD
  "symbols/UseRedisCache/displayName": "_Use Redis for caching (requires a supported container runtime)",
  "symbols/UseRedisCache/description": "Configures whether to setup the application to use Redis for caching. Requires a supported container runtime to run locally, see https://aka.ms/dotnet/aspire/containers for more details.",
=======
  "symbols/UseRedisCache/displayName": "_Usar o Redis para cache (requer um tempo de execução de contêiner compatível)",
  "symbols/UseRedisCache/description": "Configura se o aplicativo deve ser configurado para usar o Redis para cache. Requer um runtime contêiner compatível para ser executado localmente; consulte https://aka.ms/aspire/containers para obter mais detalhes.",
>>>>>>> 5f275383
  "symbols/appHostHttpPort/description": "Número da porta a ser usado para o ponto de extremidade HTTP launchSettings.json do projeto AppHost.",
  "symbols/appHostOtlpHttpPort/description": "Número da porta a ser usado para o ponto de extremidade HTTP OTLP launchSettings.json do projeto AppHost.",
  "symbols/appHostMcpHttpPort/description": "Número da porta a ser usado para o ponto de extremidade HTTP do MCP launchSettings.json do projeto AppHost.",
  "symbols/appHostResourceHttpPort/description": "Número da porta a ser usado para o ponto de extremidade HTTP do serviço de recurso launchSettings.json do projeto AppHost.",
  "symbols/appHostHttpsPort/description": "Número da porta a ser usado para o ponto de extremidade HTTPS launchSettings.json do projeto AppHost. Essa opção só é aplicável quando o parâmetro no-https não é usado.",
  "symbols/appHostOtlpHttpsPort/description": "Número da porta a ser usado para o ponto de extremidade HTTPS OTLP launchSettings.json do projeto AppHost.",
  "symbols/appHostMcpHttpsPort/description": "Número da porta a ser usado para o ponto de extremidade HTTPS do MCP launchSettings.json do projeto AppHost.",
  "symbols/appHostResourceHttpsPort/description": "Número da porta a ser usado para o ponto de extremidade HTTPS do serviço de recurso launchSettings.json do projeto AppHost.",
  "symbols/NoHttps/description": "Se o HTTPS deve ser desativado.",
  "symbols/LocalhostTld/displayName": "Usar o TLD .dev.localhost na URL do aplicativo",
  "symbols/LocalhostTld/description": "Se quiser combinar o nome do projeto com o TLD .dev.localhost na URL do aplicativo para desenvolvimento local, por exemplo, https://myapp.dev.localhost:12345. Com suporte no .NET 10 e versões posteriores."
}<|MERGE_RESOLUTION|>--- conflicted
+++ resolved
@@ -2,13 +2,8 @@
   "author": "Microsoft",
   "name": "Aplicativo inicial Python do Aspire",
   "description": "Um modelo de projeto para criar um aplicativo Aspire com um serviço de API de back-end do Python e um front-end do JavaScript usando Vite e React.",
-<<<<<<< HEAD
-  "symbols/UseRedisCache/displayName": "_Use Redis for caching (requires a supported container runtime)",
-  "symbols/UseRedisCache/description": "Configures whether to setup the application to use Redis for caching. Requires a supported container runtime to run locally, see https://aka.ms/dotnet/aspire/containers for more details.",
-=======
   "symbols/UseRedisCache/displayName": "_Usar o Redis para cache (requer um tempo de execução de contêiner compatível)",
   "symbols/UseRedisCache/description": "Configura se o aplicativo deve ser configurado para usar o Redis para cache. Requer um runtime contêiner compatível para ser executado localmente; consulte https://aka.ms/aspire/containers para obter mais detalhes.",
->>>>>>> 5f275383
   "symbols/appHostHttpPort/description": "Número da porta a ser usado para o ponto de extremidade HTTP launchSettings.json do projeto AppHost.",
   "symbols/appHostOtlpHttpPort/description": "Número da porta a ser usado para o ponto de extremidade HTTP OTLP launchSettings.json do projeto AppHost.",
   "symbols/appHostMcpHttpPort/description": "Número da porta a ser usado para o ponto de extremidade HTTP do MCP launchSettings.json do projeto AppHost.",
