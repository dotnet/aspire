--- conflicted
+++ resolved
@@ -85,10 +85,7 @@
     /// <param name="builder">The Azure Event Hubs resource builder.</param>
     /// <param name="name">The name of the Event Hub.</param>
     /// <returns>A reference to the <see cref="IResourceBuilder{T}"/>.</returns>
-<<<<<<< HEAD
     [Obsolete($"This method is obsolete and will be removed in a future version. Use {nameof(WithHub)} instead to add an Azure Event Hub.")]
-=======
->>>>>>> 983f6dda
     public static IResourceBuilder<AzureEventHubsResource> AddEventHub(this IResourceBuilder<AzureEventHubsResource> builder, [ResourceName] string name)
     {
         return builder.WithHub(name);
