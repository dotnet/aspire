// Licensed to the .NET Foundation under one or more agreements.
// The .NET Foundation licenses this file to you under the MIT license.

using System.ComponentModel;
using System.Runtime.CompilerServices;
using Aspire.Hosting.ApplicationModel;
using Aspire.Hosting.ApplicationModel.Docker;
using Aspire.Hosting.Pipelines;
using Aspire.Hosting.Python;
using Microsoft.Extensions.DependencyInjection;
using Microsoft.Extensions.Logging;

#pragma warning disable ASPIREDOCKERFILEBUILDER001 // Type is for evaluation purposes only and is subject to change or removal in future updates. Suppress this diagnostic to proceed.
#pragma warning disable ASPIREEXTENSION001
#pragma warning disable ASPIREPIPELINES001 // Type is for evaluation purposes only and is subject to change or removal in future updates. Suppress this diagnostic to proceed.
#pragma warning disable ASPIREPUBLISHERS001 // Type is for evaluation purposes only and is subject to change or removal in future updates. Suppress this diagnostic to proceed.

namespace Aspire.Hosting;

/// <summary>
/// Provides extension methods for adding Python applications to an <see cref="IDistributedApplicationBuilder"/>.
/// </summary>
public static class PythonAppResourceBuilderExtensions
{
    private const string DefaultVirtualEnvFolder = ".venv";
    private const string DefaultPythonVersion = "3.13";

    /// <summary>
    /// Adds a Python application to the application model.
    /// </summary>
    /// <param name="builder">The <see cref="IDistributedApplicationBuilder"/> to add the resource to.</param>
    /// <param name="name">The name of the resource.</param>
    /// <param name="appDirectory">The path to the directory containing the python application.</param>
    /// <param name="scriptPath">The path to the script relative to the app directory to run.</param>
    /// <returns>A reference to the <see cref="IResourceBuilder{T}"/>.</returns>
    /// <remarks>
    /// <para>
    /// This method executes a Python script directly using <c>python script.py</c>.
    /// By default, the virtual environment is resolved using the following priority:
    /// <list type="number">
    /// <item>If <c>.venv</c> exists in the app directory, use it.</item>
    /// <item>If <c>.venv</c> exists in the AppHost directory, use it.</item>
    /// <item>Otherwise, default to <c>.venv</c> in the app directory.</item>
    /// </list>
    /// Use <see cref="WithVirtualEnvironment{T}(IResourceBuilder{T}, string, bool)"/> to specify a different virtual environment path.
    /// Use <c>WithArgs</c> to pass arguments to the script.
    /// </para>
    /// <para>
    /// Python applications automatically have debugging support enabled.
    /// </para>
    /// </remarks>
    /// <example>
    /// Add a FastAPI Python application to the application model:
    /// <code lang="csharp">
    /// var builder = DistributedApplication.CreateBuilder(args);
    ///
    /// builder.AddPythonApp("fastapi-app", "../api", "main.py")
    ///        .WithArgs("arg1", "arg2");
    ///
    /// builder.Build().Run();
    /// </code>
    /// </example>
    [OverloadResolutionPriority(1)]
    public static IResourceBuilder<PythonAppResource> AddPythonApp(
        this IDistributedApplicationBuilder builder, [ResourceName] string name, string appDirectory, string scriptPath)
        => AddPythonAppCore(builder, name, appDirectory, EntrypointType.Script, scriptPath, DefaultVirtualEnvFolder)
            .WithDebugging();

    /// <summary>
    /// Adds a Python module to the application model.
    /// </summary>
    /// <param name="builder">The <see cref="IDistributedApplicationBuilder"/> to add the resource to.</param>
    /// <param name="name">The name of the resource.</param>
    /// <param name="appDirectory">The path to the directory containing the python application.</param>
    /// <param name="moduleName">The name of the Python module to run (e.g., "flask", "uvicorn").</param>
    /// <returns>A reference to the <see cref="IResourceBuilder{T}"/>.</returns>
    /// <remarks>
    /// <para>
    /// This method runs a Python module using <c>python -m &lt;module&gt;</c>.
    /// By default, the virtual environment folder is expected to be named <c>.venv</c> and located in the app directory.
    /// Use <see cref="WithVirtualEnvironment{T}(IResourceBuilder{T}, string, bool)"/> to specify a different virtual environment path.
    /// Use <c>WithArgs</c> to pass arguments to the module.
    /// </para>
    /// <para>
    /// Python modules automatically have debugging support enabled.
    /// </para>
    /// </remarks>
    /// <example>
    /// Add a Flask module to the application model:
    /// <code lang="csharp">
    /// var builder = DistributedApplication.CreateBuilder(args);
    ///
    /// builder.AddPythonModule("flask-dev", "../flaskapp", "flask")
    ///        .WithArgs("run", "--debug", "--host=0.0.0.0");
    ///
    /// builder.Build().Run();
    /// </code>
    /// </example>
    public static IResourceBuilder<PythonAppResource> AddPythonModule(
        this IDistributedApplicationBuilder builder, [ResourceName] string name, string appDirectory, string moduleName)
        => AddPythonAppCore(builder, name, appDirectory, EntrypointType.Module, moduleName, DefaultVirtualEnvFolder)
            .WithDebugging();

    /// <summary>
    /// Adds a Python executable to the application model.
    /// </summary>
    /// <param name="builder">The <see cref="IDistributedApplicationBuilder"/> to add the resource to.</param>
    /// <param name="name">The name of the resource.</param>
    /// <param name="appDirectory">The path to the directory containing the python application.</param>
    /// <param name="executableName">The name of the executable in the virtual environment (e.g., "pytest", "uvicorn", "flask").</param>
    /// <returns>A reference to the <see cref="IResourceBuilder{T}"/>.</returns>
    /// <remarks>
    /// <para>
    /// This method runs an executable from the virtual environment's bin directory.
    /// By default, the virtual environment folder is expected to be named <c>.venv</c> and located in the app directory.
    /// Use <see cref="WithVirtualEnvironment{T}(IResourceBuilder{T}, string, bool)"/> to specify a different virtual environment path.
    /// Use <c>WithArgs</c> to pass arguments to the executable.
    /// </para>
    /// <para>
    /// Unlike scripts and modules, Python executables do not have debugging support enabled by default.
    /// Use <see cref="WithDebugging"/> to explicitly enable debugging support if the executable is a Python-based
    /// tool that can be debugged.
    /// </para>
    /// </remarks>
    /// <example>
    /// Add a pytest executable to the application model:
    /// <code lang="csharp">
    /// var builder = DistributedApplication.CreateBuilder(args);
    ///
    /// builder.AddPythonExecutable("pytest", "../api", "pytest")
    ///        .WithArgs("-q")
    ///        .WithDebugging();
    ///
    /// builder.Build().Run();
    /// </code>
    /// </example>
    public static IResourceBuilder<PythonAppResource> AddPythonExecutable(
        this IDistributedApplicationBuilder builder, [ResourceName] string name, string appDirectory, string executableName)
        => AddPythonAppCore(builder, name, appDirectory, EntrypointType.Executable, executableName, DefaultVirtualEnvFolder);

    /// <summary>
    /// Adds a python application with a virtual environment to the application model.
    /// </summary>
    /// <param name="builder">The <see cref="IDistributedApplicationBuilder"/> to add the resource to.</param>
    /// <param name="name">The name of the resource.</param>
    /// <param name="appDirectory">The path to the directory containing the python app files.</param>
    /// <param name="scriptPath">The path to the script relative to the app directory to run.</param>
    /// <param name="scriptArgs">The arguments for the script.</param>
    /// <returns>A reference to the <see cref="IResourceBuilder{T}"/>.</returns>
    /// <remarks>
    /// <para>
    /// This overload is obsolete. Use one of the more specific methods instead:
    /// </para>
    /// <list type="bullet">
    /// <item><description><see cref="AddPythonApp(IDistributedApplicationBuilder, string, string, string)"/> - To run a Python script file</description></item>
    /// <item><description><see cref="AddPythonModule"/> - To run a Python module via <c>python -m</c></description></item>
    /// <item><description><see cref="AddPythonExecutable"/> - To run an executable from the virtual environment</description></item>
    /// </list>
    /// <para>
    /// Chain with <c>WithArgs</c> to pass arguments:
    /// </para>
    /// <example>
    /// <code lang="csharp">
    /// builder.AddPythonScript("name", "dir", "script.py")
    ///        .WithArgs("arg1", "arg2");
    /// </code>
    /// </example>
    /// </remarks>
    [Obsolete("Use AddPythonScript, AddPythonModule, or AddPythonExecutable and chain with .WithArgs(...) instead.")]
    [EditorBrowsable(EditorBrowsableState.Never)]
    public static IResourceBuilder<PythonAppResource> AddPythonApp(
        this IDistributedApplicationBuilder builder, string name, string appDirectory, string scriptPath, params string[] scriptArgs)
    {
        ArgumentException.ThrowIfNullOrEmpty(scriptPath);
        ThrowIfNullOrContainsIsNullOrEmpty(scriptArgs);
        return AddPythonAppCore(builder, name, appDirectory, EntrypointType.Script, scriptPath, DefaultVirtualEnvFolder)
            .WithDebugging()
            .WithArgs(scriptArgs);
    }

    /// <summary>
    /// Adds a python application with a virtual environment to the application model.
    /// </summary>
    /// <param name="builder">The <see cref="IDistributedApplicationBuilder"/> to add the resource to.</param>
    /// <param name="name">The name of the resource.</param>
    /// <param name="appDirectory">The path to the directory containing the python app files.</param>
    /// <param name="scriptPath">The path to the script to run, relative to the app directory.</param>
    /// <param name="virtualEnvironmentPath">Path to the virtual environment.</param>
    /// <param name="scriptArgs">The arguments for the script.</param>
    /// <returns>A reference to the <see cref="IResourceBuilder{T}"/>.</returns>
    /// <remarks>
    /// <para>
    /// This overload is obsolete. Use one of the more specific methods instead:
    /// </para>
    /// <list type="bullet">
    /// <item><description><see cref="AddPythonApp(IDistributedApplicationBuilder, string, string, string)"/> - To run a Python script file</description></item>
    /// <item><description><see cref="AddPythonModule"/> - To run a Python module via <c>python -m</c></description></item>
    /// <item><description><see cref="AddPythonExecutable"/> - To run an executable from the virtual environment</description></item>
    /// </list>
    /// <para>
    /// Chain with <see cref="WithVirtualEnvironment"/> and <c>WithArgs</c>:
    /// </para>
    /// <example>
    /// <code lang="csharp">
    /// builder.AddPythonScript("name", "dir", "script.py")
    ///        .WithVirtualEnvironment("myenv")
    ///        .WithArgs("arg1", "arg2");
    /// </code>
    /// </example>
    /// </remarks>
    [Obsolete("Use AddPythonScript, AddPythonModule, or AddPythonExecutable and chain with .WithVirtualEnvironment(...).WithArgs(...) instead.")]
    [EditorBrowsable(EditorBrowsableState.Never)]
    public static IResourceBuilder<PythonAppResource> AddPythonApp(
        this IDistributedApplicationBuilder builder, string name, string appDirectory, string scriptPath,
        string virtualEnvironmentPath, params string[] scriptArgs)
    {
        ThrowIfNullOrContainsIsNullOrEmpty(scriptArgs);
        ArgumentException.ThrowIfNullOrEmpty(scriptPath);
        return AddPythonAppCore(builder, name, appDirectory, EntrypointType.Script, scriptPath, virtualEnvironmentPath)
            .WithDebugging()
            .WithArgs(scriptArgs);
    }

    /// <summary>
    /// Adds a Uvicorn-based Python application to the distributed application builder with HTTP endpoint configuration.
    /// </summary>
    /// <param name="builder">The distributed application builder to which the Uvicorn application resource will be added.</param>
    /// <param name="name">The unique name of the Uvicorn application resource.</param>
    /// <param name="appDirectory">The directory containing the Python application files.</param>
    /// <param name="app">The ASGI app import path which informs Uvicorn which module and variable to load as your web application.
    /// For example, "main:app" means "main.py" file and variable named "app".</param>
    /// <returns>A resource builder for further configuration of the Uvicorn Python application resource.</returns>
    /// <remarks>
    /// <para>
    /// This method configures the application to use Uvicorn as the ASGI server and exposes an HTTP
    /// endpoint. When publishing, it sets the entry point to use the Uvicorn executable with appropriate arguments for
    /// host and port.
    /// </para>
    /// <para>
    /// By default, the virtual environment folder is expected to be named <c>.venv</c> and located in the app directory.
    /// Use <see cref="WithVirtualEnvironment"/> to specify a different virtual environment path.
    /// </para>
    /// <para>
    /// In non-publish mode, the <c>--reload</c> flag is automatically added to enable hot reload during development.
    /// </para>
    /// </remarks>
    /// <example>
    /// Add a FastAPI application using Uvicorn:
    /// <code lang="csharp">
    /// var builder = DistributedApplication.CreateBuilder(args);
    ///
    /// var api = builder.AddUvicornApp("api", "../fastapi-app", "main:app")
    ///     .WithUv()
    ///     .WithExternalHttpEndpoints();
    ///
    /// builder.Build().Run();
    /// </code>
    /// </example>
    public static IResourceBuilder<UvicornAppResource> AddUvicornApp(
        this IDistributedApplicationBuilder builder, [ResourceName] string name, string appDirectory, string app)
    {
        var resourceBuilder =
            AddPythonAppCore(
                builder,
                name,
                appDirectory,
                EntrypointType.Executable,
                "uvicorn",
                DefaultVirtualEnvFolder,
                (n, e, d) => new UvicornAppResource(n, e, d))
            .WithDebugging()
            .WithHttpEndpoint(env: "PORT")
            .WithArgs(c =>
            {
                c.Args.Add(app);

                c.Args.Add("--host");
                var endpoint = ((IResourceWithEndpoints)c.Resource).GetEndpoint("http");
                if (builder.ExecutionContext.IsPublishMode)
                {
                    c.Args.Add("0.0.0.0");
                }
                else
                {
                    c.Args.Add(endpoint.EndpointAnnotation.TargetHost);
                }

                c.Args.Add("--port");
                c.Args.Add(endpoint.Property(EndpointProperty.TargetPort));

                // Add hot reload in non-publish mode
                if (!builder.ExecutionContext.IsPublishMode)
                {
                    c.Args.Add("--reload");
                }
            });

        return resourceBuilder;
    }

    private static IResourceBuilder<PythonAppResource> AddPythonAppCore(
        IDistributedApplicationBuilder builder, string name, string appDirectory, EntrypointType entrypointType,
        string entrypoint, string virtualEnvironmentPath)
    {
        return AddPythonAppCore(builder, name, appDirectory, entrypointType, entrypoint,
            virtualEnvironmentPath, (n, e, d) => new PythonAppResource(n, e, d));
    }

    private static IResourceBuilder<T> AddPythonAppCore<T>(
        IDistributedApplicationBuilder builder, string name, string appDirectory, EntrypointType entrypointType,
        string entrypoint, string virtualEnvironmentPath, Func<string, string, string, T> createResource) where T : PythonAppResource
    {
        ArgumentNullException.ThrowIfNull(builder);
        ArgumentException.ThrowIfNullOrEmpty(name);
        ArgumentNullException.ThrowIfNull(appDirectory);
        ArgumentException.ThrowIfNullOrEmpty(entrypoint);
        ArgumentNullException.ThrowIfNull(virtualEnvironmentPath);

        // When using the default virtual environment path, look for existing virtual environments
        // in multiple locations: app directory first, then AppHost directory as fallback
        var resolvedVenvPath = virtualEnvironmentPath;
        if (virtualEnvironmentPath == DefaultVirtualEnvFolder)
        {
            resolvedVenvPath = ResolveDefaultVirtualEnvironmentPath(builder, appDirectory, virtualEnvironmentPath);
        }

        // python will be replaced with the resolved entrypoint based on the virtualEnvironmentPath
        var resource = createResource(name, "python", Path.GetFullPath(appDirectory, builder.AppHostDirectory));

        var resourceBuilder = builder
            .AddResource(resource)
            // Order matters, we need to bootstrap the entrypoint before setting the entrypoint
            .WithAnnotation(new PythonEntrypointAnnotation
            {
                Type = entrypointType,
                Entrypoint = entrypoint
            })
            // This will resolve the correct python executable based on the virtual environment
            .WithVirtualEnvironment(resolvedVenvPath)
            // This will set up the the entrypoint based on the PythonEntrypointAnnotation
            .WithEntrypoint(entrypointType, entrypoint);

        resourceBuilder.WithIconName("CodePyRectangle");

        resourceBuilder.WithOtlpExporter();

        // Configure OpenTelemetry exporters using environment variables
        // https://opentelemetry.io/docs/specs/otel/configuration/sdk-environment-variables/#exporter-selection
        resourceBuilder.WithEnvironment(context =>
        {
            context.EnvironmentVariables["OTEL_TRACES_EXPORTER"] = "otlp";
            context.EnvironmentVariables["OTEL_LOGS_EXPORTER"] = "otlp";
            context.EnvironmentVariables["OTEL_METRICS_EXPORTER"] = "otlp";

            // Make sure to attach the logging instrumentation setting, so we can capture logs.
            // Without this you'll need to configure logging yourself. Which is kind of a pain.
            context.EnvironmentVariables["OTEL_PYTHON_LOGGING_AUTO_INSTRUMENTATION_ENABLED"] = "true";

            // Set PYTHONUTF8=1 on Windows in run mode to enable UTF-8 mode
            // See: https://docs.python.org/3/using/cmdline.html#envvar-PYTHONUTF8
            if (OperatingSystem.IsWindows() && context.ExecutionContext.IsRunMode)
            {
                context.EnvironmentVariables["PYTHONUTF8"] = "1";
            }
        });

        // Configure required environment variables for custom certificate trust when running as an executable.
        // TODO: Make CertificateTrustScope.System the default once we're able to validate that certificates are valid for OpenSSL. Otherwise we potentially add invalid certificates to the bundle which causes OpenSSL to error.
        resourceBuilder
            .WithCertificateTrustConfiguration(ctx =>
            {
                if (ctx.Scope == CertificateTrustScope.Append)
                {
                    var resourceLogger = ctx.ExecutionContext.ServiceProvider.GetRequiredService<ResourceLoggerService>();
                    var logger = resourceLogger.GetLogger(ctx.Resource);
                    logger.LogInformation("Certificate trust scope is set to 'Append', but Python resources do not support appending to the default certificate authorities; only OTLP certificate trust will be applied.");
                }
                else
                {
                    // Override default certificates path for the requests module.
                    // See: https://docs.python-requests.org/en/latest/user/advanced/#ssl-cert-verification
                    ctx.EnvironmentVariables["REQUESTS_CA_BUNDLE"] = ctx.CertificateBundlePath;

                    // Requests also supports CURL_CA_BUNDLE as an alternative config (lower priority than REQUESTS_CA_BUNDLE).
                    // Setting it to be as complete as possible and avoid potential issues with conflicting configurations.
                    ctx.EnvironmentVariables["CURL_CA_BUNDLE"] = ctx.CertificateBundlePath;
                }

                // Override default opentelemetry-python certificate bundle path
                // See: https://opentelemetry-python.readthedocs.io/en/latest/exporter/otlp/otlp.html#module-opentelemetry.exporter.otlp
                ctx.EnvironmentVariables["OTEL_EXPORTER_OTLP_CERTIFICATE"] = ctx.CertificateBundlePath;

                return Task.CompletedTask;
            });

        resourceBuilder.PublishAsDockerFile(c =>
        {
            // Only generate a Dockerfile if one doesn't already exist in the app directory
            if (File.Exists(Path.Combine(resource.WorkingDirectory, "Dockerfile")))
            {
                return;
            }

            c.WithDockerfileBuilder(resource.WorkingDirectory,
                context =>
                {
                    if (!context.Resource.TryGetLastAnnotation<PythonEntrypointAnnotation>(out var entrypointAnnotation))
                    {
                        // No entrypoint annotation found, cannot generate Dockerfile
                        return;
                    }

                    // Try to get Python environment annotation
                    context.Resource.TryGetLastAnnotation<PythonEnvironmentAnnotation>(out var pythonEnvironmentAnnotation);

                    // Detect Python version
                    var pythonVersion = pythonEnvironmentAnnotation?.Version;
                    if (pythonVersion is null)
                    {
                        var virtualEnvironment = pythonEnvironmentAnnotation?.VirtualEnvironment;
                        pythonVersion = PythonVersionDetector.DetectVersion(appDirectory, virtualEnvironment);
                    }

                    // if we could not detect Python version, use the default
                    pythonVersion ??= DefaultPythonVersion;

                    var entrypointType = entrypointAnnotation.Type;
                    var entrypoint = entrypointAnnotation.Entrypoint;

<<<<<<< HEAD
                    // Check if using UV
                    var isUsingUv = pythonEnvironmentAnnotation?.Uv ?? false;
=======
                    // Check if using UV by looking at the package manager annotation
                    var isUsingUv = context.Resource.TryGetLastAnnotation<PythonPackageManagerAnnotation>(out var pkgMgr) &&
                                    pkgMgr.ExecutableName == "uv";
>>>>>>> ee18728f

                    if (isUsingUv)
                    {
                        GenerateUvDockerfile(context, resource, pythonVersion, entrypointType, entrypoint);
                    }
                    else
                    {
                        GenerateFallbackDockerfile(context, resource, pythonVersion, entrypointType, entrypoint);
                    }
                });
        });

        resourceBuilder.WithPipelineConfiguration(context =>
        {
            if (resourceBuilder.Resource.TryGetAnnotationsOfType<ContainerFilesDestinationAnnotation>(out var containerFilesAnnotations))
            {
                var buildSteps = context.GetSteps(resourceBuilder.Resource, WellKnownPipelineTags.BuildCompute);

                foreach (var containerFile in containerFilesAnnotations)
                {
                    buildSteps.DependsOn(context.GetSteps(containerFile.Source, WellKnownPipelineTags.BuildCompute));
                }
            }
        });

        if (builder.ExecutionContext.IsRunMode)
        {
            // Subscribe to BeforeStartEvent for this specific resource to wire up dependencies dynamically
            // This allows methods like WithPip, WithUv, and WithVirtualEnvironment to add/remove resources
            // and the dependencies will be established based on which resources actually exist
            // Only do this in run mode since the installer and venv creator only run in run mode
            var resourceToSetup = resourceBuilder.Resource;
            builder.Eventing.Subscribe<BeforeStartEvent>((evt, ct) =>
            {
                // Wire up wait dependencies for this resource based on which child resources exist
                SetupDependencies(builder, resourceToSetup);
                return Task.CompletedTask;
            });

            // Automatically add pip as the package manager if pyproject.toml or requirements.txt exists
            // Only do this in run mode since the installer resource only runs in run mode
            // Note: pip supports both pyproject.toml and requirements.txt
            var appDirectoryFullPath = Path.GetFullPath(appDirectory, builder.AppHostDirectory);

            if (File.Exists(Path.Combine(appDirectoryFullPath, "pyproject.toml")) ||
                File.Exists(Path.Combine(appDirectoryFullPath, "requirements.txt")))
            {
                resourceBuilder.WithPip();
            }
            else
            {
                // No package files found, but we should still create venv if it doesn't exist
                // and createIfNotExists is true (which is the default)
                CreateVenvCreatorIfNeeded(resourceBuilder);
            }
        }

        return resourceBuilder;
    }

    private static void GenerateUvDockerfile(DockerfileBuilderCallbackContext context, PythonAppResource resource,
        string pythonVersion, EntrypointType entrypointType, string entrypoint)
    {
        // Check if uv.lock exists in the working directory
        var uvLockPath = Path.Combine(resource.WorkingDirectory, "uv.lock");
        var hasUvLock = File.Exists(uvLockPath);

        // Get custom base images from annotation, if present
        context.Resource.TryGetLastAnnotation<DockerfileBaseImageAnnotation>(out var baseImageAnnotation);
        var buildImage = baseImageAnnotation?.BuildImage ?? $"ghcr.io/astral-sh/uv:python{pythonVersion}-bookworm-slim";
        var runtimeImage = baseImageAnnotation?.RuntimeImage ?? $"python:{pythonVersion}-slim-bookworm";

        var builderStage = context.Builder
            .From(buildImage, "builder")
            .EmptyLine()
            .Comment("Enable bytecode compilation and copy mode for the virtual environment")
            .Env("UV_COMPILE_BYTECODE", "1")
            .Env("UV_LINK_MODE", "copy")
            .EmptyLine()
            .WorkDir("/app")
            .EmptyLine();

        if (hasUvLock)
        {
            // If uv.lock exists, use locked mode for reproducible builds
            builderStage
                .Comment("Install dependencies first for better layer caching")
                .Comment("Uses BuildKit cache mounts to speed up repeated builds")
                .RunWithMounts(
                    "uv sync --locked --no-install-project --no-dev",
                    "type=cache,target=/root/.cache/uv",
                    "type=bind,source=uv.lock,target=uv.lock",
                    "type=bind,source=pyproject.toml,target=pyproject.toml")
                .EmptyLine()
                .Comment("Copy the rest of the application source and install the project")
                .Copy(".", "/app")
                .RunWithMounts(
                    "uv sync --locked --no-dev",
                    "type=cache,target=/root/.cache/uv");
        }
        else
        {
            // If uv.lock doesn't exist, copy pyproject.toml and generate lock file
            builderStage
                .Comment("Copy pyproject.toml to install dependencies")
                .Copy("pyproject.toml", "/app/")
                .EmptyLine()
                .Comment("Install dependencies and generate lock file")
                .Comment("Uses BuildKit cache mount to speed up repeated builds")
                .RunWithMounts(
                    "uv sync --no-install-project --no-dev",
                    "type=cache,target=/root/.cache/uv")
                .EmptyLine()
                .Comment("Copy the rest of the application source and install the project")
                .Copy(".", "/app")
                .RunWithMounts(
                    "uv sync --no-dev",
                    "type=cache,target=/root/.cache/uv");
        }

        var runtimeBuilder = context.Builder
            .From(runtimeImage, "app")
            .EmptyLine()
            .AddContainerFiles(context.Resource, "/app")
            .Comment("------------------------------")
            .Comment("🚀 Runtime stage")
            .Comment("------------------------------")
            .Comment("Create non-root user for security")
            .Run("groupadd --system --gid 999 appuser && useradd --system --gid 999 --uid 999 --create-home appuser")
            .EmptyLine()
            .Comment("Copy the application and virtual environment from builder")
            .CopyFrom(builderStage.StageName!, "/app", "/app", "appuser:appuser")
            .EmptyLine()
            .Comment("Add virtual environment to PATH and set VIRTUAL_ENV")
            .Env("PATH", "/app/.venv/bin:${PATH}")
            .Env("VIRTUAL_ENV", "/app/.venv")
            .Env("PYTHONDONTWRITEBYTECODE", "1")
            .Env("PYTHONUNBUFFERED", "1")
            .EmptyLine()
            .Comment("Use the non-root user to run the application")
            .User("appuser")
            .EmptyLine()
            .Comment("Set working directory")
            .WorkDir("/app")
            .EmptyLine()
            .Comment("Run the application");

        // Set the appropriate entrypoint and command based on entrypoint type
        switch (entrypointType)
        {
            case EntrypointType.Script:
                runtimeBuilder.Entrypoint(["python", entrypoint]);
                break;
            case EntrypointType.Module:
                runtimeBuilder.Entrypoint(["python", "-m", entrypoint]);
                break;
            case EntrypointType.Executable:
                runtimeBuilder.Entrypoint([entrypoint]);
                break;
        }
    }

    private static void GenerateFallbackDockerfile(DockerfileBuilderCallbackContext context, PythonAppResource resource,
        string pythonVersion, EntrypointType entrypointType, string entrypoint)
    {
        // Use the same runtime image as UV workflow for consistency
        context.Resource.TryGetLastAnnotation<DockerfileBaseImageAnnotation>(out var baseImageAnnotation);
        var runtimeImage = baseImageAnnotation?.RuntimeImage ?? $"python:{pythonVersion}-slim-bookworm";

        // Check if requirements.txt exists
        var requirementsTxtPath = Path.Combine(resource.WorkingDirectory, "requirements.txt");
        var hasRequirementsTxt = File.Exists(requirementsTxtPath);

        var stage = context.Builder
            .From(runtimeImage)
            .EmptyLine()
            .AddContainerFiles(context.Resource, "/app")
            .Comment("------------------------------")
            .Comment("🚀 Python Application")
            .Comment("------------------------------")
            .Comment("Create non-root user for security")
            .Run("groupadd --system --gid 999 appuser && useradd --system --gid 999 --uid 999 --create-home appuser")
            .EmptyLine()
            .Comment("Set working directory")
            .WorkDir("/app")
            .EmptyLine();

        if (hasRequirementsTxt)
        {
            // Copy requirements.txt first for better layer caching
            stage
                .Comment("Copy requirements.txt for dependency installation")
                .Copy("requirements.txt", "/app/requirements.txt")
                .EmptyLine()
                .Comment("Install dependencies using pip")
                .Run(
                """
                apt-get update \
                  && apt-get install -y --no-install-recommends build-essential \
                  && pip install --no-cache-dir -r requirements.txt \
                  && apt-get purge -y --auto-remove build-essential \
                  && rm -rf /var/lib/apt/lists/*
                """)
                .EmptyLine();
        }

        // Copy the rest of the application
        stage
            .Comment("Copy application files")
            .Copy(".", "/app", "appuser:appuser")
            .EmptyLine()
            .Comment("Set environment variables")
            .Env("PYTHONDONTWRITEBYTECODE", "1")
            .Env("PYTHONUNBUFFERED", "1")
            .EmptyLine()
            .Comment("Use the non-root user to run the application")
            .User("appuser")
            .EmptyLine()
            .Comment("Run the application");

        // Set the appropriate entrypoint based on entrypoint type
        switch (entrypointType)
        {
            case EntrypointType.Script:
                stage.Entrypoint(["python", entrypoint]);
                break;
            case EntrypointType.Module:
                stage.Entrypoint(["python", "-m", entrypoint]);
                break;
            case EntrypointType.Executable:
                stage.Entrypoint([entrypoint]);
                break;
        }
    }

    private static DockerfileStage AddContainerFiles(this DockerfileStage stage, IResource resource, string rootDestinationPath)
    {
        if (resource.TryGetAnnotationsOfType<ContainerFilesDestinationAnnotation>(out var containerFilesDestinationAnnotations))
        {
            foreach (var containerFileDestination in containerFilesDestinationAnnotations)
            {
                // get image name
                if (!containerFileDestination.Source.TryGetContainerImageName(out var imageName))
                {
                    throw new InvalidOperationException("Cannot add container files: Source resource does not have a container image name.");
                }

                var destinationPath = containerFileDestination.DestinationPath;
                if (!destinationPath.StartsWith('/'))
                {
                    destinationPath = $"{rootDestinationPath}/{destinationPath}";
                }

                foreach (var containerFilesSource in containerFileDestination.Source.Annotations.OfType<ContainerFilesSourceAnnotation>())
                {
                    stage.CopyFrom(imageName, containerFilesSource.SourcePath, destinationPath);
                }
            }

            stage.EmptyLine();
        }
        return stage;
    }

    private static void ThrowIfNullOrContainsIsNullOrEmpty(string[] scriptArgs)
    {
        ArgumentNullException.ThrowIfNull(scriptArgs);
        foreach (var scriptArg in scriptArgs)
        {
            if (string.IsNullOrEmpty(scriptArg))
            {
                var values = string.Join(", ", scriptArgs);
                if (scriptArg is null)
                {
                    throw new ArgumentNullException(nameof(scriptArgs), $"Array params contains null item: [{values}]");
                }
                throw new ArgumentException($"Array params contains empty item: [{values}]", nameof(scriptArgs));
            }
        }
    }

    /// <summary>
    /// Resolves the default virtual environment path by checking multiple candidate locations.
    /// </summary>
    /// <param name="builder">The distributed application builder.</param>
    /// <param name="appDirectory">The Python app directory (relative to AppHost).</param>
    /// <param name="virtualEnvironmentPath">The relative virtual environment path (e.g., ".venv").</param>
    /// <returns>The resolved virtual environment path.</returns>
    private static string ResolveDefaultVirtualEnvironmentPath(IDistributedApplicationBuilder builder, string appDirectory, string virtualEnvironmentPath)
    {
        var appDirectoryFullPath = Path.GetFullPath(appDirectory, builder.AppHostDirectory);

        // Walk up from the Python app directory looking for the virtual environment
        // Stop at the AppHost's parent directory to avoid picking up unrelated venvs
        var appHostParentDirectory = Path.GetDirectoryName(builder.AppHostDirectory);

        // Check if the app directory is under the AppHost's parent directory
        // If not, only look in the app directory itself
        if (appHostParentDirectory != null)
        {
            var relativePath = Path.GetRelativePath(appHostParentDirectory, appDirectoryFullPath);
            var isUnderAppHostParent = !relativePath.StartsWith("..", StringComparison.Ordinal) &&
                                        !Path.IsPathRooted(relativePath);

            if (!isUnderAppHostParent)
            {
                // App is not under AppHost's parent, only use the app directory
                return Path.Combine(appDirectoryFullPath, virtualEnvironmentPath);
            }
        }

        var currentDirectory = appDirectoryFullPath;

        while (currentDirectory != null)
        {
            var venvPath = Path.Combine(currentDirectory, virtualEnvironmentPath);
            if (Directory.Exists(venvPath))
            {
                return venvPath;
            }

            // Stop if we've reached the AppHost's parent directory
            // Use case-insensitive comparison on Windows, case-sensitive on Unix
            var reachedBoundary = OperatingSystem.IsWindows()
                ? string.Equals(currentDirectory, appHostParentDirectory, StringComparison.OrdinalIgnoreCase)
                : string.Equals(currentDirectory, appHostParentDirectory, StringComparison.Ordinal);

            if (reachedBoundary)
            {
                break;
            }

            // Move up to the parent directory
            var parentDirectory = Path.GetDirectoryName(currentDirectory);

            // Stop if we can't go up anymore or if we've gone beyond the AppHost's parent
            if (parentDirectory == null || parentDirectory == currentDirectory)
            {
                break;
            }

            currentDirectory = parentDirectory;
        }

        // Default: Return app directory path (for cases where the venv will be created later)
        return Path.Combine(appDirectoryFullPath, virtualEnvironmentPath);
    }

    /// <summary>
    /// Configures a custom virtual environment path for the Python application.
    /// </summary>
    /// <param name="builder">The resource builder.</param>
    /// <param name="virtualEnvironmentPath">
    /// The path to the virtual environment. Can be absolute or relative to the app directory.
    /// When relative, it is resolved from the working directory of the Python application.
    /// Common values include ".venv", "venv", or "myenv".
    /// </param>
    /// <param name="createIfNotExists">
    /// Whether to automatically create the virtual environment if it doesn't exist. Defaults to <c>true</c>.
    /// Set to <c>false</c> to disable automatic venv creation (the venv must already exist).
    /// </param>
    /// <returns>A reference to the <see cref="IResourceBuilder{T}"/> for method chaining.</returns>
    /// <remarks>
    /// <para>
    /// This method updates the Python executable path to use the specified virtual environment.
    /// </para>
    /// <para>
    /// By default (<paramref name="createIfNotExists"/> = <c>true</c>), if the virtual environment doesn't exist,
    /// it will be automatically created before running the application (when using pip package manager, not uv).
    /// Set <paramref name="createIfNotExists"/> to <c>false</c> to disable this behavior and require the venv to already exist.
    /// </para>
    /// <para>
    /// Virtual environments allow Python applications to have isolated dependencies separate from
    /// the system Python installation. This is the recommended approach for Python applications.
    /// </para>
    /// <para>
    /// When you explicitly specify a virtual environment path using this method, the path is used verbatim.
    /// The automatic multi-location lookup (checking both app and AppHost directories) only applies when
    /// using the default ".venv" path during initial app creation via AddPythonScript, AddPythonModule, or AddPythonExecutable.
    /// </para>
    /// </remarks>
    /// <example>
    /// Configure a Python app to use a custom virtual environment:
    /// <code lang="csharp">
    /// var python = builder.AddPythonApp("api", "../python-api", "main.py")
    ///     .WithVirtualEnvironment("myenv");
    /// 
    /// // Disable automatic venv creation (require venv to exist)
    /// var python2 = builder.AddPythonApp("api2", "../python-api2", "main.py")
    ///     .WithVirtualEnvironment("myenv", createIfNotExists: false);
    /// </code>
    /// </example>
    public static IResourceBuilder<T> WithVirtualEnvironment<T>(
        this IResourceBuilder<T> builder, string virtualEnvironmentPath, bool createIfNotExists = true) where T : PythonAppResource
    {
        ArgumentNullException.ThrowIfNull(builder);
        ArgumentException.ThrowIfNullOrEmpty(virtualEnvironmentPath);

        // Use the provided path verbatim - resolve relative paths against the app working directory
        var resolvedPath = Path.IsPathRooted(virtualEnvironmentPath)
            ? virtualEnvironmentPath
            : Path.GetFullPath(virtualEnvironmentPath, builder.Resource.WorkingDirectory);

        var virtualEnvironment = new VirtualEnvironment(resolvedPath);

        // Get the entrypoint annotation to determine how to update the command
        if (!builder.Resource.TryGetLastAnnotation<PythonEntrypointAnnotation>(out var entrypointAnnotation))
        {
            throw new InvalidOperationException("Cannot update virtual environment: Python entrypoint annotation not found.");
        }

        // Update the command based on entrypoint type
        string command = entrypointAnnotation.Type switch
        {
            EntrypointType.Executable => virtualEnvironment.GetExecutable(entrypointAnnotation.Entrypoint),
            EntrypointType.Script or EntrypointType.Module => virtualEnvironment.GetExecutable("python"),
            _ => throw new InvalidOperationException($"Unsupported entrypoint type: {entrypointAnnotation.Type}")
        };

        builder.WithCommand(command);
        builder.WithPythonEnvironment(env =>
        {
            env.VirtualEnvironment = virtualEnvironment;
            env.CreateVenvIfNotExists = createIfNotExists;
        });

        // If createIfNotExists is false, remove venv creator
        if (!createIfNotExists)
        {
            RemoveVenvCreator(builder);
        }

        return builder;
    }

    /// <summary>
    /// Configures custom debugger properties for the Python application.
    /// </summary>
    /// <typeparam name="T">The type of the Python application resource, must derive from <see cref="PythonAppResource"/>.</typeparam>
    /// <param name="builder">The resource builder.</param>
    /// <param name="configureDebuggerProperties">A callback action to configure the <see cref="PythonDebuggerProperties"/>.</param>
    /// <returns>A reference to the <see cref="IResourceBuilder{T}"/> for method chaining.</returns>
    /// <remarks>
    /// <para>
    /// This method allows customization of the debugger configuration that will be used when debugging the Python
    /// application in VS Code or Visual Studio. The callback receives a <see cref="PythonDebuggerProperties"/> object
    /// that is pre-populated with default values based on the application's configuration. You can modify any properties
    /// to customize the debugging experience.
    /// </para>
    /// </remarks>
    /// <example>
    /// Configure debugger to stop on entry:
    /// <code lang="csharp">
    /// var api = builder.AddPythonScript("script", "../app", "main.py")
    ///     .WithDebuggerProperties(props =>
    ///     {
    ///         props.StopOnEntry = true;  // Stop execution at entrypoint
    ///     })
    /// </code>
    /// </example>
    /// <example>
    /// Enable automatic reload for faster development:
    /// <code lang="csharp">
    /// var script = builder.AddPythonScript("worker", "../worker", "worker.py")
    ///     .WithDebuggerProperties(props =>
    ///     {
    ///         props.AutoReload = new PythonAutoReloadOptions { Enable = true };
    ///     })
    /// </code>
    /// </example>
    /// <example>
    /// Pass custom arguments to the Python interpreter:
    /// <code lang="csharp">
    /// var app = builder.AddPythonModule("app", "../app", "myapp")
    ///     .WithDebuggerProperties(props =>
    ///     {
    ///         props.PythonArgs = ["-X", "dev", "-W", "default"];
    ///     })
    /// </code>
    /// </example>
    public static IResourceBuilder<T> WithDebuggerProperties<T>(
        this IResourceBuilder<T> builder, Action<PythonDebuggerProperties> configureDebuggerProperties) where T : PythonAppResource
    {
        ArgumentNullException.ThrowIfNull(builder);
        ArgumentNullException.ThrowIfNull(configureDebuggerProperties);

        builder.WithAnnotation(new PythonExecutableDebuggerPropertiesAnnotation(configureDebuggerProperties));
        return builder;
    }

    /// <summary>
    /// Enables debugging support for the Python application.
    /// </summary>
    /// <param name="builder">The resource builder.</param>
    /// <returns>A reference to the <see cref="IResourceBuilder{T}"/> for method chaining.</returns>
    /// <remarks>
    /// <para>
    /// This method adds the <see cref="PythonExecutableDebuggableAnnotation"/> to the resource, which enables
    /// debugging support. The debugging configuration is automatically set up based on the
    /// entrypoint type (Script, Module, or Executable).
    /// </para>
    /// <para>
    /// The debug configuration includes the Python interpreter path from the virtual environment,
    /// the program or module to debug, and appropriate launch settings.
    /// </para>
    /// </remarks>
    public static IResourceBuilder<T> WithDebugging<T>(this IResourceBuilder<T> builder)
        where T : PythonAppResource
    {
        ArgumentNullException.ThrowIfNull(builder);

        // Add the annotation that marks this resource as debuggable
        builder.WithAnnotation(new PythonExecutableDebuggableAnnotation());

        // Get the entrypoint annotation to determine how to configure debugging
        if (!builder.Resource.TryGetLastAnnotation<PythonEntrypointAnnotation>(out var entrypointAnnotation))
        {
            throw new InvalidOperationException("Cannot configure debugging: Python entrypoint annotation not found.");
        }

        var entrypointType = entrypointAnnotation.Type;
        var entrypoint = entrypointAnnotation.Entrypoint;

        string programPath;
        string module;

        if (entrypointType == EntrypointType.Script)
        {
            programPath = Path.GetFullPath(entrypoint, builder.Resource.WorkingDirectory);
            module = string.Empty;
        }
        else
        {
            programPath = builder.Resource.WorkingDirectory;
            module = entrypoint;
        }

        builder.WithDebugSupport(
            options =>
            {
                string interpreterPath;
                if (!builder.Resource.TryGetLastAnnotation<PythonEnvironmentAnnotation>(out var annotation) || annotation.VirtualEnvironment is null)
                {
                    interpreterPath = string.Empty;
                }
                else
                {
                    var venvPath = Path.IsPathRooted(annotation.VirtualEnvironment.VirtualEnvironmentPath)
                        ? annotation.VirtualEnvironment.VirtualEnvironmentPath
                        : Path.GetFullPath(annotation.VirtualEnvironment.VirtualEnvironmentPath, builder.Resource.WorkingDirectory);

                    if (OperatingSystem.IsWindows())
                    {
                        interpreterPath = Path.Join(venvPath, "Scripts", "python.exe");
                    }
                    else
                    {
                        interpreterPath = Path.Join(venvPath, "bin", "python");
                    }

                    options.DebugConsoleLogger.LogInformation("Using Python interpreter from virtual environment at '{InterpreterPath}'", interpreterPath);
                }

                var modeText = options.Mode == "Debug" ? "Debug" : "Run";
                var debuggerProperties = new PythonDebuggerProperties
                {
                    InterpreterPath = interpreterPath,
                    Module = string.IsNullOrEmpty(module) ? null : module,
                    ProgramPath = programPath,
                    Jinja = true, // by default, activate Jinja support,
                    Name = $"{modeText} Python: {Path.GetRelativePath(Environment.CurrentDirectory, programPath)}",
                    WorkingDirectory = builder.Resource.WorkingDirectory
                };

                if (builder.Resource.TryGetLastAnnotation<PythonExecutableDebuggerPropertiesAnnotation>(out var debuggerPropertiesAnnotation))
                {
                    debuggerPropertiesAnnotation.ConfigureDebuggerProperties(debuggerProperties);
                }

                return new PythonLaunchConfiguration
                {
                    ProgramPath = programPath,
                    Module = module,
                    Mode = options.Mode,
                    InterpreterPath = interpreterPath,
                    DebuggerProperties = debuggerProperties
                };
            },
            "python",
            static ctx =>
            {
                // Remove entrypoint-specific arguments that VS Code will handle.
                // We need to verify the annotation to ensure we remove the correct args.
                if (!ctx.Resource.TryGetLastAnnotation<PythonEntrypointAnnotation>(out var annotation))
                {
                    return;
                }

                // For Module type: remove "-m" and module name (2 args)
                if (annotation.Type == EntrypointType.Module)
                {
                    if (ctx.Args is [string arg0, string arg1, ..] &&
                        arg0 == "-m" &&
                        arg1 == annotation.Entrypoint)
                    {
                        ctx.Args.RemoveAt(0); // Remove "-m"
                        ctx.Args.RemoveAt(0); // Remove module name
                    }
                }
                // For Script type: remove script path (1 arg)
                else if (annotation.Type == EntrypointType.Script)
                {
                    if (ctx.Args is [string arg0, ..] &&
                        arg0 == annotation.Entrypoint)
                    {
                        ctx.Args.RemoveAt(0); // Remove script path
                    }
                }
            });

        return builder;
    }

    /// <summary>
    /// Configures the entrypoint for the Python application.
    /// </summary>
    /// <param name="builder">The resource builder.</param>
    /// <param name="entrypointType">The type of entrypoint (Script, Module, or Executable).</param>
    /// <param name="entrypoint">The entrypoint value (script path, module name, or executable name).</param>
    /// <returns>A reference to the <see cref="IResourceBuilder{T}"/> for method chaining.</returns>
    /// <remarks>
    /// <para>
    /// This method allows you to change the entrypoint configuration of a Python application after it has been created.
    /// The command and arguments will be updated based on the specified entrypoint type:
    /// </para>
    /// <list type="bullet">
    /// <item><description><b>Script</b>: Runs as <c>python &lt;scriptPath&gt;</c></description></item>
    /// <item><description><b>Module</b>: Runs as <c>python -m &lt;moduleName&gt;</c></description></item>
    /// <item><description><b>Executable</b>: Runs the executable directly from the virtual environment</description></item>
    /// </list>
    /// <para>
    /// <b>Important:</b> This method resets all command-line arguments. If you need to add arguments after changing
    /// the entrypoint, call <c>WithArgs</c> after this method.
    /// </para>
    /// </remarks>
    /// <example>
    /// Change a Python app from running a script to running a module:
    /// <code lang="csharp">
    /// var python = builder.AddPythonScript("api", "../python-api", "main.py")
    ///     .WithEntrypoint(EntrypointType.Module, "uvicorn")
    ///     .WithArgs("main:app", "--reload");
    /// </code>
    /// </example>
    public static IResourceBuilder<T> WithEntrypoint<T>(
        this IResourceBuilder<T> builder, EntrypointType entrypointType, string entrypoint) where T : PythonAppResource
    {
        ArgumentNullException.ThrowIfNull(builder);
        ArgumentException.ThrowIfNullOrEmpty(entrypoint);

        // Get or create the virtual environment from the annotation
        if (!builder.Resource.TryGetLastAnnotation<PythonEnvironmentAnnotation>(out var pythonEnv) ||
            pythonEnv.VirtualEnvironment is null)
        {
            throw new InvalidOperationException("Cannot set entrypoint: Python environment annotation with virtual environment not found.");
        }

        var virtualEnvironment = pythonEnv.VirtualEnvironment;

        // Determine the new command based on entrypoint type
        var command = entrypointType switch
        {
            EntrypointType.Executable => virtualEnvironment.GetExecutable(entrypoint),
            EntrypointType.Script or EntrypointType.Module => virtualEnvironment.GetExecutable("python"),
            _ => throw new ArgumentOutOfRangeException(nameof(entrypointType), entrypointType, "Invalid entrypoint type.")
        };

        // Update the command inline
        builder.WithCommand(command);
        builder.WithAnnotation(new PythonEntrypointAnnotation
        {
            Type = entrypointType,
            Entrypoint = entrypoint
        },
        ResourceAnnotationMutationBehavior.Replace);

        builder.WithArgs(static context =>
        {
            if (!context.Resource.TryGetLastAnnotation<PythonEntrypointAnnotation>(out var existingAnnotation))
            {
                return;
            }

            // Clear existing args since we're replacing the entrypoint
            context.Args.Clear();

            var entrypointType = existingAnnotation.Type;
            var entrypoint = existingAnnotation.Entrypoint;

            // Add entrypoint-specific arguments
            switch (entrypointType)
            {
                case EntrypointType.Module:
                    context.Args.Add("-m");
                    context.Args.Add(entrypoint);
                    break;
                case EntrypointType.Script:
                    context.Args.Add(entrypoint);
                    break;
                case EntrypointType.Executable:
                    // Executable runs directly, no additional args needed for entrypoint
                    break;
            }
        });

        return builder;
    }

    /// <summary>
    /// Configures the Python resource to use pip as the package manager and optionally installs packages before the application starts.
    /// </summary>
    /// <typeparam name="T">The type of the Python application resource, must derive from <see cref="PythonAppResource"/>.</typeparam>
    /// <param name="builder">The resource builder.</param>
    /// <param name="install">When true (default), automatically installs packages before the application starts. When false, only sets the package manager annotation without creating an installer resource.</param>
    /// <param name="installArgs">The command-line arguments passed to pip install command.</param>
    /// <returns>A reference to the <see cref="IResourceBuilder{T}"/> for method chaining.</returns>
    /// <remarks>
    /// <para>
    /// This method creates a child resource that runs <c>pip install</c> in the working directory of the Python application.
    /// The Python application will wait for this resource to complete successfully before starting.
    /// </para>
    /// <para>
    /// Pip will automatically detect and use either pyproject.toml or requirements.txt based on which file exists in the application directory.
    /// If pyproject.toml exists, pip will use it. Otherwise, if requirements.txt exists, pip will use that.
    /// Calling this method will replace any previously configured package manager (such as uv).
    /// </para>
    /// </remarks>
    /// <example>
    /// Add a Python app with automatic pip package installation:
    /// <code lang="csharp">
    /// var builder = DistributedApplication.CreateBuilder(args);
    ///
    /// var python = builder.AddPythonScript("api", "../python-api", "main.py")
    ///     .WithPip()  // Automatically installs from pyproject.toml or requirements.txt
    ///     .WithHttpEndpoint(port: 5000);
    ///
    /// builder.Build().Run();
    /// </code>
    /// </example>
    /// <exception cref="ArgumentNullException">Thrown when <paramref name="builder"/> is null.</exception>
    public static IResourceBuilder<T> WithPip<T>(this IResourceBuilder<T> builder, bool install = true, string[]? installArgs = null)
        where T : PythonAppResource
    {
        ArgumentNullException.ThrowIfNull(builder);

        // Ensure virtual environment exists - create default .venv if not configured
        if (!builder.Resource.TryGetLastAnnotation<PythonEnvironmentAnnotation>(out var pythonEnv) ||
            pythonEnv.VirtualEnvironment is null)
        {
            // Create default virtual environment if none exists
            builder.WithVirtualEnvironment(".venv");
            pythonEnv = builder.Resource.Annotations.OfType<PythonEnvironmentAnnotation>().Last();
        }

        var virtualEnvironment = pythonEnv.VirtualEnvironment!;

        // Determine install command based on which file exists
        // Pip supports both pyproject.toml and requirements.txt
        var workingDirectory = builder.Resource.WorkingDirectory;
        string[] baseInstallArgs;

        if (File.Exists(Path.Combine(workingDirectory, "pyproject.toml")))
        {
            // Use pip install with pyproject.toml (pip will read from pyproject.toml automatically)
            baseInstallArgs = ["install", "."];
        }
        else if (File.Exists(Path.Combine(workingDirectory, "requirements.txt")))
        {
            // Use pip install with requirements.txt
            baseInstallArgs = ["install", "-r", "requirements.txt"];
        }
        else
        {
            // Default to requirements.txt even if it doesn't exist (will fail at runtime if no file is present)
            baseInstallArgs = ["install", "-r", "requirements.txt"];
        }

        builder
            .WithAnnotation(new PythonPackageManagerAnnotation(virtualEnvironment.GetExecutable("pip")), ResourceAnnotationMutationBehavior.Replace)
            .WithAnnotation(new PythonInstallCommandAnnotation([.. baseInstallArgs, .. installArgs ?? []]), ResourceAnnotationMutationBehavior.Replace);

        AddInstaller(builder, install);

        // Create venv creator if needed (will check if venv exists)
        CreateVenvCreatorIfNeeded(builder);

        return builder;
    }

    /// <summary>
    /// Adds a UV environment setup task to ensure the virtual environment exists before running the Python application.
    /// </summary>
    /// <typeparam name="T">The type of the Python application resource, must derive from <see cref="PythonAppResource"/>.</typeparam>
    /// <param name="builder">The resource builder.</param>
    /// <param name="install">When true (default), automatically runs uv sync before the application starts. When false, only sets the package manager annotation without creating an installer resource.</param>
    /// <param name="args">Optional custom arguments to pass to the uv command. If not provided, defaults to ["sync"].</param>
    /// <returns>A reference to the <see cref="IResourceBuilder{T}"/> for method chaining.</returns>
    /// <remarks>
    /// <para>
    /// This method creates a child resource that runs <c>uv sync</c> in the working directory of the Python application.
    /// The Python application will wait for this resource to complete successfully before starting.
    /// </para>
    /// <para>
    /// UV (https://github.com/astral-sh/uv) is a modern Python package manager written in Rust that can manage virtual environments
    /// and dependencies with significantly faster performance than traditional tools. The <c>uv sync</c> command ensures that the virtual
    /// environment exists, Python is installed if needed, and all dependencies specified in pyproject.toml are installed and synchronized.
    /// </para>
    /// <para>
    /// Calling this method will replace any previously configured package manager (such as pip).
    /// </para>
    /// </remarks>
    /// <example>
    /// Add a Python app with automatic UV environment setup:
    /// <code lang="csharp">
    /// var builder = DistributedApplication.CreateBuilder(args);
    ///
    /// var python = builder.AddPythonScript("api", "../python-api", "main.py")
    ///     .WithUv()  // Automatically runs 'uv sync' before starting the app
    ///     .WithHttpEndpoint(port: 5000);
    ///
    /// builder.Build().Run();
    /// </code>
    /// </example>
    /// <example>
    /// Add a Python app with custom UV arguments:
    /// <code lang="csharp">
    /// var builder = DistributedApplication.CreateBuilder(args);
    ///
    /// var python = builder.AddPythonScript("api", "../python-api", "main.py")
    ///     .WithUv(args: ["sync", "--python", "3.12", "--no-dev"])  // Custom uv sync args
    ///     .WithHttpEndpoint(port: 5000);
    ///
    /// builder.Build().Run();
    /// </code>
    /// </example>
    /// <exception cref="ArgumentNullException">Thrown when <paramref name="builder"/> is null.</exception>
    public static IResourceBuilder<T> WithUv<T>(this IResourceBuilder<T> builder, bool install = true, string[]? args = null)
        where T : PythonAppResource
    {
        ArgumentNullException.ThrowIfNull(builder);

        // Default args: sync only (uv will auto-detect Python and dependencies from pyproject.toml)
        args ??= ["sync"];

        builder
            .WithAnnotation(new PythonPackageManagerAnnotation("uv"), ResourceAnnotationMutationBehavior.Replace)
            .WithAnnotation(new PythonInstallCommandAnnotation(args), ResourceAnnotationMutationBehavior.Replace);

        AddInstaller(builder, install);

        // UV handles venv creation, so remove any existing venv creator
        RemoveVenvCreator(builder);

        return builder;
    }

    private static bool IsPythonCommandAvailable(string command)
    {
        var pathVariable = Environment.GetEnvironmentVariable("PATH");
        if (string.IsNullOrWhiteSpace(pathVariable))
        {
            return false;
        }

        if (OperatingSystem.IsWindows())
        {
            // On Windows, try both .exe and .cmd extensions
            foreach (var ext in new[] { ".exe", ".cmd" })
            {
                var commandWithExt = command + ext;
                foreach (var directory in pathVariable.Split(Path.PathSeparator))
                {
                    var fullPath = Path.Combine(directory, commandWithExt);
                    if (File.Exists(fullPath))
                    {
                        return true;
                    }
                }
            }
        }
        else
        {
            // On Unix-like systems, no extension needed
            foreach (var directory in pathVariable.Split(Path.PathSeparator))
            {
                var fullPath = Path.Combine(directory, command);
                if (File.Exists(fullPath))
                {
                    return true;
                }
            }
        }

        return false;
    }

    private static void AddInstaller<T>(IResourceBuilder<T> builder, bool install) where T : PythonAppResource
    {
        // Only install packages if in run mode
        if (builder.ApplicationBuilder.ExecutionContext.IsRunMode)
        {
            // Check if the installer resource already exists
            var installerName = $"{builder.Resource.Name}-installer";
            builder.ApplicationBuilder.TryCreateResourceBuilder<PythonInstallerResource>(installerName, out var existingResource);

            if (!install)
            {
                if (existingResource != null)
                {
                    // Remove existing installer resource if install is false
                    builder.ApplicationBuilder.Resources.Remove(existingResource.Resource);
                    builder.Resource.Annotations.OfType<PythonPackageInstallerAnnotation>()
                        .ToList()
                        .ForEach(a => builder.Resource.Annotations.Remove(a));
                }
                return;
            }

            if (existingResource is not null)
            {
                // Installer already exists, it will be reconfigured via BeforeStartEvent
                return;
            }

            var installer = new PythonInstallerResource(installerName, builder.Resource);
            var installerBuilder = builder.ApplicationBuilder.AddResource(installer)
                .WithParentRelationship(builder.Resource)
                .ExcludeFromManifest();

            builder.ApplicationBuilder.Eventing.Subscribe<BeforeStartEvent>((_, _) =>
            {
                // Set the installer's working directory to match the resource's working directory
                // and set the install command and args based on the resource's annotations
                if (!builder.Resource.TryGetLastAnnotation<PythonPackageManagerAnnotation>(out var packageManager) ||
                    !builder.Resource.TryGetLastAnnotation<PythonInstallCommandAnnotation>(out var installCommand))
                {
                    // No package manager configured - don't fail, just don't run the installer
                    // This allows venv to be created without requiring a package manager
                    return Task.CompletedTask;
                }

                installerBuilder
                    .WithCommand(packageManager.ExecutableName)
                    .WithWorkingDirectory(builder.Resource.WorkingDirectory)
                    .WithArgs(installCommand.Args);

                return Task.CompletedTask;
            });

            builder.WithAnnotation(new PythonPackageInstallerAnnotation(installer));
        }
    }

    private static void CreateVenvCreatorIfNeeded<T>(IResourceBuilder<T> builder) where T : PythonAppResource
    {
        // Check if we should create a venv
        if (!ShouldCreateVenv(builder))
        {
            return;
        }

        if (!builder.Resource.TryGetLastAnnotation<PythonEnvironmentAnnotation>(out var pythonEnv) ||
            pythonEnv.VirtualEnvironment == null)
        {
            return;
        }

        var venvPath = Path.IsPathRooted(pythonEnv.VirtualEnvironment.VirtualEnvironmentPath)
            ? pythonEnv.VirtualEnvironment.VirtualEnvironmentPath
            : Path.GetFullPath(pythonEnv.VirtualEnvironment.VirtualEnvironmentPath, builder.Resource.WorkingDirectory);

        // Create venv creator as a child resource
        var venvCreatorName = $"{builder.Resource.Name}-venv-creator";

        // Use TryCreateResourceBuilder to check if it already exists
        if (builder.ApplicationBuilder.TryCreateResourceBuilder<PythonVenvCreatorResource>(venvCreatorName, out _))
        {
            // Venv creator already exists, no need to create again
            return;
        }

        // Create new venv creator resource
        var venvCreator = new PythonVenvCreatorResource(venvCreatorName, builder.Resource, venvPath);

        // Determine which Python command to use
        string pythonCommand;
        if (OperatingSystem.IsWindows())
        {
            // On Windows, try py launcher first, then python
            pythonCommand = IsPythonCommandAvailable("py") ? "py" : "python";
        }
        else
        {
            // On Unix-like systems, try python3 first (more explicit), then python
            pythonCommand = IsPythonCommandAvailable("python3") ? "python3" : "python";
        }

        builder.ApplicationBuilder.AddResource(venvCreator)
            .WithCommand(pythonCommand)
            .WithArgs(["-m", "venv", venvPath])
            .WithWorkingDirectory(builder.Resource.WorkingDirectory)
            .WithParentRelationship(builder.Resource)
            .ExcludeFromManifest();

        // Wait relationships will be set up dynamically in SetupDependencies
    }

    private static void RemoveVenvCreator<T>(IResourceBuilder<T> builder) where T : PythonAppResource
    {
        var venvCreatorName = $"{builder.Resource.Name}-venv-creator";

        // Use TryCreateResourceBuilder to check if venv creator exists
        if (builder.ApplicationBuilder.TryCreateResourceBuilder<PythonVenvCreatorResource>(venvCreatorName, out var venvCreatorBuilder))
        {
            builder.ApplicationBuilder.Resources.Remove(venvCreatorBuilder.Resource);
            // Wait relationships are managed dynamically in SetupDependencies, so no need to clean them up here
        }
    }

    private static void SetupDependencies(IDistributedApplicationBuilder builder, PythonAppResource resource)
    {
        // This method is called in BeforeStartEvent to dynamically set up dependencies
        // based on which child resources actually exist after all method calls have been made

        var venvCreatorName = $"{resource.Name}-venv-creator";
        var installerName = $"{resource.Name}-installer";

        // Try to get the venv creator and installer resources
        builder.TryCreateResourceBuilder<PythonVenvCreatorResource>(venvCreatorName, out var venvCreatorBuilder);
        builder.TryCreateResourceBuilder<PythonInstallerResource>(installerName, out var installerBuilder);

        // Get the Python app resource builder
        builder.TryCreateResourceBuilder<PythonAppResource>(resource.Name, out var appBuilder);

        if (appBuilder == null)
        {
            return; // Resource doesn't exist, nothing to set up
        }

        // Set up wait dependencies based on what exists:
        // 1. If both venv creator and installer exist: installer waits for venv creator, app waits for installer
        // 2. If only installer exists: app waits for installer
        // 3. If only venv creator exists: app waits for venv creator (no installer needed)
        // 4. If neither exists: app runs directly (no waits needed)

        if (venvCreatorBuilder != null && installerBuilder != null)
        {
            // Both exist: installer waits for venv, app waits for installer
            installerBuilder.WaitForCompletion(venvCreatorBuilder);
            appBuilder.WaitForCompletion(installerBuilder);
        }
        else if (installerBuilder != null)
        {
            // Only installer exists: app waits for installer
            appBuilder.WaitForCompletion(installerBuilder);
        }
        else if (venvCreatorBuilder != null)
        {
            // Only venv creator exists: app waits for venv creator
            appBuilder.WaitForCompletion(venvCreatorBuilder);
        }
        // If neither exists, no wait relationships needed
    }

    private static bool ShouldCreateVenv<T>(IResourceBuilder<T> builder) where T : PythonAppResource
    {
        // Check if we're using uv (which handles venv creation itself)
        var isUsingUv = builder.Resource.TryGetLastAnnotation<PythonPackageManagerAnnotation>(out var pkgMgr) &&
                        pkgMgr.ExecutableName == "uv";

        if (isUsingUv)
        {
            // UV handles venv creation, we don't need to create it
            return false;
        }

        // Get the virtual environment path
        if (!builder.Resource.TryGetLastAnnotation<PythonEnvironmentAnnotation>(out var pythonEnv) ||
            pythonEnv.VirtualEnvironment == null)
        {
            return false;
        }

        // Check if automatic venv creation is disabled
        if (!pythonEnv.CreateVenvIfNotExists)
        {
            return false;
        }

        var venvPath = Path.IsPathRooted(pythonEnv.VirtualEnvironment.VirtualEnvironmentPath)
            ? pythonEnv.VirtualEnvironment.VirtualEnvironmentPath
            : Path.GetFullPath(pythonEnv.VirtualEnvironment.VirtualEnvironmentPath, builder.Resource.WorkingDirectory);

        // Check if venv directory exists (simple check, don't verify validity)
        if (Directory.Exists(venvPath))
        {
            return false;
        }

        return true;
    }

    internal static IResourceBuilder<PythonAppResource> WithPythonEnvironment(this IResourceBuilder<PythonAppResource> builder, Action<PythonEnvironmentAnnotation> configure)
    {
        ArgumentNullException.ThrowIfNull(builder);
        ArgumentNullException.ThrowIfNull(configure);

        if (!builder.Resource.TryGetLastAnnotation<PythonEnvironmentAnnotation>(out var existing))
        {
            existing = new PythonEnvironmentAnnotation();
            builder.WithAnnotation(existing);
        }

        configure(existing);

        return builder;
    }
}<|MERGE_RESOLUTION|>--- conflicted
+++ resolved
@@ -427,14 +427,9 @@
                     var entrypointType = entrypointAnnotation.Type;
                     var entrypoint = entrypointAnnotation.Entrypoint;
 
-<<<<<<< HEAD
-                    // Check if using UV
-                    var isUsingUv = pythonEnvironmentAnnotation?.Uv ?? false;
-=======
                     // Check if using UV by looking at the package manager annotation
                     var isUsingUv = context.Resource.TryGetLastAnnotation<PythonPackageManagerAnnotation>(out var pkgMgr) &&
                                     pkgMgr.ExecutableName == "uv";
->>>>>>> ee18728f
 
                     if (isUsingUv)
                     {
@@ -821,7 +816,7 @@
     /// <code lang="csharp">
     /// var python = builder.AddPythonApp("api", "../python-api", "main.py")
     ///     .WithVirtualEnvironment("myenv");
-    /// 
+    ///
     /// // Disable automatic venv creation (require venv to exist)
     /// var python2 = builder.AddPythonApp("api2", "../python-api2", "main.py")
     ///     .WithVirtualEnvironment("myenv", createIfNotExists: false);
@@ -926,6 +921,61 @@
     }
 
     /// <summary>
+    /// Configures custom debugger properties for the Python application.
+    /// </summary>
+    /// <typeparam name="T">The type of the Python application resource, must derive from <see cref="PythonAppResource"/>.</typeparam>
+    /// <param name="builder">The resource builder.</param>
+    /// <param name="configureDebuggerProperties">A callback action to configure the <see cref="PythonDebuggerProperties"/>.</param>
+    /// <returns>A reference to the <see cref="IResourceBuilder{T}"/> for method chaining.</returns>
+    /// <remarks>
+    /// <para>
+    /// This method allows customization of the debugger configuration that will be used when debugging the Python
+    /// application in VS Code or Visual Studio. The callback receives a <see cref="PythonDebuggerProperties"/> object
+    /// that is pre-populated with default values based on the application's configuration. You can modify any properties
+    /// to customize the debugging experience.
+    /// </para>
+    /// </remarks>
+    /// <example>
+    /// Configure debugger to stop on entry:
+    /// <code lang="csharp">
+    /// var api = builder.AddPythonScript("script", "../app", "main.py")
+    ///     .WithDebuggerProperties(props =>
+    ///     {
+    ///         props.StopOnEntry = true;  // Stop execution at entrypoint
+    ///     })
+    /// </code>
+    /// </example>
+    /// <example>
+    /// Enable automatic reload for faster development:
+    /// <code lang="csharp">
+    /// var script = builder.AddPythonScript("worker", "../worker", "worker.py")
+    ///     .WithDebuggerProperties(props =>
+    ///     {
+    ///         props.AutoReload = new PythonAutoReloadOptions { Enable = true };
+    ///     })
+    /// </code>
+    /// </example>
+    /// <example>
+    /// Pass custom arguments to the Python interpreter:
+    /// <code lang="csharp">
+    /// var app = builder.AddPythonModule("app", "../app", "myapp")
+    ///     .WithDebuggerProperties(props =>
+    ///     {
+    ///         props.PythonArgs = ["-X", "dev", "-W", "default"];
+    ///     })
+    /// </code>
+    /// </example>
+    public static IResourceBuilder<T> WithDebuggerProperties<T>(
+        this IResourceBuilder<T> builder, Action<PythonDebuggerProperties> configureDebuggerProperties) where T : PythonAppResource
+    {
+        ArgumentNullException.ThrowIfNull(builder);
+        ArgumentNullException.ThrowIfNull(configureDebuggerProperties);
+
+        builder.WithAnnotation(new PythonExecutableDebuggerPropertiesAnnotation(configureDebuggerProperties));
+        return builder;
+    }
+
+    /// <summary>
     /// Enables debugging support for the Python application.
     /// </summary>
     /// <param name="builder">The resource builder.</param>
