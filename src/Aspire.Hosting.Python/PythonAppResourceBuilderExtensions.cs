// Licensed to the .NET Foundation under one or more agreements.
// The .NET Foundation licenses this file to you under the MIT license.

using System.ComponentModel;
using System.Runtime.CompilerServices;
#pragma warning disable ASPIREEXTENSION001
using Aspire.Hosting.ApplicationModel;
using Aspire.Hosting.Python;
using Aspire.Hosting.Utils;

namespace Aspire.Hosting;

/// <summary>
/// Provides extension methods for adding Python applications to an <see cref="IDistributedApplicationBuilder"/>.
/// </summary>
public static class PythonAppResourceBuilderExtensions
{
    /// <summary>
    /// Adds a python application to the application model.
    /// </summary>
    /// <param name="builder">The <see cref="IDistributedApplicationBuilder"/> to add the resource to.</param>
    /// <param name="name">The name of the resource.</param>
    /// <param name="appDirectory">The path to the directory containing the python app files.</param>
    /// <param name="scriptPath">The path to the script relative to the app directory to run.</param>
    /// <returns>A reference to the <see cref="IResourceBuilder{T}"/>.</returns>
    /// <remarks>
    /// <para>
    /// By default, the virtual environment folder is expected to be named <c>.venv</c> and located in the app directory.
    /// Use <see cref="WithVirtualEnvironment(IResourceBuilder{PythonAppResource}, string)"/> to specify a different virtual environment path.
    /// Use <c>WithArgs</c> to pass arguments to the script.
    /// </para>
    /// <para>
    /// The virtual environment must be initialized before running the app. To setup a virtual environment use the
    /// <c>python -m venv .venv</c> command in the app directory.
    /// </para>
    /// <para>
    /// To restore dependencies in the virtual environment first activate the environment by executing the activation
    /// script and then use the <c>pip install -r requirements.txt</c> command to restore dependencies.
    /// </para>
    /// <para>
    /// To receive traces, logs, and metrics from the python app in the dashboard, the app must be instrumented with OpenTelemetry.
    /// You can instrument your app by adding the <c>opentelemetry-distro</c>, and <c>opentelemetry-exporter-otlp</c> to
    /// your Python app.
    /// </para>
    /// <example>
    /// Add a python app to the application model:
    /// <code lang="csharp">
    /// var builder = DistributedApplication.CreateBuilder(args);
    ///
    /// builder.AddPythonApp("python-app", "../python-app", "main.py")
    ///        .WithArgs("arg1", "arg2");
    ///
    /// builder.Build().Run();
    /// </code>
    /// </example>
    /// </remarks>
    [OverloadResolutionPriority(1)]
    public static IResourceBuilder<PythonAppResource> AddPythonApp(
        this IDistributedApplicationBuilder builder, [ResourceName] string name, string appDirectory, string scriptPath)
        => AddPythonAppCore(builder, name, appDirectory, scriptPath, ".venv");

    /// <summary>
    /// Adds a python application with a virtual environment to the application model.
    /// </summary>
    /// <param name="builder">The <see cref="IDistributedApplicationBuilder"/> to add the resource to.</param>
    /// <param name="name">The name of the resource.</param>
    /// <param name="appDirectory">The path to the directory containing the python app files.</param>
    /// <param name="scriptPath">The path to the script relative to the app directory to run.</param>
    /// <param name="scriptArgs">The arguments for the script.</param>
    /// <returns>A reference to the <see cref="IResourceBuilder{T}"/>.</returns>
    /// <remarks>
    /// <para>
    /// This overload is obsolete. Use the overload without parameters and chain with <c>WithArgs</c>:
    /// <code lang="csharp">
    /// builder.AddPythonApp("name", "dir", "script.py")
    ///        .WithArgs("arg1", "arg2");
    /// </code>
    /// </para>
    /// </remarks>
    [Obsolete("Use AddPythonApp(builder, name, appDirectory, scriptPath) and chain with .WithArgs(...) instead.")]
    [EditorBrowsable(EditorBrowsableState.Never)]
    public static IResourceBuilder<PythonAppResource> AddPythonApp(
        this IDistributedApplicationBuilder builder, string name, string appDirectory, string scriptPath, params string[] scriptArgs)
    {
        ThrowIfNullOrContainsIsNullOrEmpty(scriptArgs);
        return AddPythonAppCore(builder, name, appDirectory, scriptPath, ".venv")
            .WithArgs(scriptArgs);
    }

    /// <summary>
    /// Adds a python application with a virtual environment to the application model.
    /// </summary>
    /// <param name="builder">The <see cref="IDistributedApplicationBuilder"/> to add the resource to.</param>
    /// <param name="name">The name of the resource.</param>
    /// <param name="appDirectory">The path to the directory containing the python app files.</param>
    /// <param name="scriptPath">The path to the script to run, relative to the app directory.</param>
    /// <param name="virtualEnvironmentPath">Path to the virtual environment.</param>
    /// <param name="scriptArgs">The arguments for the script.</param>
    /// <returns>A reference to the <see cref="IResourceBuilder{T}"/>.</returns>
    /// <remarks>
    /// <para>
    /// This overload is obsolete. Use the overload without parameters and chain with <c>WithVirtualEnvironment</c> and <c>WithArgs</c>:
    /// <code lang="csharp">
    /// builder.AddPythonApp("name", "dir", "script.py")
    ///        .WithVirtualEnvironment("myenv")
    ///        .WithArgs("arg1", "arg2");
    /// </code>
    /// </para>
    /// </remarks>
    [Obsolete("Use AddPythonApp(builder, name, appDirectory, scriptPath) and chain with .WithVirtualEnvironment(...).WithArgs(...) instead.")]
    [EditorBrowsable(EditorBrowsableState.Never)]
    public static IResourceBuilder<PythonAppResource> AddPythonApp(
        this IDistributedApplicationBuilder builder, string name, string appDirectory, string scriptPath,
        string virtualEnvironmentPath, params string[] scriptArgs)
    {
        ThrowIfNullOrContainsIsNullOrEmpty(scriptArgs);
        return AddPythonAppCore(builder, name, appDirectory, scriptPath, virtualEnvironmentPath)
            .WithArgs(scriptArgs);
    }

    private static IResourceBuilder<PythonAppResource> AddPythonAppCore(
        IDistributedApplicationBuilder builder, string name, string appDirectory, string scriptPath,
        string virtualEnvironmentPath)
    {
        ArgumentNullException.ThrowIfNull(builder);
        ArgumentException.ThrowIfNullOrEmpty(name);
        ArgumentNullException.ThrowIfNull(appDirectory);
        ArgumentException.ThrowIfNullOrEmpty(scriptPath);
        ArgumentNullException.ThrowIfNull(virtualEnvironmentPath);

        appDirectory = PathNormalizer.NormalizePathForCurrentPlatform(Path.Combine(builder.AppHostDirectory, appDirectory));
        var virtualEnvironment = new VirtualEnvironment(Path.IsPathRooted(virtualEnvironmentPath)
            ? virtualEnvironmentPath
            : Path.Join(appDirectory, virtualEnvironmentPath));

        var pythonExecutable = virtualEnvironment.GetExecutable("python");

        var resource = new PythonAppResource(name, pythonExecutable, appDirectory);

        var resourceBuilder = builder
            .AddResource(resource)
            .WithArgs(context =>
        {
            context.Args.Add(scriptPath);
        });

<<<<<<< HEAD
        resourceBuilder.WithPythonEnvironment(env =>
        {
            env.VirtualEnvironment = virtualEnvironment;
        });
=======
        resourceBuilder.WithIconName("CodePyRectangle");
>>>>>>> 7da508c2

        resourceBuilder.WithOtlpExporter();

        // Configure OpenTelemetry exporters using environment variables
        // https://opentelemetry.io/docs/specs/otel/configuration/sdk-environment-variables/#exporter-selection
        resourceBuilder.WithEnvironment(context =>
        {
            context.EnvironmentVariables["OTEL_TRACES_EXPORTER"] = "otlp";
            context.EnvironmentVariables["OTEL_LOGS_EXPORTER"] = "otlp";
            context.EnvironmentVariables["OTEL_METRICS_EXPORTER"] = "otlp";

            // Make sure to attach the logging instrumentation setting, so we can capture logs.
            // Without this you'll need to configure logging yourself. Which is kind of a pain.
            context.EnvironmentVariables["OTEL_PYTHON_LOGGING_AUTO_INSTRUMENTATION_ENABLED"] = "true";
        });

        // Configure required environment variables for custom certificate trust when running as an executable
        resourceBuilder.WithExecutableCertificateTrustCallback(ctx =>
        {
            if (ctx.Scope == CustomCertificateAuthoritiesScope.Override)
            {
                // See: https://docs.python-requests.org/en/latest/user/advanced/#ssl-cert-verification
                ctx.CertificateBundleEnvironment.Add("REQUESTS_CA_BUNDLE");
            }

            // Override default opentelemetry-python certificate bundle path
            // See: https://opentelemetry-python.readthedocs.io/en/latest/exporter/otlp/otlp.html#module-opentelemetry.exporter.otlp
            ctx.CertificateBundleEnvironment.Add("OTEL_EXPORTER_OTLP_TRACES_CERTIFICATE");

            return Task.CompletedTask;
        });

        resourceBuilder.WithVSCodeDebugSupport(mode => new PythonLaunchConfiguration { ProgramPath = Path.Join(appDirectory, scriptPath), Mode = mode }, "ms-python.python", ctx =>
        {
            ctx.Args.RemoveAt(0); // The first argument when running from command line is the entrypoint file.
        });

        resourceBuilder.PublishAsDockerFile(c =>
        {
            // Only generate a Dockerfile if one doesn't already exist in the app directory
            if (File.Exists(Path.Combine(appDirectory, "Dockerfile")))
            {
                return;
            }

            var entry = Path.GetFileName(scriptPath);

            c.WithDockerfileBuilder(appDirectory,
                context =>
                {
                    if (!c.Resource.TryGetLastAnnotation<PythonEnvironmentAnnotation>(out var pythonEnvironmentAnnotation) ||
                        !pythonEnvironmentAnnotation.Uv)
                    {
                        // Use the default Dockerfile if not using UV
                        return;
                    }

                    var pythonVersion = pythonEnvironmentAnnotation.Version ?? PythonVersionDetector.DetectVersion(appDirectory, pythonEnvironmentAnnotation.VirtualEnvironment!);

                    if (pythonVersion is null)
                    {
                        // Could not detect Python version, skip Dockerfile generation
                        return;
                    }

                    var builderStage = context.Builder
                        .From($"ghcr.io/astral-sh/uv:python{pythonVersion}-bookworm-slim", "builder")
                        .EmptyLine()
                        .Comment("Enable bytecode compilation and copy mode for the virtual environment")
                        .Env("UV_COMPILE_BYTECODE", "1")
                        .Env("UV_LINK_MODE", "copy")
                        .EmptyLine()
                        .WorkDir("/app")
                        .EmptyLine()
                        .Comment("Install dependencies first for better layer caching")
                        .Comment("Uses BuildKit cache mounts to speed up repeated builds")
                        .RunWithMounts(
                            "uv sync --locked --no-install-project --no-dev",
                            "type=cache,target=/root/.cache/uv",
                            "type=bind,source=uv.lock,target=uv.lock",
                            "type=bind,source=pyproject.toml,target=pyproject.toml")
                        .EmptyLine()
                        .Comment("Copy the rest of the application source and install the project")
                        .Copy(".", "/app")
                        .RunWithMounts(
                            "uv sync --locked --no-dev",
                            "type=cache,target=/root/.cache/uv");

                    context.Builder
                        .From($"python:{pythonVersion}-slim-bookworm", "app")
                        .EmptyLine()
                        .Comment("------------------------------")
                        .Comment("🚀 Runtime stage")
                        .Comment("------------------------------")
                        .Comment("Create non-root user for security")
                        .Run("groupadd --system --gid 999 appuser && useradd --system --gid 999 --uid 999 --create-home appuser")
                        .EmptyLine()
                        .Comment("Copy the application and virtual environment from builder")
                        .CopyFrom(builderStage.StageName!, "/app", "/app", "appuser:appuser")
                        .EmptyLine()
                        .Comment("Add virtual environment to PATH and set VIRTUAL_ENV")
                        .Env("PATH", "/app/.venv/bin:${PATH}")
                        .Env("VIRTUAL_ENV", "/app/.venv")
                        .Env("PYTHONDONTWRITEBYTECODE", "1")
                        .Env("PYTHONUNBUFFERED", "1")
                        .EmptyLine()
                        .Comment("Use the non-root user to run the application")
                        .User("appuser")
                        .EmptyLine()
                        .Comment("Set working directory")
                        .WorkDir("/app")
                        .EmptyLine()
                        .Comment("Run the application")
                        .Entrypoint(["python"])
                        .Cmd([entry]);
                });
        });

        return resourceBuilder;
    }

    private static void ThrowIfNullOrContainsIsNullOrEmpty(string[] scriptArgs)
    {
        ArgumentNullException.ThrowIfNull(scriptArgs);
        foreach (var scriptArg in scriptArgs)
        {
            if (string.IsNullOrEmpty(scriptArg))
            {
                var values = string.Join(", ", scriptArgs);
                if (scriptArg is null)
                {
                    throw new ArgumentNullException(nameof(scriptArgs), $"Array params contains null item: [{values}]");
                }
                throw new ArgumentException($"Array params contains empty item: [{values}]", nameof(scriptArgs));
            }
        }
    }

    /// <summary>
    /// Configures a custom virtual environment path for the Python application.
    /// </summary>
    /// <param name="builder">The resource builder.</param>
    /// <param name="virtualEnvironmentPath">
    /// The path to the virtual environment. Can be absolute or relative to the app directory.
    /// When relative, it is resolved from the working directory of the Python application.
    /// Common values include ".venv", "venv", or "myenv".
    /// </param>
    /// <returns>A reference to the <see cref="IResourceBuilder{T}"/> for method chaining.</returns>
    /// <remarks>
    /// <para>
    /// This method updates the Python executable path to use the specified virtual environment.
    /// The virtual environment must already exist and be properly initialized before the application runs.
    /// </para>
    /// <para>
    /// Virtual environments allow Python applications to have isolated dependencies separate from
    /// the system Python installation. This is the recommended approach for Python applications.
    /// </para>
    /// </remarks>
    /// <example>
    /// Configure a Python app to use a custom virtual environment:
    /// <code lang="csharp">
    /// var python = builder.AddPythonApp("api", "../python-api", "main.py")
    ///     .WithVirtualEnvironment("myenv");
    /// </code>
    /// </example>
    public static IResourceBuilder<PythonAppResource> WithVirtualEnvironment(
        this IResourceBuilder<PythonAppResource> builder, string virtualEnvironmentPath)
    {
        ArgumentNullException.ThrowIfNull(builder);
        ArgumentException.ThrowIfNullOrEmpty(virtualEnvironmentPath);

        var virtualEnvironment = new VirtualEnvironment(Path.IsPathRooted(virtualEnvironmentPath)
            ? virtualEnvironmentPath
            : Path.Join(builder.Resource.WorkingDirectory, virtualEnvironmentPath));

        // Update the command to use the new virtual environment
        builder.WithCommand(virtualEnvironment.GetExecutable("python"));
        builder.WithPythonEnvironment(env =>
        {
            env.VirtualEnvironment = virtualEnvironment;
        });

        return builder;
    }

    /// <summary>
    /// Adds a UV environment setup task to ensure the virtual environment exists before running the Python application.
    /// </summary>
    /// <typeparam name="T">The type of the Python application resource, must derive from <see cref="PythonAppResource"/>.</typeparam>
    /// <param name="builder">The resource builder.</param>
    /// <returns>A reference to the <see cref="IResourceBuilder{T}"/> for method chaining.</returns>
    /// <remarks>
    /// <para>
    /// This method creates a child resource that runs <c>uv sync</c> in the working directory of the Python application.
    /// The Python application will wait for this resource to complete successfully before starting.
    /// </para>
    /// <para>
    /// UV (https://github.com/astral-sh/uv) is a modern Python package manager written in Rust that can manage virtual environments
    /// and dependencies with significantly faster performance than traditional tools. The <c>uv sync</c> command ensures that the virtual
    /// environment exists and all dependencies specified in pyproject.toml are installed and synchronized.
    /// </para>
    /// <para>
    /// This method is idempotent - calling it multiple times on the same resource will not create duplicate UV environment resources.
    /// If a UV environment resource already exists for the Python application, it will be reused.
    /// </para>
    /// </remarks>
    /// <example>
    /// Add a Python app with automatic UV environment setup:
    /// <code lang="csharp">
    /// var builder = DistributedApplication.CreateBuilder(args);
    ///
    /// var python = builder.AddPythonApp("api", "../python-api", "main.py")
    ///     .WithUvEnvironment()  // Automatically runs 'uv sync' before starting the app
    ///     .WithHttpEndpoint(port: 5000);
    ///
    /// builder.Build().Run();
    /// </code>
    /// </example>
    /// <exception cref="ArgumentNullException">Thrown when <paramref name="builder"/> is null.</exception>
    /// <exception cref="DistributedApplicationException">
    /// Thrown when a resource with the UV environment name already exists but is not a <see cref="PythonUvEnvironmentResource"/>.
    /// </exception>
    public static IResourceBuilder<T> WithUvEnvironment<T>(this IResourceBuilder<T> builder)
        where T : PythonAppResource
    {
        ArgumentNullException.ThrowIfNull(builder);

        var uvEnvironmentName = $"{builder.Resource.Name}-uv-environment";

        // Check if the UV environment resource already exists
        var existingResource = builder.ApplicationBuilder.Resources
            .FirstOrDefault(r => string.Equals(r.Name, uvEnvironmentName, StringComparison.OrdinalIgnoreCase));

        IResourceBuilder<PythonUvEnvironmentResource> uvBuilder;

        if (existingResource is not null)
        {
            // Resource already exists, return a builder for it
            if (existingResource is not PythonUvEnvironmentResource uvEnvironmentResource)
            {
                throw new DistributedApplicationException($"Cannot add UV environment resource with name '{uvEnvironmentName}' because a resource of type '{existingResource.GetType()}' with that name already exists.");
            }

            uvBuilder = builder.ApplicationBuilder.CreateResourceBuilder(uvEnvironmentResource);
        }
        else
        {
            // Resource doesn't exist, create it
            var uvEnvironmentResource = new PythonUvEnvironmentResource(uvEnvironmentName, builder.Resource);

            uvBuilder = builder.ApplicationBuilder.AddResource(uvEnvironmentResource)
                .WithArgs("sync")
                .WithParentRelationship(builder)
                .ExcludeFromManifest();

            builder.WaitForCompletion(uvBuilder)
                   .WithPythonEnvironment(env => env.Uv = true);
        }

        return builder;
    }

    internal static IResourceBuilder<PythonAppResource> WithPythonEnvironment(this IResourceBuilder<PythonAppResource> builder, Action<PythonEnvironmentAnnotation> configure)
    {
        ArgumentNullException.ThrowIfNull(builder);
        ArgumentNullException.ThrowIfNull(configure);

        if (!builder.Resource.TryGetLastAnnotation<PythonEnvironmentAnnotation>(out var existing))
        {
            existing = new PythonEnvironmentAnnotation();
            builder.WithAnnotation(existing);
        }

        configure(existing);

        return builder;
    }
}<|MERGE_RESOLUTION|>--- conflicted
+++ resolved
@@ -144,14 +144,11 @@
             context.Args.Add(scriptPath);
         });
 
-<<<<<<< HEAD
         resourceBuilder.WithPythonEnvironment(env =>
         {
             env.VirtualEnvironment = virtualEnvironment;
         });
-=======
         resourceBuilder.WithIconName("CodePyRectangle");
->>>>>>> 7da508c2
 
         resourceBuilder.WithOtlpExporter();
 
