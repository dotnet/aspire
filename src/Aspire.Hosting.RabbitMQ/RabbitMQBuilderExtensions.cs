--- conflicted
+++ resolved
@@ -16,12 +16,9 @@
     /// <summary>
     /// Adds a RabbitMQ container to the application model.
     /// </summary>
-<<<<<<< HEAD
-=======
     /// <remarks>
     /// This version of the package defaults to the <inheritdoc cref="RabbitMQContainerImageTags.Tag"/> tag of the <inheritdoc cref="RabbitMQContainerImageTags.Image"/> container image.
     /// </remarks>
->>>>>>> 13bcaa03
     /// <param name="builder">The <see cref="IDistributedApplicationBuilder"/>.</param>
     /// <param name="name">The name of the resource. This name will be used as the connection string name when referenced in a dependency.</param>
     /// <param name="userName">The parameter used to provide the user name for the RabbitMQ resource. If <see langword="null"/> a default value will be used.</param>
