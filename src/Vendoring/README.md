# Vendoring code sync instructions

## OpenTelemetry.Instrumentation.SqlClient

```console
git clone https://github.com/open-telemetry/opentelemetry-dotnet.git
git fetch --tags
git checkout tags/Instrumentation.SqlClient-1.7.0-beta.1
```

### Instructions

- Copy files from `src/OpenTelemetry.Instrumentation.SqlClient` to `src/Vendoring/OpenTelemetry.Instrumentation.SqlClient`:
    - `**\*.cs` minus `AssemblyInfo.cs`
- Copy files from `src/Shared` to `src/Vendoring/OpenTelemetry.Instrumentation.SqlClient/Shared`:
    - `DiagnosticSourceInstrumentation\*.cs`
    - `ExceptionExtensions.cs`
    - `Guard.cs`
    - `SemanticConventions.cs`

## OpenTelemetry.Instrumentation.StackExchangeRedis

```console
git clone https://github.com/open-telemetry/opentelemetry-dotnet-contrib.git
git fetch --tags
git checkout tags/Instrumentation.StackExchangeRedis-1.0.0-rc9.13
```

### Instructions

<<<<<<< HEAD
- Copy files from `src/OpenTelemetry.Instrumentation.StackExchangeRedis` to `src/Vendoring/OpenTelemetry.Instrumentation.StackExchangeRedis`:
    - `**\*.cs` minus `AssemblyInfo.cs`
- Copy files from `src/Shared` to `src/Vendoring/OpenTelemetry.Instrumentation.StackExchangeRedis/Shared`::
    - `Guard.cs`
    - `PropertyFetcher.AOT.cs`
    - `SemanticConventions.cs`
- In `StackExchangeRedisConnectionInstrumentation.cs` update `ActivitySourceName` to `internal const string ActivitySourceName = "OpenTelemetry.Instrumentation.StackExchangeRedis";` and `Version` to `internal static readonly Version Version = new Version(1, 0, 0, 13);`
=======
- Copy files from `src/OpenTelemetry.Instrumentation.SqlClient`:
    - `**\*.cs`
- Update `SqlActivitySourceHelper` with:
  ```csharp
  public const string ActivitySourceName = "OpenTelemetry.Instrumentation.SqlClient";
  public static readonly Version Version = new Version(1, 7, 0, 1173);
  ```
>>>>>>> d96d70c3

## Customizations

- Add `#nullable disable` in files that require it.
- Change all `public` classes to `internal`.
- Update `src/Vendoring/.editorconfig` with the required exemptions.<|MERGE_RESOLUTION|>--- conflicted
+++ resolved
@@ -12,6 +12,11 @@
 
 - Copy files from `src/OpenTelemetry.Instrumentation.SqlClient` to `src/Vendoring/OpenTelemetry.Instrumentation.SqlClient`:
     - `**\*.cs` minus `AssemblyInfo.cs`
+- Update `SqlActivitySourceHelper` with:
+  ```csharp
+  public const string ActivitySourceName = "OpenTelemetry.Instrumentation.SqlClient";
+  public static readonly Version Version = new Version(1, 7, 0, 1173);
+  ```
 - Copy files from `src/Shared` to `src/Vendoring/OpenTelemetry.Instrumentation.SqlClient/Shared`:
     - `DiagnosticSourceInstrumentation\*.cs`
     - `ExceptionExtensions.cs`
@@ -28,7 +33,6 @@
 
 ### Instructions
 
-<<<<<<< HEAD
 - Copy files from `src/OpenTelemetry.Instrumentation.StackExchangeRedis` to `src/Vendoring/OpenTelemetry.Instrumentation.StackExchangeRedis`:
     - `**\*.cs` minus `AssemblyInfo.cs`
 - Copy files from `src/Shared` to `src/Vendoring/OpenTelemetry.Instrumentation.StackExchangeRedis/Shared`::
@@ -36,15 +40,6 @@
     - `PropertyFetcher.AOT.cs`
     - `SemanticConventions.cs`
 - In `StackExchangeRedisConnectionInstrumentation.cs` update `ActivitySourceName` to `internal const string ActivitySourceName = "OpenTelemetry.Instrumentation.StackExchangeRedis";` and `Version` to `internal static readonly Version Version = new Version(1, 0, 0, 13);`
-=======
-- Copy files from `src/OpenTelemetry.Instrumentation.SqlClient`:
-    - `**\*.cs`
-- Update `SqlActivitySourceHelper` with:
-  ```csharp
-  public const string ActivitySourceName = "OpenTelemetry.Instrumentation.SqlClient";
-  public static readonly Version Version = new Version(1, 7, 0, 1173);
-  ```
->>>>>>> d96d70c3
 
 ## Customizations
 
