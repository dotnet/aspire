--- conflicted
+++ resolved
@@ -571,16 +571,11 @@
         }
 
         resource
-<<<<<<< HEAD
             .WithAnnotation(new JavaScriptPackageManagerAnnotation("pnpm", runScriptCommand: "run", cacheMount: "/pnpm/store")
             {
-                PackageFilesPatterns = { new CopyFilePattern(packageFilesSourcePattern, "./") }
-=======
-            .WithAnnotation(new JavaScriptPackageManagerAnnotation("pnpm", runScriptCommand: "run")
-            {
+                PackageFilesPatterns = { new CopyFilePattern(packageFilesSourcePattern, "./") },
                 // pnpm does not strip the -- separator and passes it to the script, causing Vite to ignore subsequent arguments.
                 CommandSeparator = null
->>>>>>> 7d9911f2
             })
             .WithAnnotation(new JavaScriptInstallCommandAnnotation(["install", .. installArgs]));
 
