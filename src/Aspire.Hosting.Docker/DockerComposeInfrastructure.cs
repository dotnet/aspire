--- conflicted
+++ resolved
@@ -15,12 +15,7 @@
 /// </summary>
 internal sealed class DockerComposeInfrastructure(
     ILogger<DockerComposeInfrastructure> logger,
-<<<<<<< HEAD
     DistributedApplicationExecutionContext executionContext) : IDistributedApplicationEventingSubscriber
-=======
-    DistributedApplicationExecutionContext executionContext,
-    IServiceProvider serviceProvider) : IDistributedApplicationLifecycleHook
->>>>>>> aa570653
 {
     private async Task OnBeforeStartAsync(BeforeStartEvent @event, CancellationToken cancellationToken = default)
     {
@@ -40,7 +35,7 @@
 
         foreach (var environment in dockerComposeEnvironments)
         {
-            var dockerComposeEnvironmentContext = new DockerComposeEnvironmentContext(environment, logger, serviceProvider);
+            var dockerComposeEnvironmentContext = new DockerComposeEnvironmentContext(environment, logger, @event.Services);
 
             if (environment.DashboardEnabled && environment.Dashboard?.Resource is DockerComposeAspireDashboardResource dashboard)
             {
