--- conflicted
+++ resolved
@@ -358,11 +358,7 @@
                 defaultValue = await parameter.GetValueAsync(context.CancellationToken).ConfigureAwait(false);
             }
 
-<<<<<<< HEAD
-            if (source is ContainerImageReference cir)
-=======
-            if (envVar.Source is ContainerImageReference cir && cir.Resource.TryGetContainerImageName(out var imageName))
->>>>>>> 52c07456
+            if (envVar.Source is ContainerImageReference cir)
             {
                 defaultValue = await ((IValueProvider)cir).GetValueAsync(context.CancellationToken).ConfigureAwait(false);
             }
