--- conflicted
+++ resolved
@@ -90,6 +90,7 @@
                });
 
         CosmosClient? cosmosClient = null;
+        var creationState = HealthCheckResult.Unhealthy("Waiting for databases and containers to be created");
         builder.OnConnectionStringAvailable(async (cosmosDb, @event, ct) =>
         {
             var connectionString = await cosmosDb.ConnectionStringExpression.GetValueAsync(ct).ConfigureAwait(false);
@@ -100,33 +101,20 @@
             }
 
             cosmosClient = CreateCosmosClient(connectionString);
-<<<<<<< HEAD
-        });
-
-        var creationState = HealthCheckResult.Unhealthy("Waiting for databases and containers to be created");
-
-        builder.ApplicationBuilder.Eventing.Subscribe<ResourceReadyEvent>(builder.Resource, async (@event, ct) =>
-=======
+
         })
         .OnResourceReady(async (cosmosDb, @event, ct) =>
->>>>>>> 69fb5a33
         {
             if (cosmosClient is null)
             {
                 throw new InvalidOperationException("CosmosClient is not initialized.");
             }
 
-<<<<<<< HEAD
             try
-=======
-            await cosmosClient.ReadAccountAsync().WaitAsync(ct).ConfigureAwait(false);
-
-            foreach (var database in cosmosDb.Databases)
->>>>>>> 69fb5a33
             {
                 await cosmosClient.ReadAccountAsync().WaitAsync(ct).ConfigureAwait(false);
 
-                foreach (var database in builder.Resource.Databases)
+                foreach (var database in cosmosDb.Databases)
                 {
                     var db = (await cosmosClient.CreateDatabaseIfNotExistsAsync(database.DatabaseName, cancellationToken: ct).ConfigureAwait(false)).Database;
 
