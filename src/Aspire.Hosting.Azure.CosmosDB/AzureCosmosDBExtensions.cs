// Licensed to the .NET Foundation under one or more agreements.
// The .NET Foundation licenses this file to you under the MIT license.

<<<<<<< HEAD
=======
using System.Diagnostics.CodeAnalysis;
>>>>>>> 9e9f3748
using System.Globalization;
using Aspire.Hosting.ApplicationModel;
using Aspire.Hosting.Azure;
using Aspire.Hosting.Azure.Cosmos;
using Aspire.Hosting.Azure.CosmosDB;
using Aspire.Hosting.Utils;
using Azure.Identity;
using Azure.Provisioning;
using Azure.Provisioning.Authorization;
using Azure.Provisioning.CosmosDB;
using Azure.Provisioning.Expressions;
using Azure.Provisioning.KeyVault;
using Microsoft.Azure.Cosmos;
using Microsoft.Extensions.DependencyInjection;
<<<<<<< HEAD
using Microsoft.Extensions.Diagnostics.HealthChecks;
=======
>>>>>>> 9e9f3748

namespace Aspire.Hosting;

/// <summary>
/// Extension methods for adding Azure Cosmos DB resources to the application model.
/// </summary>
public static class AzureCosmosExtensions
{
    /// <summary>
    /// Adds an Azure Cosmos DB connection to the application model.
    /// </summary>
    /// <param name="builder">The <see cref="IDistributedApplicationBuilder"/>.</param>
    /// <param name="name">The name of the resource. This name will be used as the connection string name when referenced in a dependency.</param>
    /// <returns>A reference to the <see cref="IResourceBuilder{T}"/>.</returns>
    public static IResourceBuilder<AzureCosmosDBResource> AddAzureCosmosDB(this IDistributedApplicationBuilder builder, [ResourceName] string name)
    {
        builder.AddAzureProvisioning();

        var resource = new AzureCosmosDBResource(name, ConfigureCosmosDBInfrastructure);
        return builder.AddResource(resource)
                      .WithManifestPublishingCallback(resource.WriteToManifest);
    }

    /// <summary>
    /// Configures an Azure Cosmos DB resource to be emulated using the Azure Cosmos DB emulator with the NoSQL API. This resource requires an <see cref="AzureCosmosDBResource"/> to be added to the application model.
    /// For more information on the Azure Cosmos DB emulator, see <a href="https://learn.microsoft.com/azure/cosmos-db/emulator#authentication"></a>.
    /// </summary>
    /// <param name="builder">The Azure Cosmos DB resource builder.</param>
    /// <param name="configureContainer">Callback that exposes underlying container used for emulation to allow for customization.</param>
    /// <returns>A reference to the <see cref="IResourceBuilder{T}"/>.</returns>
    /// <remarks>
    /// When using the Azure Cosmos DB emulator, the container requires a TLS/SSL certificate.
    /// For more information, see <a href="https://learn.microsoft.com/azure/cosmos-db/how-to-develop-emulator?tabs=docker-linux#export-the-emulators-tlsssl-certificate"></a>.
    /// This version of the package defaults to the <inheritdoc cref="CosmosDBEmulatorContainerImageTags.Tag"/> tag of the <inheritdoc cref="CosmosDBEmulatorContainerImageTags.Registry"/>/<inheritdoc cref="CosmosDBEmulatorContainerImageTags.Image"/> container image.
    /// </remarks>
    public static IResourceBuilder<AzureCosmosDBResource> RunAsEmulator(this IResourceBuilder<AzureCosmosDBResource> builder, Action<IResourceBuilder<AzureCosmosDBEmulatorResource>>? configureContainer = null)
        => builder.RunAsEmulator(configureContainer, useVNextPreview: false);

    /// <summary>
    /// Configures an Azure Cosmos DB resource to be emulated using the Azure Cosmos DB Linux-based emulator (preview) with the NoSQL API. This resource requires an <see cref="AzureCosmosDBResource"/> to be added to the application model.
    /// For more information on the Azure Cosmos DB emulator, see <a href="https://learn.microsoft.com/azure/cosmos-db/emulator-linux"></a>.
    /// </summary>
    /// <param name="builder">The Azure Cosmos DB resource builder.</param>
    /// <param name="configureContainer">Callback that exposes underlying container used for emulation to allow for customization.</param>
    /// <returns>A reference to the <see cref="IResourceBuilder{T}"/>.</returns>
    /// <remarks>
    /// This version of the package defaults to the <inheritdoc cref="CosmosDBEmulatorContainerImageTags.TagVNextPreview"/> tag of the <inheritdoc cref="CosmosDBEmulatorContainerImageTags.Registry"/>/<inheritdoc cref="CosmosDBEmulatorContainerImageTags.Image"/> container image.
    /// </remarks>
    [Experimental("ASPIRECOSMOS001", UrlFormat = "https://aka.ms/dotnet/aspire/diagnostics#{0}")]
    public static IResourceBuilder<AzureCosmosDBResource> RunAsPreviewEmulator(this IResourceBuilder<AzureCosmosDBResource> builder, Action<IResourceBuilder<AzureCosmosDBEmulatorResource>>? configureContainer = null)
        => builder.RunAsEmulator(configureContainer, useVNextPreview: true);

    private static IResourceBuilder<AzureCosmosDBResource> RunAsEmulator(this IResourceBuilder<AzureCosmosDBResource> builder, Action<IResourceBuilder<AzureCosmosDBEmulatorResource>>? configureContainer, bool useVNextPreview)
    {
        if (builder.ApplicationBuilder.ExecutionContext.IsPublishMode)
        {
            return builder;
        }

        var scheme = useVNextPreview ? "http" : null;
        builder.WithEndpoint(name: "emulator", scheme: scheme, targetPort: 8081)
               .WithAnnotation(new ContainerImageAnnotation
               {
                   Registry = CosmosDBEmulatorContainerImageTags.Registry,
                   Image = CosmosDBEmulatorContainerImageTags.Image,
                   Tag = useVNextPreview ? CosmosDBEmulatorContainerImageTags.TagVNextPreview : CosmosDBEmulatorContainerImageTags.Tag
               });

        CosmosClient? cosmosClient = null;

        builder.ApplicationBuilder.Eventing.Subscribe<ConnectionStringAvailableEvent>(builder.Resource, async (@event, ct) =>
        {
            var connectionString = await builder.Resource.ConnectionStringExpression.GetValueAsync(ct).ConfigureAwait(false);

            if (connectionString == null)
            {
                throw new DistributedApplicationException($"ConnectionStringAvailableEvent was published for the '{builder.Resource.Name}' resource but the connection string was null.");
            }

            cosmosClient = CreateCosmosClient(connectionString);
        });

        // Use custom health check that also seeds the databases and containers
        var healthCheckKey = $"{builder.Resource.Name}_check";
        builder.ApplicationBuilder.Services.AddHealthChecks().Add(
            new HealthCheckRegistration(
                name: healthCheckKey,
                new AzureCosmosDBEmulatorHealthCheck(
                    () => cosmosClient ?? throw new InvalidOperationException("CosmosClient is not initialized."),
                    builder.Resource.Databases.ToArray
                ),
            failureStatus: null,
            tags: null)
        );

        builder.WithHealthCheck(healthCheckKey);

        if (configureContainer != null)
        {
            var surrogate = new AzureCosmosDBEmulatorResource(builder.Resource);
            var surrogateBuilder = builder.ApplicationBuilder.CreateResourceBuilder(surrogate);
            configureContainer(surrogateBuilder);
        }

        return builder;

        static CosmosClient CreateCosmosClient(string connectionString)
        {
            var clientOptions = new CosmosClientOptions();
            clientOptions.CosmosClientTelemetryOptions.DisableDistributedTracing = true;

            if (Uri.TryCreate(connectionString, UriKind.Absolute, out var uri))
            {
                return new CosmosClient(uri.OriginalString, new DefaultAzureCredential(), clientOptions);
            }
            else
            {
                if (CosmosUtils.IsEmulatorConnectionString(connectionString))
                {
                    clientOptions.ConnectionMode = ConnectionMode.Gateway;
                    clientOptions.LimitToEndpoint = true;
                }

                return new CosmosClient(connectionString, clientOptions);
            }
        }
    }

    /// <summary>
    /// Adds a named volume for the data folder to an Azure Cosmos DB emulator resource.
    /// </summary>
    /// <param name="builder">The builder for the <see cref="AzureCosmosDBEmulatorResource"/>.</param>
    /// <param name="name">The name of the volume. Defaults to an auto-generated name based on the application and resource names.</param>
    /// <returns>A builder for the <see cref="AzureCosmosDBEmulatorResource"/>.</returns>
    public static IResourceBuilder<AzureCosmosDBEmulatorResource> WithDataVolume(this IResourceBuilder<AzureCosmosDBEmulatorResource> builder, string? name = null)
    {
        var dataPath = builder.Resource.InnerResource.IsPreviewEmulator ? "/data": "/tmp/cosmos/appdata";

        return builder.WithEnvironment("AZURE_COSMOS_EMULATOR_ENABLE_DATA_PERSISTENCE", "true")
            .WithVolume(name ?? VolumeNameGenerator.Generate(builder, "data"), dataPath, isReadOnly: false);
    }

    /// <summary>
    /// Configures the gateway port for the Azure Cosmos DB emulator.
    /// </summary>
    /// <param name="builder">Builder for the Cosmos emulator container</param>
    /// <param name="port">Host port to bind to the emulator gateway port.</param>
    /// <returns>Cosmos emulator resource builder.</returns>
    public static IResourceBuilder<AzureCosmosDBEmulatorResource> WithGatewayPort(this IResourceBuilder<AzureCosmosDBEmulatorResource> builder, int? port)
    {
        return builder.WithEndpoint("emulator", endpoint =>
        {
            endpoint.Port = port;
        });
    }

    /// <summary>
    /// Configures the partition count for the Azure Cosmos DB emulator.
    /// </summary>
    /// <param name="builder">Builder for the Cosmos emulator container</param>
    /// <param name="count">Desired partition count.</param>
    /// <returns>Cosmos emulator resource builder.</returns>
    /// <remarks>Not calling this method will result in the default of 10 partitions. The actual started partitions is always one more than specified.
    /// See <a href="https://learn.microsoft.com/en-us/azure/cosmos-db/emulator-windows-arguments#change-the-number-of-default-containers">this documentation</a> about setting the partition count.
    /// </remarks>
    public static IResourceBuilder<AzureCosmosDBEmulatorResource> WithPartitionCount(this IResourceBuilder<AzureCosmosDBEmulatorResource> builder, int count)
    {
        if (builder.Resource.InnerResource.IsPreviewEmulator)
        {
            throw new NotSupportedException($"'{nameof(WithPartitionCount)}' does not work when using the preview version of the Azure Cosmos DB emulator.");
        }

        if (count < 1 || count > 250)
        {
            throw new ArgumentOutOfRangeException(nameof(count), count, "Count must be between 1 and 250.");
        }

        return builder.WithEnvironment("AZURE_COSMOS_EMULATOR_PARTITION_COUNT", count.ToString(CultureInfo.InvariantCulture));
    }

    /// <summary>
    /// Adds a database to the associated Cosmos DB account resource.
    /// </summary>
    /// <param name="builder">AzureCosmosDB resource builder.</param>
    /// <param name="databaseName">Name of database.</param>
    /// <returns>A reference to the <see cref="IResourceBuilder{T}"/>.</returns>
    [Obsolete($"This method is obsolete and will be removed in a future version. Use {nameof(WithDatabase)} instead to add a Cosmos DB database.")]
    public static IResourceBuilder<AzureCosmosDBResource> AddDatabase(this IResourceBuilder<AzureCosmosDBResource> builder, string databaseName)
    {
        return builder.WithDatabase(databaseName);
    }

    /// <summary>
    /// Adds a database to the associated Cosmos DB account resource.
    /// </summary>
    /// <param name="builder">AzureCosmosDB resource builder.</param>
    /// <param name="name">Name of database.</param>
    /// <param name="configure">An optional method that can be used for customizing the <see cref="CosmosDBDatabase"/>.</param>
    /// <returns>A reference to the <see cref="IResourceBuilder{T}"/>.</returns>
    public static IResourceBuilder<AzureCosmosDBResource> WithDatabase(this IResourceBuilder<AzureCosmosDBResource> builder, string name, Action<CosmosDBDatabase>? configure = null)
    {
        var database = builder.Resource.Databases.FirstOrDefault(x => x.Name == name);

        if (database == null)
        {
            database = new CosmosDBDatabase(name);
            builder.Resource.Databases.Add(database);
        }

        configure?.Invoke(database);
        return builder;
    }

    /// <summary>
    /// Configures the resource to use access key authentication with Azure Cosmos DB.
    /// </summary>
    /// <param name="builder">The Azure Cosmos DB resource builder.</param>
    /// <returns>A reference to the <see cref="IResourceBuilder{T}"/> builder.</returns>
    /// <example>
    /// The following example creates an Azure Cosmos DB resource that uses access key authentication.
    /// <code lang="csharp">
    /// var builder = DistributedApplication.CreateBuilder(args);
    ///
    /// var cosmosdb = builder.AddAzureCosmosDB("cache")
    ///     .WithAccessKeyAuthentication();
    ///
    /// builder.AddProject&lt;Projects.ProductService&gt;()
    ///     .WithReference(cosmosdb);
    ///
    /// builder.Build().Run();
    /// </code>
    /// </example>
    public static IResourceBuilder<AzureCosmosDBResource> WithAccessKeyAuthentication(
        this IResourceBuilder<AzureCosmosDBResource> builder)
    {
        ArgumentNullException.ThrowIfNull(builder);

        var azureResource = builder.Resource;
        azureResource.ConnectionStringSecretOutput = new BicepSecretOutputReference("connectionString", azureResource);

        return builder;
    }

<<<<<<< HEAD
    private static void ConfigureCosmosDBInfrastructure(AzureResourceInfrastructure infrastructure)
    {
        var azureResource = (AzureCosmosDBResource)infrastructure.AspireResource;

        var cosmosAccount = new CosmosDBAccount(infrastructure.AspireResource.GetBicepIdentifier())
        {
            Kind = CosmosDBAccountKind.GlobalDocumentDB,
            ConsistencyPolicy = new ConsistencyPolicy()
            {
                DefaultConsistencyLevel = DefaultConsistencyLevel.Session
            },
            DatabaseAccountOfferType = CosmosDBAccountOfferType.Standard,
            Locations =
                {
                    new CosmosDBAccountLocation
                    {
                        LocationName = new IdentifierExpression("location"),
                        FailoverPriority = 0
                    }
                },
            Tags = { { "aspire-resource-name", infrastructure.AspireResource.Name } }
        };
        infrastructure.Add(cosmosAccount);

        foreach (var database in azureResource.Databases)
        {
            var cosmosSqlDatabase = new CosmosDBSqlDatabase(Infrastructure.NormalizeBicepIdentifier(database.Name))
            {
                Parent = cosmosAccount,
                Name = database.Name,
                Resource = new CosmosDBSqlDatabaseResourceInfo()
                {
                    DatabaseName = database.Name
                }
            };
            infrastructure.Add(cosmosSqlDatabase);

            foreach (var container in database.Containers)
            {
                var cosmosContainer = new CosmosDBSqlContainer(Infrastructure.NormalizeBicepIdentifier(container.Name))
                {
                    Parent = cosmosSqlDatabase,
                    Name = container.Name,
                    Resource = new CosmosDBSqlContainerResourceInfo()
                    {
                        ContainerName = container.Name,
                        PartitionKey = new CosmosDBContainerPartitionKey { Paths = [container.PartitionKeyPath] }
                    }
                };
                infrastructure.Add(cosmosContainer);
            }
        }

        if (azureResource.UseAccessKeyAuthentication)
        {
            cosmosAccount.DisableLocalAuth = false;

            var kvNameParam = new ProvisioningParameter(AzureBicepResource.KnownParameters.KeyVaultName, typeof(string));
            infrastructure.Add(kvNameParam);

            var keyVault = KeyVaultService.FromExisting("keyVault");
            keyVault.Name = kvNameParam;
            infrastructure.Add(keyVault);

            var secret = new KeyVaultSecret("connectionString")
            {
                Parent = keyVault,
                Name = "connectionString",
                Properties = new SecretProperties
                {
                    Value = BicepFunction.Interpolate($"AccountEndpoint={cosmosAccount.DocumentEndpoint};AccountKey={cosmosAccount.GetKeys().PrimaryMasterKey}")
                }
            };
            infrastructure.Add(secret);
        }
        else
        {
            cosmosAccount.DisableLocalAuth = true;

            var principalIdParameter = new ProvisioningParameter(AzureBicepResource.KnownParameters.PrincipalId, typeof(string));
            infrastructure.Add(principalIdParameter);

            cosmosAccount.CreateRoleAssignment(CosmosDBBuiltInRole.DocumentDBAccountContributor, RoleManagementPrincipalType.ServicePrincipal, principalIdParameter);

            infrastructure.Add(new ProvisioningOutput("connectionString", typeof(string))
            {
                Value = cosmosAccount.DocumentEndpoint
            });
        }
=======
    /// <summary>
    /// Configures the Azure Cosmos DB preview emulator to expose the Data Explorer endpoint.
    /// </summary>
    /// <param name="builder">Builder for the Cosmos emulator container</param>
    /// <param name="port">Optional host port to bind the Data Explorer to.</param>
    /// <returns>Cosmos emulator resource builder.</returns>
    /// <remarks>
    /// The Data Explorer is only available with <see cref="RunAsPreviewEmulator"/>.
    /// </remarks>
    [Experimental("ASPIRECOSMOS001", UrlFormat = "https://aka.ms/dotnet/aspire/diagnostics#{0}")]
    public static IResourceBuilder<AzureCosmosDBEmulatorResource> WithDataExplorer(this IResourceBuilder<AzureCosmosDBEmulatorResource> builder, int? port = null)
    {
        if (!builder.Resource.InnerResource.IsPreviewEmulator)
        {
            throw new NotSupportedException($"The Data Explorer endpoint is only available when using the preview version of the Azure Cosmos DB emulator. Call '{nameof(RunAsPreviewEmulator)}' instead.");
        }

        return builder.WithEndpoint(endpointName: "data-explorer", endpoint =>
        {
            endpoint.UriScheme = "http";
            endpoint.TargetPort = 1234;
            endpoint.Port = port;
        });
>>>>>>> 9e9f3748
    }
}<|MERGE_RESOLUTION|>--- conflicted
+++ resolved
@@ -1,10 +1,7 @@
 // Licensed to the .NET Foundation under one or more agreements.
 // The .NET Foundation licenses this file to you under the MIT license.
 
-<<<<<<< HEAD
-=======
 using System.Diagnostics.CodeAnalysis;
->>>>>>> 9e9f3748
 using System.Globalization;
 using Aspire.Hosting.ApplicationModel;
 using Aspire.Hosting.Azure;
@@ -19,10 +16,7 @@
 using Azure.Provisioning.KeyVault;
 using Microsoft.Azure.Cosmos;
 using Microsoft.Extensions.DependencyInjection;
-<<<<<<< HEAD
 using Microsoft.Extensions.Diagnostics.HealthChecks;
-=======
->>>>>>> 9e9f3748
 
 namespace Aspire.Hosting;
 
@@ -237,6 +231,31 @@
     }
 
     /// <summary>
+    /// Configures the Azure Cosmos DB preview emulator to expose the Data Explorer endpoint.
+    /// </summary>
+    /// <param name="builder">Builder for the Cosmos emulator container</param>
+    /// <param name="port">Optional host port to bind the Data Explorer to.</param>
+    /// <returns>Cosmos emulator resource builder.</returns>
+    /// <remarks>
+    /// The Data Explorer is only available with <see cref="RunAsPreviewEmulator"/>.
+    /// </remarks>
+    [Experimental("ASPIRECOSMOS001", UrlFormat = "https://aka.ms/dotnet/aspire/diagnostics#{0}")]
+    public static IResourceBuilder<AzureCosmosDBEmulatorResource> WithDataExplorer(this IResourceBuilder<AzureCosmosDBEmulatorResource> builder, int? port = null)
+    {
+        if (!builder.Resource.InnerResource.IsPreviewEmulator)
+        {
+            throw new NotSupportedException($"The Data Explorer endpoint is only available when using the preview version of the Azure Cosmos DB emulator. Call '{nameof(RunAsPreviewEmulator)}' instead.");
+        }
+
+        return builder.WithEndpoint(endpointName: "data-explorer", endpoint =>
+        {
+            endpoint.UriScheme = "http";
+            endpoint.TargetPort = 1234;
+            endpoint.Port = port;
+        });
+    }
+
+    /// <summary>    
     /// Configures the resource to use access key authentication with Azure Cosmos DB.
     /// </summary>
     /// <param name="builder">The Azure Cosmos DB resource builder.</param>
@@ -266,7 +285,6 @@
         return builder;
     }
 
-<<<<<<< HEAD
     private static void ConfigureCosmosDBInfrastructure(AzureResourceInfrastructure infrastructure)
     {
         var azureResource = (AzureCosmosDBResource)infrastructure.AspireResource;
@@ -356,30 +374,5 @@
                 Value = cosmosAccount.DocumentEndpoint
             });
         }
-=======
-    /// <summary>
-    /// Configures the Azure Cosmos DB preview emulator to expose the Data Explorer endpoint.
-    /// </summary>
-    /// <param name="builder">Builder for the Cosmos emulator container</param>
-    /// <param name="port">Optional host port to bind the Data Explorer to.</param>
-    /// <returns>Cosmos emulator resource builder.</returns>
-    /// <remarks>
-    /// The Data Explorer is only available with <see cref="RunAsPreviewEmulator"/>.
-    /// </remarks>
-    [Experimental("ASPIRECOSMOS001", UrlFormat = "https://aka.ms/dotnet/aspire/diagnostics#{0}")]
-    public static IResourceBuilder<AzureCosmosDBEmulatorResource> WithDataExplorer(this IResourceBuilder<AzureCosmosDBEmulatorResource> builder, int? port = null)
-    {
-        if (!builder.Resource.InnerResource.IsPreviewEmulator)
-        {
-            throw new NotSupportedException($"The Data Explorer endpoint is only available when using the preview version of the Azure Cosmos DB emulator. Call '{nameof(RunAsPreviewEmulator)}' instead.");
-        }
-
-        return builder.WithEndpoint(endpointName: "data-explorer", endpoint =>
-        {
-            endpoint.UriScheme = "http";
-            endpoint.TargetPort = 1234;
-            endpoint.Port = port;
-        });
->>>>>>> 9e9f3748
     }
 }