--- conflicted
+++ resolved
@@ -118,19 +118,11 @@
 
                 foreach (var database in builder.Resource.Databases)
                 {
-<<<<<<< HEAD
                     var db = (await cosmosClient.CreateDatabaseIfNotExistsAsync(database.DatabaseName, cancellationToken: ct).ConfigureAwait(false)).Database;
 
                     foreach (var container in database.Containers)
                     {
-                        var containerProperties = new ContainerProperties
-                        {
-                            Id = container.ContainerName,
-                            PartitionKeyPaths = container.PartitionKeyPaths
-                        };
-=======
-                    var containerProperties = container.ContainerProperties;
->>>>>>> e7c94657
+                        var containerProperties = container.ContainerProperties;
 
                         await db.CreateContainerIfNotExistsAsync(containerProperties, cancellationToken: ct).ConfigureAwait(false);
                     }
