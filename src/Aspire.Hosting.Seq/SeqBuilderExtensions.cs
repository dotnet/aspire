// Licensed to the .NET Foundation under one or more agreements.
// The .NET Foundation licenses this file to you under the MIT license.

using Aspire.Hosting.ApplicationModel;
using Aspire.Hosting.Utils;

namespace Aspire.Hosting;

/// <summary>
/// Provides extension methods for adding Seq server resources to the application model.
/// </summary>
public static class SeqBuilderExtensions
{
    // The path within the container in which Seq stores its data
    const string SeqContainerDataDirectory = "/data";

    /// <summary>
    /// Adds a Seq server resource to the application model. A container is used for local development.
    /// </summary>
    /// <remarks>
    /// This version of the package defaults to the <inheritdoc cref="SeqContainerImageTags.Tag"/> tag of the <inheritdoc cref="SeqContainerImageTags.Image"/> container image.
    /// </remarks>
    /// <param name="builder">The <see cref="IDistributedApplicationBuilder"/>.</param>
    /// <param name="name">The name to give the resource.</param>
    /// <param name="port">The host port for the Seq server.</param>
    public static IResourceBuilder<SeqResource> AddSeq(
        this IDistributedApplicationBuilder builder,
        string name,
        int? port = null)
    {
        ArgumentNullException.ThrowIfNull(builder);
        ArgumentNullException.ThrowIfNull(name);

        var seqResource = new SeqResource(name);
        var resourceBuilder = builder.AddResource(seqResource)
            .WithHttpEndpoint(port: port, targetPort: 80, name: SeqResource.PrimaryEndpointName)
            .WithImage(SeqContainerImageTags.Image, SeqContainerImageTags.Tag)
            .WithImageRegistry(SeqContainerImageTags.Registry)
            .WithEnvironment("ACCEPT_EULA", "Y");

        return resourceBuilder;
    }

    /// <summary>
    /// Adds a named volume for the data folder to a Seq container resource.
    /// </summary>
    /// <param name="builder">The resource builder.</param>
    /// <param name="name">The name of the volume. Defaults to an auto-generated name based on the application and resource names.</param>
    /// <param name="isReadOnly">A flag that indicates if this is a read-only volume.</param>
    /// <returns>The <see cref="IResourceBuilder{T}"/>.</returns>
    public static IResourceBuilder<SeqResource> WithDataVolume(this IResourceBuilder<SeqResource> builder, string? name = null, bool isReadOnly = false)
<<<<<<< HEAD
    {
        ArgumentNullException.ThrowIfNull(builder);

        return builder.WithVolume(name ?? VolumeNameGenerator.CreateVolumeName(builder, "data"), SeqContainerDataDirectory, isReadOnly);
    }
=======
        => builder.WithVolume(name ?? VolumeNameGenerator.Generate(builder, "data"), SeqContainerDataDirectory, isReadOnly);
>>>>>>> 9e52dfff

    /// <summary>
    /// Adds a bind mount for the data folder to a Seq container resource.
    /// </summary>
    /// <param name="builder">The resource builder.</param>
    /// <param name="source">The source directory on the host to mount into the container.</param>
    /// <param name="isReadOnly">A flag that indicates if this is a read-only mount.</param>
    /// <returns>The <see cref="IResourceBuilder{T}"/>.</returns>
    public static IResourceBuilder<SeqResource> WithDataBindMount(this IResourceBuilder<SeqResource> builder, string source, bool isReadOnly = false)
    {
        ArgumentNullException.ThrowIfNull(builder);
        ArgumentNullException.ThrowIfNull(source);

        return builder.WithBindMount(source, SeqContainerDataDirectory, isReadOnly);
    }
}<|MERGE_RESOLUTION|>--- conflicted
+++ resolved
@@ -49,15 +49,11 @@
     /// <param name="isReadOnly">A flag that indicates if this is a read-only volume.</param>
     /// <returns>The <see cref="IResourceBuilder{T}"/>.</returns>
     public static IResourceBuilder<SeqResource> WithDataVolume(this IResourceBuilder<SeqResource> builder, string? name = null, bool isReadOnly = false)
-<<<<<<< HEAD
     {
         ArgumentNullException.ThrowIfNull(builder);
 
-        return builder.WithVolume(name ?? VolumeNameGenerator.CreateVolumeName(builder, "data"), SeqContainerDataDirectory, isReadOnly);
+        return builder.WithVolume(name ?? VolumeNameGenerator.Generate(builder, "data"), SeqContainerDataDirectory, isReadOnly);
     }
-=======
-        => builder.WithVolume(name ?? VolumeNameGenerator.Generate(builder, "data"), SeqContainerDataDirectory, isReadOnly);
->>>>>>> 9e52dfff
 
     /// <summary>
     /// Adds a bind mount for the data folder to a Seq container resource.
