var builder = DistributedApplication.CreateBuilder(args);

builder.AddAzureProvisioning();

var catalogDb = builder.AddPostgresContainer("postgres").AddDatabase("catalogdb");

<<<<<<< HEAD
var catalogdb = builder.AddAzureCosmosDB("cosmosdb").AddDatabase("catalogdb");

var redis = builder.AddRedisContainer("basketCache");

var catalog = builder.AddProject<Projects.CatalogService>("catalogservice")
    .WithAzureCosmosDB(catalogdb);
=======
var basketCache = builder.AddRedisContainer("basketcache");

var catalogService = builder.AddProject<Projects.CatalogService>("catalogservice")
                     .WithReference(catalogDb)
                     .WithReplicas(2);
>>>>>>> 0e75ecb4

var ordersQueue = builder.AddAzureServiceBus("messaging", queueNames: ["orders"]);

var basketService = builder.AddProject<Projects.BasketService>("basketservice")
                    .WithReference(basketCache)
                    .WithReference(ordersQueue, optional: true);

builder.AddProject<Projects.MyFrontend>("frontend")
       .WithReference(basketService)
       .WithReference(catalogService.GetEndpoint("http"));

builder.AddProject<Projects.OrderProcessor>("orderprocessor")
       .WithReference(ordersQueue, optional: true)
       .WithLaunchProfile("OrderProcessor");

builder.AddProject<Projects.ApiGateway>("apigateway")
       .WithReference(basketService)
       .WithReference(catalogService);

builder.AddProject<Projects.CatalogDb>("catalogdbapp")
       .WithReference(catalogDb);

builder.Build().Run();<|MERGE_RESOLUTION|>--- conflicted
+++ resolved
@@ -2,22 +2,12 @@
 
 builder.AddAzureProvisioning();
 
-var catalogDb = builder.AddPostgresContainer("postgres").AddDatabase("catalogdb");
-
-<<<<<<< HEAD
 var catalogdb = builder.AddAzureCosmosDB("cosmosdb").AddDatabase("catalogdb");
 
-var redis = builder.AddRedisContainer("basketCache");
-
-var catalog = builder.AddProject<Projects.CatalogService>("catalogservice")
-    .WithAzureCosmosDB(catalogdb);
-=======
-var basketCache = builder.AddRedisContainer("basketcache");
+var basketCache = builder.AddRedisContainer("basketCache");
 
 var catalogService = builder.AddProject<Projects.CatalogService>("catalogservice")
-                     .WithReference(catalogDb)
-                     .WithReplicas(2);
->>>>>>> 0e75ecb4
+    .WithAzureCosmosDB(catalogdb);
 
 var ordersQueue = builder.AddAzureServiceBus("messaging", queueNames: ["orders"]);
 
