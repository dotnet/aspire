--- conflicted
+++ resolved
@@ -1,12 +1,8 @@
 var builder = DistributedApplication.CreateBuilder(args);
 
-<<<<<<< HEAD
 var catalogDb = builder.AddPostgresContainer("postgres")
                     .WithPgAdmin(hostPort: 8081)
                     .AddDatabase("catalogdb");
-=======
-var catalogDb = builder.AddPostgres("postgres").AddDatabase("catalogdb");
->>>>>>> 2b695181
 
 var basketCache = builder.AddRedis("basketcache");
 
