--- conflicted
+++ resolved
@@ -14,25 +14,9 @@
     {
         using var scope = serviceProvider.CreateScope();
         var dbContext = scope.ServiceProvider.GetRequiredService<CatalogDbContext>();
-<<<<<<< HEAD
         var sw = Stopwatch.StartNew();
-
-=======
-
-        await InitializeDatabaseAsync(dbContext, cancellationToken);
-    }
-
-    private async Task InitializeDatabaseAsync(CatalogDbContext dbContext, CancellationToken cancellationToken)
-    {
-        var strategy = dbContext.Database.CreateExecutionStrategy();
-
         using var activity = _activitySource.StartActivity("Migrating catalog database", ActivityKind.Client);
 
-        var sw = Stopwatch.StartNew();
-
-        await strategy.ExecuteAsync(() => dbContext.Database.MigrateAsync(cancellationToken));
-
->>>>>>> caa49f43
         await SeedAsync(dbContext, cancellationToken);
 
         logger.LogInformation("Database initialization completed after {ElapsedMilliseconds}ms", sw.ElapsedMilliseconds);
